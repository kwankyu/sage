--- conflicted
+++ resolved
@@ -72,13 +72,7 @@
           header: preview-comment
           recreate: true
           message: |
-<<<<<<< HEAD
-            [Documentation preview for this PR](https://sagemath-tobias.netlify.app/reference/index.html){:target="_blank" rel="noopener"} (built with commit ${{ steps.source-run-info.outputs.sourceHeadSha }}) is ready! :tada:
-            #[Documentation preview for this PR](${{ steps.deploy-netlify.outputs.NETLIFY_URL }}) is ready! :tada:
-            #Built with commit: ${{ steps.source-run-info.outputs.sourceHeadSha }}
-=======
             [Documentation preview for this PR](${{ steps.deploy-netlify.outputs.NETLIFY_URL }}) (built with commit ${{ steps.source-run-info.outputs.sourceHeadSha }}) is ready! :tada:
->>>>>>> d90d1475
 
       - name: Update deployment status PR check
         uses: myrotvorets/set-commit-status-action@1.1.6
