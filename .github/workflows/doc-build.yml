--- conflicted
+++ resolved
@@ -174,7 +174,6 @@
           # We copy everything to a local folder
           docker cp --follow-link BUILD:/sage/local/share/doc/sage/html doc
           docker cp --follow-link BUILD:/sage/local/share/doc/sage/index.html doc
-          docker cp --follow-link BUILD:/sage/local/share/doc/sage/versions.txt doc
           (cd doc && git commit -a -m 'new')
           # Wipe out chronic diffs of new doc against old doc before creating CHANGES.html
           (cd doc && \
@@ -230,10 +229,6 @@
           docker cp --follow-link BUILD:/sage/local/share/doc/sage/html livedoc
           docker cp --follow-link BUILD:/sage/local/share/doc/sage/pdf livedoc
           docker cp --follow-link BUILD:/sage/local/share/doc/sage/index.html livedoc
-<<<<<<< HEAD
-          docker cp --follow-link BUILD:/sage/local/share/doc/sage/versions.txt livedoc
-=======
->>>>>>> 22c1438b
           zip -r livedoc.zip livedoc
 
       - name: Upload live doc
