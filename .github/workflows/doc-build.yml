--- conflicted
+++ resolved
@@ -175,17 +175,6 @@
           docker cp --follow-link BUILD:/sage/local/share/doc/sage/html doc
           docker cp --follow-link BUILD:/sage/local/share/doc/sage/index.html doc
           (cd doc && git commit -a -m 'new')
-<<<<<<< HEAD
-          # Wipe out chronic diffs of new doc against old doc before creating changes.html
-          (cd doc && \
-           find . -name "*.html" | xargs sed -i -e '/This is documentation for/ s/ built with GitHub PR .*. Doc/. Doc/' \
-                                                -e '/<link rel="stylesheet"/ s/?v=[0-9a-f]*"/"/' \
-           && git commit -a -m 'chronic-diff')
-          # Since HEAD is at commit 'chronic-diff', HEAD~1 is commit 'new' (new doc), HEAD~2 is commit 'old' (old doc)
-          .ci/create-changes-html.sh $(cd doc && git rev-parse HEAD~2) doc
-          # Restore the new doc with changes made in create-changes-html.sh but dropping changes by "wipe out"
-          (cd doc && git stash && git checkout -f HEAD~1 && git stash pop)
-=======
           # Wipe out chronic diffs of new doc against old doc before creating CHANGES.html
           (cd doc && \
            find . -name "*.html" | xargs sed -i -e '/This is documentation for/ s/ built with GitHub PR .*. Doc/. Doc/' \
@@ -196,7 +185,6 @@
           .ci/create-changes-html.sh $(cd doc && git rev-parse HEAD~2) doc
           # Restore the new doc with changes made in create-changes-html.sh but dropping changes by "wipe out"
           (cd doc && git stash -q && git checkout -q -f HEAD~1 && git stash pop -q)
->>>>>>> 9febc98b
           # Sometimes rm -rf .git errors out because of some diehard hidden files
           # So we simply move it out of the doc directory
           (cd doc && mv .git ../git && mv .gitattributes ../gitattributes)
