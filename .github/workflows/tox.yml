name: Run SAGE_ROOT/tox.ini

## This GitHub Actions workflow runs SAGE_ROOT/tox.ini with select environments,
## whenever a GitHub pull request is opened or synchronized in a repository
## where GitHub Actions are enabled.
##
## It builds and checks some sage spkgs as defined in TARGETS.
##
## A job succeeds if there is no error.
##
## The build is run with "make V=0", so the build logs of individual packages are suppressed.
##
## At the end, all package build logs that contain an error are printed out.
##
## After all jobs have finished (or are canceled) and a short delay,
## tar files of all logs are made available as "build artifacts".

#on: [push, pull_request]

on:
  pull_request:
    types: [opened, synchronize]
  push:
    tags:
      - '*'
  workflow_dispatch:
    # Allow to run manually

env:
  TARGETS_PRE: all-sage-local
  TARGETS: build doc-html
  TARGETS_OPTIONAL: ptest

jobs:
  docker:
    runs-on: ubuntu-latest
    strategy:
      fail-fast: false
      max-parallel: 20
      matrix:
<<<<<<< HEAD
        tox_system_factor: [gitpod, ubuntu-trusty, ubuntu-xenial, ubuntu-bionic, ubuntu-focal, ubuntu-hirsute, ubuntu-impish, ubuntu-jammy,  debian-stretch, debian-buster, debian-bullseye, debian-bookworm, debian-sid, linuxmint-17, linuxmint-18, linuxmint-19, linuxmint-19.3, linuxmint-20.1, linuxmint-20.2, linuxmint-20.3, fedora-26, fedora-27, fedora-28, fedora-29, fedora-30, fedora-31, fedora-32, fedora-33, fedora-34, fedora-35, fedora-36, centos-7, centos-8, gentoo-python3.9, gentoo-python3.10, archlinux-latest, opensuse-15, opensuse-15.3, opensuse-tumbleweed, slackware-14.2, conda-forge, ubuntu-bionic-i386, manylinux-2_24-i686, debian-buster-i386, centos-7-i386]
=======
        tox_system_factor: [gitpod, ubuntu-trusty, ubuntu-xenial, ubuntu-bionic, ubuntu-focal, ubuntu-hirsute, ubuntu-impish, ubuntu-jammy,  debian-stretch, debian-buster, debian-bullseye, debian-bookworm, debian-sid, linuxmint-17, linuxmint-18, linuxmint-19, linuxmint-19.3, linuxmint-20.1, linuxmint-20.2, linuxmint-20.3, fedora-26, fedora-27, fedora-28, fedora-29, fedora-30, fedora-31, fedora-32, fedora-33, fedora-34, fedora-35, fedora-36, centos-7, centos-stream-8, gentoo-python3.9, gentoo-python3.10, archlinux-latest, opensuse-15.2.1, opensuse-15.3, opensuse-tumbleweed, slackware-14.2, conda-forge, ubuntu-bionic-i386, manylinux-2_24-i686, debian-buster-i386, centos-7-i386]
>>>>>>> e26283ab
        tox_packages_factor: [minimal, standard]
    env:
      TOX_ENV: docker-${{ matrix.tox_system_factor }}-${{ matrix.tox_packages_factor }}
      LOGS_ARTIFACT_NAME: logs-commit-${{ github.sha }}-tox-docker-${{ matrix.tox_system_factor }}-${{ matrix.tox_packages_factor }}
      DOCKER_TARGETS: with-system-packages configured with-targets-pre with-targets with-targets-optional
    steps:
      - uses: actions/checkout@v2
        with:
          fetch-depth: 500
      - name: fetch tags
        run: git fetch --depth=1 origin +refs/tags/*:refs/tags/*
      - name: free disk space
        run: |
          df -h
          sudo swapoff -a
          sudo rm -f /swapfile
          sudo apt-get clean
          docker rmi $(docker image ls -aq)
          echo "Largest packages:"
          dpkg-query -Wf '${Installed-Size}\t${Package}\n' | sort -n | tail -n 50
          sudo apt-get --fix-broken --yes remove $(dpkg-query -f '${Package}\n' -W | grep -E '^(ghc-|google-cloud-sdk|google-chrome|firefox|mysql-server|dotnet-sdk|hhvm|mono)') || echo "(error ignored)"
          df -h
      - name: Install test prerequisites
        run: |
          sudo DEBIAN_FRONTEND=noninteractive apt-get update
          sudo DEBIAN_FRONTEND=noninteractive apt-get install tox
          sudo apt-get clean
          df -h
      - name: Try to login to docker.pkg.github.com
        # https://docs.github.com/en/actions/reference/workflow-commands-for-github-actions#setting-an-environment-variable
        run: |
            TOKEN="${{ secrets.DOCKER_PKG_GITHUB_TOKEN }}"
            if [ -z "$TOKEN" ]; then
              TOKEN="${{ secrets.GITHUB_TOKEN }}"
            fi
            if echo "$TOKEN" | docker login docker.pkg.github.com -u ${{ github.actor }} --password-stdin; then
              echo "DOCKER_PUSH_REPOSITORY=docker.pkg.github.com/${{ github.repository }}/" >> $GITHUB_ENV
              echo "DOCKER_CONFIG_FILE=$HOME/.docker/config.json" >> $GITHUB_ENV
            fi
            # From the docker documentation via .ci/update-env.sh:
            # "A tag name must be valid ASCII and may
            # contain lowercase and uppercase letters, digits, underscores, periods and
            # dashes. A tag name may not start with a period or a dash and may contain a
            # maximum of 128 characters."
            EXTRA_DOCKER_TAGS=`echo $GITHUB_REF_NAME | tr -d '[:space:]' | tr -c '[:alnum:]_.-' '-' | sed 's/^[-.]*//' | cut -c1-128`
            shopt -s extglob
            case "$GITHUB_REF_NAME" in
              +([0-9]).+([0-9])?(.+([0-9])) )
                EXTRA_DOCKER_TAGS="latest dev $EXTRA_DOCKER_TAGS";;
              +([0-9]).+([0-9])?(.+([0-9])).@(beta|rc)+([0-9]) )
                EXTRA_DOCKER_TAGS="dev $EXTRA_DOCKER_TAGS";;
            esac
            echo "EXTRA_DOCKER_TAGS=$EXTRA_DOCKER_TAGS" >> $GITHUB_ENV
      - run: |
          set -o pipefail; EXTRA_DOCKER_BUILD_ARGS="--build-arg USE_MAKEFLAGS=\"-k V=0 SAGE_NUM_THREADS=3\"" tox -e $TOX_ENV -- $TARGETS 2>&1 | sed "/^configure: notice:/s|^|::warning file=artifacts/$LOGS_ARTIFACT_NAME/config.log::|;/^configure: warning:/s|^|::warning file=artifacts/$LOGS_ARTIFACT_NAME/config.log::|;/^configure: error:/s|^|::error file=artifacts/$LOGS_ARTIFACT_NAME/config.log::|;"
      - name: Copy logs from the docker image or build container
        run: |
          mkdir -p "artifacts/$LOGS_ARTIFACT_NAME"
          cp -r .tox/$TOX_ENV/Dockerfile .tox/$TOX_ENV/log "artifacts/$LOGS_ARTIFACT_NAME"
          if [ -f .tox/$TOX_ENV/Dockertags ]; then CONTAINERS=$(docker create $(tail -1 .tox/$TOX_ENV/Dockertags) /bin/bash || true); fi
          if [ -n "$CONTAINERS" ]; then for CONTAINER in $CONTAINERS; do for ARTIFACT in /sage/logs; do docker cp $CONTAINER:$ARTIFACT artifacts/$LOGS_ARTIFACT_NAME && HAVE_LOG=1; done; if [ -n "$HAVE_LOG" ]; then break; fi; done; fi
        if: always()
      - uses: actions/upload-artifact@v1
        with:
          path: artifacts
          name: ${{ env.LOGS_ARTIFACT_NAME }}
        if: always()
      - name: Print out logs for immediate inspection
        # and markup the output with GitHub Actions logging commands
        run: |
          .github/workflows/scan-logs.sh "artifacts/$LOGS_ARTIFACT_NAME"
        if: always()
      - name: List docker images
        run: |
          if [ -f .tox/$TOX_ENV/Dockertags ]; then
             cat .tox/$TOX_ENV/Dockertags
          fi
        if: always()

  local-macos:

    runs-on: ${{ matrix.os }}
    strategy:
      fail-fast: false
      matrix:
        stage: ["1", "2", "2-optional-0-o", "2-optional-p-z", "2-experimental-0-o", "2-experimental-p-z"]
        # python3_xcode is only accepted if enough packages are available from the system
        # --> to test "minimal", we would need https://trac.sagemath.org/ticket/30949
        tox_env: [homebrew-macos-usrlocal-minimal, homebrew-macos-usrlocal-standard, homebrew-macos-usrlocal-maximal, homebrew-macos-usrlocal-python3_xcode-standard, conda-forge-macos-minimal, conda-forge-macos-standard, conda-forge-macos-maximal]
        # As of 2021-12, default xcode
        # - on macos-10.15:               12.4
        # - on macos-latest (= macos-11): 13.1
        # https://github.com/actions/virtual-environments/blob/main/images/macos/macos-10.15-Readme.md#xcode
        xcode_version_factor: [default]
        os: [ macos-10.15, macos-latest ]
    env:
      TOX_ENV: local-${{ matrix.tox_env }}
      LOCAL_ARTIFACT_NAME: sage-local-commit-${{ github.sha }}-tox-local-${{ matrix.tox_env }}-${{ matrix.os }}-xcode_${{ matrix.xcode_version_factor }}
      LOGS_ARTIFACT_NAME: logs-commit-${{ github.sha }}-tox-local-${{ matrix.tox_env }}--${{ matrix.os }}-xcode_${{ matrix.xcode_version_factor }}
    steps:
      - uses: actions/checkout@v2
      - name: Select Xcode version
        run: |
          if [ ${{ matrix.xcode_version_factor }} != default ]; then sudo xcode-select -s /Applications/Xcode_${{ matrix.xcode_version_factor }}.app; fi
      - name: Install test prerequisites
        run: |
          brew install tox
      - uses: actions/download-artifact@v2
        with:
          path: sage-local-artifact
          name: ${{ env.LOCAL_ARTIFACT_NAME }}
        if: contains(matrix.stage, '2')
      - name: Extract sage-local artifact
        # This is macOS tar -- cannot use --listed-incremental
        run: |
          export SAGE_LOCAL=$(pwd)/.tox/$TOX_ENV/local
          .github/workflows/extract-sage-local.sh sage-local-artifact/sage-local-*.tar
        if: contains(matrix.stage, '2')
      - name: Build and test with tox
        # We use a high parallelization on purpose in order to catch possible parallelization bugs in the build scripts.
        # For doctesting, we use a lower parallelization to avoid timeouts.
        run: |
          case "${{ matrix.stage }}" in
            1)               export TARGETS_PRE="all-sage-local" TARGETS="all-sage-local" TARGETS_OPTIONAL=""
                             ;;
            2)               export TARGETS_PRE="all-sage-local" TARGETS="build doc-html" TARGETS_OPTIONAL="ptest"
                             ;;
            2-optional*)     export TARGETS_PRE="build/make/Makefile" TARGETS="build/make/Makefile"
                             targets_pattern="${{ matrix.stage }}"
                             targets_pattern="${targets_pattern#2-optional-}"
                             export TARGETS_OPTIONAL=$( echo $(export PATH=build/bin:$PATH && (sage-package list :optional: --has-file spkg-install.in && sage-package list :optional: --has-file spkg-install && sage-package list :optional: --has-file requirements.txt) | grep -v ^_ | grep -v  database_stein_watkins\\$ | grep -v polytopes_db_4d | grep -v cplex | grep -v gurobi | grep "^[$targets_pattern]" ) )
                             ;;
            2-experimental*) export TARGETS_PRE="build/make/Makefile" TARGETS="build/make/Makefile"
                             targets_pattern="${{ matrix.stage }}"
                             targets_pattern="${targets_pattern#2-experimental-}"
                             export TARGETS_OPTIONAL=$( echo $(export PATH=build/bin:$PATH && (sage-package list :experimental: --has-file spkg-install.in && sage-package list :experimental: --has-file spkg-install && sage-package list :experimental: --has-file requirements.txt) | grep -v ^_ | grep -v  database_stein_watkins\\$ | grep -v polytopes_db_4d | grep -v cplex | grep -v gurobi |  grep "^[$targets_pattern]" ) )
                             ;;
          esac
          MAKE="make -j12" tox -e $TOX_ENV -- SAGE_NUM_THREADS=4 $TARGETS
      - name: Prepare logs artifact
        run: |
          mkdir -p "artifacts/$LOGS_ARTIFACT_NAME"; cp -r .tox/*/log "artifacts/$LOGS_ARTIFACT_NAME"
        if: always()
      - uses: actions/upload-artifact@v1
        with:
          path: artifacts
          name: ${{ env.LOGS_ARTIFACT_NAME }}
        if: always()
      - name: Print out logs for immediate inspection
        # and markup the output with GitHub Actions logging commands
        run: |
          .github/workflows/scan-logs.sh "artifacts/$LOGS_ARTIFACT_NAME"
        if: always()
      - name: Prepare sage-local artifact
        # This also includes the copies of homebrew or conda installed in the tox environment.
        # We use absolute pathnames in the tar file.
        # This is macOS tar -- cannot use --remove-files.
        # We remove the $SAGE_LOCAL/lib64 link, which will be recreated by the next stage.
        run: |
          mkdir -p sage-local-artifact && (cd .tox/$TOX_ENV && rm -f "local/lib64" && tar -cf - $(pwd)) > sage-local-artifact/sage-${{ env.TOX_ENV }}-${{ matrix.stage }}.tar
        if: contains(matrix.stage, '1')
      - uses: actions/upload-artifact@v2
        with:
          path: sage-local-artifact/sage-${{ env.TOX_ENV }}-${{ matrix.stage }}.tar
          name: ${{ env.LOCAL_ARTIFACT_NAME }}
        if: always()

  local-ubuntu:

    runs-on: ubuntu-latest
    strategy:
      fail-fast: false
      max-parallel: 1
      matrix:
        tox_system_factor: [conda-forge-ubuntu]
        tox_packages_factor: [minimal, standard, environment, environment-optional]
    env:
      TOX_ENV: local-${{ matrix.tox_system_factor }}-${{ matrix.tox_packages_factor }}
      LOGS_ARTIFACT_NAME: logs-commit-${{ github.sha }}-tox-local-${{ matrix.tox_system_factor }}-${{ matrix.tox_packages_factor }}
    steps:
      - uses: actions/checkout@v2
      - name: Install test prerequisites
        run: |
          sudo DEBIAN_FRONTEND=noninteractive apt-get update
          sudo DEBIAN_FRONTEND=noninteractive apt-get install tox
      - name: Build and test with tox
        # We use a high parallelization on purpose in order to catch possible parallelization bugs in the build scripts.
        # For doctesting, we use a lower parallelization to avoid timeouts.
        run: |
          MAKE="make -j12" tox -e $TOX_ENV -- SAGE_NUM_THREADS=4 $TARGETS
      - name: Prepare logs artifact
        run: |
          mkdir -p "artifacts/$LOGS_ARTIFACT_NAME"; cp -r .tox/*/log "artifacts/$LOGS_ARTIFACT_NAME"
        if: always()
      - uses: actions/upload-artifact@v1
        with:
          path: artifacts
          name: ${{ env.LOGS_ARTIFACT_NAME }}
        if: always()
      - name: Print out logs for immediate inspection
        # and markup the output with GitHub Actions logging commands
        run: |
          .github/workflows/scan-logs.sh "artifacts/$LOGS_ARTIFACT_NAME"
        if: always()

  dist:

    runs-on: ubuntu-latest
    steps:
      - uses: actions/checkout@v2
        with:
          fetch-depth: 500
      - name: fetch tags
        run: git fetch --depth=1 origin +refs/tags/*:refs/tags/*
      - name: Install bootstrap prerequisites
        run: |
          sudo DEBIAN_FRONTEND=noninteractive apt-get update
          sudo DEBIAN_FRONTEND=noninteractive apt-get install $(build/bin/sage-get-system-packages debian _bootstrap)
      - name: Bootstrap with sage-update-version
        # We set SAGE_ROOT and SAGE_SRC by hand
        # because 'sage -sh' does not work with an unconfigured tree,
        # giving: Error: SAGE_SCRIPTS_DIR is set to a bad value
        run: |
          git config --global user.email "nobody@example.com"
          git config --global user.name "Sage GitHub CI"
          SAGE_ROOT=. SAGE_SRC=./src src/bin/sage-update-version $(git describe) || echo "(ignoring error)"
      - name: make dist
        run: |
          ./configure --enable-download-from-upstream-url && make dist
      - uses: actions/upload-artifact@v2
        with:
          path: "dist/*.tar.gz"
          name: dist

  local-macos-nohomebrew:

    needs: [dist]

    runs-on: ${{ matrix.os }}
    strategy:
      fail-fast: false
      max-parallel: 4
      matrix:
        os: [ macos-10.15, macos-11.0 ]
        tox_system_factor: [macos-nobootstrap, macos-nobootstrap-python3_pythonorg]
        tox_packages_factor: [minimal]
        # As of 2021-03, default is 12.4
        # https://github.com/actions/virtual-environments/blob/main/images/macos/macos-10.15-Readme.md#xcode
        xcode_version_factor: [default]
        include:
          # Test xcode 11.7 only on macos-10.15
          - tox_system_factor: macos-nobootstrap
            tox_packages_factor: minimal
            xcode_version_factor: 11.7
            os: macos-10.15
          - tox_system_factor: macos-nobootstrap-python3_pythonorg
            tox_packages_factor: minimal
            xcode_version_factor: 11.7
            os: macos-10.15
    env:
      TOX_ENV: local-${{ matrix.tox_system_factor }}-${{ matrix.tox_packages_factor }}
      LOGS_ARTIFACT_NAME: logs-commit-${{ github.sha }}-tox-local-${{ matrix.tox_system_factor }}-${{ matrix.tox_packages_factor }}-xcode_${{ matrix.xcode_version_factor }}
    steps:
      - uses: actions/checkout@v2
        if: "!contains(matrix.tox_system_factor, 'nobootstrap')"
      - uses: actions/download-artifact@v2
        with:
          path: .
          name: dist
        if: contains(matrix.tox_system_factor, 'nobootstrap')
      - name: Unpack sage dist
        run: |
          tar xf sage*.tar.gz --strip-components=1
        if: contains(matrix.tox_system_factor, 'nobootstrap')
      - name: Move homebrew away
        run: |
          (cd /usr/local && for a in bin etc include lib opt sbin share; do sudo mv $a $a-moved; done)
      - name: Select Xcode version
        run: |
          if [ ${{ matrix.xcode_version_factor }} != default ]; then sudo xcode-select -s /Applications/Xcode_${{ matrix.xcode_version_factor }}.app; fi
      - name: Install test prerequisites
        run: |
          sudo /usr/bin/python3 -m pip install tox
      - name: Install python3 from python.org
        # As of 2020-03-30 (https://github.com/actions/virtual-environments/blob/master/images/macos/macos-10.15-Readme.md),
        # Python 3.7.7 is installed on GitHub Actions runners.  But we install our own copy from the python.org binary package.
        run: |
          curl -o python3.pkg https://www.python.org/ftp/python/3.7.7/python-3.7.7-macosx10.9.pkg
          sudo installer -verbose -pkg python3.pkg -target /
        if: contains(matrix.tox_system_factor, 'python3_pythonorg')
      - name: Build and test with tox
        # We use a high parallelization on purpose in order to catch possible parallelization bugs in the build scripts.
        # For doctesting, we use a lower parallelization to avoid timeouts.
        run: |
          MAKE="make -j12" tox -e $TOX_ENV -- SAGE_NUM_THREADS=4 $TARGETS
      - name: Prepare logs artifact
        run: |
          mkdir -p "artifacts/$LOGS_ARTIFACT_NAME"; cp -r .tox/*/log "artifacts/$LOGS_ARTIFACT_NAME"
        if: always()
      - uses: actions/upload-artifact@v1
        with:
          path: artifacts
          name: ${{ env.LOGS_ARTIFACT_NAME }}
        if: always()
      - name: Print out logs for immediate inspection
        # and markup the output with GitHub Actions logging commands
        run: |
          .github/workflows/scan-logs.sh "artifacts/$LOGS_ARTIFACT_NAME"
        if: always()<|MERGE_RESOLUTION|>--- conflicted
+++ resolved
@@ -38,11 +38,7 @@
       fail-fast: false
       max-parallel: 20
       matrix:
-<<<<<<< HEAD
-        tox_system_factor: [gitpod, ubuntu-trusty, ubuntu-xenial, ubuntu-bionic, ubuntu-focal, ubuntu-hirsute, ubuntu-impish, ubuntu-jammy,  debian-stretch, debian-buster, debian-bullseye, debian-bookworm, debian-sid, linuxmint-17, linuxmint-18, linuxmint-19, linuxmint-19.3, linuxmint-20.1, linuxmint-20.2, linuxmint-20.3, fedora-26, fedora-27, fedora-28, fedora-29, fedora-30, fedora-31, fedora-32, fedora-33, fedora-34, fedora-35, fedora-36, centos-7, centos-8, gentoo-python3.9, gentoo-python3.10, archlinux-latest, opensuse-15, opensuse-15.3, opensuse-tumbleweed, slackware-14.2, conda-forge, ubuntu-bionic-i386, manylinux-2_24-i686, debian-buster-i386, centos-7-i386]
-=======
         tox_system_factor: [gitpod, ubuntu-trusty, ubuntu-xenial, ubuntu-bionic, ubuntu-focal, ubuntu-hirsute, ubuntu-impish, ubuntu-jammy,  debian-stretch, debian-buster, debian-bullseye, debian-bookworm, debian-sid, linuxmint-17, linuxmint-18, linuxmint-19, linuxmint-19.3, linuxmint-20.1, linuxmint-20.2, linuxmint-20.3, fedora-26, fedora-27, fedora-28, fedora-29, fedora-30, fedora-31, fedora-32, fedora-33, fedora-34, fedora-35, fedora-36, centos-7, centos-stream-8, gentoo-python3.9, gentoo-python3.10, archlinux-latest, opensuse-15.2.1, opensuse-15.3, opensuse-tumbleweed, slackware-14.2, conda-forge, ubuntu-bionic-i386, manylinux-2_24-i686, debian-buster-i386, centos-7-i386]
->>>>>>> e26283ab
         tox_packages_factor: [minimal, standard]
     env:
       TOX_ENV: docker-${{ matrix.tox_system_factor }}-${{ matrix.tox_packages_factor }}
