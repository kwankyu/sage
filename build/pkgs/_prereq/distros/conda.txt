--- conflicted
+++ resolved
@@ -7,11 +7,7 @@
 # One package per line. No need to escape special characters.
 # Everything on a line after a # character is ignored.
 #
-<<<<<<< HEAD
-compilers
-=======
 compilers<=1.6.0 # 1.7 pulls in c-compiler v.16
->>>>>>> 55217bc2
 make
 m4
 perl
