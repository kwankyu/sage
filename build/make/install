#!/usr/bin/env bash

########################################################################
# Set various environment variables
########################################################################

# Assume current directory is SAGE_ROOT/build/make
export SAGE_ROOT=`cd ../.. && pwd -P`
export SAGE_SRC="$SAGE_ROOT/src"

# Determine SAGE_LOCAL
. "$SAGE_SRC"/bin/sage-env-config
if [ $? -ne 0 ]; then
    echo "Error: Failed to read sage-env-config.  Did you run configure?"
    exit 1
fi

export SAGE_SHARE="$SAGE_LOCAL/share"
export SAGE_PKGCONFIG="$SAGE_LOCAL/lib/pkgconfig"
export SAGE_LOGS="$SAGE_ROOT/logs/pkgs"
export SAGE_SPKG_INST="$SAGE_LOCAL/var/lib/sage/installed"
export SAGE_SPKG_SCRIPTS="$SAGE_LOCAL/var/lib/sage/scripts"

if [ -z "${SAGE_ORIG_PATH_SET}" ]; then
    SAGE_ORIG_PATH=$PATH && export SAGE_ORIG_PATH
    SAGE_ORIG_PATH_SET=True && export SAGE_ORIG_PATH_SET
fi
export PATH="$SAGE_ROOT/build/bin:$SAGE_SRC/bin:$SAGE_LOCAL/bin:$PATH"

export PYTHONPATH="$SAGE_LOCAL"

###############################################################################
# Skip the rest if nothing to do (i.e., to [re]build).
###############################################################################

# Set MAKE to "make" if unset
if [ -z "$MAKE" ]; then
    export MAKE=make
fi

# Make the special target _clean-broken-gcc before trying to build any other
# packages.  This is necessary if configure detected a broken GCC installed
# in Sage; Trac #25011
$MAKE _clean-broken-gcc

# If "make" doesn't understand the -q option (although we require
# GNU make, which supports it), it should exit with a non-zero status
# which is not a problem.
if $MAKE -q "$@" >/dev/null 2>/dev/null; then
    echo "Nothing to (re)build / all up-to-date."
    exit 0
fi

# Dump environment for debugging purposes:
echo "*** ALL ENVIRONMENT VARIABLES BEFORE BUILD: ***"
env | sort
printf '\E[m'
echo "***********************************************"

# look_for_errors: search log files for error messages and print a summary.
# arguments:
# - $1: glob pattern for log files to search
# - $2: N for "tail -N"
# - $3: regular expression to search for
# - $4: type of object ("package" or "documentation")
look_for_errors() {
    # Sort in chronological order by log file.
    for f in `ls -tr $1 2>/dev/null`; do
        # Look for recent error message in log file.
        # Note that "tail -n 20 ..." doesn't work on Solaris.
        if tail -$2 $f 2>/dev/null | grep "$3" &>/dev/null; then
            base_f=`basename $f .log`
            # stat(1) is not portable between Linux and macOS, so we extract it from ls -lf
            timestamp=`ls -l $f | awk -F' ' '{print $6, $7, $8}'` 2> /dev/null
            cat >&2 <<EOF

* $4:         $base_f
  last build time: $timestamp
  log file:        $f
EOF
            if [ $4 = "package" ]; then
                build_dir="${SAGE_BUILD_DIR:-$SAGE_LOCAL/var/tmp/sage/build}/$base_f"
                if [ -d "$build_dir" ]; then
                    cat >&2 <<EOF
  build directory: $build_dir
EOF
                fi
            fi
        fi
    done
}

###############################################################################
# NOW do the actual build:
###############################################################################
time $MAKE "$@"
if [ $? -ne 0 ]; then
    cat >&2 <<EOF
***************************************************************
Error building Sage.

The following package(s) may have failed to build (not necessarily
during this run of 'make $@'):
EOF

<<<<<<< HEAD
    # Sort in chronological order by log file.
    for f in `ls -tr "$SAGE_LOGS"/*.log 2>/dev/null`; do
        # Look for recent error message in log file.
        # Note that "tail -n 20 ..." doesn't work on Solaris.
        if tail -20 "$f" 2>/dev/null | grep "^Error" &>/dev/null; then
            base_f=`basename $f .log`
            # stat(1) is not portable between Linux and macOS, so we extract it from ls -lf
            timestamp=`ls -l $f | awk -F' ' '{print $6, $7, $8}'` 2> /dev/null
            cat >&2 <<EOF

* package:         $base_f
  last build time: $timestamp
  log file:        $f
EOF
            build_dir="${SAGE_BUILD_DIR:-$SAGE_LOCAL/var/tmp/sage/build}/$base_f"
            if [ -d "$build_dir" ]; then
                cat >&2 <<EOF
  build directory: $build_dir
EOF
            fi
        fi
    done

    for f in `ls -tr "$SAGE_LOGS"/../doc*.log 2>/dev/null`; do
        # Look for recent error message in log file.
        # Note that "tail -n 20 ..." doesn't work on Solaris.
        if tail -100 "$f" 2>/dev/null | grep "^Error" &>/dev/null; then
            base_f=`basename $f .log`
            # stat(1) is not portable between Linux and macOS, so we extract it from ls -lf
            timestamp=`ls -l $f | awk -F' ' '{print $6, $7, $8}'` 2> /dev/null
            cat >&2 <<EOF

* documentation:   $base_f
  last build time: $timestamp
  log file:        $f
EOF
        fi
    done
=======
    look_for_errors "$SAGE_LOGS/*.log" 20 "^Error" package >&2
    look_for_errors "$SAGE_LOGS/../doc*.log" 100 "^Error" documentation >&2

>>>>>>> b25802ab
    cat >&2 <<EOF

It is safe to delete any log files and build directories, but they
contain information that is helpful for debugging build problems.
WARNING: If you now run 'make' again, the build directory of the
same version of the package will, by default, be deleted. Set the
environment variable SAGE_KEEP_BUILT_SPKGS=yes to prevent this.

EOF
    exit 1

elif [ "$SAGE_CHECK" = "warn" ]; then
    echo "SAGE_CHECK=warn, so scanning the log files. This may take a few seconds."
    warnings=`look_for_errors "$SAGE_LOGS/*.log" 20 "^Warning: Error testing" package`
    if [ -n "$warnings" ]; then
        cat >&2 <<EOF
***************************************************************
Warning: the following package(s) may have failed their test suites
(not necessarily during this run of 'make $@'):
EOF

        echo $warnings >&2
    fi

fi

# Build succeeded.
echo "Sage build/upgrade complete!"

if [ "$1" = "all" ]; then
    echo
    echo "To install small scripts to directly run Sage's versions of GAP,"
    echo "the PARI/GP interpreter, Maxima, or Singular etc. (by typing e.g."
    echo "just 'gap' or 'gp') into a standard 'bin' directory, start Sage"
    echo "by typing 'sage' (or './sage') and enter something like"
    echo
    echo "    install_scripts('/usr/local/bin')"
    echo
    echo "at the Sage command prompt ('sage:')."
    echo
fi<|MERGE_RESOLUTION|>--- conflicted
+++ resolved
@@ -103,50 +103,9 @@
 during this run of 'make $@'):
 EOF
 
-<<<<<<< HEAD
-    # Sort in chronological order by log file.
-    for f in `ls -tr "$SAGE_LOGS"/*.log 2>/dev/null`; do
-        # Look for recent error message in log file.
-        # Note that "tail -n 20 ..." doesn't work on Solaris.
-        if tail -20 "$f" 2>/dev/null | grep "^Error" &>/dev/null; then
-            base_f=`basename $f .log`
-            # stat(1) is not portable between Linux and macOS, so we extract it from ls -lf
-            timestamp=`ls -l $f | awk -F' ' '{print $6, $7, $8}'` 2> /dev/null
-            cat >&2 <<EOF
-
-* package:         $base_f
-  last build time: $timestamp
-  log file:        $f
-EOF
-            build_dir="${SAGE_BUILD_DIR:-$SAGE_LOCAL/var/tmp/sage/build}/$base_f"
-            if [ -d "$build_dir" ]; then
-                cat >&2 <<EOF
-  build directory: $build_dir
-EOF
-            fi
-        fi
-    done
-
-    for f in `ls -tr "$SAGE_LOGS"/../doc*.log 2>/dev/null`; do
-        # Look for recent error message in log file.
-        # Note that "tail -n 20 ..." doesn't work on Solaris.
-        if tail -100 "$f" 2>/dev/null | grep "^Error" &>/dev/null; then
-            base_f=`basename $f .log`
-            # stat(1) is not portable between Linux and macOS, so we extract it from ls -lf
-            timestamp=`ls -l $f | awk -F' ' '{print $6, $7, $8}'` 2> /dev/null
-            cat >&2 <<EOF
-
-* documentation:   $base_f
-  last build time: $timestamp
-  log file:        $f
-EOF
-        fi
-    done
-=======
     look_for_errors "$SAGE_LOGS/*.log" 20 "^Error" package >&2
     look_for_errors "$SAGE_LOGS/../doc*.log" 100 "^Error" documentation >&2
 
->>>>>>> b25802ab
     cat >&2 <<EOF
 
 It is safe to delete any log files and build directories, but they
