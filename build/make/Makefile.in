# Makefile template for Sage packages: This Makefile is filled by the
# ./configure script with information all of Sage's dependent packages (SPKGs),
# including their names, their current versions, their dependencies, and some
# classifications according to their installation priority ("standard",
# "optional") and installation method ("normal", "pip", "script").
#
# Finally, install and clean rules for each package are generated from the
# templates at the end of this file.  Because the templates may slightly
# obscure the substance of the actual rules, this file can be debugged by
# running:
#
#     $ make -f build/make/Makefile -n DEBUG_RULES=1
#
# This will not actually run any rules (the -n flag) but will print all the
# rules generated from the templates.

# Always use bash for make rules
SHELL = @SHELL@

# Check a variable that is only set in build/make/install, but not in sage-env, for example
ifndef SAGE_PKGCONFIG
# Set by build/bin/sage-sdist, which invokes the Makefile directly in
# order to download upstream packages for distribution.
ifndef SAGE_SPKG_COPY_UPSTREAM
$(error This Makefile needs to be invoked by build/make/install)
endif
endif

# Directory to keep track of which packages are installed - relative to installation prefix
SPKG_INST_RELDIR = var/lib/sage/installed

# Aliases for mutually exclusive standard packages selected at configure time
TOOLCHAIN = @SAGE_TOOLCHAIN@
PYTHON = python3
MP_LIBRARY = gmp
BLAS = openblas

# pkgconfig files generated/installed at build time
PCFILES = @SAGE_SYSTEM_FACADE_PC_FILES@

LN = ln
SED = sed

# In recursive invocations of make, remove "-jNUMJOBS" options that may
# be in $(MAKE) when users follow the recommendations in our manuals.
# We also get rid of excessive "Entering directory" messages.
MAKE_REC = $(MAKE:-j%=) --no-print-directory

# We need to be able to override this to support ./sage -i -c PKG
SAGE_SPKG = sage-spkg

# These are added to SAGE_SPKG in the call
SAGE_SPKG_OPTIONS = @SAGE_SPKG_OPTIONS@

# Where the Sage distribution installs documentation.
# set to empty if --disable-doc is used
SAGE_DOCS = @SAGE_DOCS@
SAGE_DOCS_DISABLED_MESSAGE = This Sage build is configured with "configure --disable-doc", so building the documentation will not work.

# Where the Sage distribution installs Python packages.
# This can be overridden by 'make SAGE_VENV=/some/venv'.
SAGE_VENV = @SAGE_VENV@

# Generate/install sage-specific .pc files.
# see build/pkgs/gsl/spkg-configure.m4
$(SAGE_PKGCONFIG)/gsl.pc:
	-rm -f $@
	@SAGE_GSL_PC_COMMAND@

# see build/pkgs/openblas/spkg-configure.m4
$(SAGE_PKGCONFIG)/openblas.pc $(SAGE_PKGCONFIG)/blas.pc $(SAGE_PKGCONFIG)/cblas.pc $(SAGE_PKGCONFIG)/lapack.pc:
	-rm -f $@
	@SAGE_OPENBLAS_PC_COMMAND@

# Files to track installation of packages
BUILT_PACKAGES = @SAGE_BUILT_PACKAGES@
DUMMY_PACKAGES = @SAGE_DUMMY_PACKAGES@

# Set to the path to Sage's GCC (if GCC is installed) to force rebuilds
# of packages if GCC changed.
# See m4/sage_spkg_collect.m4 and https://trac.sagemath.org/ticket/24703
GCC_DEP = @SAGE_GCC_DEP@

# Versions of all the packages, in the format
#
# vers_<pkgname> = <pkgvers>

@SAGE_PACKAGE_VERSIONS@

# Dependencies for all packages, in the format
#
# deps_<pkgname> = <dep1> <dep2> etc...

@SAGE_PACKAGE_DEPENDENCIES@

# Installation trees for all packages, in the format:
#
# - for a non-Python package:
#
#   trees_<pkgname1> = SAGE_LOCAL
#
# - for a Python package:
#
#   trees_<pkgname2> = SAGE_VENV

@SAGE_PACKAGE_TREES@

# All standard/optional/experimental installed packages (triggers the auto-update)
OPTIONAL_INSTALLED_PACKAGES = @SAGE_OPTIONAL_INSTALLED_PACKAGES@
INSTALLED_PACKAGES = $(OPTIONAL_INSTALLED_PACKAGES)
INSTALLED_PACKAGE_INSTS = \
    $(foreach pkgname,$(INSTALLED_PACKAGES),$(inst_$(pkgname)))

# All previously installed standard/optional/experimental packages that are to be uninstalled
OPTIONAL_UNINSTALLED_PACKAGES = @SAGE_OPTIONAL_UNINSTALLED_PACKAGES@
UNINSTALLED_PACKAGES = $(OPTIONAL_UNINSTALLED_PACKAGES)
UNINSTALLED_PACKAGES_CLEANS = $(UNINSTALLED_PACKAGES:%=%-clean)

# All packages which should be downloaded
SDIST_PACKAGES = @SAGE_SDIST_PACKAGES@

# Packages that use the 'normal' build rules
NORMAL_PACKAGES = @SAGE_NORMAL_PACKAGES@

# Packages that use the 'pip' package build rules
PIP_PACKAGES = @SAGE_PIP_PACKAGES@

# Packages that use the 'script' package build rules
SCRIPT_PACKAGES = @SAGE_SCRIPT_PACKAGES@



# Generate the actual inst_<pkgname> variables; for each package that is
# actually built this generates a line like:
#
# inst_<pkgname> = $(INST)/<pkgname>-<pkgvers>
#
# And for 'dummy' package that are not actually built/installed (e.g. because
# configure determined we can use the package from the system):
#
# inst_<pkgname> = $(INST)/.dummy
#
# For example:
#
# inst_python3 = $(INST)/python3-$(vers_python3)
#
# inst_git = $(INST)/.dummy

$(foreach pkgname,$(BUILT_PACKAGES),\
	$(eval inst_$(pkgname) = $(foreach tree, $(trees_$(pkgname)), $(and $($(tree)), $($(tree))/$(SPKG_INST_RELDIR)/$(pkgname)-$(vers_$(pkgname))))))
$(foreach pkgname,$(DUMMY_PACKAGES),\
	$(eval inst_$(pkgname) = $(SAGE_LOCAL)/$(SPKG_INST_RELDIR)/.dummy))

# Override this for pip packages, for which we do not keep an installation record
# in addition to what pip is already doing.
$(foreach pkgname,$(PIP_PACKAGES),\
	$(eval inst_$(pkgname) = $(pkgname)))

# Dummy target for packages which are not installed
$(SAGE_LOCAL)/$(SPKG_INST_RELDIR)/.dummy:
	touch $@


# Filtered by installation tree
$(foreach tree,SAGE_LOCAL SAGE_VENV SAGE_DOCS, \
    $(eval $(tree)_INSTALLED_PACKAGE_INSTS = \
               $(foreach pkgname,$(INSTALLED_PACKAGES), \
                         $(if $(findstring $(tree),$(trees_$(pkgname))), \
                              $(inst_$(pkgname))))) \
    $(eval $(tree)_CLEANED_PACKAGE_CLEANS = \
               $(foreach pkgname,$(INSTALLED_PACKAGES), \
                         $(if $(findstring $(tree),$(trees_$(pkgname))), \
                              $(inst_$(pkgname))))))


###############################################################################

# Silent rules
# https://www.gnu.org/software/automake/manual/html_node/Automake-Silent-Rules.html
ifeq ($(V), 0)
AM_V_at = @
else
AM_V_at =
endif

# List of targets that can be run using `sage -i` or `sage -f`
# These should generally have an associated -clean target for `sage -f` to
# work correctly
SAGE_I_TARGETS = sagelib doc

# Tell make not to look for files with these names:
.PHONY: all all-sage all-toolchain all-build all-sageruntime \
	all-start build-start base toolchain toolchain-deps base-toolchain \
	sagelib \
	doc doc-html doc-html-jsmath doc-html-mathjax doc-pdf \
	doc-clean doc-src-clean doc-output-clean \
	clean sagelib-clean build-clean python3_venv _clean-broken-gcc

PYTHON_FOR_VENV = @PYTHON_FOR_VENV@

ifneq ($(PYTHON_FOR_VENV),)
# Special rule for making the Python virtualenv from the system Python (Python
# 3 only).  $(PYTHON) is set in Makefile to python3_venv.
# Thus $(inst_python3_venv) will be the dependency of every Python package.
#
# TODO: If we reconfigure to build our own Python after having used the system
# Python, files installed to create the virtualenv should be *removed*.  That
# could either be done here by the makefile, or in an spkg-preinst for python3
ifeq ($(PYTHON),python3)
PYTHON = python3_venv
endif
inst_python3_venv = $(SAGE_VENV)/pyvenv.cfg

$(inst_python3_venv):
	$(PYTHON_FOR_VENV) $(SAGE_ROOT)/build/bin/sage-venv "$(SAGE_VENV)"
endif

# Build everything and start Sage.
# Note that we put the "doc" target first in the rule below because
# the doc build takes the most time and should be started as soon as
# possible.
all-start: toolchain-deps
	+$(MAKE_REC) doc all-sage

# Build everything except the documentation
all-build: toolchain-deps
	+$(MAKE_REC) all-sage

# This used to do run "sage-starts" script, now it's just an alias
build-start: all-build

# The 2 preliminary build phases: base and toolchain.
base-toolchain: _clean-broken-gcc base
	+$(MAKE_REC) toolchain

# All targets except for the base packages and except the documentation
all-sage: \
<<<<<<< HEAD
		sagelib \
		$(SAGE_LOCAL_INSTALLED_PACKAGE_INSTS) $(SAGE_LOCAL_UNINSTALLED_PACKAGES_CLEANS) \
		$(SAGE_VENV_INSTALLED_PACKAGE_INSTS)  $(SAGE_VENV_UNINSTALLED_PACKAGES_CLEANS)
=======
		$(INSTALLED_PACKAGE_INSTS) \
                $(UNINSTALLED_PACKAGES_CLEANS)
>>>>>>> 0026892c

# Same but filtered by installation trees:
all-build-local: toolchain-deps
	+$(MAKE_REC) all-sage-local

all-sage-local: $(SAGE_LOCAL_INSTALLED_PACKAGE_INSTS) $(SAGE_LOCAL_UNINSTALLED_PACKAGES_CLEANS)

all-build-venv: toolchain-deps
	+$(MAKE_REC) all-sage-venv

all-sage-venv:  $(SAGE_VENV_INSTALLED_PACKAGE_INSTS)  $(SAGE_VENV_UNINSTALLED_PACKAGES_CLEANS)

all-build-docs: toolchain-deps
	+$(MAKE_REC) all-sage-docs

all-sage-docs:  $(SAGE_DOCS_INSTALLED_PACKAGE_INSTS) $(SAGE_DOCS_UNINSTALLED_PACKAGES_CLEANS)

# Download all packages which should be inside an sdist tarball (the -B
# option to make forces all targets to be built unconditionally)
download-for-sdist:
	+env SAGE_INSTALL_FETCH_ONLY=yes $(MAKE_REC) -B SAGERUNTIME= \
		$(SDIST_PACKAGES)

# TOOLCHAIN consists of dependencies determined by configure.
# These are built after the "base" target but before anything else.
toolchain: $(foreach pkgname,$(TOOLCHAIN),$(inst_$(pkgname))) $(PCFILES)

# Build all packages that GCC links against serially, otherwise this
# leads to race conditions where some library which is used by GCC gets
# reinstalled. Since system GCCs might use Sage's libraries, we do this
# unconditionally. We still use the dependency checking from $(MAKE),
# so this will not trigger useless rebuilds.
# See #14168 and #14232.
#
# Note: This list consists of only the *runtime* dependencies of the toolchain.
TOOLCHAIN_DEPS = zlib $(MP_LIBRARY) mpfr mpc
TOOLCHAIN_DEP_INSTS = \
	$(foreach pkgname,$(TOOLCHAIN_DEPS),$(inst_$(pkgname)))

toolchain-deps:
	+@for target in $(TOOLCHAIN_DEP_INSTS); do \
	    echo $(MAKE_REC) $$target; \
	    $(MAKE_REC) $$target; \
	done

all-toolchain: base-toolchain
	+$(MAKE_REC) toolchain-deps

# All packages needed as a prerequisite to install other Python packages with
# pip or which are otherwise used by the Python build tools; these should be
# given as a prerequisite to any pip-installed packages
PYTHON_TOOLCHAIN = setuptools pip setuptools_scm wheel setuptools_wheel

# Trac #32056: Avoid installed setuptools leaking into the build of python3 by uninstalling it.
# It will have to be reinstalled anyway because of its dependency on $(PYTHON).
python3-SAGE_LOCAL-no-deps: setuptools-clean
python3-SAGE_VENV-no-deps: setuptools-clean

# Everything needed to start up Sage using "./sage".  Of course, not
# every part of Sage will work.  It does not include Maxima for example.
SAGERUNTIME = sagelib $(inst_ipython) $(inst_pexpect)

all-sageruntime: toolchain-deps
	+$(MAKE_REC) $(SAGERUNTIME)


###############################################################################
# Building the base system
#
# This consists of packages which are required for the Sage build system.
###############################################################################
base: $(inst_patch) $(inst_pkgconf)

###############################################################################
# Building the documentation
###############################################################################

# You can choose to have the built HTML version of the documentation link to
# the PDF version. To do so, you need to build both the HTML and PDF versions.
# To have the HTML version link to the PDF version, do
#
# $ ./sage --docbuild all html
# $ ./sage --docbuild all pdf
#
# For more information on the docbuild utility, do
#
# $ ./sage --docbuild -H

doc: doc-html doc-pdf

# All doc-building is delegated to the script packages
# sagemath_doc_html, sagemath_doc_pdf
doc-html: sagemath_doc_html

# 'doc-html-no-plot': build docs without building the graphics coming
# from the '.. plot' directive, in case you want to save a few
# megabytes of disk space. 'doc-clean' is a prerequisite because the
# presence of graphics is cached in src/doc/output.
doc-html-no-plot: doc-clean
	+$(MAKE_REC) SAGE_DOCBUILD_OPTS="$(SAGE_DOCBUILD_OPTS) --no-plot" doc-html

# Using mathjax is actually the default, but this target can be used
# to override an environment setting of SAGE_DOC_MATHJAX=no
doc-html-mathjax:
	+$(MAKE_REC) SAGE_DOCBUILD_OPTS="$(SAGE_DOCBUILD_OPTS) -j" doc-html

# Keep target 'doc-html-jsmath' for backwards compatibility.
doc-html-jsmath: doc-html-mathjax

doc-pdf: sagemath_doc_pdf

doc-clean: doc-src-clean doc-output-clean

doc-src-clean:
	cd "$(SAGE_SRC)/doc" && $(MAKE) clean

doc-output-clean:
	rm -rf "$(SAGE_SHARE)/doc/sage"


###############################################################################
# Cleaning up
###############################################################################

clean:
	@echo "Deleting package build directories..."
	rm -rf "$(SAGE_LOCAL)/var/tmp/sage/build"

# "c_lib", ".cython_version", "build" in $(SAGE_SRC) are from old sage versions
# Cleaning .so files (and .c and .cpp files associated with .pyx files) is for editable installs.
# Also cython_debug is for editable installs.
sagelib-clean:
	@echo "Deleting Sage library build artifacts..."
	(cd "$(SAGE_SRC)" && \
	 rm -rf c_lib .cython_version cython_debug; \
	 rm -rf build; find . -name '*.pyc' -o -name "*.so" | xargs rm -f; \
	 rm -f $$(find . -name "*.pyx" | sed 's/\(.*\)[.]pyx$$/\1.c \1.cpp/'); \
	 rm -rf sage/ext/interpreters) \
	&& (cd "$(SAGE_ROOT)/build/pkgs/sagelib/src/" && rm -rf build)

sage_docbuild-clean:
	(cd "$(SAGE_ROOT)/build/pkgs/sage_docbuild/src" && rm -rf build)

sage_setup-clean:
	(cd "$(SAGE_ROOT)/build/pkgs/sage_setup/src" && rm -rf build)

build-clean: clean doc-clean sagelib-clean sage_docbuild-clean

# Special target for cleaning up a broken GCC install detected by configure
# This should check for the .clean-broken-gcc stamp, and if found clean
# everything up along with the stamp file itself.  This target is then run
# as a prerequisite to installing any other packages.
_clean-broken-gcc:
	@if [ -f "$(SAGE_ROOT)/build/make/.clean-broken-gcc" ]; then \
	   rm -f "$(SAGE_LOCAL)/bin/gcc"; \
	   rm -f "$(SAGE_LOCAL)/gcc-"*; \
	   rm -f "$(SAGE_LOCAL)/bin/g++"; \
	   rm -f "$(SAGE_SPKG_INST)/gcc-"*; \
	   rm -f "$(SAGE_ROOT)/build/make/.clean-broken-gcc"; \
	   echo "Cleaned up old broken GCC install"; \
	fi

#==============================================================================
# Setting SAGE_CHECK... variables
#==============================================================================
ifeq "$(origin SAGE_CHECK)" "undefined"
SAGE_CHECK := no
endif

define SET_SAGE_CHECK
$(eval SAGE_CHECK_$(1) := $(2))
endef
# Set defaults
$(foreach pkgname, $(NORMAL_PACKAGES),\
	$(eval $(call SET_SAGE_CHECK,$(pkgname),$(SAGE_CHECK))))

# Parsing the SAGE_CHECK_PACKAGES variable:
# - if this contains "!pkg", set SAGE_CHECK_pkg=no.
# - if this contains "?pkg", set SAGE_CHECK_pkg=warn.
# - if this contains "pkg",  set SAGE_CHECK_pkg=yes.
#
# We check this now and export SAGE_CHECK_pkg for
# dependencies and the Makefile rules.
#
# Since Python's self-tests seem to fail on all platforms, we disable
# its test suite by default.
# However, if SAGE_CHECK=warn, we do not do that.
SAGE_CHECK_PACKAGES_DEFAULT_yes := !python3
SAGE_CHECK_PACKAGES_DEFAULT_warn :=
SAGE_CHECK_PACKAGES_DEFAULT_no :=
comma := ,
ifeq "$(origin SAGE_CHECK_PACKAGES)" "undefined"
SAGE_CHECK_PACKAGES := $(SAGE_CHECK_PACKAGES_DEFAULT_$(SAGE_CHECK))
endif
SAGE_CHECK_PACKAGES_sep := $(subst $(comma), ,$(SAGE_CHECK_PACKAGES))
SAGE_CHECK_PACKAGES_sep := $(subst :, ,$(SAGE_CHECK_PACKAGES_sep))
$(foreach clause, $(SAGE_CHECK_PACKAGES_sep),					\
     $(if $(findstring !,$(clause)),						\
	  $(eval $(call SET_SAGE_CHECK,$(subst !,,$(clause)),no)),		\
	  $(if $(findstring ?,$(clause)),					\
	       $(eval $(call SET_SAGE_CHECK,$(subst ?,,$(clause)),warn)),	\
	       $(eval $(call SET_SAGE_CHECK,$(clause),yes)))))
debug-check:
	@echo $(foreach pkgname, $(NORMAL_PACKAGES), SAGE_CHECK_$(pkgname) = $(SAGE_CHECK_$(pkgname)))


#==============================================================================
# Rules generated from pkgs/<package>/dependencies files
#==============================================================================

# Define a function for generating the list of a package's dependencies
# as $(inst_<pkgname>) variables.  For example, takes:
#
#     deps_cysignals = python3 cython pari | pip
#
# to:
#
#     $(inst_python3) $(inst_cython) $(inst_pari) | $(inst_pip)
#
# If some value in the dependencies list is not a package name (e.g. it is
# the name of some arbitrary file, or it is the '|' symbol) then it is just
# used verbatim.
#
# As a special case, also adds a special variable GCC_DEP for all packages
# except for gcc itself.  See the definition of GCC_DEP above
#
# Positional arguments:
#     $(1): package name
pkg_deps = \
	$(if $(filter gcc,$(1)),,$$(GCC_DEP))\
	$(foreach dep,$(deps_$(1)),\
        $(if $(value inst_$(dep)),$$(inst_$(dep)),$(dep)))

# ============================= normal packages ==============================
# Generate build rules for 'normal' packages; this template is used to generate
# rules in the form:
#
# $(INST)/<pkgname>-<pkgvers>: <dependencies>
#     $(MAKE) $(1)-no-deps
#
# <pkgname>: $(INST)/<pkgname>-<pkgvers>
#
# <pkgname>-build-deps: <dependencies>
#
# <pkgname>-no-deps:
#     +$(AM_V_at)sage-logger -p '$(SAGE_SPKG) <pkgname>-<pkgvers>' '$(SAGE_LOGS)/<pkgname>-<pkgvers>.log'
#
# <pkgname>-clean:
#     sage-spkg-uninstall <pkgname> '$(SAGE_LOCAL)'
#
# So <pkgname>-build-deps installs just the dependencies, while
# <pkgname>-no-deps tries to install the package without its
# dependencies. This is currently used in SAGE_SRC/bin/sage when
# running 'sage -b' to build the Sage library.
#
# For example, for python3 this will expand to:
#
# $(INST)/python3-3.7.3: $(inst_zlib) $(inst_readline) $(inst_sqlite) $(inst_libpng) $(inst_bzip2) $(inst_xz) $(inst_libffi)
#     +$(AM_V_at)sage-logger -p '$(SAGE_SPKG) python3-3.7.3' '$(SAGE_LOGS)/python3-3.7.3.log'
#
# python3: $(INST)/python3-3.7.3
#
# python3-clean:
#     sage-spkg-uninstall python3 '$(SAGE_LOCAL)'
#
# Note: In these rules the $(INST)/<pkgname>-<pkgvers> target is used
# explicitly, rather than expanding the $(inst_<pkgname>) variable, since
# it may expand to $(INST)/.dummy for packages that were not configured
# for installation by default.  However, we wish to be able to manually
# install those packages later.
#
# For packages listed in $(TOOLCHAIN_DEPS) we also pass --keep-existing to
# sage-spkg, and --keep-files to sage-spkg-uninstall since those packages can
# have a recursive self-dependency, and should not be deleted while upgrading.
# See Trac #25857

# Positional arguments:
#     $(1): package name
#     $(2): package version
#     $(3): package dependencies
#     $(4): package tree variable

define NORMAL_PACKAGE_templ ##########################################

$(1)-build-deps: $(3)

$$($(4))/$(SPKG_INST_RELDIR)/$(1)-$(2): $(3)
	+$(MAKE_REC) $(1)-$(4)-no-deps

$(1): $$($(4))/$(SPKG_INST_RELDIR)/$(1)-$(2)

$(1)-$(4)-no-deps:
	+@if [ -z '$$($(4))' ]; then \
	    echo "Error: The installation tree $(4) has been disabled" 2>&1; \
	    echo "$$($(4)_DISABLED_MESSAGE)" 2>&1; \
	    exit 1; \
	else \
	    $(AM_V_at)sage-logger -p 'SAGE_CHECK=$$(SAGE_CHECK_$(1)) PATH=$$($(4))/bin:$$$$PATH $$(SAGE_SPKG) $$(SAGE_SPKG_OPTIONS) \
		$(if $(filter $(1),$(TOOLCHAIN_DEPS)),--keep-existing) \
		$(1)-$(2) $$($(4))' '$$(SAGE_LOGS)/$(1)-$(2).log'; \
	fi

$(1)-no-deps: $(1)-$(4)-no-deps

$(1)-$(4)-clean:
	if [ -d '$$($(4))' ]; then \
	    sage-spkg-uninstall $(if $(filter $(1),$(TOOLCHAIN_DEPS)),--keep-files) \
		$(1) '$$($(4))'; \
	fi

$(1)-clean: $(1)-$(4)-clean

.PHONY: $(1) $(1)-clean $(1)-build-deps $(1)-no-deps
endef #################################################################

$(foreach pkgname, $(NORMAL_PACKAGES),\
    $(foreach tree, $(trees_$(pkgname)), \
	$(eval $(call NORMAL_PACKAGE_templ,$(pkgname),$(vers_$(pkgname)),\
	                                   $(call pkg_deps,$(pkgname)),$(tree)))))

ifdef DEBUG_RULES
$(info # Rules for standard packages)
$(foreach pkgname, $(NORMAL_PACKAGES),\
    $(foreach tree, $(trees_$(pkgname)), \
	$(info $(call NORMAL_PACKAGE_templ,$(pkgname),$(vers_$(pkgname)),\
	                                   $(call pkg_deps,$(pkgname)),$(tree)))))
endif

# ================================ pip packages ===============================
# Generate build rules for 'pip' packages; this template is used to generate
# two rules in the form:
#
# <pkgname>: <dependencies>
#     $(AM_V_at)sage-logger -p 'sage --pip install ...' '$(SAGE_LOGS)/<pkgname>.log'
#
# <pkgname>-clean:
#     -sage --pip uninstall -y ...

# Positional arguments:
#     $(1): package name
#     $(2): package dependencies
define PIP_PACKAGE_templ
$(1)-build-deps: $(2)

$(1): $(2)
	+$(MAKE_REC) $(1)-no-deps

$(1)-no-deps:
	$(AM_V_at)sage-logger -p 'sage --pip install -r "$$(SAGE_ROOT)/build/pkgs/$(1)/requirements.txt"' '$$(SAGE_LOGS)/$(1).log'

$(1)-clean:
	-sage --pip uninstall --isolated --yes --no-input -r '$$(SAGE_ROOT)/build/pkgs/$(1)/requirements.txt'

.PHONY: $(1) $(1)-clean $(1)-build-deps $(1)-no-deps
endef

$(foreach pkgname,$(PIP_PACKAGES),\
	$(eval $(call PIP_PACKAGE_templ,$(pkgname),$(call pkg_deps,$(pkgname)))))

ifdef DEBUG_RULES
$(info # Rules for pip packages)
$(foreach pkgname,$(PIP_PACKAGES),\
	$(info $(call PIP_PACKAGE_templ,$(pkgname),$(call pkg_deps,$(pkgname)))))
endif

# ============================= script packages ==============================
# Generate build rules for 'script' packages; this template is used to generate
# three rules in the form:
#
# $(INST)/<pkgname>-<pkgvers>: <dependencies>
#     $(AM_V_at)cd '$SAGE_ROOT' && \\
#         . '$SAGE_ROOT/src/bin/sage-env-config' && \\
#         . '$SAGE_ROOT/src/bin/sage-env' && \\
#         . '$SAGE_ROOT/build/bin/sage-build-env-config' && \\
#         . '$SAGE_ROOT/build/bin/sage-build-env' && \\
#         sage-logger -p '$SAGE_ROOT/build/pkgs/<pkgname>/spkg-install' '$(SAGE_LOGS)/<pkgname>.log'
#
# <pkgname>: $(INST)/<pkgname>-<pkgvers>
#
# <pkgname>-clean:
#     -$(AM_V_at)cd '$SAGE_ROOT' && \\
#         . '$SAGE_ROOT/src/bin/sage-env-config' && \\
#         . '$SAGE_ROOT/src/bin/sage-env' && \\
#         . '$SAGE_ROOT/build/bin/sage-build-env-config' && \\
#         . '$SAGE_ROOT/build/bin/sage-build-env' && \\
#         '$SAGE_ROOT/build/pkgs/$PKG_NAME/spkg-uninstall'

# Positional arguments:
#     $(1): package name
#     $(2): package version
#     $(3): package dependencies
#     $(4): package tree variable

define SCRIPT_PACKAGE_templ
$(1)-build-deps: $(3)

$$($(4))/$(SPKG_INST_RELDIR)/$(1)-$(2): $(3)
	+$(MAKE_REC) $(1)-$(4)-no-deps

$(1): $$($(4))/$(SPKG_INST_RELDIR)/$(1)-$(2)

$(1)-$(4)-no-deps:
	+@if [ -z '$$($(4))' ]; then \
	    echo "Error: The installation tree $(4) has been disabled" 2>&1; \
	    echo "$$($(4)_DISABLED_MESSAGE)" 2>&1; \
	    exit 1; \
	elif [ -x '$$(SAGE_ROOT)/build/pkgs/$(1)/spkg-install' ]; then \
	    $(AM_V_at)cd '$$(SAGE_ROOT)/build/pkgs/$(1)' && \
		. '$$(SAGE_ROOT)/src/bin/sage-src-env-config' && \
		. '$$(SAGE_ROOT)/src/bin/sage-env-config' && \
		. '$$(SAGE_ROOT)/src/bin/sage-env' && \
		. '$$(SAGE_ROOT)/build/bin/sage-build-env-config' && \
		. '$$(SAGE_ROOT)/build/bin/sage-build-env' && \
		SAGE_SPKG_WHEELS=$$($(4))/var/lib/sage/wheels \
		SAGE_INST_LOCAL=$$($(4)) \
		sage-logger -p '$$(SAGE_ROOT)/build/pkgs/$(1)/spkg-install' '$$(SAGE_LOGS)/$(1)-$(2).log' && \
	    touch "$$($(4))/$(SPKG_INST_RELDIR)/$(1)-$(2)"; \
	else \
	    echo; \
	    echo "Error: $(1) is a dummy script package that the Sage distribution uses"; \
	    echo "to provide information about equivalent system packages."; \
	    echo "It cannot be installed using the Sage distribution."; \
	    echo "Please install it manually, for example using the system packages"; \
	    echo "recommended at the end of a run of './configure'"; \
	    echo "See below for package-specific information."; \
	    echo; \
	    $$(SAGE_ROOT)/build/bin/sage-spkg-info $(1); \
	    exit 1; \
	fi

$(1)-no-deps: $(1)-$(4)-no-deps

$(1)-$(4)-uninstall:
	-$(AM_V_at)cd '$$(SAGE_ROOT)/build/pkgs/$(1)' && \
		. '$$(SAGE_ROOT)/src/bin/sage-src-env-config' && \
		. '$$(SAGE_ROOT)/src/bin/sage-env-config' && \
		. '$$(SAGE_ROOT)/src/bin/sage-env' && \
		. '$$(SAGE_ROOT)/build/bin/sage-build-env-config' && \
		. '$$(SAGE_ROOT)/build/bin/sage-build-env' && \
		'$$(SAGE_ROOT)/build/pkgs/$(1)/spkg-uninstall'
	-rm -f "$$($(4))/$(SPKG_INST_RELDIR)/$(1)-$(2)"

$(1)-uninstall: $(1)-$(4)-uninstall

$(1)-clean: $(1)-uninstall

.PHONY: $(1) $(1)-uninstall $(1)-build-deps $(1)-no-deps $(1)-clean
endef

$(foreach pkgname,$(SCRIPT_PACKAGES),\
    $(foreach tree, $(trees_$(pkgname)), \
	$(eval $(call SCRIPT_PACKAGE_templ,$(pkgname),$(vers_$(pkgname)),$(call pkg_deps,$(pkgname)),$(tree)))))

ifdef DEBUG_RULES
$(info # Rules for script packages)
$(foreach pkgname,$(SCRIPT_PACKAGES),\
    $(foreach tree, $(trees_$(pkgname)), \
	$(info $(call SCRIPT_PACKAGE_templ,$(pkgname),$(vers_$(pkgname)),$(call pkg_deps,$(pkgname)),$(tree)))))
endif

# sagelib depends on this so that its install script is always executed
FORCE:

# Use this target to list common targets of this Makefile (in particular for
# installation with `sage -i`.
list:
	@for pkg in $(SAGE_I_TARGETS) $(NORMAL_PACKAGES) $(PIP_PACKAGES) $(SCRIPT_PACKAGES); do\
		echo $$pkg;\
	done


.PHONY: list<|MERGE_RESOLUTION|>--- conflicted
+++ resolved
@@ -235,14 +235,8 @@
 
 # All targets except for the base packages and except the documentation
 all-sage: \
-<<<<<<< HEAD
-		sagelib \
 		$(SAGE_LOCAL_INSTALLED_PACKAGE_INSTS) $(SAGE_LOCAL_UNINSTALLED_PACKAGES_CLEANS) \
 		$(SAGE_VENV_INSTALLED_PACKAGE_INSTS)  $(SAGE_VENV_UNINSTALLED_PACKAGES_CLEANS)
-=======
-		$(INSTALLED_PACKAGE_INSTS) \
-                $(UNINSTALLED_PACKAGES_CLEANS)
->>>>>>> 0026892c
 
 # Same but filtered by installation trees:
 all-build-local: toolchain-deps
