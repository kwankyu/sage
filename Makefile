# Main Makefile for Sage.

# The default target ("all") builds Sage and the whole (HTML) documentation.
#
# Target "build" just builds Sage.
#
# See below for targets to build the documentation in other formats,
# to run various types of test suites, and to remove parts of the build etc.

default: all

all: base-toolchain
	$(MAKE) all-start

build: base-toolchain
	$(MAKE) all-build

build-local: base-toolchain
	$(MAKE) all-build-local

build-venv: base-toolchain
	$(MAKE) all-build-venv

start: base-toolchain
	$(MAKE) build-start

sageruntime: base-toolchain
	$(MAKE) all-sageruntime


# The --stop flag below is just a random flag to induce graceful
# breakage with non-GNU versions of make.
# See https://trac.sagemath.org/ticket/24617

# Defer unknown targets to build/make/Makefile
%::
	@if [ -x relocate-once.py ]; then ./relocate-once.py; fi
	$(MAKE) build/make/Makefile --stop
	+build/bin/sage-logger \
		"cd build/make && ./install '$@'" logs/install.log

# CONFIG_FILES lists all files that appear in AC_CONFIG_FILES in configure.ac;
# except for build/make/Makefile-auto, which is unused by the build system
CONFIG_FILES = build/make/Makefile src/bin/sage-env-config build/bin/sage-build-env-config pkgs/sage-conf/sage_conf.py pkgs/sage-conf/setup.cfg

# SPKG_COLLECT_FILES contains all files that influence the SAGE_SPKG_COLLECT macro
SPKG_COLLECT_FILES = build/pkgs/*/type build/pkgs/*/package-version.txt build/pkgs/*/dependencies build/pkgs/*/requirements.txt build/pkgs/*/checksums.ini build/pkgs/*/spkg-install

# If configure was run before, rerun it with the old arguments.
# Otherwise, run configure with argument $PREREQ_OPTIONS.
build/make/Makefile: configure $(SPKG_COLLECT_FILES) $(CONFIG_FILES:%=%.in)
	rm -f config.log
	mkdir -p logs/pkgs
	ln -s logs/pkgs/config.log config.log
	@if [ -x config.status ]; then \
		./config.status --recheck && ./config.status; \
	else \
		echo >&2 '****************************************************************************'; \
		echo >&2 'error: Sage source tree is unconfigured. Please run "./configure" first.'; \
		echo >&2 'note:  Type "./configure --help" to see the available configuration options.'; \
		echo >&2 '****************************************************************************'; \
	        exit 1; \
	fi

# This is used to monitor progress towards Python 3 and prevent
# regressions. Should be removed after the full switch to python3.
#
# As of Sage 9.0: keep the build target for backward compatibility,
# but it just runs "make".
buildbot-python3:
	$(MAKE)

# Preemptively download all source tarballs of normal packages.
download:
	export SAGE_ROOT=$$(pwd) && \
	export PATH=$$SAGE_ROOT/build/bin:$$PATH && \
	sage-package download :all:

dist: build/make/Makefile
	./sage --sdist

pypi-sdists: sage_setup
	./sage --sh build/pkgs/sage_conf/spkg-src
<<<<<<< HEAD
	./sage --sh build/pkgs/sage_setup/spkg-src
=======
>>>>>>> 3939af73
	./sage --sh build/pkgs/sage_sws2rst/spkg-src
	./sage --sh build/pkgs/sage_docbuild/spkg-src
	./sage --sh build/pkgs/sage_setup/spkg-src
	./sage --sh build/pkgs/sagelib/spkg-src
<<<<<<< HEAD
	./sage --sh build/pkgs/sagemath_objects/spkg-src
	./sage --sh build/pkgs/sagemath_categories/spkg-src
=======
>>>>>>> 3939af73
	@echo "Built sdists are in upstream/"

# ssl: build Sage, and also install pyOpenSSL. This is necessary for
# running the secure notebook. This make target requires internet
# access. Note that this requires that your system have OpenSSL
# libraries and headers installed. See README.txt for more
# information.
ssl: all
	./sage -i pyopenssl

###############################################################################
# Cleaning up
###############################################################################

SAGE_ROOT = $(CURDIR)
SAGE_SRC = $(SAGE_ROOT)/src

clean:
	@echo "Deleting package build directories..."
	if [ -f "$(SAGE_SRC)"/bin/sage-env-config ]; then \
	    . "$(SAGE_SRC)"/bin/sage-env-config; \
	    if [ -n "$$SAGE_LOCAL" ]; then \
	        rm -rf "$$SAGE_LOCAL/var/tmp/sage/build"; \
	    fi; \
	fi

# "c_lib", ".cython_version", "build" in $(SAGE_SRC) are from old sage versions
# Cleaning .so files (and .c and .cpp files associated with .pyx files) is for editable installs.
# Also cython_debug is for editable installs.
sagelib-clean:
	@echo "Deleting Sage library build artifacts..."
	if [ -d "$(SAGE_SRC)" ]; then \
	    (cd "$(SAGE_SRC)" && \
	     rm -rf c_lib .cython_version cython_debug; \
	     rm -rf build; find . -name '*.pyc' -o -name "*.so" | xargs rm -f; \
	     rm -f $$(find . -name "*.pyx" | sed 's/\(.*\)[.]pyx$$/\1.c \1.cpp/'); \
	     rm -rf sage/ext/interpreters) \
	    && (cd "$(SAGE_ROOT)/build/pkgs/sagelib/src/" && rm -rf build); \
	fi

sage_docbuild-clean:
	(cd "$(SAGE_ROOT)/build/pkgs/sage_docbuild/src" && rm -rf build)

sage_setup-clean:
	(cd "$(SAGE_ROOT)/build/pkgs/sage_setup/src" && rm -rf build)

build-clean: clean doc-clean sagelib-clean sage_docbuild-clean

doc-clean:
	cd "$(SAGE_SRC)/doc" && $(MAKE) clean

# Deleting src/lib is to get rid of src/lib/pkgconfig
# that was forgotten to clean in #29082.
misc-clean:
	@echo "Deleting build artifacts generated by autoconf, automake, make ..."
	rm -rf logs
	rm -rf dist
	rm -rf tmp
	rm -f aclocal.m4 config.log confcache
	rm -rf autom4te.cache
	rm -f build/make/Makefile build/make/Makefile-auto
	rm -rf src/lib

bdist-clean: clean
	$(MAKE) misc-clean
	@echo "Deleting build artifacts generated by configure ..."
	rm -f config.status

distclean: build-clean
	$(MAKE) misc-clean
	@echo "Deleting all remaining output from build system ..."
	rm -rf local
	rm -f src/bin/sage-env-config
	rm -f prefix venv

# Delete all auto-generated files which are distributed as part of the
# source tarball
bootstrap-clean:
	rm -rf config configure build/make/Makefile-auto.in
	rm -f src/doc/en/installation/*.txt
	rm -rf src/doc/en/reference/spkg/*.rst
	rm -f src/doc/en/reference/repl/*.txt
	rm -f environment.yml
	rm -f src/environment.yml
	rm -f environment-optional.yml
	rm -f src/environment-optional.yml
	rm -f src/Pipfile
	rm -f src/pyproject.toml
	rm -f src/requirements.txt
	rm -f src/setup.cfg

# Remove absolutely everything which isn't part of the git repo
maintainer-clean: distclean bootstrap-clean
	rm -rf upstream

# Remove everything that is not necessary to run Sage and pass all its
# doctests.
micro_release:
	$(MAKE) sagelib-clean
	$(MAKE) misc-clean
	@echo "Stripping binaries ..."
	LC_ALL=C find local/lib local/bin -type f -exec strip '{}' ';' 2>&1 | grep -v "File format not recognized" |  grep -v "File truncated" || true
	@echo "Removing sphinx artifacts..."
	rm -rf local/share/doc/sage/doctrees local/share/doc/sage/inventory
	@echo "Removing documentation. Inspection in IPython still works."
	rm -rf local/share/doc local/share/*/doc local/share/*/examples local/share/singular/html
	@echo "Removing unnecessary files & directories - make will not be functional afterwards anymore"
	@# We need src/doc/common, src/doc/en/introspect for introspection with "??"
	@# We keep src/sage for some doctests that it expect it to be there and
	@# also because it does not add any weight with rdfind below.
	@# We need src/sage/bin/ for the scripts that invoke Sage
	@# We need sage, the script to start Sage
	@# We need local/, the dependencies and the built Sage library itself.
	@# We keep VERSION.txt.
	@# We keep COPYING.txt so we ship a license with this distribution.
	find . -name . -o -prune ! -name config.status ! -name src ! -name sage ! -name local ! -name VERSION.txt ! -name COPYING.txt ! -name build -exec rm -rf \{\} \;
	cd src && find . -name . -o -prune ! -name sage ! -name bin ! -name doc -exec rm -rf \{\} \;
	if command -v rdfind > /dev/null; then \
		echo "Hardlinking identical files."; \
		rdfind -makeresultsfile false -makehardlinks true .; \
	else \
		echo "rdfind not installed. Not hardlinking identical files."; \
	fi

# Leaves everything that is needed to make the next "make" fast but removes
# all the cheap build artifacts that can be quickly regenerated.
# Trac #30960: We no longer uninstall sagelib.
fast-rebuild-clean: misc-clean
	rm -rf upstream/
	rm -rf build/pkgs/sagelib/src/build/temp.*
	# The .py files in src/build are restored from src/sage without their
	# mtimes changed.
	-find build/pkgs/sagelib/src/build -name '*.py' -exec rm \{\} \;
	# Remove leftovers from ancient branches
	rm -rf src/build

TESTALL = ./sage -t --all
PTESTALL = ./sage -t -p --all

# Flags for ./sage -t --all.
# When the documentation is installed, "optional" also includes all tests marked 'sagemath_doc_html',
# see https://trac.sagemath.org/ticket/25345, https://trac.sagemath.org/ticket/26110, and
# https://trac.sagemath.org/ticket/32759
TESTALL_FLAGS = --optional=sage,optional,external,build

test: all
	$(TESTALL) --logfile=logs/test.log

check: test

testall: all
	$(TESTALL) $(TESTALL_FLAGS) --logfile=logs/testall.log

testlong: all
	$(TESTALL) --long --logfile=logs/testlong.log

testalllong: all
	$(TESTALL) --long $(TESTALL_FLAGS) --logfile=logs/testalllong.log

ptest: all
	$(PTESTALL) --logfile=logs/ptest.log

ptestall: all
	$(PTESTALL) $(TESTALL_FLAGS) --logfile=logs/ptestall.log

ptestlong: all
	$(PTESTALL) --long --logfile=logs/ptestlong.log

ptestalllong: all
	$(PTESTALL) --long $(TESTALL_FLAGS) --logfile=logs/ptestalllong.log

testoptional: all
	$(TESTALL) --logfile=logs/testoptional.log

testoptionallong: all
	$(TESTALL) --long --logfile=logs/testoptionallong.log

ptestoptional: all
	$(PTESTALL) --logfile=logs/ptestoptional.log

ptestoptionallong: all
	$(PTESTALL) --long --logfile=logs/ptestoptionallong.log

test-nodoc: build
	$(TESTALL) --logfile=logs/test.log

check-nodoc: test-nodoc

testall-nodoc: build
	$(TESTALL) $(TESTALL_FLAGS) --logfile=logs/testall.log

testlong-nodoc: build
	$(TESTALL) --long --logfile=logs/testlong.log

testalllong-nodoc: build
	$(TESTALL) --long $(TESTALL_FLAGS) --logfile=logs/testalllong.log

ptest-nodoc: build
	$(PTESTALL) --logfile=logs/ptest.log

ptestall-nodoc: build
	$(PTESTALL) $(TESTALL_FLAGS) --logfile=logs/ptestall.log

ptestlong-nodoc: build
	$(PTESTALL) --long --logfile=logs/ptestlong.log

ptestalllong-nodoc: build
	$(PTESTALL) --long $(TESTALL_FLAGS) --logfile=logs/ptestalllong.log

testoptional-nodoc: build
	$(TESTALL) --logfile=logs/testoptional.log

testoptionallong-nodoc: build
	$(TESTALL) --long --logfile=logs/testoptionallong.log

ptestoptional-nodoc: build
	$(PTESTALL) --logfile=logs/ptestoptional.log

ptestoptionallong-nodoc: build
	$(PTESTALL) --long --logfile=logs/ptestoptionallong.log

configure: bootstrap src/doc/bootstrap configure.ac src/bin/sage-version.sh m4/*.m4 build/pkgs/*/spkg-configure.m4 build/pkgs/*/type build/pkgs/*/distros/*.txt
	./bootstrap -d

install: all
	@echo "******************************************************************"
	@echo "The '$@' target is a no-op; 'make' already does 'make install'"
	@echo "You can change the install prefix from its default"
	@echo "(the subdirectory 'local') by using ./configure --prefix=PREFIX"
	@echo "You can also consider using the binary packaging scripts"
	@echo "from https://github.com/sagemath/binary-pkg"
	@echo "******************************************************************"

# Setting SAGE_PKGCONFIG is only so that make does not exit with
# "This Makefile needs to be invoked by build/make/install".
list:
	@$(MAKE) --silent build/make/Makefile >&2
	@$(MAKE) --silent -f build/make/Makefile SAGE_PKGCONFIG=dummy $@

.PHONY: default build dist install micro_release \
	misc-clean bdist-clean distclean bootstrap-clean maintainer-clean \
	test check testoptional testall testlong testoptionallong testallong \
	ptest ptestoptional ptestall ptestlong ptestoptionallong ptestallong \
	buildbot-python3 list \
	doc-clean clean sagelib-clean build-clean<|MERGE_RESOLUTION|>--- conflicted
+++ resolved
@@ -81,19 +81,12 @@
 
 pypi-sdists: sage_setup
 	./sage --sh build/pkgs/sage_conf/spkg-src
-<<<<<<< HEAD
-	./sage --sh build/pkgs/sage_setup/spkg-src
-=======
->>>>>>> 3939af73
 	./sage --sh build/pkgs/sage_sws2rst/spkg-src
 	./sage --sh build/pkgs/sage_docbuild/spkg-src
 	./sage --sh build/pkgs/sage_setup/spkg-src
 	./sage --sh build/pkgs/sagelib/spkg-src
-<<<<<<< HEAD
 	./sage --sh build/pkgs/sagemath_objects/spkg-src
 	./sage --sh build/pkgs/sagemath_categories/spkg-src
-=======
->>>>>>> 3939af73
 	@echo "Built sdists are in upstream/"
 
 # ssl: build Sage, and also install pyOpenSSL. This is necessary for
