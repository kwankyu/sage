--- conflicted
+++ resolved
@@ -465,9 +465,6 @@
     docker:        done'
     # #28728: gap fails its test suite.
     # linbox/cysignals testsuites fail.  ppl takes very long.
-<<<<<<< HEAD
-    local:         bash -c 'export PATH={env:PATH} && {env:SETENV} && {env:BOOTSTRAP} && ./configure --prefix={envdir}/local {env:CONFIGURE_ARGS} && make -k V=0 base-toolchain && make -k V=0 SAGE_SPKG="sage-spkg -y -o" SAGE_CHECK=warn SAGE_CHECK_PACKAGES="!cython,!r,!python3,!nose,!gap,!cysignals,!linbox,!git,!ppl,!cmake,!networkx,!rpy2,!symengine_py,!sage_sws2rst" {env:TARGETS_PRE:} {posargs:build} && (make -k V=0 SAGE_SPKG="sage-spkg -y -o" SAGE_CHECK=warn SAGE_CHECK_PACKAGES="!cython,!r,!python3,!nose,!gap,!cysignals,!linbox,!git,!ppl,!cmake,!networkx,!rpy2,!symengine_py,!sage_sws2rst" {env:TARGETS_OPTIONAL:} || echo "(error ignored)" ) '
-=======
     local:         bash -c 'export PATH={env:PATH} && {env:SETENV} && \
     local:             {env:BOOTSTRAP} && \
     local:             ./configure --prefix={envdir}/local {env:CONFIGURE_ARGS} && \
@@ -475,9 +472,8 @@
     local:                 config*) ;; \
     local:                 *)       make -k V=0 base-toolchain ;; \
     local:             esac && \
-    local:             make -k V=0 SAGE_SPKG="sage-spkg -y -o" SAGE_CHECK=warn SAGE_CHECK_PACKAGES="!cython,!r,!python3,!nose,!gap,!cysignals,!linbox,!git,!ppl,!cmake,!networkx,!symengine_py" {env:TARGETS_PRE:} {posargs:build} && \
-    local:             ([ -z "{env:TARGETS_OPTIONAL:}" ] || make -k V=0 SAGE_SPKG="sage-spkg -y -o" SAGE_CHECK=warn SAGE_CHECK_PACKAGES="!cython,!r,!python3,!nose,!gap,!cysignals,!linbox,!git,!ppl,!cmake" {env:TARGETS_OPTIONAL:} || echo "(error ignored)" ) '
->>>>>>> e9ca2c1d
+    local:             make -k V=0 SAGE_SPKG="sage-spkg -y -o" SAGE_CHECK=warn SAGE_CHECK_PACKAGES="!cython,!r,!python3,!nose,!gap,!cysignals,!linbox,!git,!ppl,!cmake,!networkx,!rpy2,!symengine_py,!sage_sws2rst" {env:TARGETS_PRE:} {posargs:build} && \
+    local:             ([ -z "{env:TARGETS_OPTIONAL:}" ] || make -k V=0 SAGE_SPKG="sage-spkg -y -o" SAGE_CHECK=warn SAGE_CHECK_PACKAGES="!cython,!r,!python3,!nose,!gap,!cysignals,!linbox,!git,!ppl,!cmake,!networkx,!rpy2,!symengine_py,!sage_sws2rst" {env:TARGETS_OPTIONAL:} || echo "(error ignored)" ) '
 
 [testenv:check_configure]
 ## Test that configure behaves properly
