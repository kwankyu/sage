import os
from distutils.extension import Extension
from sage.env import SAGE_LOCAL

SAGE_INC = os.path.join(SAGE_LOCAL, 'include')

#########################################################
### pkg-config setup
#########################################################

import pkgconfig

# CBLAS can be one of multiple implementations
cblas_pc = pkgconfig.parse('cblas')
cblas_libs = cblas_pc['libraries']
cblas_library_dirs = cblas_pc['library_dirs']
cblas_include_dirs = cblas_pc['include_dirs']

# TODO: Remove Cygwin hack by installing a suitable cblas.pc
if os.path.exists('/usr/lib/libblas.dll.a'):
    cblas_libs = ['gslcblas']

# LAPACK can be one of multiple implementations
lapack_pc = pkgconfig.parse('lapack')
lapack_libs = lapack_pc['libraries']
lapack_library_dirs = lapack_pc['library_dirs']
lapack_include_dirs = lapack_pc['include_dirs']

# GD image library
gd_pc = pkgconfig.parse('gdlib')
gd_libs = gd_pc['libraries']
gd_library_dirs = gd_pc['library_dirs']
gd_include_dirs = gd_pc['include_dirs']

# PNG image library
png_pc = pkgconfig.parse('libpng')
png_libs = png_pc['libraries']
png_library_dirs = png_pc['library_dirs']
png_include_dirs = png_pc['include_dirs']

# zlib
try:
    zlib_pc = pkgconfig.parse('zlib')
except pkgconfig.PackageNotFoundError:
    from collections import defaultdict
    zlib_pc = defaultdict(list, {'libraries': ['z']})
zlib_libs = zlib_pc['libraries']
zlib_library_dirs = zlib_pc['library_dirs']
zlib_include_dirs = zlib_pc['include_dirs']

#########################################################
### M4RI flags
#########################################################

m4ri_pc = pkgconfig.parse('m4ri')
m4ri_libs = m4ri_pc['libraries']
m4ri_library_dirs = m4ri_pc['library_dirs']
m4ri_include_dirs = m4ri_pc['include_dirs']

m4ri_extra_compile_args = pkgconfig.cflags('m4ri').split()
try:
    m4ri_extra_compile_args.remove("-pedantic")
except ValueError:
    pass

#########################################################
### Library order
#########################################################

# This list defines the *order* of linking libraries. A library should
# be put *before* any library it links to. Cython allows
# defining libraries using "# distutils: libraries = LIB". However, if
# there are multiple libraries, the order is undefined so we need to
# manually reorder the libraries according to this list. The order is
# important in particular for Cygwin. Any libraries which are not
# listed here will be added at the end of the list (without changing
# their relative order). There is one exception: stdc++ is always put
# at the very end of the list.
from sage.env import cython_aliases
aliases = cython_aliases()

arb_dylib_name = aliases["ARB_LIBRARY"]
library_order_list = aliases["SINGULAR_LIBRARIES"] + [
    "ec", "ecm",
] + aliases["LINBOX_LIBRARIES"] + aliases["FFLASFFPACK_LIBRARIES"] + aliases["GSL_LIBRARIES"] + [
    "pari", "flint", "ratpoints", "ecl", "glpk", "ppl",
    arb_dylib_name, "mpfi", "mpfr", "mpc", "gmp", "gmpxx",
    "brial",
    "brial_groebner",
    "m4rie",
] + m4ri_libs + [
    "zn_poly", "gap",
] + gd_libs + png_libs + [
    "m", "readline", "Lfunction" ,
] + cblas_libs + zlib_libs

# Make a dict with library:order pairs, where the order are negative
# integers sorted according to library_order_list. When sorting,
# unlisted libraries have order 0, so they appear after the libraries
# in library_order_list.
n = len(library_order_list)
library_order = {}
for i in range(n):
    lib = library_order_list[i]
    library_order[lib] = i-n

library_order["stdc++"] = 1000

#############################################################
### List of modules
###
### Note that the list of modules is sorted alphabetically
### by extension name. Please keep this list sorted when
### adding new modules!
###
#############################################################

from sage_setup.optional_extension import OptionalExtension
UNAME = os.uname()

def uname_specific(name, value, alternative):
    if name in UNAME[0]:
        return value
    else:
        return alternative


ext_modules = [

    ################################
    ##
    ## sage.algebras
    ##
    ################################

    Extension('sage.algebras.quatalg.quaternion_algebra_element',
               sources = ['sage/algebras/quatalg/quaternion_algebra_element.pyx'],
               language='c++',
               libraries = ["gmp", "m", "ntl"]),

    Extension('*', sources = ['sage/algebras/letterplace/*.pyx']),

    Extension('*', sources = ['sage/algebras/finite_dimensional_algebras/*.pyx']),

    Extension('sage.algebras.quatalg.quaternion_algebra_cython',
               sources = ['sage/algebras/quatalg/quaternion_algebra_cython.pyx'],
               language='c++',
               libraries = ["gmp", "m", "ntl"]),

    Extension('sage.algebras.lie_algebras.lie_algebra_element',
              sources = ["sage/algebras/lie_algebras/lie_algebra_element.pyx"]),

    ################################
    ##
    ## sage.arith
    ##
    ################################

    Extension('*', ['sage/arith/*.pyx']),

    ################################
    ##
    ## sage.calculus
    ##
    ################################

    Extension('*', ['sage/calculus/**/*.pyx']),

    ################################
    ##
    ## sage.categories
    ##
    ################################

    Extension('*', ['sage/categories/**/*.pyx']),

    ################################
    ##
    ## sage.coding
    ##
    ################################

    Extension('sage.coding.codecan.codecan',
              sources = ['sage/coding/codecan/codecan.pyx']),

    Extension('*', ['sage/coding/**/*.pyx']),

    ################################
    ##
    ## sage.combinat
    ##
    ################################

    Extension('*', ['sage/combinat/**/*.pyx']),

    Extension('sage.combinat.subword_complex_c',
              sources=['sage/combinat/subword_complex_c.pyx']),

    ################################
    ##
    ## sage.cpython
    ##
    ################################

    Extension('*', ['sage/cpython/*.pyx']),

    ################################
    ##
    ## sage.crypto
    ##
    ################################

    Extension('*', ['sage/crypto/*.pyx']),

    ################################
    ##
    ## sage.data_structures
    ##
    ################################

    Extension('*', ['sage/data_structures/*.pyx']),

    ################################
    ##
    ## sage.docs
    ##
    ################################

    Extension('*', ['sage/docs/*.pyx']),

    ################################
    ##
    ## sage.dynamics
    ##
    ################################

    Extension('sage.dynamics.arithmetic_dynamics.projective_ds_helper',
              sources = ['sage/dynamics/arithmetic_dynamics/projective_ds_helper.pyx']),

    Extension('sage.dynamics.complex_dynamics.mandel_julia_helper',
                sources = ['sage/dynamics/complex_dynamics/mandel_julia_helper.pyx']),

    ################################
    ##
    ## sage.ext
    ##
    ################################

    Extension('*', ['sage/ext/**/*.pyx']),

    ################################
    ##
    ## sage.finance
    ##
    ################################

    Extension('*', ['sage/finance/*.pyx']),

    ################################
    ##
    ## sage.functions
    ##
    ################################

    Extension('sage.functions.prime_pi',
        sources = ['sage/functions/prime_pi.pyx']),

    ################################
    ##
    ## sage.games
    ##
    ################################

    Extension('*', ['sage/games/*.pyx']),

    ################################
    ##
    ## sage.geometry
    ##
    ################################

    Extension('sage.geometry.point_collection',
              sources = ['sage/geometry/point_collection.pyx']),

    Extension('sage.geometry.toric_lattice_element',
              sources = ['sage/geometry/toric_lattice_element.pyx']),

    Extension('sage.geometry.integral_points',
              sources = ['sage/geometry/integral_points.pyx']),

    Extension('sage.geometry.triangulation.base',
              sources = ['sage/geometry/triangulation/base.pyx',
                         'sage/geometry/triangulation/functions.cc',
                         'sage/geometry/triangulation/data.cc',
                         'sage/geometry/triangulation/triangulations.cc'],
              depends = ['sage/geometry/triangulation/functions.h',
                         'sage/geometry/triangulation/data.h',
                         'sage/geometry/triangulation/triangulations.h'],
              language="c++"),

    Extension('sage.geometry.polyhedron.combinatorial_polyhedron.base',
              sources = ['sage/geometry/polyhedron/combinatorial_polyhedron/base.pyx']),

    Extension('sage.geometry.polyhedron.combinatorial_polyhedron.list_of_faces',
              sources = ['sage/geometry/polyhedron/combinatorial_polyhedron/list_of_faces.pyx']),

    Extension('sage.geometry.polyhedron.combinatorial_polyhedron.bit_vector_operations.cc',
              sources = ['sage/geometry/polyhedron/combinatorial_polyhedron/bit_vector_operations.cc'],
              extra_compile_args=['-std=c++11']),

    Extension('sage.geometry.polyhedron.combinatorial_polyhedron.face_iterator',
              sources = ['sage/geometry/polyhedron/combinatorial_polyhedron/face_iterator.pyx']),

    Extension('sage.geometry.polyhedron.combinatorial_polyhedron.polyhedron_face_lattice',
              sources = ['sage/geometry/polyhedron/combinatorial_polyhedron/polyhedron_face_lattice.pyx']),

    Extension('sage.geometry.polyhedron.combinatorial_polyhedron.combinatorial_face',
              sources = ['sage/geometry/polyhedron/combinatorial_polyhedron/combinatorial_face.pyx']),

    Extension('sage.geometry.polyhedron.combinatorial_polyhedron.conversions',
              sources = ['sage/geometry/polyhedron/combinatorial_polyhedron/conversions.pyx']),

    ################################
    ##
    ## sage.graphs
    ##
    ################################

    Extension('sage.graphs.asteroidal_triples',
              sources = ['sage/graphs/asteroidal_triples.pyx']),

    Extension('sage.graphs.chrompoly',
              sources = ['sage/graphs/chrompoly.pyx']),

    Extension('sage.graphs.cliquer',
              sources = ['sage/graphs/cliquer.pyx']),

    Extension('sage.graphs.centrality',
              sources = ['sage/graphs/centrality.pyx']),

    Extension('sage.graphs.independent_sets',
              sources = ['sage/graphs/independent_sets.pyx']),

    Extension('sage.graphs.graph_decompositions.fast_digraph',
              sources = ['sage/graphs/graph_decompositions/fast_digraph.pyx']),

    Extension('sage.graphs.graph_decompositions.vertex_separation',
              sources = ['sage/graphs/graph_decompositions/vertex_separation.pyx']),

    Extension('sage.graphs.graph_decompositions.graph_products',
              sources = ['sage/graphs/graph_decompositions/graph_products.pyx']),

    Extension('sage.graphs.convexity_properties',
              sources = ['sage/graphs/convexity_properties.pyx']),

    Extension('sage.graphs.comparability',
              sources = ['sage/graphs/comparability.pyx']),

    Extension('sage.graphs.generic_graph_pyx',
              sources = ['sage/graphs/generic_graph_pyx.pyx']),

    Extension('sage.graphs.traversals',
              sources = ['sage/graphs/traversals.pyx']),

    Extension('sage.graphs.graph_generators_pyx',
              sources = ['sage/graphs/graph_generators_pyx.pyx']),

    Extension('sage.graphs.distances_all_pairs',
              sources = ['sage/graphs/distances_all_pairs.pyx']),

    Extension('sage.graphs.base.graph_backends',
              sources = ['sage/graphs/base/graph_backends.pyx']),

    Extension('sage.graphs.base.static_dense_graph',
              sources = ['sage/graphs/base/static_dense_graph.pyx']),

    Extension('sage.graphs.base.static_sparse_graph',
              sources = ['sage/graphs/base/static_sparse_graph.pyx'],
              language = 'c++'),

    Extension('sage.graphs.base.static_sparse_backend',
              sources = ['sage/graphs/base/static_sparse_backend.pyx']),

    Extension('sage.graphs.graph_coloring',
              sources = ['sage/graphs/graph_coloring.pyx']),

    Extension('sage.graphs.line_graph',
              sources = ['sage/graphs/line_graph.pyx']),

    Extension('sage.graphs.weakly_chordal',
              sources = ['sage/graphs/weakly_chordal.pyx']),

    Extension('sage.graphs.matchpoly',
              sources = ['sage/graphs/matchpoly.pyx']),

    OptionalExtension("sage.graphs.mcqd",
              ["sage/graphs/mcqd.pyx"],
              language = "c++",
              package = 'mcqd'),

    OptionalExtension("sage.graphs.bliss",
              ["sage/graphs/bliss.pyx"],
              language = "c++",
              libraries = ['bliss'],
              package = 'bliss'),

    Extension('sage.graphs.planarity',
              sources = ['sage/graphs/planarity.pyx'],
              libraries=['planarity']),

    Extension('sage.graphs.strongly_regular_db',
              sources = ['sage/graphs/strongly_regular_db.pyx']),

    Extension('sage.graphs.graph_decompositions.rankwidth',
              sources = ['sage/graphs/graph_decompositions/rankwidth.pyx'],
              libraries=['rw']),

    Extension('sage.graphs.graph_decompositions.bandwidth',
              sources = ['sage/graphs/graph_decompositions/bandwidth.pyx']),

    Extension('sage.graphs.graph_decompositions.cutwidth',
              sources = ['sage/graphs/graph_decompositions/cutwidth.pyx']),

    OptionalExtension('sage.graphs.graph_decompositions.tdlib',
              sources = ['sage/graphs/graph_decompositions/tdlib.pyx'],
              language="c++",
              package = 'tdlib'),

    Extension('sage.graphs.graph_decompositions.clique_separators',
              sources = ['sage/graphs/graph_decompositions/clique_separators.pyx']),

    Extension('sage.graphs.spanning_tree',
              sources = ['sage/graphs/spanning_tree.pyx']),

    Extension('sage.graphs.path_enumeration',
              sources = ['sage/graphs/path_enumeration.pyx'],
              language = 'c++'),

    Extension('sage.graphs.connectivity',
          sources = ['sage/graphs/connectivity.pyx']),

    Extension('sage.graphs.trees',
              sources = ['sage/graphs/trees.pyx']),

    Extension('sage.graphs.genus',
              sources = ['sage/graphs/genus.pyx']),

    Extension('sage.graphs.hyperbolicity',
              sources = ['sage/graphs/hyperbolicity.pyx']),

    Extension('sage.graphs.base.c_graph',
              sources = ['sage/graphs/base/c_graph.pyx'],
              language = 'c++'),

    Extension('sage.graphs.base.sparse_graph',
              sources = ['sage/graphs/base/sparse_graph.pyx']),

    Extension('sage.graphs.base.dense_graph',
              sources = ['sage/graphs/base/dense_graph.pyx']),

    Extension('sage.graphs.base.boost_graph',
              sources = ['sage/graphs/base/boost_graph.pyx']),

    Extension('sage.graphs.views',
              sources = ['sage/graphs/views.pyx']),

    ################################
    ##
    ## sage.groups
    ##
    ################################

    Extension('*', ['sage/groups/**/*.pyx']),

    ################################
    ##
    ## sage.interacts
    ##
    ################################

    Extension('*', ['sage/interacts/*.pyx']),

    ################################
    ##
    ## sage.interfaces
    ##
    ################################

    OptionalExtension("sage.interfaces.primecount",
              ["sage/interfaces/primecount.pyx"],
              package = "primecount"),

    Extension('*', ['sage/interfaces/*.pyx']),

    ################################
    ##
    ## sage.lfunctions
    ##
    ################################

    Extension('sage.lfunctions.zero_sums',
              sources = ['sage/lfunctions/zero_sums.pyx']),

    ################################
    ##
    ## sage.libs
    ##
    ################################

    OptionalExtension('sage.libs.coxeter3.coxeter',
              sources = ['sage/libs/coxeter3/coxeter.pyx'],
              include_dirs = [os.path.join(SAGE_INC, 'coxeter')],
              language="c++",
              libraries = ['coxeter3'],
              package = 'coxeter3'),

    Extension('sage.libs.ecl',
              sources = ["sage/libs/ecl.pyx"]),

    OptionalExtension("sage.libs.fes",
             ["sage/libs/fes.pyx"],
             language = "c",
             libraries = ['fes'],
             package = 'fes'),

    Extension('sage.libs.flint.flint',
              sources = ["sage/libs/flint/flint.pyx"],
              extra_compile_args = ["-D_XPG6"]),

    Extension('sage.libs.flint.fmpz_poly',
              sources = ["sage/libs/flint/fmpz_poly.pyx"],
              extra_compile_args = ["-D_XPG6"]),

    Extension('sage.libs.flint.arith',
              sources = ["sage/libs/flint/arith.pyx"],
              extra_compile_args = ["-D_XPG6"]),

    Extension("sage.libs.glpk.error",
             ["sage/libs/glpk/error.pyx"]),

    Extension('sage.libs.gmp.pylong',
              sources = ['sage/libs/gmp/pylong.pyx']),

    Extension('sage.libs.braiding',
                      sources = ["sage/libs/braiding.pyx"],
                      libraries = ["braiding"],
                      language = 'c++'),

    Extension('sage.libs.homfly',
                      sources = ["sage/libs/homfly.pyx"],
                      libraries = ["homfly", "gc"]),

    OptionalExtension('sage.libs.sirocco',
                      sources = ["sage/libs/sirocco.pyx"],
                      libraries = ["sirocco"],
                      package="sirocco",
                      language = 'c++'),

    Extension('*', ['sage/libs/linbox/*.pyx']),

    Extension('sage.libs.lcalc.lcalc_Lfunction',
              sources = ['sage/libs/lcalc/lcalc_Lfunction.pyx'],
              libraries = ['m', 'ntl', 'Lfunction'],
              extra_compile_args=["-O3", "-ffast-math"],
              language = 'c++'),

    Extension('sage.libs.libecm',
              sources = ['sage/libs/libecm.pyx'],
              libraries = ['ecm'],
              extra_link_args = uname_specific("Linux", ["-Wl,-z,noexecstack"],
                                                        [])),

    Extension('sage.libs.lrcalc.lrcalc',
              sources = ["sage/libs/lrcalc/lrcalc.pyx"]),

    OptionalExtension("sage.libs.meataxe",
              sources = ['sage/libs/meataxe.pyx'],
              libraries = ['mtx'],
              package = 'meataxe'),

    Extension('*', ['sage/libs/pari/*.pyx']),

    Extension('sage.libs.ppl',
              sources = ['sage/libs/ppl.pyx', 'sage/libs/ppl_shim.cc']),

    Extension('*', ['sage/libs/pynac/*.pyx']),

    Extension('sage.libs.ratpoints',
              sources = ["sage/libs/ratpoints.pyx"],
              libraries = ["ratpoints"]),

    Extension('sage.libs.readline',
              sources = ['sage/libs/readline.pyx'],
              libraries = ['readline']),

    Extension('*', sources = ['sage/libs/singular/*.pyx']),

    Extension('sage.libs.symmetrica.symmetrica',
              sources = ["sage/libs/symmetrica/symmetrica.pyx"],
              libraries = ["symmetrica"]),

    Extension('sage.libs.mpmath.utils',
              sources = ["sage/libs/mpmath/utils.pyx"]),

    Extension('sage.libs.mpmath.ext_impl',
              sources = ["sage/libs/mpmath/ext_impl.pyx"]),

    Extension('sage.libs.mpmath.ext_main',
              sources = ["sage/libs/mpmath/ext_main.pyx"]),

    Extension('sage.libs.mpmath.ext_libmp',
              sources = ["sage/libs/mpmath/ext_libmp.pyx"]),

    ###################################
    ##
    ## sage.libs.arb
    ##
    ###################################

    Extension('*', ["sage/libs/arb/*.pyx"]),

    ###################################
    ##
    ## sage.libs.eclib
    ##
    ###################################

    Extension('*', ["sage/libs/eclib/*.pyx"]),

    ################################
    ##
    ## sage.libs.gap
    ##
    ################################

    Extension('*', ["sage/libs/gap/*.pyx"]),

    ###################################
    ##
    ## sage.libs.gsl
    ##
    ###################################

    Extension('*', ["sage/libs/gsl/*.pyx"]),

    ###################################
    ##
    ## sage.libs.ntl
    ##
    ###################################

    Extension('sage.libs.ntl.convert',
              sources = ["sage/libs/ntl/convert.pyx"],
              libraries = ["ntl", "gmp"],
              language='c++'),

    Extension('sage.libs.ntl.error',
              sources = ["sage/libs/ntl/error.pyx"],
              libraries = ["ntl", "gmp"],
              language='c++'),

    Extension('sage.libs.ntl.ntl_GF2',
              sources = ["sage/libs/ntl/ntl_GF2.pyx"],
              libraries = ["ntl", "gmp"],
              language='c++'),

    Extension('sage.libs.ntl.ntl_GF2E',
              sources = ["sage/libs/ntl/ntl_GF2E.pyx"],
              libraries = ["ntl", "gmp", "m"],
              language='c++'),

    Extension('sage.libs.ntl.ntl_GF2EContext',
              sources = ["sage/libs/ntl/ntl_GF2EContext.pyx"],
              libraries = ["ntl", "gmp", "m"],
              language='c++'),

    Extension('sage.libs.ntl.ntl_GF2EX',
              sources = ["sage/libs/ntl/ntl_GF2EX.pyx"],
              libraries = ["ntl", "gmp", "m"],
              language='c++'),

    Extension('sage.libs.ntl.ntl_GF2X',
              sources = ["sage/libs/ntl/ntl_GF2X.pyx"],
              libraries = ["ntl", "gmp", "m"],
              language='c++'),

    Extension('sage.libs.ntl.ntl_lzz_p',
              sources = ["sage/libs/ntl/ntl_lzz_p.pyx"],
              libraries = ["ntl", "gmp", "m"],
              language='c++'),

    Extension('sage.libs.ntl.ntl_lzz_pContext',
              sources = ["sage/libs/ntl/ntl_lzz_pContext.pyx"],
              libraries = ["ntl", "gmp", "m"],
              language='c++'),

    Extension('sage.libs.ntl.ntl_lzz_pX',
              sources = ["sage/libs/ntl/ntl_lzz_pX.pyx"],
              libraries = ["ntl", "gmp", "m"],
              language='c++'),

    Extension('sage.libs.ntl.ntl_mat_GF2',
              sources = ["sage/libs/ntl/ntl_mat_GF2.pyx"],
              libraries = ["ntl", "gmp", "m"],
              language='c++'),

    Extension('sage.libs.ntl.ntl_mat_GF2E',
              sources = ["sage/libs/ntl/ntl_mat_GF2E.pyx"],
              libraries = ["ntl", "gmp", "m"],
              language='c++'),

    Extension('sage.libs.ntl.ntl_mat_ZZ',
              sources = ["sage/libs/ntl/ntl_mat_ZZ.pyx"],
              libraries = ["ntl", "gmp", "m"],
              language='c++'),

    Extension('sage.libs.ntl.ntl_ZZ',
              sources = ["sage/libs/ntl/ntl_ZZ.pyx"],
              libraries = ["ntl", "gmp", "m"],
              language='c++'),

    Extension('sage.libs.ntl.ntl_ZZX',
              sources = ["sage/libs/ntl/ntl_ZZX.pyx"],
              libraries = ["ntl", "gmp", "m"],
              language='c++'),

    Extension('sage.libs.ntl.ntl_ZZ_p',
              sources = ["sage/libs/ntl/ntl_ZZ_p.pyx"],
              libraries = ["ntl", "gmp", "m"],
              language='c++'),

    Extension('sage.libs.ntl.ntl_ZZ_pContext',
              sources = ["sage/libs/ntl/ntl_ZZ_pContext.pyx"],
              libraries = ["ntl", "gmp", "m"],
              language='c++'),

    Extension('sage.libs.ntl.ntl_ZZ_pE',
              sources = ["sage/libs/ntl/ntl_ZZ_pE.pyx"],
              libraries = ["ntl", "gmp", "m"],
              language='c++'),

    Extension('sage.libs.ntl.ntl_ZZ_pEContext',
              sources = ["sage/libs/ntl/ntl_ZZ_pEContext.pyx"],
              libraries = ["ntl", "gmp", "m"],
              language='c++'),

    Extension('sage.libs.ntl.ntl_ZZ_pEX',
              sources = ["sage/libs/ntl/ntl_ZZ_pEX.pyx"],
              libraries = ["ntl", "gmp", "m"],
              language='c++'),

    Extension('sage.libs.ntl.ntl_ZZ_pX',
              sources = ["sage/libs/ntl/ntl_ZZ_pX.pyx"],
              libraries = ["ntl", "gmp", "m"],
              language='c++'),

    ################################
    ##
    ## sage.matrix
    ##
    ################################

    Extension('sage.matrix.action',
              sources = ['sage/matrix/action.pyx']),

    Extension('sage.matrix.args',
              sources = ['sage/matrix/args.pyx']),

    Extension('sage.matrix.echelon_matrix',
              sources = ['sage/matrix/echelon_matrix.pyx']),

    Extension('sage.matrix.change_ring',
              sources = ['sage/matrix/change_ring.pyx']),

    Extension('sage.matrix.constructor',
              sources = ['sage/matrix/constructor.pyx']),

    Extension('sage.matrix.matrix',
              sources = ['sage/matrix/matrix.pyx']),

    Extension('sage.matrix.matrix0',
              sources = ['sage/matrix/matrix0.pyx']),

    Extension('sage.matrix.matrix1',
              sources = ['sage/matrix/matrix1.pyx']),

    Extension('sage.matrix.matrix2',
              sources = ['sage/matrix/matrix2.pyx']),

    Extension("sage.matrix.matrix_complex_ball_dense",
              ["sage/matrix/matrix_complex_ball_dense.pyx"],
              libraries=[arb_dylib_name]),

    Extension('sage.matrix.matrix_complex_double_dense',
              sources = ['sage/matrix/matrix_complex_double_dense.pyx']),

    Extension('sage.matrix.matrix_cyclo_dense',
              sources = ['sage/matrix/matrix_cyclo_dense.pyx'],
              language = "c++",
              libraries=['ntl']),

    Extension('sage.matrix.matrix_gap',
              sources = ['sage/matrix/matrix_gap.pyx']),

    Extension('sage.matrix.matrix_dense',
              sources = ['sage/matrix/matrix_dense.pyx']),

    Extension('sage.matrix.matrix_double_dense',
              sources = ['sage/matrix/matrix_double_dense.pyx']),

    Extension('sage.matrix.matrix_generic_dense',
              sources = ['sage/matrix/matrix_generic_dense.pyx']),

    Extension('sage.matrix.matrix_generic_sparse',
              sources = ['sage/matrix/matrix_generic_sparse.pyx']),

    Extension('sage.matrix.matrix_integer_dense',
              sources = ['sage/matrix/matrix_integer_dense.pyx'],
              extra_compile_args = m4ri_extra_compile_args,
              libraries = ['iml', 'ntl', 'gmp', 'm'] + cblas_libs,
              library_dirs = cblas_library_dirs,
              include_dirs = cblas_include_dirs),

    Extension('sage.matrix.matrix_integer_sparse',
              sources = ['sage/matrix/matrix_integer_sparse.pyx']),

    Extension('sage.matrix.matrix_mod2_dense',
              sources = ['sage/matrix/matrix_mod2_dense.pyx'],
              libraries = m4ri_libs + gd_libs + png_libs + zlib_libs,
              library_dirs = m4ri_library_dirs + gd_library_dirs + png_library_dirs + zlib_library_dirs,
              include_dirs = m4ri_include_dirs + gd_include_dirs + png_include_dirs + zlib_include_dirs,
              extra_compile_args = m4ri_extra_compile_args),

    Extension('sage.matrix.matrix_gf2e_dense',
              sources = ['sage/matrix/matrix_gf2e_dense.pyx'],
              libraries = ['m4rie'] + m4ri_libs + ['m'],
              library_dirs = m4ri_library_dirs,
              include_dirs = m4ri_include_dirs,
              extra_compile_args = m4ri_extra_compile_args),

    Extension('sage.matrix.matrix_modn_dense_float',
              sources = ['sage/matrix/matrix_modn_dense_float.pyx'],
              language="c++",
              libraries = cblas_libs,
              library_dirs = cblas_library_dirs,
              include_dirs = cblas_include_dirs),

    Extension('sage.matrix.matrix_modn_dense_double',
              sources = ['sage/matrix/matrix_modn_dense_double.pyx'],
              language="c++",
              libraries = cblas_libs,
              library_dirs = cblas_library_dirs,
              include_dirs = cblas_include_dirs,
              extra_compile_args = ["-D_XPG6"]),

    Extension('sage.matrix.matrix_modn_sparse',
              sources = ['sage/matrix/matrix_modn_sparse.pyx']),

    Extension('sage.matrix.matrix_mpolynomial_dense',
              sources = ['sage/matrix/matrix_mpolynomial_dense.pyx']),

    Extension('sage.matrix.matrix_polynomial_dense',
              sources = ['sage/matrix/matrix_polynomial_dense.pyx']),

    Extension('sage.matrix.matrix_rational_dense',
              sources = ['sage/matrix/matrix_rational_dense.pyx'],
              extra_compile_args = ["-D_XPG6"] + m4ri_extra_compile_args,
              libraries = ['iml', 'ntl', 'm'] + cblas_libs,
              library_dirs = cblas_library_dirs,
              include_dirs = cblas_include_dirs),

    Extension('sage.matrix.matrix_rational_sparse',
              sources = ['sage/matrix/matrix_rational_sparse.pyx']),

    Extension('sage.matrix.matrix_real_double_dense',
              sources = ['sage/matrix/matrix_real_double_dense.pyx']),

    Extension('sage.matrix.matrix_sparse',
              sources = ['sage/matrix/matrix_sparse.pyx']),

    Extension('sage.matrix.matrix_symbolic_dense',
              sources = ['sage/matrix/matrix_symbolic_dense.pyx']),

    Extension('sage.matrix.matrix_window',
              sources = ['sage/matrix/matrix_window.pyx']),

    OptionalExtension("sage.matrix.matrix_gfpn_dense",
              sources = ['sage/matrix/matrix_gfpn_dense.pyx'],
              libraries = ['mtx'],
              package = 'meataxe'),

    Extension('sage.matrix.misc',
              sources = ['sage/matrix/misc.pyx']),

    Extension('sage.matrix.strassen',
              sources = ['sage/matrix/strassen.pyx']),

    ################################
    ##
    ## sage.matroids
    ##
    ################################

    Extension('*', ['sage/matroids/*.pyx']),

    ################################
    ##
    ## sage.media
    ##
    ################################

    Extension('*', ['sage/media/*.pyx']),

    ################################
    ##
    ## sage.misc
    ##
    ################################

    Extension('*', ['sage/misc/*.pyx']),

    ################################
    ##
    ## sage.modular
    ##
    ################################

    Extension('sage.modular.arithgroup.congroup',
              sources = ['sage/modular/arithgroup/congroup.pyx']),

    Extension('sage.modular.arithgroup.farey_symbol',
              sources = ['sage/modular/arithgroup/farey_symbol.pyx']),

    Extension('sage.modular.arithgroup.arithgroup_element',
              sources = ['sage/modular/arithgroup/arithgroup_element.pyx']),

    Extension('sage.modular.hypergeometric_misc',
              sources = ['sage/modular/hypergeometric_misc.pyx']),

    Extension('sage.modular.modform.eis_series_cython',
              sources = ['sage/modular/modform/eis_series_cython.pyx']),

    Extension('sage.modular.modform.l_series_gross_zagier_coeffs',
              sources = ['sage/modular/modform/l_series_gross_zagier_coeffs.pyx']),

    Extension('sage.modular.modsym.apply',
              sources = ['sage/modular/modsym/apply.pyx'],
              extra_compile_args=["-D_XPG6"]),

    Extension('sage.modular.modsym.manin_symbol',
              sources = ['sage/modular/modsym/manin_symbol.pyx']),

    Extension('sage.modular.modsym.relation_matrix_pyx',
              sources = ['sage/modular/modsym/relation_matrix_pyx.pyx']),

    Extension('sage.modular.modsym.heilbronn',
              sources = ['sage/modular/modsym/heilbronn.pyx'],
              extra_compile_args=["-D_XPG6"]),

    Extension('sage.modular.modsym.p1list',
              sources = ['sage/modular/modsym/p1list.pyx']),

    Extension('sage.modular.pollack_stevens.dist',
              sources = ['sage/modular/pollack_stevens/dist.pyx'],
              libraries = ["gmp", "zn_poly"],
              extra_compile_args = ["-D_XPG6"]),

    ################################
    ##
    ## sage.modules
    ##
    ################################

    Extension('sage.modules.vector_rational_sparse',
              sources = ['sage/modules/vector_rational_sparse.pyx']),

    Extension('sage.modules.vector_integer_sparse',
              sources = ['sage/modules/vector_integer_sparse.pyx']),

    Extension('sage.modules.vector_modn_sparse',
              sources = ['sage/modules/vector_modn_sparse.pyx']),

    Extension('sage.modules.finite_submodule_iter',
              sources = ['sage/modules/finite_submodule_iter.pyx']),

    Extension('sage.modules.free_module_element',
              sources = ['sage/modules/free_module_element.pyx']),

    Extension('sage.modules.module',
              sources = ['sage/modules/module.pyx']),

    Extension('sage.modules.vector_complex_double_dense',
              ['sage/modules/vector_complex_double_dense.pyx']),

    Extension('sage.modules.vector_double_dense',
              ['sage/modules/vector_double_dense.pyx']),

    Extension('sage.modules.vector_integer_dense',
              sources = ['sage/modules/vector_integer_dense.pyx']),

    Extension('sage.modules.vector_modn_dense',
              sources = ['sage/modules/vector_modn_dense.pyx']),

    Extension('sage.modules.vector_mod2_dense',
              sources = ['sage/modules/vector_mod2_dense.pyx'],
              libraries = m4ri_libs + gd_libs + png_libs,
              library_dirs = m4ri_library_dirs + gd_library_dirs + png_library_dirs,
              include_dirs = m4ri_include_dirs + gd_include_dirs + png_include_dirs,
              extra_compile_args = m4ri_extra_compile_args),

    Extension('sage.modules.vector_rational_dense',
              sources = ['sage/modules/vector_rational_dense.pyx']),

    Extension('sage.modules.vector_real_double_dense',
              ['sage/modules/vector_real_double_dense.pyx']),

    Extension('sage.modules.with_basis.indexed_element',
              sources = ['sage/modules/with_basis/indexed_element.pyx']),

    ################################
    ##
    ## sage.numerical
    ##
    ################################


    Extension("sage.numerical.mip",
              ["sage/numerical/mip.pyx"]),

    Extension("sage.numerical.linear_functions",
              ["sage/numerical/linear_functions.pyx"]),

    Extension("sage.numerical.linear_tensor_element",
              ["sage/numerical/linear_tensor_element.pyx"]),

    Extension("sage.numerical.gauss_legendre",
              ["sage/numerical/gauss_legendre.pyx"]),

    Extension("sage.numerical.sdp",
              ["sage/numerical/sdp.pyx"]),

    Extension("sage.numerical.backends.generic_backend",
              ["sage/numerical/backends/generic_backend.pyx"]),

    Extension("sage.numerical.backends.generic_sdp_backend",
              ["sage/numerical/backends/generic_sdp_backend.pyx"]),

    Extension("sage.numerical.backends.glpk_backend",
              ["sage/numerical/backends/glpk_backend.pyx"]),

    Extension("sage.numerical.backends.glpk_exact_backend",
              ["sage/numerical/backends/glpk_exact_backend.pyx"]),

    Extension("sage.numerical.backends.ppl_backend",
              ["sage/numerical/backends/ppl_backend.pyx"]),

    Extension("sage.numerical.backends.cvxopt_backend",
              ["sage/numerical/backends/cvxopt_backend.pyx"]),

    Extension("sage.numerical.backends.cvxopt_sdp_backend",
              ["sage/numerical/backends/cvxopt_sdp_backend.pyx"]),

    Extension("sage.numerical.backends.glpk_graph_backend",
              ["sage/numerical/backends/glpk_graph_backend.pyx"]),

    Extension("sage.numerical.backends.interactivelp_backend",
              ["sage/numerical/backends/interactivelp_backend.pyx"]),

    ################################
    ##
    ## sage.plot
    ##
    ################################

    Extension('*', ['sage/plot/**/*.pyx']),

    ################################
    ##
    ## sage.probability
    ##
    ################################

    Extension('*', ['sage/probability/*.pyx']),

    ################################
    ##
    ## sage.quadratic_forms
    ##
    ################################

    Extension('*', ['sage/quadratic_forms/*.pyx']),

    ###############################
    ##
    ## sage.quivers
    ##
    ###############################

    Extension('*', ['sage/quivers/*.pyx']),

    ################################
    ##
    ## sage.rings
    ##
    ################################

    Extension('sage.rings.sum_of_squares',
              sources = ['sage/rings/sum_of_squares.pyx'],
              libraries = ['m']),

    Extension('sage.rings.bernmm',
              sources = ['sage/rings/bernmm.pyx',
                         'sage/rings/bernmm/bern_modp.cpp',
                         'sage/rings/bernmm/bern_modp_util.cpp',
                         'sage/rings/bernmm/bern_rat.cpp'],
              libraries = ['ntl', 'pthread', 'gmp'],
              depends = ['sage/rings/bernmm/bern_modp.h',
                         'sage/rings/bernmm/bern_modp_util.h',
                         'sage/rings/bernmm/bern_rat.h'],
              language = 'c++',
              define_macros=[('USE_THREADS', '1'),
                             ('THREAD_STACK_SIZE', '4096')]),

    Extension('sage.rings.bernoulli_mod_p',
              sources = ['sage/rings/bernoulli_mod_p.pyx'],
              libraries=['ntl', 'gmp'],
              language = 'c++'),

    Extension("sage.rings.complex_arb",
              ["sage/rings/complex_arb.pyx"]),

    Extension('sage.rings.complex_double',
              sources = ['sage/rings/complex_double.pyx'],
              extra_compile_args = ["-D_XPG6"],
              libraries = ['m']),

    Extension('sage.rings.complex_interval',
              sources = ['sage/rings/complex_interval.pyx']),

    Extension('sage.rings.complex_number',
              sources = ['sage/rings/complex_number.pyx']),

    Extension('sage.rings.integer',
              sources = ['sage/rings/integer.pyx'],
              libraries=['ntl']),

    Extension('sage.rings.integer_ring',
              sources = ['sage/rings/integer_ring.pyx'],
              libraries=['ntl']),

    Extension('sage.rings.factorint',
              sources = ['sage/rings/factorint.pyx']),

    Extension('sage.rings.fast_arith',
              sources = ['sage/rings/fast_arith.pyx']),

    Extension('sage.rings.fraction_field_element',
              sources = ['sage/rings/fraction_field_element.pyx']),

    Extension('sage.rings.fraction_field_FpT',
              sources = ['sage/rings/fraction_field_FpT.pyx'],
              libraries = ["gmp", "ntl", "zn_poly"],
              language = 'c++'),

    Extension('sage.rings.laurent_series_ring_element',
              sources = ['sage/rings/laurent_series_ring_element.pyx']),

    Extension('sage.rings.morphism',
              sources = ['sage/rings/morphism.pyx']),

    Extension('sage.rings.complex_mpc',
              sources = ['sage/rings/complex_mpc.pyx']),

    Extension('sage.rings.noncommutative_ideals',
              sources = ['sage/rings/noncommutative_ideals.pyx']),

    Extension('sage.rings.power_series_mpoly',
              sources = ['sage/rings/power_series_mpoly.pyx']),

    Extension('sage.rings.power_series_poly',
              sources = ['sage/rings/power_series_poly.pyx']),

    Extension('sage.rings.power_series_pari',
              sources = ['sage/rings/power_series_pari.pyx']),

    Extension('sage.rings.power_series_ring_element',
              sources = ['sage/rings/power_series_ring_element.pyx']),

    Extension('sage.rings.tate_algebra_element',
              sources = ['sage/rings/tate_algebra_element.pyx']),

    Extension('sage.rings.tate_algebra_ideal',
              sources = ['sage/rings/tate_algebra_ideal.pyx']),

    Extension('sage.rings.puiseux_series_ring_element',
              sources = ['sage/rings/puiseux_series_ring_element.pyx']),

    Extension('sage.rings.rational',
              sources = ['sage/rings/rational.pyx'],
              libraries=['ntl']),

    Extension('sage.rings.real_double',
              sources = ['sage/rings/real_double.pyx']),

    Extension('sage.rings.real_interval_absolute',
              sources = ['sage/rings/real_interval_absolute.pyx']),

    Extension("sage.rings.real_arb",
              ["sage/rings/real_arb.pyx"]),

    Extension('sage.rings.real_lazy',
              sources = ['sage/rings/real_lazy.pyx']),

    Extension('sage.rings.real_mpfi',
              sources = ['sage/rings/real_mpfi.pyx']),

    Extension('sage.rings.real_mpfr',
              sources = ['sage/rings/real_mpfr.pyx']),

    Extension('sage.rings.finite_rings.residue_field',
              sources = ['sage/rings/finite_rings/residue_field.pyx']),

    Extension('sage.rings.ring',
              sources = ['sage/rings/ring.pyx']),

    Extension('sage.rings.ring_extension',
              sources = ['sage/rings/ring_extension.pyx']),

    Extension('sage.rings.ring_extension_element',
              sources = ['sage/rings/ring_extension_element.pyx']),

    Extension('sage.rings.ring_extension_morphism',
              sources = ['sage/rings/ring_extension_morphism.pyx']),

    Extension('sage.rings.ring_extension_conversion',
              sources = ['sage/rings/ring_extension_conversion.pyx']),

    Extension('*', ['sage/rings/convert/*.pyx']),

    ################################
    ##
    ## sage.rings.finite_rings
    ##
    ################################

    Extension('sage.rings.finite_rings.finite_field_base',
              sources = ['sage/rings/finite_rings/finite_field_base.pyx']),

    Extension('sage.rings.finite_rings.element_base',
              sources = ['sage/rings/finite_rings/element_base.pyx']),

    Extension('sage.rings.finite_rings.integer_mod',
              sources = ['sage/rings/finite_rings/integer_mod.pyx']),

    Extension('sage.rings.finite_rings.element_givaro',
              sources = ["sage/rings/finite_rings/element_givaro.pyx"],
              libraries = ['givaro', 'ntl', 'gmp', 'm'],
              language='c++'),

    Extension('sage.rings.finite_rings.element_ntl_gf2e',
              sources = ['sage/rings/finite_rings/element_ntl_gf2e.pyx'],
              libraries = ['ntl'],
              language = 'c++'),

    Extension('sage.rings.finite_rings.element_pari_ffelt',
              sources = ['sage/rings/finite_rings/element_pari_ffelt.pyx']),

    Extension('sage.rings.finite_rings.hom_finite_field',
              sources = ["sage/rings/finite_rings/hom_finite_field.pyx"]),

    Extension('sage.rings.finite_rings.hom_prime_finite_field',
              sources = ["sage/rings/finite_rings/hom_prime_finite_field.pyx"]),

    Extension('sage.rings.finite_rings.hom_finite_field_givaro',
              sources = ["sage/rings/finite_rings/hom_finite_field_givaro.pyx"],
              libraries = ['givaro', 'ntl', 'gmp', 'm'],
              language='c++'),

    ################################
    ##
    ## sage.rings.function_field
    ##
    ################################

    Extension('sage.rings.function_field.element',
              sources = ['sage/rings/function_field/element.pyx']),

    ################################
    ##
    ## sage.rings.number_field
    ##
    ################################

    Extension('sage.rings.number_field.number_field_base',
              sources = ['sage/rings/number_field/number_field_base.pyx']),

    Extension('sage.rings.number_field.number_field_element',
              sources = ['sage/rings/number_field/number_field_element.pyx'],
              libraries=['ntl'],
              language = 'c++'),

    Extension('sage.rings.number_field.number_field_element_quadratic',
              sources = ['sage/rings/number_field/number_field_element_quadratic.pyx'],
              libraries=['ntl'],
              language = 'c++'),

    Extension('sage.rings.number_field.number_field_morphisms',
              sources = ['sage/rings/number_field/number_field_morphisms.pyx']),

    Extension('sage.rings.number_field.totallyreal',
              sources = ['sage/rings/number_field/totallyreal.pyx']),

    Extension('sage.rings.number_field.totallyreal_data',
              sources = ['sage/rings/number_field/totallyreal_data.pyx'],
              libraries = ['gmp']),

    ################################
    ##
    ## sage.rings.padics
    ##
    ################################

    Extension('sage.rings.padics.morphism',
              sources = ['sage/rings/padics/morphism.pyx']),

    Extension('sage.rings.padics.common_conversion',
              sources = ['sage/rings/padics/common_conversion.pyx']),

    Extension('sage.rings.padics.local_generic_element',
              sources = ['sage/rings/padics/local_generic_element.pyx']),

    Extension('sage.rings.padics.padic_capped_absolute_element',
              sources = ['sage/rings/padics/padic_capped_absolute_element.pyx']),

    Extension('sage.rings.padics.padic_capped_relative_element',
              sources = ['sage/rings/padics/padic_capped_relative_element.pyx']),

    Extension('sage.rings.padics.padic_floating_point_element',
              sources = ['sage/rings/padics/padic_floating_point_element.pyx']),

    Extension('sage.rings.padics.padic_ext_element',
              sources = ['sage/rings/padics/padic_ext_element.pyx'],
              libraries=['ntl', 'gmp', 'm'],
              language='c++'),

    Extension('sage.rings.padics.padic_fixed_mod_element',
              sources = ['sage/rings/padics/padic_fixed_mod_element.pyx']),

    Extension('sage.rings.padics.padic_generic_element',
              sources = ['sage/rings/padics/padic_generic_element.pyx']),

    Extension('sage.rings.padics.padic_printing',
              sources = ['sage/rings/padics/padic_printing.pyx'],
              libraries=['gmp', 'ntl', 'm'],
              language='c++'),

    Extension('sage.rings.padics.padic_ZZ_pX_CA_element',
              sources = ['sage/rings/padics/padic_ZZ_pX_CA_element.pyx'],
              libraries = ['ntl', 'gmp', 'm'],
              language='c++'),

    Extension('sage.rings.padics.padic_ZZ_pX_CR_element',
              sources = ['sage/rings/padics/padic_ZZ_pX_CR_element.pyx'],
              libraries=['ntl', 'gmp', 'm'],
              language='c++'),

    Extension('sage.rings.padics.padic_ZZ_pX_element',
              sources = ['sage/rings/padics/padic_ZZ_pX_element.pyx'],
              libraries=['ntl', 'gmp', 'm'],
              language='c++'),

    Extension('sage.rings.padics.padic_ZZ_pX_FM_element',
              sources = ['sage/rings/padics/padic_ZZ_pX_FM_element.pyx'],
              libraries=['ntl', 'gmp', 'm'],
              language='c++'),

    Extension('sage.rings.padics.pow_computer',
              sources = ['sage/rings/padics/pow_computer.pyx'],
              libraries = ["ntl", "gmp", "m"],
              language='c++'),

    Extension('sage.rings.padics.pow_computer_ext',
              sources = ['sage/rings/padics/pow_computer_ext.pyx'],
              libraries = ["ntl", "gmp", "m"],
              language='c++'),

    Extension('sage.rings.padics.pow_computer_flint',
              sources = ['sage/rings/padics/pow_computer_flint.pyx'],
              libraries = ["gmp", "ntl"],
              language='c++'),

    Extension('sage.rings.padics.pow_computer_relative',
              sources = ['sage/rings/padics/pow_computer_relative.pyx'],
              libraries = ["ntl", "gmp", "m"],
              language='c++'),

    Extension('sage.rings.padics.qadic_flint_CR',
              sources = ['sage/rings/padics/qadic_flint_CR.pyx']),

    Extension('sage.rings.padics.qadic_flint_CA',
              sources = ['sage/rings/padics/qadic_flint_CA.pyx']),

    Extension('sage.rings.padics.qadic_flint_FM',
              sources = ['sage/rings/padics/qadic_flint_FM.pyx']),

    Extension('sage.rings.padics.qadic_flint_FP',
              sources = ['sage/rings/padics/qadic_flint_FP.pyx'],
              libraries = ["flint"]),

    Extension('sage.rings.padics.relative_ramified_FM',
              sources = ['sage/rings/padics/relative_ramified_FM.pyx']),
    Extension('sage.rings.padics.relative_ramified_CA',
              sources = ['sage/rings/padics/relative_ramified_CA.pyx']),
    Extension('sage.rings.padics.relative_ramified_CR',
              sources = ['sage/rings/padics/relative_ramified_CR.pyx']),
    Extension('sage.rings.padics.relative_ramified_FP',
              sources = ['sage/rings/padics/relative_ramified_FP.pyx']),

    ################################
    ##
    ## sage.rings.polynomial
    ##
    ################################

    Extension('sage.rings.polynomial.cyclotomic',
              sources = ['sage/rings/polynomial/cyclotomic.pyx']),

    Extension('sage.rings.polynomial.evaluation',
              libraries = ["ntl"],
              sources = ['sage/rings/polynomial/evaluation.pyx'],
              language = 'c++'),

    Extension('sage.rings.polynomial.laurent_polynomial',
              sources = ['sage/rings/polynomial/laurent_polynomial.pyx']),

    Extension('sage.rings.polynomial.hilbert',
              sources = ['sage/rings/polynomial/hilbert.pyx']),

    Extension('sage.rings.polynomial.multi_polynomial',
              sources = ['sage/rings/polynomial/multi_polynomial.pyx']),

    Extension('sage.rings.polynomial.multi_polynomial_ideal_libsingular',
              sources = ['sage/rings/polynomial/multi_polynomial_ideal_libsingular.pyx']),

    Extension('sage.rings.polynomial.plural',
              sources = ['sage/rings/polynomial/plural.pyx']),

    Extension('sage.rings.polynomial.multi_polynomial_libsingular',
              sources = ['sage/rings/polynomial/multi_polynomial_libsingular.pyx']),

    Extension('sage.rings.polynomial.multi_polynomial_ring_base',
              sources = ['sage/rings/polynomial/multi_polynomial_ring_base.pyx']),

    Extension('sage.rings.polynomial.polynomial_number_field',
              sources = ['sage/rings/polynomial/polynomial_number_field.pyx']),

    Extension('sage.rings.polynomial.polydict',
              sources = ['sage/rings/polynomial/polydict.pyx']),

    Extension('sage.rings.polynomial.polynomial_complex_arb',
               sources = ['sage/rings/polynomial/polynomial_complex_arb.pyx']),

    Extension('sage.rings.polynomial.polynomial_compiled',
               sources = ['sage/rings/polynomial/polynomial_compiled.pyx']),

    Extension('sage.rings.polynomial.polynomial_element',
              sources = ['sage/rings/polynomial/polynomial_element.pyx']),

    Extension('sage.rings.polynomial.polynomial_gf2x',
              sources = ['sage/rings/polynomial/polynomial_gf2x.pyx'],
              libraries = ['gmp', 'ntl'],
              extra_compile_args = m4ri_extra_compile_args,
              language = 'c++'),

    Extension('sage.rings.polynomial.polynomial_zz_pex',
              sources = ['sage/rings/polynomial/polynomial_zz_pex.pyx'],
              libraries = ['ntl', 'gmp'],
              language = 'c++'),

    Extension('sage.rings.polynomial.polynomial_zmod_flint',
              sources = ['sage/rings/polynomial/polynomial_zmod_flint.pyx'],
              libraries = ["gmp", "ntl", "zn_poly"],
              language = 'c++'),

    Extension('sage.rings.polynomial.polynomial_integer_dense_flint',
              sources = ['sage/rings/polynomial/polynomial_integer_dense_flint.pyx'],
              language = 'c++',
              libraries = ["ntl", "gmp"]),

    Extension('sage.rings.polynomial.polynomial_integer_dense_ntl',
              sources = ['sage/rings/polynomial/polynomial_integer_dense_ntl.pyx'],
              libraries = ['ntl', 'gmp'],
              language = 'c++'),

    Extension('sage.rings.polynomial.polynomial_rational_flint',
              sources = ['sage/rings/polynomial/polynomial_rational_flint.pyx'],
              libraries = ["ntl", "gmp"],
              language = 'c++'),

    Extension('sage.rings.polynomial.polynomial_modn_dense_ntl',
              sources = ['sage/rings/polynomial/polynomial_modn_dense_ntl.pyx'],
              libraries = ['ntl', 'gmp'],
              language = 'c++'),

    Extension('sage.rings.polynomial.polynomial_ring_homomorphism',
              sources = ['sage/rings/polynomial/polynomial_ring_homomorphism.pyx']),

    Extension('sage.rings.polynomial.pbori',
              sources = ['sage/rings/polynomial/pbori.pyx'],
              libraries=['brial', 'brial_groebner'] + m4ri_libs + png_libs,
              library_dirs = m4ri_library_dirs + png_library_dirs,
              include_dirs = m4ri_include_dirs + png_include_dirs,
              depends = [SAGE_INC + "/polybori/" + hd + ".h" for hd in ["polybori", "config"]],
              extra_compile_args = m4ri_extra_compile_args),

    Extension('sage.rings.polynomial.polynomial_real_mpfr_dense',
              sources = ['sage/rings/polynomial/polynomial_real_mpfr_dense.pyx']),

    Extension('sage.rings.polynomial.real_roots',
              sources = ['sage/rings/polynomial/real_roots.pyx']),

    Extension('sage.rings.polynomial.refine_root',
              sources = ['sage/rings/polynomial/refine_root.pyx']),

    Extension('sage.rings.polynomial.symmetric_reduction',
              sources = ['sage/rings/polynomial/symmetric_reduction.pyx']),

    Extension('sage.rings.polynomial.skew_polynomial_element',
              sources = ['sage/rings/polynomial/skew_polynomial_element.pyx']),
<<<<<<< HEAD

    # Note that weil_polynomials includes distutils directives in order to support
    # conditional OpenMP compilation (by uncommenting lines)
    Extension('sage.rings.polynomial.weil.weil_polynomials',
              sources = ['sage/rings/polynomial/weil/weil_polynomials.pyx']),
=======
    
    Extension('sage.rings.polynomial.skew_polynomial_finite_order',
              sources = ['sage/rings/polynomial/skew_polynomial_finite_order.pyx']),

>>>>>>> 35f44cbe


    ################################
    ##
    ## sage.rings.semirings
    ##
    ################################

    Extension('sage.rings.semirings.tropical_semiring',
              sources = ['sage/rings/semirings/tropical_semiring.pyx']),

    ################################
    ##
    ## sage.sat
    ##
    ################################

    Extension('sage.sat.solvers.satsolver',
              sources = ['sage/sat/solvers/satsolver.pyx']),

    ################################
    ##
    ## sage.schemes
    ##
    ################################

    Extension('sage.schemes.elliptic_curves.descent_two_isogeny',
              sources = ['sage/schemes/elliptic_curves/descent_two_isogeny.pyx'],
              libraries = ['ratpoints']),

    Extension('sage.schemes.elliptic_curves.period_lattice_region',
              sources = ['sage/schemes/elliptic_curves/period_lattice_region.pyx']),
    
    Extension('sage.schemes.elliptic_curves.mod_sym_num',
              sources = ['sage/schemes/elliptic_curves/mod_sym_num.pyx']),

    Extension('sage.schemes.hyperelliptic_curves.hypellfrob',
              sources = ['sage/schemes/hyperelliptic_curves/hypellfrob.pyx',
                         'sage/schemes/hyperelliptic_curves/hypellfrob/hypellfrob.cpp',
                         'sage/schemes/hyperelliptic_curves/hypellfrob/recurrences_ntl.cpp',
                         'sage/schemes/hyperelliptic_curves/hypellfrob/recurrences_zn_poly.cpp'],
              libraries = ['gmp', 'ntl', 'zn_poly'],
              depends = ['sage/schemes/hyperelliptic_curves/hypellfrob/hypellfrob.h',
                         'sage/schemes/hyperelliptic_curves/hypellfrob/recurrences_ntl.h',
                         'sage/schemes/hyperelliptic_curves/hypellfrob/recurrences_zn_poly.h'],
              language = 'c++',
              include_dirs = ['sage/libs/ntl/',
                              'sage/schemes/hyperelliptic_curves/hypellfrob/']),

    Extension('sage.schemes.toric.divisor_class',
              sources = ['sage/schemes/toric/divisor_class.pyx']),

    ################################
    ##
    ## sage.sets
    ##
    ################################

    Extension('*', ['sage/sets/*.pyx']),

    ################################
    ##
    ## sage.stats
    ##
    ################################

    Extension('sage.stats.hmm.util',
              sources = ['sage/stats/hmm/util.pyx']),

    Extension('sage.stats.hmm.distributions',
              sources = ['sage/stats/hmm/distributions.pyx']),

    Extension('sage.stats.hmm.hmm',
              sources = ['sage/stats/hmm/hmm.pyx']),

    Extension('sage.stats.hmm.chmm',
              sources = ['sage/stats/hmm/chmm.pyx']),

    Extension('sage.stats.intlist',
              sources = ['sage/stats/intlist.pyx']),

    Extension('sage.stats.distributions.discrete_gaussian_integer',
              sources = ['sage/stats/distributions/discrete_gaussian_integer.pyx', 'sage/stats/distributions/dgs_gauss_mp.c', 'sage/stats/distributions/dgs_gauss_dp.c', 'sage/stats/distributions/dgs_bern.c'],
              depends = ['sage/stats/distributions/dgs_gauss.h', 'sage/stats/distributions/dgs_bern.h', 'sage/stats/distributions/dgs_misc.h'],
              extra_compile_args = ["-D_XOPEN_SOURCE=600"]),

    ################################
    ##
    ## sage.structure
    ##
    ################################

    # Compile this with -Os because it works around a bug with
    # GCC-4.7.3 + Cython 0.19 on Itanium, see Trac #14452. Moreover, it
    # actually results in faster code than -O3.
    Extension('sage.structure.element',
              sources = ['sage/structure/element.pyx'],
              extra_compile_args=["-Os"]),

    Extension('*', ['sage/structure/*.pyx']),

    ################################
    ##
    ## sage.symbolic
    ##
    ################################

    Extension('*', ['sage/symbolic/*.pyx']),

    ################################
    ##
    ## sage.tests
    ##
    ################################

    Extension('sage.tests.stl_vector',
              sources = ['sage/tests/stl_vector.pyx'],
              language = 'c++'),

    Extension('sage.tests.cython',
              sources = ['sage/tests/cython.pyx']),
]<|MERGE_RESOLUTION|>--- conflicted
+++ resolved
@@ -1527,18 +1527,14 @@
 
     Extension('sage.rings.polynomial.skew_polynomial_element',
               sources = ['sage/rings/polynomial/skew_polynomial_element.pyx']),
-<<<<<<< HEAD
+    
+    Extension('sage.rings.polynomial.skew_polynomial_finite_order',
+              sources = ['sage/rings/polynomial/skew_polynomial_finite_order.pyx']),
 
     # Note that weil_polynomials includes distutils directives in order to support
     # conditional OpenMP compilation (by uncommenting lines)
     Extension('sage.rings.polynomial.weil.weil_polynomials',
               sources = ['sage/rings/polynomial/weil/weil_polynomials.pyx']),
-=======
-    
-    Extension('sage.rings.polynomial.skew_polynomial_finite_order',
-              sources = ['sage/rings/polynomial/skew_polynomial_finite_order.pyx']),
-
->>>>>>> 35f44cbe
 
 
     ################################
