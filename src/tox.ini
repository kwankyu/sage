## Configuration for tox.
## Needs tox installed in the system python.
##
## doctest:  Run the sage doctests.  From the SAGE_ROOT/src directory:
##
##     $ tox
##
##   Arguments are passed on to "sage -t":
##
##     $ tox sage/geometry
##
##   To pass on options to "sage -t", use -- to separate it from tox options:
##
##     $ tox -- --verbose --optional=sage,pynormaliz --long sage/geometry
##
## pycodestyle:
##
##     $ tox -e pycodestyle
##
##   Note that on the first run, tox automatically installs pycodestyle
##   in a virtual environment.
##
[tox]
envlist = doctest, coverage, startuptime, pycodestyle-minimal, relint, codespell, rst
# When adding environments above, also update the delegations in SAGE_ROOT/tox.ini
skipsdist = true

[sagedirect]
# Base for tox environments that bypass the virtual environment set up by tox,
# calling sage directly.
passenv =
    HOME
setenv =
    SAGE={toxinidir}/../sage
envdir={toxworkdir}/sagedirect

[testenv:doctest]
description =
    run the Sage doctester (same as "sage -t")
## This toxenv bypasses the virtual environment set up by tox.
passenv = {[sagedirect]passenv}
setenv  = {[sagedirect]setenv}
envdir  = {[sagedirect]envdir}
commands =
    {env:SAGE} -t -p 0 {posargs:--all}

[testenv:coverage]
description =
    give information about doctest coverage of files
    (same as "sage --coverage[all]")
## This toxenv bypasses the virtual environment set up by tox.
passenv = {[sagedirect]passenv}
setenv  = {[sagedirect]setenv}
envdir  = {[sagedirect]envdir}
commands =
    {env:SAGE} --coverage {posargs:--all}

[testenv:startuptime]
description =
    display how long each component of Sage takes to start up
    (same as "sage --startuptime")
## This toxenv bypasses the virtual environment set up by tox.
passenv = {[sagedirect]passenv}
setenv  = {[sagedirect]setenv}
envdir  = {[sagedirect]envdir}
commands =
    {env:SAGE} --startuptime {posargs}

[testenv:pyright]
description =
    run the static typing checker pyright
deps = pyright
setenv =
    HOME={envdir}
    # Fix version, see .github/workflows/build.yml
    PYRIGHT_PYTHON_FORCE_VERSION=1.1.232
## We run pyright from within the sage-env so that SAGE_LOCAL is available.
## pyright is already configured via SAGE_ROOT/pyrightconfig.json to use our venv.
##
## Running pyright on the whole Sage source tree takes very long
## and may run out of memory. When no files/directories are given, just run it
## on the packages that already have typing annotations.
commands =
    {toxinidir}/../sage -sh -c 'pyright {posargs:{toxinidir}/sage/combinat {toxinidir}/sage/manifolds}'

[testenv:pycodestyle]
description =
    check against the Python style conventions of PEP8
deps = pycodestyle
commands = pycodestyle {posargs:{toxinidir}/sage/}

[testenv:pycodestyle-minimal]
description =
    check against Sage's minimal style conventions
    # Check for the following issues:
    # E111: indentation is not a multiple of four
    # E306: expected 1 blank line before a nested definition, found 0
    # E401: multiple imports on one line
    # E701: multiple statements on one line (colon)
    # E702: multiple statements on one line (semicolon)
    # E703: statement ends with a semicolon
    # E711: comparison to None should be ‘if cond is None:’
    # E712: comparison to True should be ‘if cond is True:’ or ‘if cond:’
    # E713 test for membership should be 'not in'
    # E721: do not compare types, use isinstance()
    # E722: do not use bare except, specify exception instead
    # W605: invalid escape sequence ‘x’
    # See https://pycodestyle.pycqa.org/en/latest/intro.html#error-codes
deps = pycodestyle
commands = pycodestyle --select E111,E306,E401,E701,E702,E703,W605,E711,E712,E713,E721,E722 {posargs:{toxinidir}/sage/}
       pycodestyle --select E111,E401,E703,E712,E713,E721,E722 --filename *.pyx {posargs:{toxinidir}/sage/}

[pycodestyle]
max-line-length = 160
statistics = True

[testenv:relint]
description =
    check whether some forbidden patterns appear
    (includes all patchbot pattern-exclusion plugins)
# https://github.com/codingjoe/relint
# The patterns are in .relint.yml
deps = relint
whitelist_externals = find
commands = find {posargs:{toxinidir}/sage/} \
    -name "*#*" -prune -o \
    -name "*.a" -prune -o \
    -name "*.bak" -prune -o \
    -name "*.bz2" -prune -o \
    -name "*.dia" -prune -o \
    -name "*.gz" -prune -o \
    -name "*.ico" -prune -o \
    -name "*.inv" -prune -o \
    -name "*.JPEG" -prune -o \
    -name "*.jpeg" -prune -o \
    -name "*.JPG" -prune -o \
    -name "*.jpg" -prune -o \
    -name "*.log" -prune -o \
    -name "*.o" -prune -o \
    -name "*.orig" -prune -o \
    -name "*.PDF" -prune -o \
    -name "*.pdf" -prune -o \
    -name "*.PNG" -prune -o \
    -name "*.png" -prune -o \
    -name "*.pyc" -prune -o \
    -name "*.so" -prune -o \
    -name "*.sobj" -prune -o \
    -name "*.sws" -prune -o \
    -name "*.tar" -prune -o \
    -name "*.tgz" -prune -o \
    -name "*.xz" -prune -o \
    -name "*.zip" -prune -o \
    -name "*~*" -prune -o \
    -name ".DS_Store" -prune -o \
    -exec relint -c {toxinidir}/.relint.yml \{\} +

[testenv:codespell]
description =
    check for misspelled words in source code
# https://pypi.org/project/codespell/
deps = codespell
commands = codespell \
    --skip="*#*,*.a,*.bak,*.bz2,*.dia,*.gz,*.ico,*.inv,*.JPEG,*.jpeg" \
    --skip="*.JPG,*.jpg,*.log,*.o,*.orig,*.PDF,*.pdf,*.PNG,*.png,*.pyc" \
    --skip="*.so,*.sobj,*.sws,*.tar,*.tgz,*.xz,*.zip,*~*,.DS_Store" \
    --skip="doc/ca,doc/de,doc/es,doc/fr,doc/hu,doc/it,doc/ja,doc/pt,doc/ru,doc/tr" \
    --skip="src/doc/ca,src/doc/de,src/doc/es,src/doc/fr,src/doc/hu" \
    --skip="src/doc/it,src/doc/ja,src/doc/pt,src/doc/ru,src/doc/tr" \
    --skip=".git,.tox,autom4te.cache,cythonized,dist,lib.*,local" \
    --skip="logs,scripts-3,tmp,upstream,worktree*,*.egg-info" \
    --dictionary=- \
    --dictionary={toxinidir}/.codespell-dictionary.txt \
    --ignore-words={toxinidir}/.codespell-ignore.txt \
    {posargs:{toxinidir}/sage/}

[testenv:rst]
description =
    validate Python docstrings markup as reStructuredText
deps = flake8-rst-docstrings
commands = flake8 --select=RST {posargs:{toxinidir}/sage/}

[flake8]
rst-roles =
    # Sphinx
    doc,
    file,
    ref,
    # Sphinx - https://www.sphinx-doc.org/en/master/usage/restructuredtext/domains.html#the-standard-domain (selection)
    envvar,
    # Sphinx - https://www.sphinx-doc.org/en/master/usage/restructuredtext/domains.html#cross-referencing-python-objects
    attr,
    class,
    const,
    data,
    exc,
    func,
    meth,
    mod,
    obj,
    # from src/sage/misc/sagedoc.py
    arxiv,
    doi,
    mathscinet,
    oeis,
    pari,
    python,
    trac,
    wikipedia
rst-directives =
<<<<<<< HEAD
    attribute,
    automethod,
    autofunction,
    toctree,
    MODULEAUTHOR,
=======
    automethod,
>>>>>>> f19b5970
    ONLY,
    PLOT,
    SEEALSO,
    TODO
extend-ignore =
    # Ignore RST306 Unknown target name -- because of references to the global bibliography
    RST306
<<<<<<< HEAD
exclude =
    # Avoid errors by exclude files with generated docstring portions such as {PLOT_OPTIONS_TABLE}
    sage/combinat/designs/database.py
    sage/graphs/graph_plot.py
    sage/misc/sagedoc.py
=======
>>>>>>> f19b5970

[pytest]
python_files = *_test.py
norecursedirs = local prefix venv build pkgs .git src/doc src/bin
addopts = --import-mode importlib
doctest_optionflags = NORMALIZE_WHITESPACE ELLIPSIS

[coverage:run]
source = sage
concurrency = multiprocessing
data_file = .coverage/.coverage
disable_warnings = no-data-collected<|MERGE_RESOLUTION|>--- conflicted
+++ resolved
@@ -207,15 +207,11 @@
     trac,
     wikipedia
 rst-directives =
-<<<<<<< HEAD
     attribute,
     automethod,
     autofunction,
     toctree,
     MODULEAUTHOR,
-=======
-    automethod,
->>>>>>> f19b5970
     ONLY,
     PLOT,
     SEEALSO,
@@ -223,14 +219,11 @@
 extend-ignore =
     # Ignore RST306 Unknown target name -- because of references to the global bibliography
     RST306
-<<<<<<< HEAD
 exclude =
     # Avoid errors by exclude files with generated docstring portions such as {PLOT_OPTIONS_TABLE}
     sage/combinat/designs/database.py
     sage/graphs/graph_plot.py
     sage/misc/sagedoc.py
-=======
->>>>>>> f19b5970
 
 [pytest]
 python_files = *_test.py
