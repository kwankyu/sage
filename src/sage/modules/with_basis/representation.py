"""
Representations of a semigroup

AUTHORS:

- Travis Scrimshaw (2015-11-21): initial version
<<<<<<< HEAD

=======
>>>>>>> 5d20e6e4
- Siddharth Singh  (2020-03-21): signed representation

"""

##############################################################################
#       Copyright (C) 2015 Travis Scrimshaw <tscrimsh at umn.edu>
#
#  Distributed under the terms of the GNU General Public License (GPL)
#  The full text of the GPL is available at:
#                  http://www.gnu.org/licenses/
##############################################################################

from sage.misc.abstract_method import abstract_method
from sage.structure.element import Element
from sage.combinat.free_module import CombinatorialFreeModule
from sage.categories.modules import Modules


class Representation_abstract(CombinatorialFreeModule):
    """
    Abstract base class for representations of semigroups.

    INPUT:

    - ``semigroup`` -- a semigroup
    - ``base_ring`` -- a commutative ring
    """
    def __init__(self, semigroup, base_ring, *args, **opts):
        """
        Initialize ``self``.

        EXAMPLES::

            sage: G = FreeGroup(3)
            sage: T = G.trivial_representation()
            sage: TestSuite(T).run()
        """
        self._semigroup = semigroup
        self._semigroup_algebra = semigroup.algebra(base_ring)
        CombinatorialFreeModule.__init__(self, base_ring, *args, **opts)

    def semigroup(self):
        """
        Return the semigroup whose representation ``self`` is.

        EXAMPLES::

            sage: G = SymmetricGroup(4)
            sage: M = CombinatorialFreeModule(QQ, ['v'])
            sage: from sage.modules.with_basis.representation import Representation
            sage: on_basis = lambda g,m: M.term(m, g.sign())
            sage: R = Representation(G, M, on_basis)
            sage: R.semigroup()
            Symmetric group of order 4! as a permutation group
        """
        return self._semigroup

    def semigroup_algebra(self):
        """
        Return the semigroup algebra whose representation ``self`` is.

        EXAMPLES::

            sage: G = SymmetricGroup(4)
            sage: M = CombinatorialFreeModule(QQ, ['v'])
            sage: from sage.modules.with_basis.representation import Representation
            sage: on_basis = lambda g,m: M.term(m, g.sign())
            sage: R = Representation(G, M, on_basis)
            sage: R.semigroup_algebra()
            Symmetric group algebra of order 4 over Rational Field
        """
        return self._semigroup_algebra

    @abstract_method
    def side(self):
        """
        Return whether ``self`` is a left, right, or two-sided representation.

        OUTPUT:

        - the string ``"left"``, ``"right"``, or ``"twosided"``

        EXAMPLES::

            sage: G = groups.permutation.Dihedral(4)
            sage: R = G.regular_representation()
            sage: R.side()
            'left'
        """

    def invariant_module(self, S=None, **kwargs):
        r"""
        Return the submodule of ``self`` invariant under the action of ``S``.

        For a semigroup `S` acting on a module `M`, the invariant
        submodule is given by

        .. MATH::

            M^S = \{m \in M : s \cdot m = m \forall s \in S\}.

        INPUT:

        - ``S`` -- a finitely-generated semigroup (default: the semigroup
          this is a representation of)
        - ``action`` -- a function (default: :obj:`operator.mul`)
        - ``side`` -- ``'left'`` or ``'right'`` (default: :meth:`side()`);
          which side of ``self`` the elements of ``S`` acts

        .. NOTE::

            Two sided actions are considered as left actions for the
            invariant module.

        OUTPUT:

        - :class:`~sage.modules.with_basis.invariant.FiniteDimensionalInvariantModule`

        EXAMPLES::

            sage: S3 = SymmetricGroup(3)
            sage: M = S3.regular_representation()
            sage: I = M.invariant_module()
            sage: [I.lift(b) for b in I.basis()]
            [() + (2,3) + (1,2) + (1,2,3) + (1,3,2) + (1,3)]

        We build the `D_4`-invariant representation inside of the regular
        representation of `S_4`::

            sage: D4 = groups.permutation.Dihedral(4)
            sage: S4 = SymmetricGroup(4)
            sage: R = S4.regular_representation()
            sage: I = R.invariant_module(D4)
            sage: [I.lift(b) for b in I.basis()]
            [() + (2,4) + (1,2)(3,4) + (1,2,3,4) + (1,3) + (1,3)(2,4) + (1,4,3,2) + (1,4)(2,3),
             (3,4) + (2,3,4) + (1,2) + (1,2,4) + (1,3,2) + (1,3,2,4) + (1,4,3) + (1,4,2,3),
             (2,3) + (2,4,3) + (1,2,3) + (1,2,4,3) + (1,3,4,2) + (1,3,4) + (1,4,2) + (1,4)]
        """
        if S is None:
            S = self.semigroup()
        side = kwargs.pop('side', self.side())
        if side == "twosided":
            side = "left"

        return super().invariant_module(S, side=side, **kwargs)

    def twisted_invariant_module(self, chi, G=None, **kwargs):
        r"""
        Create the isotypic component of the action of ``G`` on
        ``self`` with irreducible character given by ``chi``.

        .. SEEALSO::

            - :class:`~sage.modules.with_basis.invariant.FiniteDimensionalTwistedInvariantModule`

        INPUT:

        - ``chi`` -- a list/tuple of character values or an instance
          of :class:`~sage.groups.class_function.ClassFunction_gap`
        - ``G`` -- a finitely-generated semigroup (default: the semigroup
          this is a representation of)

        This also accepts the group to be the first argument to be the group.

        OUTPUT:

        - :class:`~sage.modules.with_basis.invariant.FiniteDimensionalTwistedInvariantModule`

        EXAMPLES::

            sage: G = SymmetricGroup(3)
            sage: R = G.regular_representation(QQ)
            sage: T = R.twisted_invariant_module([2,0,-1])
            sage: T.basis()
            Finite family {0: B[0], 1: B[1], 2: B[2], 3: B[3]}
            sage: [T.lift(b) for b in T.basis()]
            [() - (1,2,3), -(1,2,3) + (1,3,2), (2,3) - (1,2), -(1,2) + (1,3)]

        We check the different inputs work

            sage: R.twisted_invariant_module([2,0,-1], G) is T
            True
            sage: R.twisted_invariant_module(G, [2,0,-1]) is T
            True
        """
        from sage.categories.groups import Groups
        if G is None:
            G = self.semigroup()
        elif chi in Groups():
            G, chi = chi, G
        side = kwargs.pop('side', self.side())
        if side == "twosided":
            side = "left"

        return super().twisted_invariant_module(G, chi, side=side, **kwargs)

class Representation(Representation_abstract):
    """
    Representation of a semigroup.

    INPUT:

    - ``semigroup`` -- a semigroup
    - ``module`` -- a module with a basis
    - ``on_basis`` -- function which takes as input ``g``, ``m``, where
      ``g`` is an element of the semigroup and ``m`` is an element of the
      indexing set for the basis, and returns the result of ``g`` acting
      on ``m``
    - ``side`` -- (default: ``"left"``) whether this is a
      ``"left"`` or ``"right"`` representation

    EXAMPLES:

    We construct the sign representation of a symmetric group::

        sage: G = SymmetricGroup(4)
        sage: M = CombinatorialFreeModule(QQ, ['v'])
        sage: from sage.modules.with_basis.representation import Representation
        sage: on_basis = lambda g,m: M.term(m, g.sign())
        sage: R = Representation(G, M, on_basis)
        sage: x = R.an_element(); x
        2*B['v']
        sage: c,s = G.gens()
        sage: c,s
        ((1,2,3,4), (1,2))
        sage: c * x
        -2*B['v']
        sage: s * x
        -2*B['v']
        sage: c * s * x
        2*B['v']
        sage: (c * s) * x
        2*B['v']

    This extends naturally to the corresponding group algebra::

        sage: A = G.algebra(QQ)
        sage: s,c = A.algebra_generators()
        sage: c,s
        ((1,2,3,4), (1,2))
        sage: c * x
        -2*B['v']
        sage: s * x
        -2*B['v']
        sage: c * s * x
        2*B['v']
        sage: (c * s) * x
        2*B['v']
        sage: (c + s) * x
        -4*B['v']

    REFERENCES:

    - :wikipedia:`Group_representation`
    """
    def __init__(self, semigroup, module, on_basis, side="left", **kwargs):
        """
        Initialize ``self``.

        EXAMPLES::

            sage: G = SymmetricGroup(4)
            sage: M = CombinatorialFreeModule(QQ, ['v'])
            sage: from sage.modules.with_basis.representation import Representation
            sage: on_basis = lambda g,m: M.term(m, g.sign())
            sage: R = Representation(G, M, on_basis)
            sage: R._test_representation()

            sage: G = CyclicPermutationGroup(3)
            sage: M = algebras.Exterior(QQ, 'x', 3)
            sage: from sage.modules.with_basis.representation import Representation
            sage: on_basis = lambda g,m: M.prod([M.monomial((g(j+1)-1,)) for j in m]) #cyclically permute generators
            sage: from sage.categories.algebras import Algebras
            sage: R = Representation(G, M, on_basis, category=Algebras(QQ).WithBasis().FiniteDimensional())
            sage: r = R.an_element(); r
            1 + 2*x0 + x0*x1 + 3*x1
            sage: r*r
            1 + 4*x0 + 2*x0*x1 + 6*x1
            sage: x0, x1, x2 = M.gens()
            sage: s = R(x0*x1)
            sage: g = G.an_element()
            sage: g*s
            x1*x2
            sage: g*R(x1*x2)
            -x0*x2
            sage: g*r
            1 + 2*x1 + x1*x2 + 3*x2
            sage: g^2*r
            1 + 3*x0 - x0*x2 + 2*x2

            sage: G = SymmetricGroup(4)
            sage: A = SymmetricGroup(4).algebra(QQ)
            sage: from sage.categories.algebras import Algebras
            sage: from sage.modules.with_basis.representation import Representation
            sage: action = lambda g,x: A.monomial(g*x)
            sage: category = Algebras(QQ).WithBasis().FiniteDimensional()
            sage: R = Representation(G, A, action, 'left', category=category)
            sage: r = R.an_element(); r
            () + (2,3,4) + 2*(1,3)(2,4) + 3*(1,4)(2,3)
            sage: r^2
            14*() + 2*(2,3,4) + (2,4,3) + 12*(1,2)(3,4) + 3*(1,2,4) + 2*(1,3,2) + 4*(1,3)(2,4) + 5*(1,4,3) + 6*(1,4)(2,3)
            sage: g = G.an_element(); g
            (2,3,4)
            sage: g*r
            (2,3,4) + (2,4,3) + 2*(1,3,2) + 3*(1,4,3)
        """
        try:
            self.product_on_basis = module.product_on_basis
        except AttributeError:
            pass

        category = kwargs.pop('category', Modules(module.base_ring()).WithBasis())

        if side not in ["left", "right"]:
            raise ValueError('side must be "left" or "right"')

        self._left_repr = (side == "left")
        self._on_basis = on_basis
        self._module = module

        indices = module.basis().keys()

        if 'FiniteDimensional' in module.category().axioms():
            category = category.FiniteDimensional()

        Representation_abstract.__init__(self, semigroup, module.base_ring(), indices,
                                         category=category, **module.print_options())

    def _test_representation(self, **options):
        """
        Check (on some elements) that ``self`` is a representation of the
        given semigroup.

        EXAMPLES::

            sage: G = groups.permutation.Dihedral(4)
            sage: R = G.regular_representation()
            sage: R._test_representation()

            sage: G = CoxeterGroup(['A',4,1], base_ring=ZZ)
            sage: M = CombinatorialFreeModule(QQ, ['v'])
            sage: from sage.modules.with_basis.representation import Representation
            sage: on_basis = lambda g,m: M.term(m, (-1)**g.length())
            sage: R = Representation(G, M, on_basis, side="right")
            sage: R._test_representation(max_runs=500)
        """
        from sage.misc.functional import sqrt
        tester = self._tester(**options)
        S = tester.some_elements()
        L = []
        max_len = int(sqrt(tester._max_runs)) + 1
        for i,x in enumerate(self._semigroup):
            L.append(x)
            if i >= max_len:
                break
        for x in L:
            for y in L:
                for elt in S:
                    if self._left_repr:
                        tester.assertEqual(x*(y*elt), (x*y)*elt)
                    else:
                        tester.assertEqual((elt*y)*x, elt*(y*x))

    def _repr_(self):
        """
        Return a string representation of ``self``.

        EXAMPLES::

            sage: P = Permutations(4)
            sage: M = CombinatorialFreeModule(QQ, ['v'])
            sage: from sage.modules.with_basis.representation import Representation
            sage: on_basis = lambda g,m: M.term(m, g.sign())
            sage: Representation(P, M, on_basis)
            Representation of Standard permutations of 4 indexed by {'v'}
             over Rational Field
        """
        return "Representation of {} indexed by {} over {}".format(
            self._semigroup, self.basis().keys(), self.base_ring())

    def _repr_term(self, b):
        """
        Return a string representation of a basis index ``b`` of ``self``.

        EXAMPLES::

            sage: SGA = SymmetricGroupAlgebra(QQ, 3)
            sage: R = SGA.regular_representation()
            sage: all(R._repr_term(b) == SGA._repr_term(b) for b in SGA.basis().keys())
            True
        """
        return self._module._repr_term(b)

    def _latex_term(self, b):
        """
        Return a LaTeX representation of a basis index ``b`` of ``self``.

        EXAMPLES::

            sage: SGA = SymmetricGroupAlgebra(QQ, 3)
            sage: R = SGA.regular_representation()
            sage: all(R._latex_term(b) == SGA._latex_term(b) for b in SGA.basis().keys())
            True
        """
        return self._module._latex_term(b)

    def _element_constructor_(self, x):
        """
        Construct an element of ``self`` from ``x``.

        EXAMPLES::

            sage: G = groups.permutation.Dihedral(4)
            sage: A = G.algebra(ZZ)
            sage: R = A.regular_representation()
            sage: x = A.an_element(); x
            () + (1,3) + 2*(1,3)(2,4) + 3*(1,4,3,2)
            sage: R(x)
            () + (1,3) + 2*(1,3)(2,4) + 3*(1,4,3,2)
        """
        if isinstance(x, Element) and x.parent() is self._module:
            return self._from_dict(x.monomial_coefficients(copy=False), remove_zeros=False)
        return super(Representation, self)._element_constructor_(x)

    def product_by_coercion(self, left, right):
        """
        Return the product of ``left`` and ``right`` by passing to ``self._module``
        and then building a new element of ``self``.

        EXAMPLES::

            sage: G = groups.permutation.KleinFour()
            sage: E = algebras.Exterior(QQ,'e',4)
            sage: on_basis = lambda g,m: E.monomial(m) # the trivial representation
            sage: from sage.modules.with_basis.representation import Representation
            sage: R = Representation(G, E, on_basis)
            sage: r = R.an_element(); r
            1 + 2*e0 + 3*e1 + e1*e2
            sage: g = G.an_element();
            sage: g*r == r
            True
            sage: r*r
            Traceback (most recent call last):
            ...
            TypeError: unsupported operand parent(s) for *:
             'Representation of The Klein 4 group of order 4, as a permutation
             group indexed by Subsets of {0, 1, 2, 3} over Rational Field' and
             'Representation of The Klein 4 group of order 4, as a permutation
             group indexed by Subsets of {0, 1, 2, 3} over Rational Field'

            sage: from sage.categories.algebras import Algebras
            sage: category = Algebras(QQ).FiniteDimensional().WithBasis()
            sage: T = Representation(G, E, on_basis, category=category)
            sage: t = T.an_element(); t
            1 + 2*e0 + 3*e1 + e1*e2
            sage: g*t == t
            True
            sage: t*t
            1 + 4*e0 + 4*e0*e1*e2 + 6*e1 + 2*e1*e2

        """
        M = self._module

        # Multiply in self._module
        p = M._from_dict(left._monomial_coefficients, False, False) * M._from_dict(right._monomial_coefficients, False, False)

        # Convert from a term in self._module to a term in self
        return self._from_dict(p.monomial_coefficients(copy=False), False, False)

    def side(self):
        """
        Return whether ``self`` is a left or a right representation.

        OUTPUT:

        - the string ``"left"`` or ``"right"``

        EXAMPLES::

            sage: G = groups.permutation.Dihedral(4)
            sage: R = G.regular_representation()
            sage: R.side()
            'left'
            sage: S = G.regular_representation(side="right")
            sage: S.side()
            'right'
        """
        return "left" if self._left_repr else "right"


    class Element(CombinatorialFreeModule.Element):
        def _acted_upon_(self, scalar, self_on_left=False):
            """
            Return the action of ``scalar`` on ``self``.

            EXAMPLES::

                sage: G = groups.misc.WeylGroup(['B',2], prefix='s')
                sage: R = G.regular_representation()
                sage: s1,s2 = G.gens()
                sage: x = R.an_element(); x
                2*s2*s1*s2 + s1*s2 + 3*s2 + 1
                sage: 2 * x
                4*s2*s1*s2 + 2*s1*s2 + 6*s2 + 2
                sage: s1 * x
                2*s2*s1*s2*s1 + 3*s1*s2 + s1 + s2
                sage: s2 * x
                s2*s1*s2 + 2*s1*s2 + s2 + 3

                sage: G = groups.misc.WeylGroup(['B',2], prefix='s')
                sage: R = G.regular_representation(side="right")
                sage: s1,s2 = G.gens()
                sage: x = R.an_element(); x
                2*s2*s1*s2 + s1*s2 + 3*s2 + 1
                sage: x * s1
                2*s2*s1*s2*s1 + s1*s2*s1 + 3*s2*s1 + s1
                sage: x * s2
                2*s2*s1 + s1 + s2 + 3

                sage: G = groups.misc.WeylGroup(['B',2], prefix='s')
                sage: R = G.regular_representation()
                sage: R.base_ring()
                Integer Ring
                sage: A = G.algebra(ZZ)
                sage: s1,s2 = A.algebra_generators()
                sage: x = R.an_element(); x
                2*s2*s1*s2 + s1*s2 + 3*s2 + 1
                sage: s1 * x
                2*s2*s1*s2*s1 + 3*s1*s2 + s1 + s2
                sage: s2 * x
                s2*s1*s2 + 2*s1*s2 + s2 + 3
                sage: (2*s1 - s2) * x
                4*s2*s1*s2*s1 - s2*s1*s2 + 4*s1*s2 + 2*s1 + s2 - 3
                sage: (3*s1 + s2) * R.zero()
                0

                sage: A = G.algebra(QQ)
                sage: s1,s2 = A.algebra_generators()
                sage: a = 1/2 * s1
                sage: a * x
                Traceback (most recent call last):
                ...
                TypeError: unsupported operand parent(s) for *:
                 'Algebra of Weyl Group of type ['B', 2] ... over Rational Field'
                 and 'Left Regular Representation of Weyl Group of type ['B', 2] ... over Integer Ring'

            Check that things that coerce into the group (algebra) also have
            an action::

                sage: D4 = groups.permutation.Dihedral(4)
                sage: S4 = SymmetricGroup(4)
                sage: S4.has_coerce_map_from(D4)
                True
                sage: R = S4.regular_representation()
                sage: D4.an_element() * R.an_element()
                2*(2,4) + 3*(1,2,3,4) + (1,3) + (1,4,2,3)
            """
            if isinstance(scalar, Element):
                P = self.parent()
                sP = scalar.parent()
                if sP is P._semigroup:
                    if not self:
                        return self
                    if self_on_left == P._left_repr:
                        scalar = ~scalar
                    return P.linear_combination(((P._on_basis(scalar, m), c)
                                                 for m,c in self), not self_on_left)

                if sP is P._semigroup_algebra:
                    if not self:
                        return self
                    ret = P.zero()
                    for ms,cs in scalar:
                        if self_on_left == P._left_repr:
                            ms = ~ms
                        ret += P.linear_combination(((P._on_basis(ms, m), cs*c)
                                                    for m,c in self), not self_on_left)
                    return ret

                if P._semigroup.has_coerce_map_from(sP):
                    scalar = P._semigroup(scalar)
                    return self._acted_upon_(scalar, self_on_left)

                # Check for scalars first before general coercion to the semigroup algebra.
                # This will result in a faster action for the scalars.
                ret = CombinatorialFreeModule.Element._acted_upon_(self, scalar, self_on_left)
                if ret is not None:
                    return ret

                if P._semigroup_algebra.has_coerce_map_from(sP):
                    scalar = P._semigroup_algebra(scalar)
                    return self._acted_upon_(scalar, self_on_left)

                return None

            return CombinatorialFreeModule.Element._acted_upon_(self, scalar, self_on_left)

class RegularRepresentation(Representation):
    r"""
    The regular representation of a semigroup.

    The left regular representation of a semigroup `S` over a commutative
    ring `R` is the semigroup ring `R[S]` equipped with the left
    `S`-action `x b_y = b_{xy}`, where `(b_z)_{z \in S}` is the natural
    basis of `R[S]` and `x,y \in S`.

    INPUT:

    - ``semigroup`` -- a semigroup
    - ``base_ring`` -- the base ring for the representation
    - ``side`` -- (default: ``"left"``) whether this is a
      ``"left"`` or ``"right"`` representation

    REFERENCES:

    - :wikipedia:`Regular_representation`
    """
    def __init__(self, semigroup, base_ring, side="left"):
        """
        Initialize ``self``.

        EXAMPLES::

            sage: G = groups.permutation.Dihedral(4)
            sage: R = G.regular_representation()
            sage: TestSuite(R).run()
        """
        if side == "left":
            on_basis = self._left_on_basis
        else:
            on_basis = self._right_on_basis
        module = semigroup.algebra(base_ring)
        Representation.__init__(self, semigroup, module, on_basis, side)

    def _repr_(self):
        """
        Return a string representation of ``self``.

        EXAMPLES::

            sage: G = groups.permutation.Dihedral(4)
            sage: G.regular_representation()
            Left Regular Representation of Dihedral group of order 8
             as a permutation group over Integer Ring
            sage: G.regular_representation(side="right")
            Right Regular Representation of Dihedral group of order 8
             as a permutation group over Integer Ring
        """
        if self._left_repr:
            base = "Left Regular Representation"
        else:
            base = "Right Regular Representation"
        return base + " of {} over {}".format(self._semigroup, self.base_ring())

    def _left_on_basis(self, g, m):
        """
        Return the left action of ``g`` on ``m``.

        EXAMPLES::

            sage: G = groups.permutation.Dihedral(4)
            sage: R = G.regular_representation()
            sage: R._test_representation()  # indirect doctest
        """
        return self.monomial(g*m)

    def _right_on_basis(self, g, m):
        """
        Return the right action of ``g`` on ``m``.

        EXAMPLES::

            sage: G = groups.permutation.Dihedral(4)
            sage: R = G.regular_representation(side="right")
            sage: R._test_representation()  # indirect doctest
        """
        return self.monomial(m*g)

class TrivialRepresentation(Representation_abstract):
    """
    The trivial representation of a semigroup.

    The trivial representation of a semigroup `S` over a commutative ring
    `R` is the `1`-dimensional `R`-module on which every element of `S`
    acts by the identity.

    This is simultaneously a left and right representation.

    INPUT:

    - ``semigroup`` -- a semigroup
    - ``base_ring`` -- the base ring for the representation

    REFERENCES:

    - :wikipedia:`Trivial_representation`
    """
    def __init__(self, semigroup, base_ring):
        """
        Initialize ``self``.

        EXAMPLES::

            sage: G = groups.permutation.PGL(2, 3)
            sage: V = G.trivial_representation()
            sage: TestSuite(V).run()
        """
        cat = Modules(base_ring).WithBasis().FiniteDimensional()
        Representation_abstract.__init__(self, semigroup, base_ring, ['v'], category=cat)

    def _repr_(self):
        """
        Return a string representation of ``self``.

        EXAMPLES::

            sage: G = groups.permutation.Dihedral(4)
            sage: G.trivial_representation()
            Trivial representation of Dihedral group of order 8
             as a permutation group over Integer Ring
        """
        return "Trivial representation of {} over {}".format(self._semigroup,
                                                             self.base_ring())

    def side(self):
        """
        Return that ``self`` is a two-sided representation.

        OUTPUT:

        - the string ``"twosided"``

        EXAMPLES::

            sage: G = groups.permutation.Dihedral(4)
            sage: R = G.trivial_representation()
            sage: R.side()
            'twosided'
        """
        return "twosided"

    class Element(CombinatorialFreeModule.Element):
        def _acted_upon_(self, scalar, self_on_left=False):
            """
            Return the action of ``scalar`` on ``self``.

            EXAMPLES::

                sage: SGA = SymmetricGroupAlgebra(QQ, 3)
                sage: V = SGA.trivial_representation()
                sage: x = V.an_element()
                sage: 2 * x
                4*B['v']
                sage: all(x * b == x for b in SGA.basis())
                True
                sage: all(b * x == x for b in SGA.basis())
                True
                sage: z = V.zero()
                sage: all(b * z == z for b in SGA.basis())
                True

                sage: H = groups.permutation.Dihedral(5)
                sage: G = SymmetricGroup(5)
                sage: G.has_coerce_map_from(H)
                True
                sage: R = G.trivial_representation(QQ)
                sage: H.an_element() * R.an_element()
                2*B['v']

                sage: AG = G.algebra(QQ)
                sage: AG.an_element() * R.an_element()
                14*B['v']

                sage: AH = H.algebra(ZZ)
                sage: AG.has_coerce_map_from(AH)
                True
                sage: AH.an_element() * R.an_element()
                14*B['v']
            """
            if isinstance(scalar, Element):
                P = self.parent()
                if P._semigroup.has_coerce_map_from(scalar.parent()):
                    return self
                if P._semigroup_algebra.has_coerce_map_from(scalar.parent()):
                    if not self:
                        return self
                    scalar = P._semigroup_algebra(scalar)
                    d = self.monomial_coefficients(copy=True)
                    d['v'] *= sum(scalar.coefficients())
                    return P._from_dict(d)
            return CombinatorialFreeModule.Element._acted_upon_(self, scalar, self_on_left)


class SignRepresentation_abstract(Representation_abstract):
    """
    Generic implementation of a sign representation.

    The sign representation of a semigroup `S` over a commutative ring
    `R` is the `1`-dimensional `R`-module on which every element of `S`
    acts by 1 if order of element is even (including 0) or -1 if order of element if odd.

    This is simultaneously a left and right representation.

    INPUT:

    - ``permgroup`` -- a permgroup
    - ``base_ring`` -- the base ring for the representation
    - ``sign_function`` -- a function which returns 1 or -1 depending on the elements sign

    REFERENCES:

    - :wikipedia:`Representation_theory_of_the_symmetric_group`
    """

    def __init__(self, group, base_ring, sign_function=None):
        """
        Initialize ``self``.

        EXAMPLES::

            sage: G = groups.permutation.PGL(2, 3)
            sage: V = G.sign_representation()
            sage: TestSuite(V).run()
        """
        self.sign_function = sign_function
        if sign_function is None:
            try:
                self.sign_function = self._default_sign
            except AttributeError:
                raise TypeError("a sign function must be given")

        cat = Modules(base_ring).WithBasis().FiniteDimensional()

        Representation_abstract.__init__(self, group, base_ring, ["v"], category=cat)

    def _repr_(self):
        """
        Return a string representation of ``self``.

        EXAMPLES::

            sage: G = groups.permutation.Dihedral(4)
            sage: G.sign_representation()
            Sign representation of Dihedral group of order 8
             as a permutation group over Integer Ring
        """
        return "Sign representation of {} over {}".format(
            self._semigroup, self.base_ring()
        )

    def side(self):
        """
        Return that ``self`` is a two-sided representation.

        OUTPUT:

        - the string ``"twosided"``

        EXAMPLES::

            sage: G = groups.permutation.Dihedral(4)
            sage: R = G.sign_representation()
            sage: R.side()
            'twosided'
        """
        return "twosided"

    class Element(CombinatorialFreeModule.Element):
        def _acted_upon_(self, scalar, self_on_left=False):
            """
            Return the action of ``scalar`` on ``self``.

            EXAMPLES::

                sage: G = PermutationGroup(gens=[(1,2,3), (1,2)])
                sage: S = G.sign_representation()
                sage: x = S.an_element(); x
                2*B['v']
                sage: s,c = G.gens(); c
                (1,2,3)
                sage: s*x
                -2*B['v']
                sage: s*x*s
                2*B['v']
                sage: s*x*s*s*c
                -2*B['v']
                sage: A = G.algebra(ZZ)
                sage: s,c = A.algebra_generators()
                sage: c
                (1,2,3)
                sage: s
                (1,2)
                sage: c*x
                2*B['v']
                sage: c*c*x
                2*B['v']
                sage: c*x*s
                -2*B['v']
                sage: c*x*s*s
                2*B['v']
                sage: (c+s)*x
                0
                sage: (c-s)*x
                4*B['v']

                sage: H = groups.permutation.Dihedral(4)
                sage: G = SymmetricGroup(4)
                sage: G.has_coerce_map_from(H)
                True
                sage: R = G.sign_representation()
                sage: H.an_element() * R.an_element()
                -2*B['v']

                sage: AG = G.algebra(ZZ)
                sage: AH = H.algebra(ZZ)
                sage: AG.has_coerce_map_from(AH)
                True
                sage: AH.an_element() * R.an_element()
                -2*B['v']
            """
            if isinstance(scalar, Element):
                P = self.parent()
                if P._semigroup.has_coerce_map_from(scalar.parent()):
                    scalar = P._semigroup(scalar)
                    return self if P.sign_function(scalar) > 0 else -self

                # We need to check for scalars first
                ret = CombinatorialFreeModule.Element._acted_upon_(self, scalar, self_on_left)
                if ret is not None:
                    return ret

                if P._semigroup_algebra.has_coerce_map_from(scalar.parent()):
                    if not self:
                        return self
                    sum_scalar_coeff = 0
                    scalar = P._semigroup_algebra(scalar)
                    for ms, cs in scalar:
                        sum_scalar_coeff += P.sign_function(ms) * cs
                    return sum_scalar_coeff * self

                return None

            return CombinatorialFreeModule.Element._acted_upon_(
                self, scalar, self_on_left
            )


class SignRepresentationPermgroup(SignRepresentation_abstract):
    """
    The sign representation for a permutation group.

    EXAMPLES::

        sage: G = groups.permutation.PGL(2, 3)
        sage: V = G.sign_representation()
        sage: TestSuite(V).run()
    """
    def _default_sign(self, elem):
        """
        Return the sign of the element

        INPUT:

        - ``elem`` -- the element of the group

        EXAMPLES::

            sage: G = groups.permutation.PGL(2, 3)
            sage: V = G.sign_representation()
            sage: elem = G.an_element()
            sage: elem
            (1,2,4,3)
            sage: V._default_sign(elem)
            -1
        """
        return elem.sign()


class SignRepresentationMatrixGroup(SignRepresentation_abstract):
    """
    The sign representation for a matrix group.

    EXAMPLES::

        sage: G = groups.permutation.PGL(2, 3)
        sage: V = G.sign_representation()
        sage: TestSuite(V).run()
    """
    def _default_sign(self, elem):
        """
        Return the sign of the element

        INPUT:

        - ``elem`` -- the element of the group

        EXAMPLES::

            sage: G = GL(2, QQ)
            sage: V = G.sign_representation()
            sage: m = G.an_element()
            sage: m
            [1 0]
            [0 1]
            sage: V._default_sign(m)
            1
        """
        return 1 if elem.matrix().det() > 0 else -1


class SignRepresentationCoxeterGroup(SignRepresentation_abstract):
    """
    The sign representation for a Coxeter group.

    EXAMPLES::

        sage: G = WeylGroup(["A", 1, 1])
        sage: V = G.sign_representation()
        sage: TestSuite(V).run()
    """
    def _default_sign(self, elem):
        """
        Return the sign of the element

        INPUT:

        - ``elem`` -- the element of the group

        EXAMPLES::

            sage: G = WeylGroup(["A", 1, 1])
            sage: elem = G.an_element()
            sage: V = G.sign_representation()
            sage: V._default_sign(elem)
            1
        """
        return -1 if elem.length() % 2 else 1<|MERGE_RESOLUTION|>--- conflicted
+++ resolved
@@ -4,10 +4,6 @@
 AUTHORS:
 
 - Travis Scrimshaw (2015-11-21): initial version
-<<<<<<< HEAD
-
-=======
->>>>>>> 5d20e6e4
 - Siddharth Singh  (2020-03-21): signed representation
 
 """
