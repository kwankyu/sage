--- conflicted
+++ resolved
@@ -843,7 +843,6 @@
         element constructor.
 
         EXAMPLES::
-<<<<<<< HEAD
 
             sage: S.<x,y,z> = PolynomialRing(QQ)
             sage: M = S**2
@@ -935,7 +934,7 @@
 
     def _an_element_(self):
         """
-        Returns an arbitrary element of a free module.
+        Return an arbitrary element of a free module.
 
         EXAMPLES::
 
@@ -964,128 +963,6 @@
 
         An iterator.
 
-=======
-
-            sage: S.<x,y,z> = PolynomialRing(QQ)
-            sage: M = S**2
-            sage: N = M.submodule([vector([x - y, z]), vector([y*z , x*z])])
-            sage: Q = M.quotient_module(N)
-            sage: Q(0)
-            (0, 0)
-            sage: Q([x, x + y])
-            (x, x + y)
-            sage: phi = Q.coerce_map_from(M)
-            sage: phi(M.gen(1))
-            (0, 1)
-            sage: _ in Q
-            True
-        """
-        if isinstance(x, (int, sage.rings.integer.Integer)) and x == 0:
-            return self.zero_vector()
-        elif isinstance(x, free_module_element.FreeModuleElement):
-            if x.parent() is self:
-                if copy:
-                    return x.__copy__()
-                else:
-                    return x
-            x = x.list()
-        if check and self.coordinate_ring().is_exact():
-            # No check if x belongs to this module as there is no algorithm.
-            try:
-                R = self.base_ring()
-                for d in x:
-                    if d not in R:
-                        raise ArithmeticError
-            except ArithmeticError:
-                raise TypeError("element {!r} is not in free module".format(x))
-        return self.element_class(self, x, coerce, copy)
-
-    def degree(self):
-        """
-        Return the degree of this free module. This is the dimension of the
-        ambient vector space in which it is embedded.
-
-        EXAMPLES::
-
-            sage: M = FreeModule(ZZ, 10)
-            sage: W = M.submodule([M.gen(0), 2*M.gen(3) - M.gen(0), M.gen(0) + M.gen(3)])
-            sage: W.degree()
-            10
-            sage: W.rank()
-            2
-        """
-        return self.__degree
-
-    def is_sparse(self):
-        """
-        Return ``True`` if the underlying representation of this module uses
-        sparse vectors, and ``False`` otherwise.
-
-        EXAMPLES::
-
-            sage: FreeModule(ZZ, 2).is_sparse()
-            False
-            sage: FreeModule(ZZ, 2, sparse=True).is_sparse()
-            True
-        """
-        return self.__is_sparse
-
-    def ambient_module(self):
-        """
-        Return the ambient module associated to this module.
-
-        EXAMPLES::
-
-            sage: R.<x,y> = QQ[]
-            sage: M = FreeModule(R,2)
-            sage: M.ambient_module()
-            Ambient free module of rank 2 over the integral domain
-            Multivariate Polynomial Ring in x, y over Rational Field
-
-        ::
-
-            sage: V = FreeModule(QQ, 4).span([[1,2,3,4], [1,0,0,0]]); V
-            Vector space of degree 4 and dimension 2 over Rational Field
-            Basis matrix:
-            [  1   0   0   0]
-            [  0   1 3/2   2]
-            sage: V.ambient_module()
-            Vector space of dimension 4 over Rational Field
-        """
-        return FreeModule(self.base_ring(), self.degree())
-
-    def _an_element_(self):
-        """
-        Return an arbitrary element of a free module.
-
-        EXAMPLES::
-
-            sage: V = VectorSpace(QQ,2)
-            sage: V._an_element_()
-            (1, 0)
-            sage: U = V.submodule([[1,0]])
-            sage: U._an_element_()
-            (1, 0)
-            sage: W = V.submodule([])
-            sage: W._an_element_()
-            (0, 0)
-        """
-        try:
-            return self.gen(0)
-        except ValueError:
-            return self(0)
-
-    def some_elements(self):
-        r"""
-        Return some elements of this free module.
-
-        See :class:`TestSuite` for a typical use case.
-
-        OUTPUT:
-
-        An iterator.
-
->>>>>>> 5d20e6e4
         EXAMPLES::
 
             sage: F = FreeModule(ZZ, 2)
@@ -1144,11 +1021,7 @@
 
     def zero_vector(self):
         """
-<<<<<<< HEAD
-        Returns the zero vector in this free module.
-=======
         Return the zero vector in this free module.
->>>>>>> 5d20e6e4
 
         EXAMPLES::
 
@@ -1170,11 +1043,7 @@
     @cached_method
     def zero(self):
         """
-<<<<<<< HEAD
-        Returns the zero vector in this free module.
-=======
         Return the zero vector in this free module.
->>>>>>> 5d20e6e4
 
         EXAMPLES::
 
