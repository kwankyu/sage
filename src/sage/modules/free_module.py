--- conflicted
+++ resolved
@@ -839,8 +839,6 @@
         self.__degree = degree
         self.__is_sparse = sparse
 
-<<<<<<< HEAD
-=======
     def _element_constructor_(self, x, coerce=True, copy=True, check=True):
         r"""
         Create an element of this module from ``x``.
@@ -884,7 +882,6 @@
                 raise TypeError("element {!r} is not in free module".format(x))
         return self.element_class(self, x, coerce, copy)
 
->>>>>>> ec11536c
     def degree(self):
         """
         Return the degree of this free module. This is the dimension of the
