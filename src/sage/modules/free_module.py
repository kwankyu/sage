--- conflicted
+++ resolved
@@ -2761,8 +2761,6 @@
     def _mul_(self, other, switch_sides=False):
         r"""
         Multiplication of the basis by ``other``.
-<<<<<<< HEAD
-=======
 
         EXAMPLES::
 
@@ -2907,7 +2905,6 @@
     def zero_submodule(self):
         """
         Return the zero submodule of this module.
->>>>>>> bd54e52c
 
         EXAMPLES::
 
@@ -2993,62 +2990,6 @@
 
 
 class FreeModule_generic_pid(FreeModule_generic_domain):
-    """
-    Base class for all free modules over a PID.
-    """
-    def __init__(self, base_ring, rank, degree, sparse=False, coordinate_ring=None):
-        """
-        Create a free module over a PID.
-
-        EXAMPLES::
-
-            sage: FreeModule(ZZ, 2)
-            Ambient free module of rank 2 over the principal ideal domain Integer Ring
-            sage: FreeModule(PolynomialRing(GF(7),'x'), 2)
-            Ambient free module of rank 2 over the principal ideal domain Univariate Polynomial Ring in x over Finite Field of size 7
-        """
-        super().__init__(base_ring, rank, degree, sparse, coordinate_ring)
-
-    def dimension(self):
-        """
-        Return the dimension of this free module.
-
-        EXAMPLES::
-
-            sage: M = FreeModule(FiniteField(19), 100)
-            sage: W = M.submodule([M.gen(50)])
-            sage: W.dimension()
-            1
-        """
-        return self.rank()
-
-    def codimension(self):
-        """
-        Return the codimension of this free module, which is the
-        dimension of the ambient space minus the dimension of this
-        free module.
-
-        EXAMPLES::
-
-            sage: M = Matrix(3, 4, range(12))
-            sage: V = M.left_kernel(); V
-            Free module of degree 3 and rank 1 over Integer Ring
-            Echelon basis matrix:
-            [ 1 -2  1]
-            sage: V.dimension()
-            1
-            sage: V.codimension()
-            2
-
-        The codimension of an ambient space is always zero::
-
-            sage: (QQ^10).codimension()
-            0
-        """
-        return self.degree() - self.rank()
-
-
-class FreeModule_generic_pid(FreeModule_generic):
     """
     Base class for all free modules over a PID.
     """
@@ -5795,17 +5736,6 @@
 
     def quotient_module(self, sub, check=True):
         """
-<<<<<<< HEAD
-        Return the quotient of ``self`` by the given subspace sub.
-
-        INPUT:
-
-        -  ``sub`` -- a submodule of self, or something that can
-           be turned into one via self.submodule(sub).
-
-        -  ``check`` -- (default: True) whether or not to check
-           that sub is a submodule.
-=======
         Return the quotient of this free module by the given subspace ``sub``.
 
         INPUT:
@@ -5815,7 +5745,6 @@
 
         -  ``check`` -- (default: True) whether or not to check that ``sub`` is
            a submodule
->>>>>>> bd54e52c
 
         EXAMPLES::
 
@@ -5835,13 +5764,8 @@
                 sub = self.submodule(sub)
             except (TypeError, ArithmeticError):
                 raise ArithmeticError("sub must be a subspace of self")
-<<<<<<< HEAD
-        from . import quotient_module
-        return quotient_module.FreeModule_ambient_domain_quotient(self, sub)
-=======
         from . quotient_module import QuotientModule_ambient_domain
         return QuotientModule_ambient_domain(self, sub)
->>>>>>> bd54e52c
 
     quotient = quotient_module
 
@@ -6079,127 +6003,6 @@
 # R-Submodule of K^n where K is the fraction field of a principal ideal domain R
 #
 ###############################################################################
-
-class FreeModule_submodule_domain(FreeModule_generic_domain):
-    """
-    Base class of submodules of ambient free modules over an integral domain.
-
-    INPUT:
-
-    - ``ambient`` -- an ambient free module
-
-    - ``basis`` -- vectors of the ambient free module generating this submodule
-
-    - ``check`` -- boolean; if ``True``, vectors in ``basis`` are checked whether
-      they belong to the ambient free module
-
-    A basis of a submodule over an integral domain is just a generating set of
-    the submodule, as there is no notion of linear independence about vectors
-    in modules over an integral domain.
-
-    EXAMPLES::
-
-        sage: S.<x,y,z> = PolynomialRing(QQ)
-        sage: M = S**2
-        sage: N = M.submodule([vector([x - y, z]), vector([y * z, x * z])])
-        sage: N
-        Submodule of Ambient free module of rank 2 over the integral domain Multivariate Polynomial Ring in x, y, z over Rational Field
-        Basis matrix:
-        [x - y     z]
-        [  y*z   x*z]
-    """
-    def __init__(self, ambient, basis, check=True):
-        r"""
-        Initialize.
-
-        TESTS::
-
-            sage: S.<x,y,z> = PolynomialRing(QQ)
-            sage: M = S**2
-            sage: N = M.submodule([vector([x - y, z]), vector([y * z, x * z])])
-            sage: N.is_submodule(M)
-            True
-        """
-        if not isinstance(ambient, FreeModule_ambient_domain):
-            raise TypeError("ambient (=%s) must be ambient." % ambient)
-        self.__ambient_module = ambient
-        R = ambient.base_ring()
-        R_coord = R
-
-        if check:
-            try:
-                # convert all basis elements to the ambient module
-                basis = [ambient(x) for x in basis]
-            except TypeError:
-                raise TypeError("each element of basis must be in the ambient free module")
-
-        super().__init__(base_ring=R, coordinate_ring=R_coord,
-                         rank=None, degree=ambient.degree(),
-                         sparse=ambient.is_sparse())
-
-        C = self.element_class
-        w = [C(self, x.list(), coerce=False, copy=False) for x in basis]
-        self.__basis = basis_seq(self, w)
-
-    def _repr_(self):
-        """
-        Return a string representation of ``self``.
-
-        EXAMPLES::
-
-            sage: S.<x,y,z> = PolynomialRing(QQ)
-            sage: M = S**2
-            sage: M.submodule([vector([x-y,z]), vector([y*z, x*z])])
-            Submodule of Ambient free module of rank 2 over the integral domain Multivariate Polynomial Ring in x, y, z over Rational Field
-            Basis matrix:
-            [x - y     z]
-            [  y*z   x*z]
-        """
-        return "Submodule of %s\n" % self.ambient_module() + \
-               "Basis matrix:\n%s" % self.basis_matrix()
-
-    def basis(self):
-        """
-        Return the basis of this submodule.
-
-        The basis vectors generate this submodule.
-
-        EXAMPLES::
-
-            sage: S.<x,y,z> = PolynomialRing(QQ)
-            sage: M = S**2
-            sage: N = M.submodule([vector([x - y, z]), vector([y * z, x * z])])
-            sage: N.basis()
-            [
-            (x - y, z),
-            (y*z, x*z)
-            ]
-        """
-        return self.__basis
-
-    def coordinate_vector(self, v, check=False):
-        """
-        Return the coordinate vector of ``self``.
-
-        INPUT:
-
-        - ``v`` -- a vector of this submodule
-
-        The coordinate vector of ``v`` is ``v`` itself.
-
-        EXAMPLES::
-
-            sage: S.<x,y,z> = PolynomialRing(QQ)
-            sage: M = S**2
-            sage: N = M.submodule([vector([x - y, z]), vector([y * z, x * z])])
-            sage: v = vector([x - y, z])
-            sage: N.coordinate_vector(v)
-            (x - y, z)
-        """
-        if check:
-            raise NotImplementedError
-        return v
-
 
 class FreeModule_submodule_with_basis_pid(FreeModule_generic_pid):
     r"""
