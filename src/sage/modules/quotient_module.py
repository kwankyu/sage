r"""
Quotients of finite rank free modules

AUTHORS:

- William Stein (2009): initial version

- Kwankyu Lee (2022-05): added quotient module over domain

"""

# ****************************************************************************
#       Copyright (C) 2009 William Stein <wstein@gmail.com>
#
# This program is free software: you can redistribute it and/or modify
# it under the terms of the GNU General Public License as published by
# the Free Software Foundation, either version 2 of the License, or
# (at your option) any later version.
#                  https://www.gnu.org/licenses/
# ****************************************************************************

from .free_module import FreeModule_ambient_domain, FreeModule_ambient_field

###############################################################################
#
# Quotients of ambient free modules over a domain
#
###############################################################################

class QuotientModule_ambient_domain(FreeModule_ambient_domain):
    """
    Quotients of ambient free modules over a domain by a submodule.

    INPUT:

<<<<<<< HEAD
from .free_module import FreeModule_ambient_domain, FreeModule_ambient_field


class FreeModule_ambient_domain_quotient(FreeModule_ambient_domain):
    """
    Quotients of ambient free modules over a domain by a submodule.

    INPUT:

    - ``module`` -- an ambient free module

    - ``sub`` -- a submodule of the ambient free module

    EXAMPLES::

        sage: S.<x,y,z> = PolynomialRing(QQ)
        sage: M = S**2
        sage: N = M.submodule([vector([x - y, z]), vector([y*z, x*z])])
        sage: M.quotient_module(N)
        Quotient module by Submodule of Ambient free module of rank 2 over the integral domain Multivariate Polynomial Ring in x, y, z over Rational Field
        Basis matrix:
        [x - y     z]
        [  y*z   x*z]
    """
    def __init__(self, module, sub):
        """
        Create this quotient module of  ``module`` by a submodule ``sub``.

        TESTS::

            sage: S.<x,y,z> = PolynomialRing(QQ)
            sage: M = S**2
            sage: N = M.submodule([vector([x - y, z]), vector([y*z, x*z])])
            sage: Q = M.quotient_module(N)
            sage: TestSuite(Q).run()
        """
        base_ring = module.base_ring()
        rank = module.rank()
        sparse = module.is_sparse()
        self.__sub = sub
        self.__module = module
        self.__hash = hash((module, sub))
        super().__init__(base_ring, rank, sparse)

    def _repr_(self):
        r"""
        Return the rather verbose string representation of this quotient space V/W.

        EXAMPLES::

            sage: S.<x,y,z> = PolynomialRing(QQ)
            sage: M = S**2
            sage: N = M.submodule([vector([x - y, z]), vector([y*z , x*z])])
            sage: M.quotient_module(N)
            Quotient module by Submodule of Ambient free module of rank 2 over the integral domain Multivariate Polynomial Ring in x, y, z over Rational Field
            Basis matrix:
            [x - y     z]
            [  y*z   x*z]
        """
        return "Quotient module by %s" % self.__sub

    def __hash__(self):
        r"""
        Return the hash of this quotient module.

        TESTS::

            sage: S.<x,y,z> = PolynomialRing(QQ)
            sage: M = S**2
            sage: N = M.submodule([vector([x - y, z]), vector([y*z, x*z])])
            sage: Q = M.quotient_module(N)
            sage: d = {Q: 1}
        """
        return self.__hash
=======
    - ``module`` -- an ambient free module
>>>>>>> bd54e52c

    - ``sub`` -- a submodule of the ambient free module

    EXAMPLES::

        sage: S.<x,y,z> = PolynomialRing(QQ)
        sage: M = S**2
        sage: N = M.submodule([vector([x - y, z]), vector([y*z, x*z])])
        sage: M.quotient_module(N)
        Quotient module by Submodule of Ambient free module of rank 2 over
        the integral domain Multivariate Polynomial Ring in x, y, z over Rational Field
        Basis matrix:
        [x - y     z]
        [  y*z   x*z]
    """
    def __init__(self, module, sub):
        """
        Create this quotient module of  ``module`` by a submodule ``sub``.

        TESTS::

            sage: S.<x,y,z> = PolynomialRing(QQ)
            sage: M = S**2
            sage: N = M.submodule([vector([x - y, z]), vector([y*z, x*z])])
            sage: Q = M.quotient_module(N)
            sage: TestSuite(Q).run()
        """
        base_ring = module.base_ring()
        rank = module.rank()
        sparse = module.is_sparse()
        self.__sub = sub
        self.__module = module
        self.__hash = hash((module, sub))
        super().__init__(base_ring, rank, sparse)

    def _repr_(self):
        r"""
        Return the string representation of this quotient module.

        EXAMPLES::

            sage: S.<x,y,z> = PolynomialRing(QQ)
            sage: M = S**2
            sage: N = M.submodule([vector([x - y, z]), vector([y*z , x*z])])
            sage: M.quotient_module(N)
            Quotient module by Submodule of Ambient free module of rank 2 over
            the integral domain Multivariate Polynomial Ring in x, y, z over Rational Field
            Basis matrix:
            [x - y     z]
            [  y*z   x*z]
        """
        return "Quotient module by %s" % self.__sub

    def __hash__(self):
        r"""
        Return the hash of this quotient module.

        TESTS::

            sage: S.<x,y,z> = PolynomialRing(QQ)
            sage: M = S**2
            sage: N = M.submodule([vector([x - y, z]), vector([y*z, x*z])])
            sage: Q = M.quotient_module(N)
            sage: d = {Q: 1}
        """
        return self.__hash


###############################################################################
#
# Quotients of ambient free modules over a field
#
###############################################################################

class FreeModule_ambient_field_quotient(FreeModule_ambient_field):
    """
    A quotient `V/W` of two vector spaces as a vector space.

    To obtain `V` or `W` use ``self.V()`` and ``self.W()``.

    EXAMPLES::

        sage: k.<i> = QuadraticField(-1)
        sage: A = k^3; V = A.span([[1,0,i], [2,i,0]])
        sage: W = A.span([[3,i,i]])
        sage: U = V/W; U
        Vector space quotient V/W of dimension 1 over Number Field in i with defining polynomial x^2 + 1 with i = 1*I where
        V: Vector space of degree 3 and dimension 2 over Number Field in i with defining polynomial x^2 + 1 with i = 1*I
        Basis matrix:
        [ 1  0  i]
        [ 0  1 -2]
        W: Vector space of degree 3 and dimension 1 over Number Field in i with defining polynomial x^2 + 1 with i = 1*I
        Basis matrix:
        [    1 1/3*i 1/3*i]
        sage: U.V()
        Vector space of degree 3 and dimension 2 over Number Field in i with defining polynomial x^2 + 1 with i = 1*I
        Basis matrix:
        [ 1  0  i]
        [ 0  1 -2]
        sage: U.W()
        Vector space of degree 3 and dimension 1 over Number Field in i with defining polynomial x^2 + 1 with i = 1*I
        Basis matrix:
        [    1 1/3*i 1/3*i]
        sage: U.quotient_map()
        Vector space morphism represented by the matrix:
        [  1]
        [3*i]
        Domain: Vector space of degree 3 and dimension 2 over Number Field in i with defining polynomial x^2 + 1 with i = 1*I
        Basis matrix:
        [ 1  0  i]
        [ 0  1 -2]
        Codomain: Vector space quotient V/W of dimension 1 over Number Field in i with defining polynomial x^2 + 1 with i = 1*I where
        V: Vector space of degree 3 and dimension 2 over Number Field in i with defining polynomial x^2 + 1 with i = 1*I
        Basis matrix:
        [ 1  0  i]
        [ 0  1 -2]
        W: Vector space of degree 3 and dimension 1 over Number Field in i with defining polynomial x^2 + 1 with i = 1*I
        Basis matrix:
        [    1 1/3*i 1/3*i]
        sage: Z = V.quotient(W)
        sage: Z == U
        True

    We create three quotient spaces and compare them::

        sage: A = QQ^2
        sage: V = A.span_of_basis([[1,0], [1,1]])
        sage: W0 = V.span([V.1, V.0])
        sage: W1 = V.span([V.1])
        sage: W2 = V.span([V.1])
        sage: Q0 = V/W0
        sage: Q1 = V/W1
        sage: Q2 = V/W2

        sage: Q0 == Q1
        False
        sage: Q1 == Q2
        True

    TESTS::

        sage: A = QQ^0; V = A.span([]) # corner case
        sage: W = A.span([])
        sage: U = V/W

        sage: loads(dumps(U)) == U
        True
        sage: type(loads(dumps(U)) )
        <class 'sage.modules.quotient_module.FreeModule_ambient_field_quotient_with_category'>
    """
    def __init__(self, domain, sub, quotient_matrix, lift_matrix, inner_product_matrix=None):
        """
        Create this quotient space, from the given domain, submodule,
        and quotient_matrix.

        EXAMPLES::

            sage: A = QQ^5; V = A.span_of_basis([[1,0,-1,1,1], [1,-1,0,2/3,3/4]]); V
            Vector space of degree 5 and dimension 2 over Rational Field
            User basis matrix:
            [  1   0  -1   1   1]
            [  1  -1   0 2/3 3/4]
            sage: W = V.span_of_basis([V.0 - 2/3*V.1]); W
            Vector space of degree 5 and dimension 1 over Rational Field
            User basis matrix:
            [1/3 2/3  -1 5/9 1/2]

        This creates a quotient vector space::

            sage: Q = V / W

        Behold the type of Q::

            sage: type(Q)
            <class 'sage.modules.quotient_module.FreeModule_ambient_field_quotient_with_category'>

        We do some consistency checks on the extra quotient and
        lifting structure of Q::

            sage: Q(V.0)
            (1)
            sage: Q( V.0 - 2/3*V.1 )
            (0)
            sage: v = Q.lift(Q.0); v
            (1, 0, -1, 1, 1)
            sage: Q( v )
            (1)
        """
        base_field = domain.base_field()
        dimension = quotient_matrix.ncols()
        sparse = domain.is_sparse()
        self.__sub = sub
        self.__domain = domain
        self.__hash = hash((domain, sub))
        FreeModule_ambient_field.__init__(self, base_field, dimension, sparse)
        self.__quo_map = domain.Hom(self)(quotient_matrix)
        self.__quo_map.register_as_coercion()
        self.__lift_map = self.Hom(domain)(lift_matrix)

    def _repr_(self):
        r"""
        Return the rather verbose string representation of this quotient space V/W.

        EXAMPLES:

        We create a quotient vector space over a finite field::

            sage: k.<a> = GF(9); A = k^3; V = A.span_of_basis([[1,0,a], [a,a,1]]); W = V.span([V.1])
            sage: Q = V/W

        Note the type::

            sage: type(Q)
            <class 'sage.modules.quotient_module.FreeModule_ambient_field_quotient_with_category'>

        The string representation mentions that this is a quotient
        `V/W`, that the quotient has dimension 1 and is over a finite
        field, and also describes `V` and `W`::

            sage: Q._repr_()
            'Vector space quotient V/W of dimension 1 over Finite Field in a of size 3^2 where\nV: Vector space of degree 3 and dimension 2 over Finite Field in a of size 3^2\nUser basis matrix:\n[1 0 a]\n[a a 1]\nW: Vector space of degree 3 and dimension 1 over Finite Field in a of size 3^2\nBasis matrix:\n[    1     1 a + 2]'
        """
        return "%s space quotient V/W of dimension %s over %s where\nV: %s\nW: %s"%(
            "Sparse vector" if self.is_sparse() else "Vector",
            self.dimension(), self.base_ring(),
            self.V(), self.W())

    def __hash__(self):
        """
        Return hash of this quotient space `V/W`, which is, by definition,
        the hash of the tuple `(V, W)`.

        EXAMPLES:

        We compute the hash of a certain 0-dimension quotient vector
        space::

            sage: A = QQ^2; V = A.span_of_basis([[1,0], [1,1]]); W = V.span([V.1, V.0])
            sage: Q = V/W; Q.dimension()
            0
            sage: hash(Q) == hash((V,W))
            True
        """
        return self.__hash

    def _element_constructor_(self, x):
        """
        Convert an element into this quotient space `V/W` if there is
        a way to make sense of it.

        An element converts into self if it can be converted into `V`,
        or if not at least if it can be made sense of as a list of
        length the dimension of self.

        EXAMPLES:

        We create a 2-dimensional quotient of a 3-dimension ambient
        vector space::

            sage: M = QQ^3 / [[1,2,3]]

        A list of length 3 converts into ``QQ^3``, so it converts into
        `M`::

            sage: M([1,2,4])  #indirect doctest
            (-1/3, -2/3)
            sage: M([1,2,3])
            (0, 0)

        A list of length 2 converts into M, where here it just gives
        the corresponding linear combination of the basis for `M`::

            sage: M([1,2])
            (1, 2)
            sage: M.0 + 2*M.1
            (1, 2)

        Of course, elements of ``QQ^3`` convert into the quotient
        module as well. Here is a different example::

            sage: V = QQ^3; W = V.span([[1,0,0]]); Q = V/W
            sage: Q(V.0)
            (0, 0)
            sage: Q(V.1)
            (1, 0)
            sage: Q.0
            (1, 0)
            sage: Q.0 + V.1
            (2, 0)

        Here we start with something that is over ZZ, so it
        canonically coerces into ``QQ^3``, hence into ``self``::

            sage: Q((ZZ^3)([1,2,3]))
            (2, 3)

        """
        if isinstance(x, self.element_class) and x.parent() is self:
            return x
        if isinstance(x, (list, tuple)) and len(x) == self.__domain.rank():
            return self.__quo_map(self.__domain(x))
        return FreeModule_ambient_field._element_constructor_(self, x)

    def _coerce_map_from_(self, M):
        """
        Return a coercion map from `M` to ``self``, or None.

        EXAMPLES::

            sage: V = QQ^2 / [[1, 2]]
            sage: V.coerce_map_from(ZZ^2)
            Composite map:
              From: Ambient free module of rank 2 over the principal ideal domain Integer Ring
              To:   Vector space quotient V/W of dimension 1 over Rational Field where
            V: Vector space of dimension 2 over Rational Field
            W: Vector space of degree 2 and dimension 1 over Rational Field
            Basis matrix:
            [1 2]
              Defn:   Coercion map:
                      From: Ambient free module of rank 2 over the principal ideal domain Integer Ring
                      To:   Vector space of dimension 2 over Rational Field
                    then
                      Vector space morphism represented by the matrix:
                    [   1]
                    [-1/2]
                    Domain: Vector space of dimension 2 over Rational Field
                    Codomain: Vector space quotient V/W of dimension 1 over Rational Field where
                    V: Vector space of dimension 2 over Rational Field
                    W: Vector space of degree 2 and dimension 1 over Rational Field
                    Basis matrix:
                    [1 2]

        Make sure :trac:`10513` is fixed (no coercion from an abstract
        vector space to an isomorphic quotient vector space)::

            sage: V = QQ^3 / [[1,2,3]]
            sage: V.coerce_map_from(QQ^2)

        """
        from sage.modules.free_module import FreeModule_ambient
        if (isinstance(M, FreeModule_ambient)
            and not (isinstance(M, FreeModule_ambient_field_quotient)
                     and self.W() == M.W())):
            # No map between different quotients.
            # No map from quotient to abstract module.
            return None
        f = super(FreeModule_ambient_field, self)._coerce_map_from_(M)
        if f is not None:
            return f
        f = self.__domain.coerce_map_from(M)
        if f is not None:
            return self.__quo_map * f
        return None

    def quotient_map(self):
        """
        Given this quotient space `Q = V / W`, return the natural quotient
        map from `V` to `Q`.

        EXAMPLES::

            sage: M = QQ^3 / [[1,2,3]]
            sage: M.quotient_map()
            Vector space morphism represented by the matrix:
            [   1    0]
            [   0    1]
            [-1/3 -2/3]
            Domain: Vector space of dimension 3 over Rational Field
            Codomain: Vector space quotient V/W of dimension 2 over Rational Field where
            V: Vector space of dimension 3 over Rational Field
            W: Vector space of degree 3 and dimension 1 over Rational Field
            Basis matrix:
            [1 2 3]

            sage: M.quotient_map()( (QQ^3)([1,2,3]) )
            (0, 0)
        """
        return self.__quo_map

    def lift_map(self):
        r"""
        Given this quotient space `Q = V / W`, return a fixed choice of
        linear homomorphism (a section) from `Q` to `V`.

        EXAMPLES::

            sage: M = QQ^3 / [[1,2,3]]
            sage: M.lift_map()
            Vector space morphism represented by the matrix:
            [1 0 0]
            [0 1 0]
            Domain: Vector space quotient V/W of dimension 2 over Rational Field where
            V: Vector space of dimension 3 over Rational Field
            W: Vector space of degree 3 and dimension 1 over Rational Field
            Basis matrix:
            [1 2 3]
            Codomain: Vector space of dimension 3 over Rational Field
        """
        return self.__lift_map

    def lift(self, x):
        r"""
        Lift element of this quotient `V / W` to `V` by applying
        the fixed lift homomorphism.

        The lift is a fixed homomorphism.

        EXAMPLES::

            sage: M = QQ^3 / [[1,2,3]]
            sage: M.lift(M.0)
            (1, 0, 0)
            sage: M.lift(M.1)
            (0, 1, 0)
            sage: M.lift(M.0 - 2*M.1)
            (1, -2, 0)
        """
        return self.__lift_map(x)

    def W(self):
        """
        Given this quotient space `Q = V/W`, return `W`.

        EXAMPLES::

            sage: M = QQ^10 / [list(range(10)), list(range(2,12))]
            sage: M.W()
            Vector space of degree 10 and dimension 2 over Rational Field
            Basis matrix:
            [ 1  0 -1 -2 -3 -4 -5 -6 -7 -8]
            [ 0  1  2  3  4  5  6  7  8  9]
        """
        return self.__sub

    def V(self):
        """
        Given this quotient space `Q = V/W`, return `V`.

        EXAMPLES::

            sage: M = QQ^10 / [list(range(10)), list(range(2,12))]
            sage: M.V()
            Vector space of dimension 10 over Rational Field
        """
        return self.__domain

    def cover(self):
        """
        Given this quotient space `Q = V/W`, return `V`.

        This is the same as :meth:`V`.

        EXAMPLES::

            sage: M = QQ^10 / [list(range(10)), list(range(2,12))]
            sage: M.cover()
            Vector space of dimension 10 over Rational Field
        """
        return self.V()

    def relations(self):
        """
        Given this quotient space `Q = V/W`, return `W`.

        This is the same as :meth:`W`.

        EXAMPLES::

            sage: M = QQ^10 / [list(range(10)), list(range(2,12))]
            sage: M.relations()
            Vector space of degree 10 and dimension 2 over Rational Field
            Basis matrix:
            [ 1  0 -1 -2 -3 -4 -5 -6 -7 -8]
            [ 0  1  2  3  4  5  6  7  8  9]
        """
        return self.W()
<|MERGE_RESOLUTION|>--- conflicted
+++ resolved
@@ -33,84 +33,7 @@
 
     INPUT:
 
-<<<<<<< HEAD
-from .free_module import FreeModule_ambient_domain, FreeModule_ambient_field
-
-
-class FreeModule_ambient_domain_quotient(FreeModule_ambient_domain):
-    """
-    Quotients of ambient free modules over a domain by a submodule.
-
-    INPUT:
-
     - ``module`` -- an ambient free module
-
-    - ``sub`` -- a submodule of the ambient free module
-
-    EXAMPLES::
-
-        sage: S.<x,y,z> = PolynomialRing(QQ)
-        sage: M = S**2
-        sage: N = M.submodule([vector([x - y, z]), vector([y*z, x*z])])
-        sage: M.quotient_module(N)
-        Quotient module by Submodule of Ambient free module of rank 2 over the integral domain Multivariate Polynomial Ring in x, y, z over Rational Field
-        Basis matrix:
-        [x - y     z]
-        [  y*z   x*z]
-    """
-    def __init__(self, module, sub):
-        """
-        Create this quotient module of  ``module`` by a submodule ``sub``.
-
-        TESTS::
-
-            sage: S.<x,y,z> = PolynomialRing(QQ)
-            sage: M = S**2
-            sage: N = M.submodule([vector([x - y, z]), vector([y*z, x*z])])
-            sage: Q = M.quotient_module(N)
-            sage: TestSuite(Q).run()
-        """
-        base_ring = module.base_ring()
-        rank = module.rank()
-        sparse = module.is_sparse()
-        self.__sub = sub
-        self.__module = module
-        self.__hash = hash((module, sub))
-        super().__init__(base_ring, rank, sparse)
-
-    def _repr_(self):
-        r"""
-        Return the rather verbose string representation of this quotient space V/W.
-
-        EXAMPLES::
-
-            sage: S.<x,y,z> = PolynomialRing(QQ)
-            sage: M = S**2
-            sage: N = M.submodule([vector([x - y, z]), vector([y*z , x*z])])
-            sage: M.quotient_module(N)
-            Quotient module by Submodule of Ambient free module of rank 2 over the integral domain Multivariate Polynomial Ring in x, y, z over Rational Field
-            Basis matrix:
-            [x - y     z]
-            [  y*z   x*z]
-        """
-        return "Quotient module by %s" % self.__sub
-
-    def __hash__(self):
-        r"""
-        Return the hash of this quotient module.
-
-        TESTS::
-
-            sage: S.<x,y,z> = PolynomialRing(QQ)
-            sage: M = S**2
-            sage: N = M.submodule([vector([x - y, z]), vector([y*z, x*z])])
-            sage: Q = M.quotient_module(N)
-            sage: d = {Q: 1}
-        """
-        return self.__hash
-=======
-    - ``module`` -- an ambient free module
->>>>>>> bd54e52c
 
     - ``sub`` -- a submodule of the ambient free module
 
