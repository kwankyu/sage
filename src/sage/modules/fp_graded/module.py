r"""
Finitely presented graded modules

Let `R` be a connected graded algebra.  A finitely presented module
over `R` is a module isomorphic to the cokernel of an `R`-linear
homomorphism `f: F_1 \to F_0` of finitely generated free modules: the
generators of `F_0` correspond to the generators of the module, and
the generators of `F_1` correspond to its relations, via the map `f`.

The class constructor of this module class takes a set of generators and
relations and uses them to construct a presentation, using the class
:class:`sage.modules.fp_graded.free_morphism.FreeGradedModuleMorphism`.

This package was designed with homological algebra in mind, and its API
focuses on maps rather than objects.  A good example of this is the kernel
function :meth:`sage.modules.fp_graded.morphism.FPModuleMorphism.kernel_inclusion`,
which computes the kernel of a homomorphism `f: M\to N`.  Its return value
is not an instance of the module class, but rather an injective homomorphism
`i: K\to M` with the property that `\operatorname{im}(i) = \ker(f)`.

AUTHORS:

- Robert R. Bruner, Michael J. Catanzaro (2012): Initial version.
- Sverre Lunoee--Nielsen and Koen van Woerden (2019-11-29): Updated the
  original software to Sage version 8.9.
- Sverre Lunoee--Nielsen (2020-07-01): Refactored the code and added
  new documentation and tests.
"""

#*****************************************************************************
#       Copyright (C) 2011 Robert R. Bruner <rrb@math.wayne.edu> and
#                          Michael J. Catanzaro <mike@math.wayne.edu>
#
# This program is free software: you can redistribute it and/or modify
# it under the terms of the GNU General Public License as published by
# the Free Software Foundation, either version 2 of the License, or
# (at your option) any later version.
#                  https://www.gnu.org/licenses/
# ****************************************************************************

from sage.categories.homset import Hom
from sage.categories.morphism import Morphism
from sage.misc.cachefunc import cached_method
from sage.rings.infinity import PlusInfinity
from sage.categories.graded_modules import GradedModules
from sage.modules.module import Module
from sage.structure.indexed_generators import IndexedGenerators
from sage.structure.unique_representation import UniqueRepresentation
from sage.structure.parent import Parent
from sage.misc.lazy_attribute import lazy_attribute
from sage.structure.element import parent

from sage.modules.fp_graded.free_module import FreeGradedModule
from sage.modules.fp_graded.free_element import FreeGradedModuleElement
from sage.modules.fp_graded.element import FPElement

# Note that some of the methods below assume that the base ring is a
# field and that the graded algebra has a chosen free module basis in
# each degree. See for example :meth:`basis_elements`,
# :meth:`element_from_coordinates`, :meth:`__getitem__`,
# :meth:`vector_presentation`, and possibly others.
class FPModule(UniqueRepresentation, IndexedGenerators, Module):
    r"""
    A finitely presented module over a connected graded algebra.

    INPUT:

    One of the following:

    - ``arg0`` -- a morphism such that the module is the cokernel, or
      a free graded module, in which case the output is the same
      module, viewed as finitely presented

    Otherwise:

    - ``arg0`` -- the graded connected algebra over which the module is
      defined; this algebra must be equipped with a graded basis

    - ``generator_degrees`` -- tuple of integer degrees

    - ``relations`` -- tuple of relations; a relation is a tuple of
      coefficients `(c_1, \ldots, c_n)`, ordered so that they
      correspond to the module generators, that is, such a tuple
      corresponds to the relation

      .. MATH::

          c_1 g_1 + \ldots + c_n g_n = 0

      if the generators are `(g_1, \ldots, g_n)`

    EXAMPLES::

        sage: from sage.modules.fp_graded.module import FPModule

        sage: E.<x,y> = ExteriorAlgebra(QQ)
        sage: M = FPModule(E, [0, 1], [[x, 1]])
        sage: a, b = M.generators()
        sage: x*a + b == 0
        True
        sage: (x*a + b).normalize()
        0

        sage: A3 = SteenrodAlgebra(2, profile=(4,3,2,1))
        sage: M = FPModule(A3, [0, 1], [[Sq(2), Sq(1)]])
        sage: M.generators()
        (g[0], g[1])
        sage: M.relations()
        (Sq(2)*g[0] + Sq(1)*g[1],)
        sage: M.is_trivial()
        False

        sage: Z = FPModule(A3, [])
        sage: Z.generators()
        ()
        sage: Z.relations()
        ()
        sage: Z.is_trivial()
        True

        sage: from sage.modules.fp_graded.free_module import FreeGradedModule
        sage: F = FreeGradedModule(E, [0, 1])
        sage: one = Hom(F, F).identity()
        sage: Z = FPModule(one)
        sage: Z.is_trivial()
        True

        sage: FPModule(FreeGradedModule(E, [0, 1]))
        Finitely presented left module on 2 generators and 0 relations over The exterior algebra of rank 2 over Rational Field
    """
    @staticmethod
    def __classcall_private__(cls, arg0, generator_degrees=None, relations=(), names=None):
        r"""
        Normalize input to ensure a unique representation.

        TESTS::

            sage: from sage.modules.fp_graded.module import FPModule
            sage: A3 = SteenrodAlgebra(2, profile=(4,3,2,1))
            sage: M1.<m0,m1> = FPModule(A3, [0, 1], [[Sq(2), Sq(1)]])
            sage: M2 = FPModule(A3, (0, 1), [[Sq(2), Sq(1)]], names='m0,m1')
            sage: M1 is M2
            True
        """
        if names is not None:
            from sage.structure.category_object import normalize_names
            names = normalize_names(-1, names)

        # If given a morphism, then that defines a module
        if isinstance(arg0, Morphism):
            return super(FPModule, cls).__classcall__(cls, arg0, names=names)

        if isinstance(arg0, FreeGradedModule):
            zero = FreeGradedModule(arg0.base_ring(), ())
            j = zero.Hom(arg0).zero()
            return super(FPModule, cls).__classcall__(cls, j, names=names)

        if generator_degrees is None:
            raise ValueError("the generator_degrees must be specified")

        # The free module on the generators of the module.
        generator_module = FreeGradedModule(arg0, generator_degrees, names=names)
        # Use the coefficients given for the relations and make module elements
        # from them.  Filter out the zero elements, as they are redundant.
        rels = [v for v in [generator_module(r) for r in relations] if not v.is_zero()]

        # The free module for the relations of the module.
        relations_module = FreeGradedModule(arg0, tuple([r.degree() for r in rels]))

        # The module we want to model is the cokernel of the following morphism
        j = Hom(relations_module, generator_module)(rels)
        return super(FPModule, cls).__classcall__(cls, j, names=names)

    def __init__(self, j, names):
        r"""
        Create a finitely presented module over a connected graded algebra.

        TESTS::

            sage: from sage.modules.fp_graded.module import FPModule
            sage: A3 = SteenrodAlgebra(2, profile=(4,3,2,1))
            sage: M = FPModule(A3, [0, 1], [[Sq(2), Sq(1)]])
            sage: TestSuite(M).run()

        Checking containment::

            sage: from sage.modules.fp_graded.module import FPModule
            sage: M = FPModule(SteenrodAlgebra(2), [0,1], [[Sq(4), Sq(3)]])
            sage: x = M([Sq(1), 1])
            sage: x in M
            True
            sage: N = FPModule(SteenrodAlgebra(2), [0], [[Sq(2)]])
            sage: y = Sq(2) * N.generator(0)
            sage: y in M
            False
        """
        self._j = j
        codomain = j.codomain()

        self._generator_degrees = codomain.generator_degrees()
        algebra = codomain.base_ring()

        # Call the base class constructors.
        keys = j.codomain().basis().keys()
        cat = GradedModules(algebra).FinitelyPresented()
        IndexedGenerators.__init__(self, keys)
        Module.__init__(self, algebra, category=cat)

        from sage.combinat.family import Family
        self._spanning_set = Family(self._indices, self.monomial)

    Element = FPElement

    def _free_module(self):
        """
        Return the free module of which ``self`` is a quotient.

        EXAMPLES::

            sage: from sage.modules.fp_graded.module import FPModule
            sage: A = SteenrodAlgebra()
            sage: M.<x,y> = FPModule(A, [0, 1], [[Sq(2), Sq(1)]])
            sage: M.generators()
            (x, y)
            sage: F = M._free_module()
            sage: F.generators()
            (x, y)
        """
        return self._j.codomain()


    def change_ring(self, algebra):
        r"""
        Change the base ring of ``self``.

        INPUT:

        - ``algebra`` -- a connected graded algebra

        OUTPUT:

        The finitely presented module over ``algebra`` defined with the
        exact same number of generators of the same degrees and relations
        as ``self``.

        EXAMPLES::

            sage: from sage.modules.fp_graded.module import FPModule
            sage: A = SteenrodAlgebra(2)
            sage: A2 = SteenrodAlgebra(2, profile=(3,2,1))

            sage: M = FPModule(A, [0,1], [[Sq(2), Sq(1)]])
            sage: N = M.change_ring(A2); N
            Finitely presented left module on 2 generators and 1 relation over
             sub-Hopf algebra of mod 2 Steenrod algebra, milnor basis, profile function [3, 2, 1]

        Changing back yields the original module::

            sage: N.change_ring(A) is M
            True
        """
        # self.relations() consists of module elements. We need to extra the coefficients.
        relations = tuple(r.coefficients() for r in self._j.values())
        return FPModule(algebra, self.generator_degrees(), relations)


    def _from_dict(self, d, coerce=False, remove_zeros=True):
        r"""
        Construct an element of ``self`` from an ``{index: coefficient}``
        dictionary.

        INPUT:

        - ``d`` -- a dictionary

        This code is taken from the method of the same name for
        ``sage.combinat.free_module.FreeModule``.

        EXAMPLES::

            sage: from sage.modules.fp_graded.module import FPModule
            sage: M = FPModule(SteenrodAlgebra(2), [0,1], [[Sq(4), Sq(3)]])
            sage: x = M.an_element()
            sage: M._from_dict(x.monomial_coefficients()) == x
            True
        """
        assert isinstance(d, dict)
        if coerce:
            R = self.base_ring()
            d = {key: R(coeff) for key, coeff in d.items()}
        if remove_zeros:
            d = {key: coeff for key, coeff in d.items() if coeff}
        return self.element_class(self, d)


    def _monomial(self, index):
        """
        EXAMPLES::

            sage: from sage.modules.fp_graded.module import FPModule
            sage: M = FPModule(SteenrodAlgebra(2), [0,1], [[Sq(4), Sq(3)]])
            sage: M._monomial(0)
            g[0]
        """
        return self._from_dict({index: self.base_ring().one()}, remove_zeros=False)

    @lazy_attribute
    def monomial(self):
        """
        Return the basis element indexed by ``i``.

        INPUT:

        - ``i`` -- an element of the index set

        EXAMPLES::

            sage: from sage.modules.fp_graded.module import FPModule
            sage: M = FPModule(SteenrodAlgebra(2), [0,1], [[Sq(4), Sq(3)]])
            sage: M.monomial(0)
            g[0]
            sage: M.monomial(1)
            g[1]
        """
        # Should use a real Map, as soon as combinatorial_classes are enumerated sets, and therefore parents
        from sage.categories.poor_man_map import PoorManMap
        return PoorManMap(self._monomial, domain=self._indices, codomain=self, name="Term map")


    @cached_method
    def zero(self):
        r"""
        Return the zero element.

        EXAMPLES::

            sage: from sage.modules.fp_graded.module import FPModule
            sage: M = FPModule(SteenrodAlgebra(2), [0,1], [[Sq(4), Sq(3)]])
            sage: M.zero()
            0
        """
        return self.element_class(self, {})


    def _element_constructor_(self, x):
        r"""
        Construct any element of ``self``.

        INPUT:

        - ``x`` -- a tuple of coefficients, an element of FPModule, or the
          zero integer constant

        OUTPUT:

        An instance of the element class with coefficients from ``x``, the
        element ``x`` if it already was an element, or the zero element.

        EXAMPLES::

            sage: from sage.modules.fp_graded.module import FPModule
            sage: A = SteenrodAlgebra(2)
            sage: M.<a0,a2,a4> = FPModule(A, [0,2,4], [[Sq(4), Sq(2), 0]])

        Creating an element from coefficients::

            sage: e = M((Sq(6), 0, Sq(2))); e
            Sq(6)*a0 + Sq(2)*a4
            sage: e in M
            True

        Creating the zero element::

            sage: z = M(0); z
            0
            sage: z.is_zero()
            True

        Idempotent on elements belonging to the module::

            sage: M(e)
            Sq(6)*a0 + Sq(2)*a4
            sage: e is M(e)
            True
        """
        if parent(x) is self:
            return x
        if not self._generator_degrees: # the trivial module
            return self.zero()
        if not x:
            return self.zero()
        ngens = len(self._generator_degrees)
        B = self._spanning_set
        if isinstance(x, FreeGradedModuleElement):
            if x.parent() is self._free_module():
                # x.parent() should have the same generator list as self.
                coeffs = x.monomial_coefficients()
                return sum(coeffs[idx] * B[idx] for idx in coeffs)
            raise ValueError("element is not in this module")
        return self._from_dict({b: c for (c,b) in zip(x, self._indices) if c},
                               remove_zeros=False)


    def _repr_(self):
        r"""
        Construct a string representation of ``self``.

        EXAMPLES::

            sage: from sage.modules.fp_graded.module import FPModule
            sage: A = SteenrodAlgebra(2)
            sage: M = FPModule(A, [0,2,4], [[Sq(4),Sq(2),0]]); M
            Finitely presented left module on 3 generators and 1 relation over
             mod 2 Steenrod algebra, milnor basis
            sage: N = FPModule(A, [0,1], [[Sq(2),Sq(1)], [Sq(2)*Sq(1),Sq(2)]]); N
            Finitely presented left module on 2 generators and 2 relations over
             mod 2 Steenrod algebra, milnor basis
            sage: F = FPModule(A, [2]); F
            Finitely presented left module on 1 generator and 0 relations over
             mod 2 Steenrod algebra, milnor basis
        """
        return "Finitely presented left module on %s generator%s and %s relation%s over %s"\
            %(len(self._free_module().generator_degrees()),
              "" if len(self._free_module().generator_degrees()) == 1 else "s",
              len(self._j.values()), "" if len(self._j.values()) == 1 else "s",
              self.base_ring())


    def _repr_term(self, m):
        """
        Return a string representing the generator indexed by ``m``.

        EXAMPLES::

            sage: from sage.modules.fp_graded.module import FPModule
            sage: A = SteenrodAlgebra(2)
            sage: M = FPModule(A, [0,2,4], [[Sq(4),Sq(2),0]])
            sage: M._repr_term(4)
            'g[4]'
        """
        return self._free_module()._repr_term(m)


    def _latex_term(self, m):
        """
        Return a LaTeX representing the generator indexed by ``m``.

        EXAMPLES::

            sage: from sage.modules.fp_graded.module import FPModule
            sage: A = SteenrodAlgebra(2)
            sage: M = FPModule(A, [0,2,4], [[Sq(4),Sq(2),0]])
            sage: M._latex_term(4)
            'g_{4}'
        """
        return self._free_module()._latex_term(m)


    def connectivity(self):
        r"""
        The connectivity of ``self``.

        Since a finitely presented module over a connected algebra is in
        particular bounded below, the connectivity is an integer when the
        module is non-trivial, and `+\infty` when the module is trivial.

        EXAMPLES::

            sage: from sage.modules.fp_graded.module import FPModule
            sage: A = SteenrodAlgebra(2)

            sage: M = FPModule(A, [0,2,4], [[0, Sq(5), Sq(3)], [Sq(7), 0, Sq(2)*Sq(1)]])
            sage: M.connectivity()
            0

            sage: G = FPModule(A, [0,2], [[1,0]])
            sage: G.connectivity()
            2

        TESTS::

            sage: C = FPModule(SteenrodAlgebra(2, profile=(3,2,1)), [0], relations=[[Sq(1)], [0]])
            sage: C.connectivity()
            0

            sage: F = FPModule(A, [-1])
            sage: F.connectivity()
            -1

            sage: F = FPModule(A, [])
            sage: F.connectivity()
            +Infinity

            sage: F = FPModule(A, [0], [[1]])
            sage: F.connectivity()
            +Infinity
        """
        # In case there are no relations, the connectivity is the equal to
        # the connectivity of the free module on the generators.
        if self._j._degree is None:
            return self._free_module().connectivity()

        # We must check that the generator(s) in the free generator module are
        # not hit by relations, since we are not guaranteed that the
        # presentation we have is minimal.
        X = sorted(x for x in self.generator_degrees())

        previous = None
        for k in X:
            if previous is not None and k == previous:
                continue
            if not self._j.vector_presentation(k - self._j._degree).is_surjective():
                return k
            previous = k

        return PlusInfinity()


    def is_trivial(self):
        r"""
        Return ``True`` if ``self`` is isomorphic to the trivial module
        and ``False`` otherwise.

        EXAMPLES::

            sage: from sage.modules.fp_graded.module import FPModule
            sage: A = SteenrodAlgebra(2)
            sage: A2 = SteenrodAlgebra(2, profile=(3,2,1))

            sage: M = FPModule(A2, [])
            sage: M.is_trivial()
            True

            sage: N = FPModule(A, [1,2])
            sage: N.is_trivial()
            False

            sage: P = FPModule(A, [1,2], [[1,0], [0,1]])
            sage: P.is_trivial()
            True

        TESTS::

            sage: C = FPModule(SteenrodAlgebra(2, profile=(3,2,1)), [0], [[Sq(1)], [0]])
            sage: C.is_trivial()
            False

            sage: C = FPModule(SteenrodAlgebra(2), [0], [[Sq(1)], [1]])
            sage: C.is_trivial()
            True
        """
        return self.connectivity() == PlusInfinity()


    def has_relations(self):
        r"""
        Return ``True`` if no relations are defined, and ``False``
        otherwise.

        .. NOTE::

            This module is free if this function returns ``False``, but a free
            module can have (redundant) relations.

        EXAMPLES::

            sage: from sage.modules.fp_graded.module import FPModule
            sage: A2 = SteenrodAlgebra(2, profile=(3,2,1))

            sage: F = FPModule(A2, [1,2])
            sage: F.has_relations()
            False

            sage: M = FPModule(A2, [1,2], [[Sq(2), Sq(1)]])
            sage: M.has_relations()
            True

            sage: # A free module constructed with a redundant
            ....: # generator and relation.
            sage: N = FPModule(A2, [0,0], [[0, 1]])
            sage: N.has_relations()
            True
            sage: # Computing a minimal presentation reveals an
            ....: # isomorphic module with no relations.
            sage: N_min = N.min_presentation().domain()
            sage: N_min.has_relations()
            False
        """
        return not self._j.is_zero()


    def an_element(self, n=None):
        r"""
        An element of this module.

        This function chooses deterministically an element, i.e. the output
        depends only on the module and its input ``n``.

        INPUT:

        - ``n`` --  (optional) the degree of the element to construct

        OUTPUT:

        A module element of the given degree.

        EXAMPLES::

            sage: from sage.modules.fp_graded.module import FPModule
            sage: A2 = SteenrodAlgebra(2, profile=(3,2,1))
            sage: M = FPModule(A2, [0,2,4], [[0, Sq(5), Sq(3)], [Sq(7), 0, Sq(2)*Sq(1)]])

            sage: [M.an_element(i) for i in range(10)]
            [g[0],
             Sq(1)*g[0],
             Sq(2)*g[0] + g[2],
             Sq(0,1)*g[0] + Sq(1)*g[2],
             Sq(1,1)*g[0] + Sq(2)*g[2] + g[4],
             Sq(2,1)*g[0] + Sq(0,1)*g[2] + Sq(1)*g[4],
             Sq(0,2)*g[0] + Sq(1,1)*g[2] + Sq(2)*g[4],
             Sq(0,0,1)*g[0] + Sq(2,1)*g[2] + Sq(0,1)*g[4],
             Sq(1,0,1)*g[0] + Sq(6)*g[2] + Sq(1,1)*g[4],
             Sq(2,0,1)*g[0] + Sq(4,1)*g[2] + Sq(2,1)*g[4]]
        """
        a_free_element = self._free_module().an_element(n)
        return self(a_free_element)


    @cached_method
    def basis_elements(self, n, verbose=False):
        r"""
        Return a basis for the free module of degree ``n`` module elements.

        .. NOTE::

            Suppose ``self`` is a module over the graded algebra `A` with
            base ring `R`. This returns a basis as a free module over `R`.

        INPUT:

        - ``n`` -- an integer
        - ``verbose`` -- (default: ``False``) a boolean to control if log
          messages should be emitted

        OUTPUT:

        A list of homogeneous module elements of degree ``n`` which is
        a basis for the free module of all degree ``n`` module elements.

        .. SEEALSO::

            :meth:`vector_presentation`, :meth:`element_from_coordinates`

        EXAMPLES::

            sage: from sage.modules.fp_graded.module import FPModule
            sage: A2 = SteenrodAlgebra(2, profile=(3,2,1))
            sage: M.<m0,m2> = FPModule(A2, [0,2], [[Sq(4), Sq(2)], [0, Sq(6)]])

            sage: M.basis_elements(4)
            (Sq(1,1)*m0, Sq(4)*m0)

            sage: M.basis_elements(5)
            (Sq(2,1)*m0, Sq(5)*m0, Sq(0,1)*m2)

            sage: M.basis_elements(25)
            ()

            sage: M.basis_elements(0)
            (m0,)

            sage: M.basis_elements(2)
            (Sq(2)*m0, m2)

        TESTS::

            sage: Z0 = FPModule(A2, [])
            sage: Z0.basis_elements(n=10)
            ()

            sage: Z1 = FPModule(A2, [1], [[1]])
            sage: Z1.basis_elements(n=10)
            ()
        """
        return tuple([self.element_from_coordinates(x, n) for
                      x in self.vector_presentation(n, verbose).basis()])


    @cached_method
    def element_from_coordinates(self, coordinates, n):
        r"""
        Return the module element in degree ``n`` having the given coordinates
        with respect to the basis returned by :meth:`basis_elements`.

        This function is inverse to
        :meth:`sage.modules.fp_graded.element.FPElement.vector_presentation`.

        INPUT:

        - ``coordinates`` -- a vector of coordinates
        - ``n`` -- the degree of the element to construct

        OUTPUT:

        A module element of degree ``n`` having the given coordinates
        with respect to the basis returned by :meth:`basis_elements`.

        EXAMPLES::

            sage: from sage.modules.fp_graded.module import FPModule
            sage: A = SteenrodAlgebra(2)
            sage: M = FPModule(A, [0], [[Sq(4)], [Sq(7)], [Sq(4)*Sq(9)]])

            sage: M.vector_presentation(12).dimension()
            3
            sage: x = M.element_from_coordinates((0,1,0), 12); x
            Sq(0,4)*g[0]

        Applying the inverse function brings us back to the coordinate form::

            sage: x.vector_presentation()
            (0, 1, 0)

        TESTS::

            sage: M.element_from_coordinates((0,1,0,0), 12)
            Traceback (most recent call last):
             ...
            ValueError: the given coordinate vector has incorrect length (4);
             it should have length 3

        .. SEEALSO::

            :meth:`sage.modules.fp_graded.module.FPModule.vector_presentation`
        """
        M_n = self.vector_presentation(n)

        if len(coordinates) != M_n.dimension():
            raise ValueError('the given coordinate vector has incorrect length (%d); '
                             'it should have length %d' % (len(coordinates), M_n.dimension()))

        free_element = self._free_module().element_from_coordinates(
            M_n.lift(coordinates), n)

        return self(free_element.coefficients())


    def __getitem__(self, n):
        r"""
        Return a basis for the free module of degree ``n`` module elements.

        INPUT:

        - ``n`` -- an integer

        OUTPUT:

        A list of homogeneous module elements of degree ``n`` which is
        a basis for the free module of all degree ``n`` module elements.

        EXAMPLES::

            sage: from sage.modules.fp_graded.module import FPModule
            sage: A = SteenrodAlgebra(2)
            sage: M = FPModule(A, [0,2,4], [[Sq(4),Sq(2),0]])

            sage: M[4]
            (Sq(1,1)*g[0], Sq(4)*g[0], g[4])

        .. SEEALSO::

            :meth:`basis_elements`
        """
        return self.basis_elements(n)


    @cached_method
    def vector_presentation(self, n, verbose=False):
        r"""
        Return a free module isomorphic to the free module of module
        elements of degree ``n``.

        INPUT:

        - ``n`` -- the degree of the presentation

        OUTPUT:

        A vector space.

        .. SEEALSO::

            :meth:`basis_elements`, :meth:`element_from_coordinates`

        EXAMPLES::

            sage: from sage.modules.fp_graded.module import FPModule
            sage: A = SteenrodAlgebra(2)
            sage: M = FPModule(A, [0,2,4], [[Sq(4),Sq(2),0]])

            sage: V = M.vector_presentation(4)
            sage: V.dimension()
            3

            sage: len(M.basis_elements(4))
            3
        """
        # Get the vector space presentation of the free module on the
        # module generators.
        F_n = self._free_module().vector_presentation(n)

        # Compute the sub vector space generated by the relations.
        spanning_set = []

        if verbose:
            num_total_iterations = 0
            for relation in self._j.values():
                if relation.is_zero():
                    continue

                num_total_iterations += len(self.base_ring().basis(n - relation.degree()))

            progress = 0
            iteration_count = 0

        for relation in self._j.values():
            if relation.is_zero():
                continue

            for a in self.base_ring().basis(n - relation.degree()):
                if verbose:
                    iteration_count += 1
                    prog = int(100*iteration_count/num_total_iterations)
                    if prog > progress:
                        progress = prog
                        print('Progress: %d/100' % prog)

                # assert: isinstance(FreeElement, relation)
                v = (a*relation).vector_presentation()
                if v is not None:
                    spanning_set.append(v)

        R_n = F_n.subspace(spanning_set)

        # Return the quotient of the free part by the relations.
        return F_n / R_n


    def _Hom_(self, Y, category):
        r"""
        The internal hook used by the free function
        :meth:`sage.categories.homset.hom.Hom` to create homsets
        involving ``self``.

        TESTS::

            sage: from sage.modules.fp_graded.module import FPModule
            sage: A = SteenrodAlgebra(2)
            sage: F = FPModule(A, [1,3])
            sage: L = FPModule(A, [2,3], [[Sq(2),Sq(1)], [0,Sq(2)]])

            sage: Hom(F, L)
            Set of Morphisms from Finitely presented left module on 2 generators ...

            sage: M = A.free_graded_module((2,1))
            sage: Hom(F, M)
            Set of Morphisms from Finitely presented left module on 2 generators ...
        """
        from .homspace import FPModuleHomspace
        if not isinstance(Y, (FPModule, FreeGradedModule)):
            raise ValueError('cannot create homspace between incompatible types:\n%s  ->\n%s' % (self.__class__, type(Y)))
        if Y.base_ring() != self.base_ring():
            raise ValueError('the modules are not defined over the same base ring')

        return FPModuleHomspace(self, Y, category)


    def generator_degrees(self):
        r"""
        Return the degrees of the generators for ``self``.

        EXAMPLES::

            sage: from sage.modules.fp_graded.module import FPModule
            sage: A4 = SteenrodAlgebra(2, profile=(4,3,2,1))
            sage: N = FPModule(A4, [0, 1], [[Sq(2), Sq(1)]])

            sage: N.generator_degrees()
            (0, 1)
        """
        return self._generator_degrees


    def generators(self):
        r"""
        Return the generators of ``self``.

        EXAMPLES::

            sage: from sage.modules.fp_graded.module import FPModule
            sage: A4 = SteenrodAlgebra(2, profile=(4,3,2,1))

            sage: M = FPModule(A4, [0,0,2,3])
            sage: M.generators()
            (g[0, 0], g[0, 1], g[2, 0], g[3, 0])

            sage: N = FPModule(A4, [0, 1], [[Sq(2), Sq(1)]], names='h')
            sage: N.generators()
            (h[0], h[1])

            sage: Z = FPModule(A4, [])
            sage: Z.generators()
            ()
        """
        return tuple([self.generator(i) for i in range(len(self.generator_degrees()))])

    gens = generators


    def generator(self, index):
        r"""
        Return the module generator with the given index.

        EXAMPLES::

            sage: from sage.modules.fp_graded.module import FPModule
            sage: A4 = SteenrodAlgebra(2, profile=(4,3,2,1))

            sage: M = FPModule(A4, [0,2,3])
            sage: M.generator(0)
            g[0]

            sage: N = FPModule(A4, [0, 1], [[Sq(2), Sq(1)]], names='h')
            sage: N.generator(1)
            h[1]
        """
        return self(self._free_module().generator(index))

    gen = generator


    def relations(self):
        r"""
        Return the relations of ``self``.

        EXAMPLES::

            sage: from sage.modules.fp_graded.module import FPModule
            sage: A4 = SteenrodAlgebra(2, profile=(4,3,2,1))

            sage: M = FPModule(A4, [0,2,3])
            sage: M.relations()
            ()

            sage: N = FPModule(A4, [0, 1], [[Sq(2), Sq(1)]])
            sage: N.relations()
            (Sq(2)*g[0] + Sq(1)*g[1],)

            sage: Z = FPModule(A4, [])
            sage: Z.relations()
            ()
        """
        return self._j.values()


    def relation(self, index):
        r"""
        Return the module relation of the given index.

        EXAMPLES::

            sage: from sage.modules.fp_graded.module import FPModule
            sage: A4 = SteenrodAlgebra(2, profile=(4,3,2,1))
            sage: N = FPModule(A4, [0, 1], [[Sq(2), Sq(1)]])
            sage: N.relation(0)
            Sq(2)*g[0] + Sq(1)*g[1]
        """
        return self._j.values()[index]


    def min_presentation(self, top_dim=None, verbose=False):
        r"""
        Return a minimal presentation of ``self``.

        OUTPUT:

        An isomorphism `M \to S`, where `M` has minimal presentation
        and `S` is ``self``.

        EXAMPLES::

            sage: from sage.modules.fp_graded.module import FPModule
            sage: A2 = SteenrodAlgebra(2, profile=(3,2,1))

            sage: M = FPModule(A2, [0,1], [[Sq(2),Sq(1)],[0,Sq(2)],[Sq(3),0]])
            sage: i = M.min_presentation()
            sage: M_min = i.domain()

        ``i`` is an isomorphism between ``M_min`` and ``M``::

            sage: i.codomain() is M
            True
            sage: i.is_injective()
            True
            sage: i.is_surjective()
            True

        There are more relations in ``M`` than in ``M_min``::

            sage: M.relations()
            (Sq(2)*g[0] + Sq(1)*g[1], Sq(2)*g[1], Sq(3)*g[0])
            sage: M_min.relations()
            (Sq(2)*g[0] + Sq(1)*g[1], Sq(2)*g[1])

        TESTS::

            sage: T = FPModule(A2, [0], [[1]])
            sage: T_min = T.min_presentation().domain()
            sage: T_min.is_trivial()
            True
            sage: T_min
            Finitely presented left module on 0 generators and 0 relations over ...
        """
        return Hom(self, self).identity().image(top_dim, verbose)


    def suspension(self, t):
        r"""
        Return the suspension of ``self`` by degree ``t``.

        INPUT:

        - ``t`` -- an integer degree by which the module is suspended

        OUTPUT:

        A module which is identical to this module by a shift of
        degrees by the integer ``t``.

        EXAMPLES::

            sage: from sage.modules.fp_graded.module import FPModule
            sage: A = SteenrodAlgebra(2)
            sage: A2 = SteenrodAlgebra(2, profile=(3,2,1))

            sage: Y = FPModule(A2, [0], [[Sq(1)]])
            sage: X = Y.suspension(4)
            sage: X.generator_degrees()
            (4,)
            sage: X.relations()
            (Sq(1)*g[4],)

            sage: M = FPModule(A, [2,3], [[Sq(2), Sq(1)], [0, Sq(2)]])
            sage: Q = M.suspension(1)
            sage: Q.generator_degrees()
            (3, 4)
            sage: Q.relations()
            (Sq(2)*g[3] + Sq(1)*g[4], Sq(2)*g[4])
            sage: Q = M.suspension(-3)
            sage: Q.generator_degrees()
            (-1, 0)
            sage: Q = M.suspension(0)
            sage: Q.generator_degrees()
            (2, 3)
        """
        relations = tuple([r.dense_coefficient_list() for r in self._j._values])
        return FPModule(self.base_ring(),
                        tuple([g + t for g in self._generator_degrees]),
                        relations)


    def submodule_inclusion(self, spanning_elements):
        r"""
        Return the inclusion morphism of the submodule of ``self`` spanned
        by the given elements.

        INPUT:

        - ``spanning_elements``  -- an iterable of elements

        OUTPUT:

        The inclusion of the submodule into this module.

        Because a submodule of a finitely presented module need not be
        finitely presented, this method will only work if the
        underlying algebra is finite-dimensional. Indeed, the current
        implementation only works if the algebra has a ``top_class``
        method, which gets used in
        :meth:`sage.modules.fp_graded.morphism._resolve_kernel`.

        EXAMPLES::

            sage: from sage.modules.fp_graded.module import FPModule
            sage: A2 = SteenrodAlgebra(2, profile=(3,2,1))

            sage: M = FPModule(A2, [0,1], [[Sq(2),Sq(1)]])
            sage: i = M.submodule_inclusion([M.generator(0)])
            sage: i.codomain() is M
            True
            sage: i.is_injective()
            True
            sage: i.domain().generator_degrees()
            (0,)
            sage: i.domain().relations()
            (Sq(3)*g[0],)
        """
        # Create the free graded module on the set of spanning elements.
        degs = [x.degree() for x in spanning_elements]
        F = FPModule(self.base_ring(), tuple(degs))
        #F = FreeGradedModule(self.base_ring(), tuple(degs))

        # The submodule is the module generated by the spanning elements.
        return Hom(F, self)(spanning_elements).image()


    def resolution(self, k, top_dim=None, verbose=False):
        r"""
        Return a free resolution of this module of length ``k``.

        INPUT:

        - ``k`` -- an non-negative integer
        - ``verbose`` -- (default: ``False``) a boolean to control if
          log messages should be emitted

        OUTPUT:

        A list of homomorphisms `[\epsilon, f_1, \ldots, f_k]` such that

        .. MATH::

            f_i: F_i \to F_{i-1} \text{ for } 1 < i \leq k,
            \qquad
            \epsilon: F_0 \to M,

        where each `F_i` is a finitely generated free module, and the
        sequence

        .. MATH::

            F_k \xrightarrow{\mathit{f_k}} F_{k-1}
            \xrightarrow{\mathit{f_{k-1}}} \ldots \rightarrow F_0
            \xrightarrow{\epsilon} M \rightarrow 0

        is exact.

        EXAMPLES::

            sage: from sage.modules.fp_graded.module import FPModule

            sage: E.<x,y> = ExteriorAlgebra(QQ)
            sage: triv = FPModule(E, [0], [[x], [y]]) # trivial module
            sage: triv.resolution(3)
<<<<<<< HEAD
            [Free module morphism:
               From: Free graded left module on 1 generator over The exterior algebra of rank 2 over Rational Field
=======
            [Module morphism:
               From: Finitely presented left module on 1 generator and 0 relations over The exterior algebra of rank 2 over Rational Field
>>>>>>> 6c1ab8dc
               To:   Finitely presented left module on 1 generator and 2 relations over The exterior algebra of rank 2 over Rational Field
               Defn: g[0] |--> g[0],
             Free module morphism:
               From: Free graded left module on 2 generators over The exterior algebra of rank 2 over Rational Field
               To:   Free graded left module on 1 generator over The exterior algebra of rank 2 over Rational Field
               Defn: g[1, 0] |--> x*g[0]
                     g[1, 1] |--> y*g[0],
             Free module morphism:
               From: Free graded left module on 3 generators over The exterior algebra of rank 2 over Rational Field
               To:   Free graded left module on 2 generators over The exterior algebra of rank 2 over Rational Field
               Defn: g[2, 0] |--> x*g[1, 0]
                     g[2, 1] |--> y*g[1, 0] + x*g[1, 1]
                     g[2, 2] |--> y*g[1, 1],
             Free module morphism:
               From: Free graded left module on 4 generators over The exterior algebra of rank 2 over Rational Field
               To:   Free graded left module on 3 generators over The exterior algebra of rank 2 over Rational Field
               Defn: g[3, 0] |--> x*g[2, 0]
                     g[3, 1] |--> y*g[2, 0] + x*g[2, 1]
                     g[3, 2] |--> y*g[2, 1] + x*g[2, 2]
                     g[3, 3] |--> y*g[2, 2]]

            sage: A2 = SteenrodAlgebra(2, profile=(3,2,1))
            sage: M = FPModule(A2, [0,1], [[Sq(2), Sq(1)]])
            sage: M.resolution(0)
            [Free module morphism:
               From: Free graded left module on 2 generators over sub-Hopf algebra of mod 2 Steenrod algebra, milnor basis, profile function [3, 2, 1]
               To:   Finitely presented left module on 2 generators and 1 relation over sub-Hopf algebra of mod 2 Steenrod algebra, milnor basis, profile function [3, 2, 1]
               Defn: g[0] |--> g[0]
                     g[1] |--> g[1]]
            sage: res = M.resolution(4, verbose=True)
            Computing f_1 (1/4)
            Computing f_2 (2/4)
            Resolving the kernel in the range of dimensions [2, 25]:
             2 3 4 5 6 7 8 9 10 11 12 13 14 15 16 17 18 19 20 21 22 23 24 25.
            Computing f_3 (3/4)
            Resolving the kernel in the range of dimensions [8, 31]:
             8 9 10 11 12 13 14 15 16 17 18 19 20 21 22 23 24 25 26 27 28 29 30 31.
            Computing f_4 (4/4)
            Resolving the kernel in the range of dimensions [9, 33]:
             9 10 11 12 13 14 15 16 17 18 19 20 21 22 23 24 25 26 27 28 29 30 31 32 33.
            sage: len(res)
            5
            sage: res
            [Free module morphism:
               From: Free graded left module on 2 generators over sub-Hopf algebra of mod 2 Steenrod algebra, milnor basis, profile function [3, 2, 1]
               To:   Finitely presented left module on 2 generators and 1 relation over sub-Hopf algebra of mod 2 Steenrod algebra, milnor basis, profile function [3, 2, 1]
               Defn: g[0] |--> g[0]
                     g[1] |--> g[1],
             Free module morphism:
               From: Free graded left module on 1 generator over sub-Hopf algebra of mod 2 Steenrod algebra, milnor basis, profile function [3, 2, 1]
               To:   Free graded left module on 2 generators over sub-Hopf algebra of mod 2 Steenrod algebra, milnor basis, profile function [3, 2, 1]
               Defn: g[2] |--> Sq(2)*g[0] + Sq(1)*g[1],
             Free module morphism:
               From: Free graded left module on 1 generator over sub-Hopf algebra of mod 2 Steenrod algebra, milnor basis, profile function [3, 2, 1]
               To:   Free graded left module on 1 generator over sub-Hopf algebra of mod 2 Steenrod algebra, milnor basis, profile function [3, 2, 1]
               Defn: g[8] |--> Sq(3,1)*g[2],
             Free module morphism:
               From: Free graded left module on 2 generators over sub-Hopf algebra of mod 2 Steenrod algebra, milnor basis, profile function [3, 2, 1]
               To:   Free graded left module on 1 generator over sub-Hopf algebra of mod 2 Steenrod algebra, milnor basis, profile function [3, 2, 1]
               Defn: g[9] |--> Sq(1)*g[8]
                     g[10] |--> Sq(2)*g[8],
             Free module morphism:
               From: Free graded left module on 2 generators over sub-Hopf algebra of mod 2 Steenrod algebra, milnor basis, profile function [3, 2, 1]
               To:   Free graded left module on 2 generators over sub-Hopf algebra of mod 2 Steenrod algebra, milnor basis, profile function [3, 2, 1]
               Defn: g[10] |--> Sq(1)*g[9]
                     g[12] |--> Sq(0,1)*g[9] + Sq(2)*g[10]]
            sage: for i in range(len(res)-1):
            ....:     assert (res[i]*res[i+1]).is_zero(), 'the result is not a complex'

<<<<<<< HEAD
        TESTS::

            sage: A2 = SteenrodAlgebra(2, profile=(3,2,1))
            sage: M = FPModule(A2, [0,1], [[Sq(2), Sq(1)]])
            sage: res2 = M.resolution(2)
            sage: [type(f) for f in res2]
            [<class 'sage.modules.fp_graded.free_homspace.FreeGradedModuleHomspace_with_category_with_equality_by_id.element_class'>,
=======
            sage: res2 = M.resolution(2, as_free=True)
            sage: [type(f) for f in res2]
            [<class 'sage.modules.fp_graded.homspace.FPModuleHomspace_with_category_with_equality_by_id.element_class'>,
>>>>>>> 6c1ab8dc
             <class 'sage.modules.fp_graded.free_homspace.FreeGradedModuleHomspace_with_category_with_equality_by_id.element_class'>,
             <class 'sage.modules.fp_graded.free_homspace.FreeGradedModuleHomspace_with_category_with_equality_by_id.element_class'>]
        """
        def _print_progress(i, k):
            if verbose:
                print ('Computing f_%d (%d/%d)' % (i, i, k))

        if k < 0:
            raise ValueError('the length of the resolution must be non-negative')

        ret_complex = []

        # Epsilon: F_0 -> M
        F_0 = self._free_module()
        epsilon = Hom(F_0, self)(self.generators())
        ret_complex.append(epsilon)

        if k == 0:
            return ret_complex

        # f_1: F_1 -> F_0
        _print_progress(1, k)
        F_1 = self._j.domain()
        pres = Hom(F_1, F_0)(tuple([ F_0(x.coefficients()) for x in self._j.values() ]))

        ret_complex.append(pres)

        # f_i: F_i -> F_i-1, for i > 1
        for i in range(2, k+1):
            _print_progress(i, k)

            f = ret_complex[i-1]
            ret_complex.append(f._resolve_kernel(top_dim=top_dim,
                                                 verbose=verbose))

        return ret_complex
<|MERGE_RESOLUTION|>--- conflicted
+++ resolved
@@ -1152,13 +1152,8 @@
             sage: E.<x,y> = ExteriorAlgebra(QQ)
             sage: triv = FPModule(E, [0], [[x], [y]]) # trivial module
             sage: triv.resolution(3)
-<<<<<<< HEAD
             [Free module morphism:
                From: Free graded left module on 1 generator over The exterior algebra of rank 2 over Rational Field
-=======
-            [Module morphism:
-               From: Finitely presented left module on 1 generator and 0 relations over The exterior algebra of rank 2 over Rational Field
->>>>>>> 6c1ab8dc
                To:   Finitely presented left module on 1 generator and 2 relations over The exterior algebra of rank 2 over Rational Field
                Defn: g[0] |--> g[0],
              Free module morphism:
@@ -1228,7 +1223,6 @@
             sage: for i in range(len(res)-1):
             ....:     assert (res[i]*res[i+1]).is_zero(), 'the result is not a complex'
 
-<<<<<<< HEAD
         TESTS::
 
             sage: A2 = SteenrodAlgebra(2, profile=(3,2,1))
@@ -1236,11 +1230,6 @@
             sage: res2 = M.resolution(2)
             sage: [type(f) for f in res2]
             [<class 'sage.modules.fp_graded.free_homspace.FreeGradedModuleHomspace_with_category_with_equality_by_id.element_class'>,
-=======
-            sage: res2 = M.resolution(2, as_free=True)
-            sage: [type(f) for f in res2]
-            [<class 'sage.modules.fp_graded.homspace.FPModuleHomspace_with_category_with_equality_by_id.element_class'>,
->>>>>>> 6c1ab8dc
              <class 'sage.modules.fp_graded.free_homspace.FreeGradedModuleHomspace_with_category_with_equality_by_id.element_class'>,
              <class 'sage.modules.fp_graded.free_homspace.FreeGradedModuleHomspace_with_category_with_equality_by_id.element_class'>]
         """
