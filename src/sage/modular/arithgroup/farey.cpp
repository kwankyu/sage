--- conflicted
+++ resolved
@@ -29,9 +29,6 @@
 #include <Python.h>
 
 #include "farey.hpp"
-<<<<<<< HEAD
-#include "sage/modular/arithgroup/farey_symbol.h"
-=======
 
 // The following functions are defined in farey_symbols.h, but direct inclusion
 // of this file breaks compilation on cygwin, see trac #13336.
@@ -40,7 +37,6 @@
 extern "C" PyObject *convert_to_rational(mpq_class);
 extern "C" PyObject *convert_to_cusp(mpq_class);
 extern "C" PyObject *convert_to_SL2Z(SL2Z);
->>>>>>> 58f931d0
 
 using namespace std;
 
