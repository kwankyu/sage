--- conflicted
+++ resolved
@@ -1452,15 +1452,9 @@
         Computes the connection coefficients or Christoffel symbols
         `\Gamma^k_{ij}` of the surface. If the coefficients of the first
         fundamental form are given by `g_{ij}` (where `i, j = 1, 2`), then
-<<<<<<< HEAD
-        $\Gamma^k_{ij} = \frac{1}{2} g^{kl} \left( \frac{\partial g_{li}}{\partial x^j}
-        - \frac{\partial g_{ij}}{\partial x^l}
-        + \frac{\partial g_{lj}}{\partial x^i} \right)$.
-=======
         `\Gamma^k_{ij} = \frac{1}{2} g^{kl} \left( \frac{\partial g_{li}}{\partial x^j}
         - \frac{\partial g_{ij}}{\partial x^l}
         + \frac{\partial g_{lj}}{\partial x^i} \right)`.
->>>>>>> 45f9ff36
         Here, `(g^{kl})` is the inverse of the matrix `(g_{ij})`, with
         `i, j = 1, 2`.
 
