--- conflicted
+++ resolved
@@ -5276,11 +5276,7 @@
                 new_ring = None
                 try:
                     new_ring = self.base_ring().composite_fields()[0]
-<<<<<<< HEAD
-                except (KeyError, AttributeError):
-=======
                 except (KeyError, AttributeError, TypeError):
->>>>>>> be872c16
                     # This isn't about testing composite fields.
                     pass
                 if new_ring:
