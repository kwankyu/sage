--- conflicted
+++ resolved
@@ -1097,13 +1097,8 @@
 
         INPUT:
 
-<<<<<<< HEAD
         - ``b`` -- either an integer or a list/tuple/vector of `\GF{2}`
-          elements of length ``self.n``
-=======
-        - ``b`` -- either an integer or a tuple of `\GF{2}` elements of
-          length ``self.output_size()``
->>>>>>> 6bccacc6
+          elements of length ``self.output_size()``
 
         EXAMPLES::
 
@@ -1117,14 +1112,8 @@
             sage: f5.algebraic_normal_form()
             x0*x2 + x0 + x1*x2
         """
-<<<<<<< HEAD
-        m = self.m
-        n = self.n
-=======
         m = self.input_size()
         n = self.output_size()
-        ret = BooleanFunction(m)
->>>>>>> 6bccacc6
 
         try:
             b = list(b)
