r"""
Sage Runtime Environment

AUTHORS:

- \R. Andrew Ohana (2012): Initial version.

Verify that importing ``sage.all`` works in Sage's Python without any ``SAGE_``
environment variables, and has the same ``SAGE_ROOT`` and ``SAGE_LOCAL``
(see also :trac:`29446`)::

    sage: env = {k:v for (k,v) in os.environ.items() if not k.startswith("SAGE_")}
    sage: from subprocess import check_output
    sage: cmd = "from sage.all import SAGE_ROOT, SAGE_LOCAL; print((SAGE_ROOT, SAGE_LOCAL))"
    sage: out = check_output([sys.executable, "-c", cmd], env=env).decode().strip()   # long time
    sage: out == repr((SAGE_ROOT, SAGE_LOCAL))                                        # long time
    True
"""

# ****************************************************************************
#       Copyright (C) 2013 R. Andrew Ohana <andrew.ohana@gmail.com>
#       Copyright (C) 2019 Jeroen Demeyer <J.Demeyer@UGent.be>
#
# This program is free software: you can redistribute it and/or modify
# it under the terms of the GNU General Public License as published by
# the Free Software Foundation, either version 2 of the License, or
# (at your option) any later version.
#                  https://www.gnu.org/licenses/
# ****************************************************************************

from typing import List, Optional
import sage
import os
import socket
import sys
import sysconfig
from . import version
from pathlib import Path
import subprocess


# All variables set by var() appear in this SAGE_ENV dict
SAGE_ENV = dict()


def join(*args):
    """
    Join paths like ``os.path.join`` except that the result is ``None``
    if any of the components is ``None``.

    EXAMPLES::

        sage: from sage.env import join
        sage: print(join("hello", "world"))
        hello/world
        sage: print(join("hello", None))
        None
    """
    if any(a is None for a in args):
        return None
    return os.path.join(*args)


def var(key: str, *fallbacks: Optional[str], force: bool = False) -> Optional[str]:
    """
    Set ``SAGE_ENV[key]`` and return the value.

    If ``key`` is an environment variable, this is the value.
    Otherwise, the ``fallbacks`` are tried until one is found which
    is not ``None``. If the environment variable is not set and all
    fallbacks are ``None``, then the final value is ``None``.

    INPUT:

    - ``key`` -- string.

    - ``fallbacks`` -- tuple containing ``str`` or ``None`` values.

    - ``force`` -- boolean (optional, default is ``False``). If
      ``True``, skip the environment variable and only use the
      fallbacks.

    OUTPUT:

    The value of the environment variable or its fallbacks.

    EXAMPLES::

        sage: import os, sage.env
        sage: sage.env.SAGE_ENV = dict()
        sage: os.environ['SAGE_FOO'] = 'foo'
        sage: sage.env.var('SAGE_FOO', 'unused')
        'foo'
        sage: sage.env.SAGE_FOO
        'foo'
        sage: sage.env.SAGE_ENV['SAGE_FOO']
        'foo'

    If the environment variable does not exist, the fallbacks (if any)
    are used. In most typical uses, there is exactly one fallback::

        sage: _ = os.environ.pop('SAGE_BAR', None)  # ensure that SAGE_BAR does not exist
        sage: sage.env.var('SAGE_BAR', 'bar')
        'bar'
        sage: sage.env.SAGE_BAR
        'bar'
        sage: sage.env.SAGE_ENV['SAGE_BAR']
        'bar'

    Test multiple fallbacks::

        sage: sage.env.var('SAGE_BAR', None, 'yes', 'no')
        'yes'
        sage: sage.env.SAGE_BAR
        'yes'

    If all fallbacks are ``None``, the result is ``None``::

        sage: sage.env.var('SAGE_BAR')
        sage: print(sage.env.SAGE_BAR)
        None
        sage: sage.env.var('SAGE_BAR', None)
        sage: print(sage.env.SAGE_BAR)
        None

    Test the ``force`` keyword::

        sage: os.environ['SAGE_FOO'] = 'foo'
        sage: sage.env.var('SAGE_FOO', 'forced', force=True)
        'forced'
        sage: sage.env.SAGE_FOO
        'forced'
        sage: sage.env.var('SAGE_FOO', 'forced', force=False)
        'foo'
        sage: sage.env.SAGE_FOO
        'foo'
    """
    if force:
        value = None
    else:
        value = os.environ.get(key)
    if value is None:
        try:
            import sage_conf
            value = getattr(sage_conf, key, None)
        except ImportError:
            pass
    # Try all fallbacks in order as long as we don't have a value
    for f in fallbacks:
        if value is not None:
            break
        value = f
    SAGE_ENV[key] = value
    globals()[key] = value
    return value


# system info
UNAME = var("UNAME", os.uname()[0])
HOSTNAME = var("HOSTNAME", socket.gethostname())
LOCAL_IDENTIFIER = var("LOCAL_IDENTIFIER", "{}.{}".format(HOSTNAME, os.getpid()))

# version info
SAGE_VERSION = var("SAGE_VERSION", version.version)
SAGE_DATE = var("SAGE_DATE", version.date)
SAGE_VERSION_BANNER = var("SAGE_VERSION_BANNER", version.banner)

# virtual environment where sagelib is installed
SAGE_VENV = var("SAGE_VENV", os.path.abspath(sys.prefix))
SAGE_LIB = var("SAGE_LIB", os.path.dirname(os.path.dirname(sage.__file__)))
SAGE_EXTCODE = var("SAGE_EXTCODE", join(SAGE_LIB, "sage", "ext_data"))

# prefix hierarchy where non-Python packages are installed
SAGE_LOCAL = var("SAGE_LOCAL", SAGE_VENV)
SAGE_ETC = var("SAGE_ETC", join(SAGE_LOCAL, "etc"))
SAGE_INC = var("SAGE_INC", join(SAGE_LOCAL, "include"))
SAGE_SHARE = var("SAGE_SHARE", join(SAGE_LOCAL, "share"))
SAGE_DOC = var("SAGE_DOC", join(SAGE_SHARE, "doc", "sage"))
SAGE_SPKG_INST = var("SAGE_SPKG_INST", join(SAGE_LOCAL, "var", "lib", "sage", "installed"))

# source tree of the Sage distribution
SAGE_ROOT = var("SAGE_ROOT")  # no fallback for SAGE_ROOT
SAGE_SRC = var("SAGE_SRC", join(SAGE_ROOT, "src"), SAGE_LIB)
SAGE_DOC_SRC = var("SAGE_DOC_SRC", join(SAGE_ROOT, "src", "doc"), SAGE_DOC)
SAGE_PKGS = var("SAGE_PKGS", join(SAGE_ROOT, "build", "pkgs"))
SAGE_ROOT_GIT = var("SAGE_ROOT_GIT", join(SAGE_ROOT, ".git"))

# ~/.sage
DOT_SAGE = var("DOT_SAGE", join(os.environ.get("HOME"), ".sage"))
SAGE_STARTUP_FILE = var("SAGE_STARTUP_FILE", join(DOT_SAGE, "init.sage"))

# installation directories for various packages
CONWAY_POLYNOMIALS_DATA_DIR = var("CONWAY_POLYNOMIALS_DATA_DIR", join(SAGE_SHARE, "conway_polynomials"))
GRAPHS_DATA_DIR = var("GRAPHS_DATA_DIR", join(SAGE_SHARE, "graphs"))
ELLCURVE_DATA_DIR = var("ELLCURVE_DATA_DIR", join(SAGE_SHARE, "ellcurves"))
POLYTOPE_DATA_DIR = var("POLYTOPE_DATA_DIR", join(SAGE_SHARE, "reflexive_polytopes"))
GAP_ROOT_DIR = var("GAP_ROOT_DIR", join(SAGE_SHARE, "gap"))
THEBE_DIR = var("THEBE_DIR", join(SAGE_SHARE, "thebe"))
COMBINATORIAL_DESIGN_DATA_DIR = var("COMBINATORIAL_DESIGN_DATA_DIR", join(SAGE_SHARE, "combinatorial_designs"))
CREMONA_MINI_DATA_DIR = var("CREMONA_MINI_DATA_DIR", join(SAGE_SHARE, "cremona"))
CREMONA_LARGE_DATA_DIR = var("CREMONA_LARGE_DATA_DIR", join(SAGE_SHARE, "cremona"))
JMOL_DIR = var("JMOL_DIR", join(SAGE_SHARE, "jmol"))
MATHJAX_DIR = var("MATHJAX_DIR", join(SAGE_SHARE, "mathjax"))
MTXLIB = var("MTXLIB", join(SAGE_SHARE, "meataxe"))
THREEJS_DIR = var("THREEJS_DIR", join(SAGE_SHARE, "threejs"))
SINGULARPATH = var("SINGULARPATH", join(SAGE_SHARE, "singular"))
PPLPY_DOCS = var("PPLPY_DOCS", join(SAGE_SHARE, "doc", "pplpy"))
MAXIMA = var("MAXIMA", "maxima")
MAXIMA_FAS = var("MAXIMA_FAS")
SAGE_NAUTY_BINS_PREFIX = var("SAGE_NAUTY_BINS_PREFIX", "")
ARB_LIBRARY = var("ARB_LIBRARY", "arb")
CBLAS_PC_MODULES = var("CBLAS_PC_MODULES", "cblas:openblas:blas")
ECL_CONFIG = var("ECL_CONFIG", "ecl-config")
<<<<<<< HEAD
=======
NTL_INCDIR = var("NTL_INCDIR")
NTL_LIBDIR = var("NTL_LIBDIR")
>>>>>>> dbcbf792

# misc
SAGE_BANNER = var("SAGE_BANNER", "")
SAGE_IMPORTALL = var("SAGE_IMPORTALL", "yes")


def _get_shared_lib_path(*libnames: str) -> Optional[str]:
    """
    Return the full path to a shared library file installed in
    ``$SAGE_LOCAL/lib`` or the directories associated with the
    Python sysconfig.

    This can also be passed more than one library name (e.g. for cases where
    some library may have multiple names depending on the platform) in which
    case the first one found is returned.

    This supports most *NIX variants (in which ``lib<libname>.so`` is found
    under ``$SAGE_LOCAL/lib``), macOS (same, but with the ``.dylib``
    extension), and Cygwin (under ``$SAGE_LOCAL/bin/cyg<libname>.dll``,
    or ``$SAGE_LOCAL/bin/cyg<libname>-*.dll`` for versioned DLLs).

    For distributions like Debian that use a multiarch layout, we also try the
    multiarch lib paths (i.e. ``/usr/lib/<arch>/``).

    This returns ``None`` if no matching library file could be found.

    EXAMPLES::

        sage: import sys
        sage: from fnmatch import fnmatch
        sage: from sage.env import _get_shared_lib_path
        sage: lib_filename = _get_shared_lib_path("Singular", "singular-Singular")
        sage: if sys.platform == 'cygwin':
        ....:     pattern = "*/cygSingular-*.dll"
        ....: elif sys.platform == 'darwin':
        ....:     pattern = "*/libSingular-*.dylib"
        ....: else:
        ....:     pattern = "*/lib*Singular-*.so"
        sage: fnmatch(str(lib_filename), pattern)
        True
        sage: _get_shared_lib_path("an_absurd_lib") is None
        True
    """

    for libname in libnames:
        search_directories: List[Path] = []
        patterns: List[str] = []
        if sys.platform == 'cygwin':
            # Later down we take the first matching DLL found, so search
            # SAGE_LOCAL first so that it takes precedence
            search_directories = [
                Path(SAGE_LOCAL) / 'bin',
                Path(sysconfig.get_config_var('BINDIR')),
            ]
            # Note: The following is not very robust, since if there are multible
            # versions for the same library this just selects one more or less
            # at arbitrary. However, practically speaking, on Cygwin, there
            # will only ever be one version
            patterns = [f'cyg{libname}.dll', f'cyg{libname}-*.dll']
        else:
            if sys.platform == 'darwin':
                ext = 'dylib'
            else:
                ext = 'so'

            search_directories = [Path(SAGE_LOCAL) / 'lib']
            libdir = sysconfig.get_config_var('LIBDIR')
            if libdir is not None:
                libdir = Path(libdir)
                search_directories.append(libdir)

                multiarchlib = sysconfig.get_config_var('MULTIARCH')
                if multiarchlib is not None: 
                    search_directories.append(libdir / multiarchlib),

            patterns = [f'lib{libname}.{ext}']

        for directory in search_directories:
            for pattern in patterns:
                path = next(directory.glob(pattern), None)
                if path is not None:
                    return str(path.resolve())

    # Just return None if no files were found
    return None

# locate singular shared object
# On Debian it's libsingular-Singular so try that as well
SINGULAR_SO = var("SINGULAR_SO", _get_shared_lib_path("Singular", "singular-Singular"))

# locate libgap shared object
GAP_SO = var("GAP_SO", _get_shared_lib_path("gap", ""))

# post process
if ' ' in DOT_SAGE:
    if UNAME[:6] == 'CYGWIN':
        # on windows/cygwin it is typical for the home directory
        # to have a space in it.  Fortunately, users also have
        # write privileges to c:\cygwin\home, so we just put
        # .sage there.
        DOT_SAGE = var("DOT_SAGE", "/home/.sage", force=True)
    else:
        print("Your home directory has a space in it.  This")
        print("will probably break some functionality of Sage.  E.g.,")
        print("the GAP interface will not work. A workaround")
        print("is to set the environment variable HOME to a")
        print("directory with no spaces that you have write")
        print("permissions to before you start sage.")


CYGWIN_VERSION = None
if UNAME[:6] == 'CYGWIN':
    import re
    _uname = os.uname()
    if len(_uname) >= 2:
        m = re.match(r'(\d+\.\d+\.\d+)\(.+\)', _uname[2])
        if m:
            CYGWIN_VERSION = tuple(map(int, m.group(1).split('.')))


def sage_include_directories(use_sources=False):
    """
    Return the list of include directories for compiling Sage extension modules.

    INPUT:

    -  ``use_sources`` -- (default: False) a boolean

    OUTPUT:

    a list of include directories to be used to compile sage code
    1. while building sage (use_sources='True')
    2. while using sage (use_sources='False')

    EXAMPLES:

    Expected output while using Sage::

        sage: import sage.env
        sage: sage.env.sage_include_directories()
        ['.../include/python...',
        '.../python.../numpy/core/include']

    To check that C/C++ files are correctly found, we verify that we can
    always find the include file ``sage/cpython/cython_metaclass.h``,
    with both values for ``use_sources``::

        sage: file = os.path.join("sage", "cpython", "cython_metaclass.h")
        sage: dirs = sage.env.sage_include_directories(use_sources=True)
        sage: any(os.path.isfile(os.path.join(d, file)) for d in dirs)
        True
        sage: dirs = sage.env.sage_include_directories(use_sources=False)
        sage: any(os.path.isfile(os.path.join(d, file)) for d in dirs)
        True
    """
    import numpy
    import distutils.sysconfig

    TOP = SAGE_SRC if use_sources else SAGE_LIB

    return [TOP,
            distutils.sysconfig.get_python_inc(),
            numpy.get_include()]

def get_cblas_pc_module_name() -> str:
    """
    Return the name of the BLAS libraries to be used.
    """
    import pkgconfig
    cblas_pc_modules = CBLAS_PC_MODULES.split(':')
    return next((blas_lib for blas_lib in cblas_pc_modules if pkgconfig.exists(blas_lib)))

def cython_aliases():
    """
    Return the aliases for compiling Cython code. These aliases are
    macros which can occur in ``# distutils`` headers.

    EXAMPLES::

        sage: from sage.env import cython_aliases
        sage: cython_aliases()
        {...}
        sage: sorted(cython_aliases().keys())
        ['ARB_LIBRARY',
         'CBLAS_CFLAGS',
         ...,
         'ZLIB_LIBRARIES']
    """
    import pkgconfig

    aliases = {}

    for lib in ['fflas-ffpack', 'givaro', 'gsl', 'linbox', 'Singular',
                'libpng', 'gdlib', 'm4ri', 'zlib', 'cblas', 'lapack']:
        var = lib.upper().replace("-", "") + "_"
        if lib == 'cblas':
            lib = get_cblas_pc_module_name()
        if lib == 'zlib':
            aliases[var + "CFLAGS"] = ""
            try:
                pc = pkgconfig.parse('zlib')
                libs = pkgconfig.libs(lib)
            except pkgconfig.PackageNotFoundError:
                from collections import defaultdict
                pc = defaultdict(list, {'libraries': ['z']})
                libs = "-lz"
        else:
            aliases[var + "CFLAGS"] = pkgconfig.cflags(lib).split()
            pc = pkgconfig.parse(lib)
            libs = pkgconfig.libs(lib)
        # It may seem that INCDIR is redundant because the -I options are also
        # passed in CFLAGS.  However, "extra_compile_args" are put at the end
        # of the compiler command line.  "include_dirs" go to the front; the
        # include search order matters.
        aliases[var + "INCDIR"] = pc['include_dirs']
        aliases[var + "LIBDIR"] = pc['library_dirs']
        aliases[var + "LIBEXTRA"] = list(filter(lambda s: not s.startswith(('-l','-L')), libs.split()))
        aliases[var + "LIBRARIES"] = pc['libraries']

    # uname-specific flags
    UNAME = os.uname()

    def uname_specific(name, value, alternative):
        if name in UNAME[0]:
            return value
        else:
            return alternative

    aliases["LINUX_NOEXECSTACK"] = uname_specific("Linux", ["-Wl,-z,noexecstack"],
                                                  [])
    aliases["CYGWIN_SQLITE3_LIBS"] = uname_specific("CYGWIN", ["sqlite3"],
                                                    [])

    # LinBox needs special care because it actually requires C++11 with
    # GNU extensions: -std=c++11 does not work, you need -std=gnu++11
    # (this is true at least with GCC 7.2.0).
    #
    # Further, note that LinBox does not add any C++11 flag in its .pc
    # file (possibly because of confusion between CFLAGS and CXXFLAGS?).
    # This is not a problem in practice since LinBox depends on
    # fflas-ffpack and fflas-ffpack does add such a C++11 flag.
    aliases["LINBOX_CFLAGS"].append("-std=gnu++11")
    aliases["ARB_LIBRARY"] = ARB_LIBRARY

    # TODO: Remove Cygwin hack by installing a suitable cblas.pc
    if os.path.exists('/usr/lib/libblas.dll.a'):
        aliases["CBLAS_LIBS"] = ['gslcblas']

    try:
        aliases["M4RI_CFLAGS"].remove("-pedantic")
    except ValueError:
        pass

    # Determine ecl-specific compiler arguments using the ecl-config script
    ecl_cflags = subprocess.run([ECL_CONFIG, "--cflags"], check=True, stdout=subprocess.PIPE, stderr=subprocess.PIPE, universal_newlines=True).stdout.split()
    aliases["ECL_CFLAGS"] = list(filter(lambda s: not s.startswith('-I'), ecl_cflags))
    aliases["ECL_INCDIR"] = list(map(lambda s: s[2:], filter(lambda s: s.startswith('-I'), ecl_cflags)))
    ecl_libs = subprocess.run([ECL_CONFIG, "--libs"], check=True, stdout=subprocess.PIPE, stderr=subprocess.PIPE, universal_newlines=True).stdout.split()
    aliases["ECL_LIBDIR"] = list(map(lambda s: s[2:], filter(lambda s: s.startswith('-L'), ecl_libs)))
    aliases["ECL_LIBRARIES"] = list(map(lambda s: s[2:], filter(lambda s: s.startswith('-l'), ecl_libs)))
    aliases["ECL_LIBEXTRA"] = list(filter(lambda s: not s.startswith(('-l','-L')), ecl_libs))

<<<<<<< HEAD
=======
    # NTL
    aliases["NTL_CFLAGS"] = ['-std=c++11']
    aliases["NTL_INCDIR"] = [NTL_INCDIR] if NTL_INCDIR else []
    aliases["NTL_LIBDIR"] = [NTL_LIBDIR] if NTL_LIBDIR else []
    aliases["NTL_LIBRARIES"] = ['ntl']
    aliases["NTL_LIBEXTRA"] = []

>>>>>>> dbcbf792
    return aliases<|MERGE_RESOLUTION|>--- conflicted
+++ resolved
@@ -211,11 +211,8 @@
 ARB_LIBRARY = var("ARB_LIBRARY", "arb")
 CBLAS_PC_MODULES = var("CBLAS_PC_MODULES", "cblas:openblas:blas")
 ECL_CONFIG = var("ECL_CONFIG", "ecl-config")
-<<<<<<< HEAD
-=======
 NTL_INCDIR = var("NTL_INCDIR")
 NTL_LIBDIR = var("NTL_LIBDIR")
->>>>>>> dbcbf792
 
 # misc
 SAGE_BANNER = var("SAGE_BANNER", "")
@@ -478,8 +475,6 @@
     aliases["ECL_LIBRARIES"] = list(map(lambda s: s[2:], filter(lambda s: s.startswith('-l'), ecl_libs)))
     aliases["ECL_LIBEXTRA"] = list(filter(lambda s: not s.startswith(('-l','-L')), ecl_libs))
 
-<<<<<<< HEAD
-=======
     # NTL
     aliases["NTL_CFLAGS"] = ['-std=c++11']
     aliases["NTL_INCDIR"] = [NTL_INCDIR] if NTL_INCDIR else []
@@ -487,5 +482,4 @@
     aliases["NTL_LIBRARIES"] = ['ntl']
     aliases["NTL_LIBEXTRA"] = []
 
->>>>>>> dbcbf792
     return aliases