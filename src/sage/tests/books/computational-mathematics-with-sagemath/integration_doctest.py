## -*- encoding: utf-8 -*-
"""
This file (./integration_doctest.sage) was *autogenerated* from ./integration.tex,
with sagetex.sty version 2011/05/27 v2.3.1.
It contains the contents of all the sageexample environments from this file.
You should be able to doctest this file with:
sage -t ./integration_doctest.sage
It is always safe to delete this file; it is not used in typesetting your
document.

Sage example in ./integration.tex, line 73::

  sage: x = var('x'); f(x) = exp(-x^2) * log(x)
  sage: result = integrate(f, x, 1, 3)
  ...
  sage: N(result)  # abs tol 1e-14
  0.03586029499126769

Sage example in ./integration.tex, line 78::

  sage: plot(f, 1, 3, fill='axis')
  Graphics object consisting of 2 graphics primitives

Sage example in ./integration.tex, line 104::

  sage: N(integrate(sin(x^2)/(x^2), x, 1, infinity))  # abs tol 2e-15
  0.285736646322853 - 6.93889390390723e-18*I

Sage example in ./integration.tex, line 108::

  sage: plot(sin(x^2)/(x^2), x, 1, 10, fill='axis')
  Graphics object consisting of 2 graphics primitives

Sage example in ./integration.tex, line 162::

  sage: fp = plot(f, 1, 3, color='red')
  sage: n = 4
  sage: interp_points = [(1+2*u/(n-1), N(f(1+2*u/(n-1))))
  ....:                  for u in range(n)]
  sage: A = PolynomialRing(RR, 'x')
  sage: pp = plot(A.lagrange_polynomial(interp_points), 1, 3, fill='axis')
  sage: fp+pp
  Graphics object consisting of 3 graphics primitives

Sage example in ./integration.tex, line 522::

  sage: N(integrate(cos(log(cos(x))), x, 0, pi/4))  # rel tol 2e-12
  0.7766520331543109

Sage example in ./integration.tex, line 536::

  sage: integrate(log(1+x)*x, x, 0, 1)
  1/4
  sage: N(integrate(log(1+x)*x, x, 0, 1))
  0.250000000000000

Sage example in ./integration.tex, line 562::

  sage: numerical_integral(cos(log(cos(x))), 0, pi/4)  # rel tol 2e-11
  (0.7766520331543109, 8.622569693298564e-15)

Sage example in ./integration.tex, line 600::

  sage: numerical_integral(exp(-x^100), 0, 1.1)
  (0.99432585119150..., 4.0775730...e-09)
  sage: numerical_integral(exp(-x^100), 0, 1.1, algorithm='qng') # abs tol 2e-12
  (0.9943275385765319, 0.016840666914705607)

Sage example in ./integration.tex, line 612::

  sage: integrate(cos(log(cos(x))), x, 0, pi/4)
  integrate(cos(log(cos(x))), x, 0, 1/4*pi)

Sage example in ./integration.tex, line 622::

  sage: N(integrate(cos(log(cos(x))), x, 0, pi/4), digits=60) # abs tol 2e-12
  0.7766520331543109

Sage example in ./integration.tex, line 628::

  sage: N(integrate(sin(x)*exp(cos(x)), x, 0, pi), digits=60)
  2.35040238728760291376476370119120163031143596266819174045913

Sage example in ./integration.tex, line 644::

  sage: sage.calculus.calculus.nintegral(sin(sin(x)), x, 0, 1)
  (0.430606103120690..., 4.78068810228705...e-15, 21, 0)

Sage example in ./integration.tex, line 654::

  sage: g = sin(sin(x))
  sage: g.nintegral(x, 0, 1)
  (0.430606103120690..., 4.78068810228705...e-15, 21, 0)

Ensure consistent results on 32-bit and 64-bit systems by using the same
precision::

  sage: _ = gp.default('realprecision', 38)

Sage example in ./integration.tex, line 703::

  sage: gp('intnum(x=17, 20, exp(-x^2)*log(x))')
  2.5657285005610514829173563961304785900 E-127

Sage example in ./integration.tex, line 717::

  sage: gp('intnum(x=0, 1, sin(sin(x)))')
  0.43060610312069060491237735524846578643
  sage: old_prec = gp.set_precision(50)
  sage: gp('intnum(x=0, 1, sin(sin(x)))')
  0.43060610312069060491237735524846578643360804182200

Sage example in ./integration.tex, line 746::

  sage: p = gp.set_precision(old_prec) # we reset the default precision
  sage: gp('intnum(x=0, 1, x^(-99/100))')  # rel tol 1e-9
  73.629142577870966597465391764897770039

Sage example in ./integration.tex, line 754::

  sage: gp('intnum(x=[0, -99/100], 1, x^(-99/100))')
  100.00000000000000000000000000000000000

Sage example in ./integration.tex, line 766::

  sage: gp('intnum(x=[0, -1/42], 1, x^(-99/100))')  # rel tol 1e-9
  74.472749314025559405335761513474670714

Sage example in ./integration.tex, line 785::

  sage: import mpmath
  sage: mpmath.mp.prec = 53
  sage: mpmath.quad(lambda x: mpmath.sin(mpmath.sin(x)), [0, 1])
  mpf('0.43060610312069059')

Sage example in ./integration.tex, line 795::

  sage: a = RDF(pi); b = mpmath.mpf(a); b
  mpf('3.1415926535897931')
  sage: c = RDF(b); c
  3.141592653589793

Sage example in ./integration.tex, line 824::

  sage: mpmath.mp.prec = 113
  sage: mpmath.quad(lambda x: mpmath.sin(mpmath.sin(x)), [0, 1])
  mpf('0.430606103120690604912377355248465809')

Sage example in ./integration.tex, line 846::

  sage: f(x) = sin(sin(x))
  sage: mpmath.quad(f, [0, 1])
  Traceback (most recent call last):
  ...
<<<<<<< HEAD
  TypeError: no canonical coercion from <type 'sage.libs.mpmath.ext_main.mpf'> to ...
=======
  TypeError: no canonical coercion from <class 'sage.libs.mpmath.ext_main.mpf'> to ...
>>>>>>> c896669b

Sage example in ./integration.tex, line 866::

  sage: g(x) = max_symbolic(sin(x), cos(x))
  sage: mpmath.mp.prec = 100
  sage: mpmath.quadts(lambda x: g(N(x, 100)), [0, 1])
  mpf('0.873912416263035435957979086252')

Sage example in ./integration.tex, line 878::

  sage: mpmath.mp.prec = 170
  sage: mpmath.quadts(lambda x: g(N(x, 190)), [0, 1])
  mpf('0.87391090757400975205393005981962476344054148354188794')
  sage: N(sqrt(2) - cos(1), 100)
  0.87391125650495533140075211677

Sage example in ./integration.tex, line 892::

  sage: mpmath.quadts(lambda x: g(N(x, 170)), [0, mpmath.pi / 4, 1])
  mpf('0.87391125650495533140075211676672147483736145475902551')

Sage example in ./integration.tex, line 979::

  sage: y = var('y'); integrate(exp(y*sin(x)), (x, 0, sqrt(y)))  # long time
  integrate(e^(y*sin(x)), x, 0, sqrt(y))

Sage example in ./integration.tex, line 990::

  sage: f = lambda y: numerical_integral(lambda x: exp(y*sin(x)),  \
                                         0, sqrt(y))[0]
  sage: f(0.0), f(0.5), f(1.0) # abs tol 2e-15
  (0.0, 0.8414895067661431, 1.6318696084180513)

Sage example in ./integration.tex, line 998::

  sage: numerical_integral(f, 0, 1) # abs tol 2e-16
  (0.8606791942204567, 6.301207560882073e-07)

Sage example in ./integration.tex, line 1008::

  sage: f = lambda y: sage.calculus.calculus.nintegral(exp(y*sin(x)), \
                                                       x, 0, sqrt(y))[0]
  sage: numerical_integral(f, 0, 1) # abs tol 2e-16
  (0.8606791942204567, 6.301207560882096e-07)

Sage example in ./integration.tex, line 1016::

  sage: f = lambda y: RDF(mpmath.quad(lambda x: mpmath.exp(y*mpmath.sin(x)), \
                                      [0, sqrt(y)]))
  sage: numerical_integral(f, 0, 1) # abs tol 2e-16
  (0.8606791942204567, 6.301207561187562e-07)

Sage example in ./integration.tex, line 1027::

  sage: mpmath.mp.dps = 60
  sage: f = lambda x, y: mpmath.exp(y*mpmath.sin(x))
  sage: mpmath.quad(f, [0,1], [0,1])
  mpf('1.28392205755238471754385917646324675741664250325189751108716305')

Sage example in ./integration.tex, line 1044::

  sage: def evalI(n):
  ....:   f = lambda y: numerical_integral(lambda x: exp(y*sin(x)),
  ....:               0, sqrt(y), algorithm='qng', max_points=n)[0]
  ....:   return numerical_integral(f, 0, 1, algorithm='qng', max_points=n)
  sage: evalI(100) # abs tol 2e-12
  (0.8606792028826138, 5.553962923506737e-07)

Sage example in ./integration.tex, line 1228::

  sage: T = ode_solver()

Sage example in ./integration.tex, line 1244::

  sage: def f_1(t,y,params): return [y[1],params[0]*(1-y[0]^2)*y[1]-y[0]]
  sage: T.function = f_1

Sage example in ./integration.tex, line 1266::

  sage: def j_1(t,y,params):
  ....:     return [[0, 1],
  ....:             [-2*params[0]*y[0]*y[1]-1, params[0]*(1-y[0]^2)],
  ....:             [0,0]]
  sage: T.jacobian = j_1

Sage example in ./integration.tex, line 1279::

  sage: T.algorithm = "rk8pd"
  sage: T.ode_solve(y_0=[1,0], t_span=[0,100], params=[10],
  ....:             num_points=1000)
  sage: f = T.interpolate_solution()

Sage example in ./integration.tex, line 1302::

  sage: plot(f, 0, 100)
  Graphics object consisting of 1 graphics primitive

Sage example in ./integration.tex, line 1363::

  sage: t, y = var('t, y')
  sage: desolve_rk4(t*y*(2-y), y, ics=[0,1], end_points=[0, 1], step=0.5)
  [[0, 1], [0.5, 1.12419127424558], [1.0, 1.461590162288825]]

Sage example in ./integration.tex, line 1399::

  sage: import mpmath
  sage: mpmath.mp.prec = 53
  sage: sol = mpmath.odefun(lambda t, y: y, 0, 1)
  sage: sol(1)
  mpf('2.7182818284590451')
  sage: mpmath.mp.prec = 100
  sage: sol(1)
  mpf('2.7182818284590452353602874802307')
  sage: N(exp(1), 100)
  2.7182818284590452353602874714

Sage example in ./integration.tex, line 1436::

  sage: mpmath.mp.prec = 53
  sage: f = mpmath.odefun(lambda t, y: [-y[1], y[0]], 0, [1, 0])
  sage: f(3)
  [mpf('-0.98999249660044542'), mpf('0.14112000805986721')]
  sage: (cos(3.), sin(3.))
  (-0.989992496600445, 0.141120008059867)

Sage example in ./integration.tex, line 1497::

  sage: mpmath.mp.prec = 10
  sage: sol = mpmath.odefun(lambda t, y: y, 0, 1)
  sage: sol(1)
  mpf('2.7148')
  sage: mpmath.mp.prec = 100
  sage: sol(1)
  mpf('2.7135204235459511323824699502438')

"""
<|MERGE_RESOLUTION|>--- conflicted
+++ resolved
@@ -152,11 +152,7 @@
   sage: mpmath.quad(f, [0, 1])
   Traceback (most recent call last):
   ...
-<<<<<<< HEAD
-  TypeError: no canonical coercion from <type 'sage.libs.mpmath.ext_main.mpf'> to ...
-=======
   TypeError: no canonical coercion from <class 'sage.libs.mpmath.ext_main.mpf'> to ...
->>>>>>> c896669b
 
 Sage example in ./integration.tex, line 866::
 
