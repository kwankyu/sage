# -*- coding: utf-8 -*-
r"""
Reporting doctest results

This module determines how doctest results are reported to the user.

It also computes the exit status in the ``error_status`` attribute of
:class:`DocTestReporter`. This is a bitwise OR of the following bits:

- 1: Doctest failure
- 2: Bad command line syntax or invalid options
- 4: Test timed out
- 8: Test exited with non-zero status
- 16: Test crashed with a signal (e.g. segmentation fault)
- 32: TAB character found
- 64: Internal error in the doctesting framework
- 128: Testing interrupted, not all tests run
- 256: Doctest contains explicit source line number

AUTHORS:

- David Roe (2012-03-27) -- initial version, based on Robert Bradshaw's code.
"""

# ****************************************************************************
#       Copyright (C) 2012-2013 David Roe <roed.math@gmail.com>
#                     2012      Robert Bradshaw <robertwb@gmail.com>
#                     2012      William Stein <wstein@gmail.com>
#                     2013      R. Andrew Ohana
#                     2013      Jeroen Demeyer <jdemeyer@cage.ugent.be>
#                     2013-2017 Volker Braun
#                     2018      Julian Rüth
#                     2018-2021 Sébastien Labbé
#                     2020      Samuel Lelièvre
#                     2022      Matthias Koeppe
#
# This program is free software: you can redistribute it and/or modify
# it under the terms of the GNU General Public License as published by
# the Free Software Foundation, either version 2 of the License, or
# (at your option) any later version.
#                  https://www.gnu.org/licenses/
# ****************************************************************************

from sys import stdout
from signal import (SIGABRT, SIGALRM, SIGBUS, SIGFPE, SIGHUP, SIGILL,
                    SIGINT, SIGKILL, SIGPIPE, SIGQUIT, SIGSEGV, SIGTERM)
from sage.structure.sage_object import SageObject
from sage.doctest.util import count_noun
from sage.doctest.sources import DictAsObject
from .external import available_software

def signal_name(sig):
    """
    Return a string describing a signal number.

    EXAMPLES::

        sage: from signal import SIGSEGV
        sage: from sage.doctest.reporting import signal_name
        sage: signal_name(SIGSEGV)
        'segmentation fault'
        sage: signal_name(9)
        'kill signal'
        sage: signal_name(12345)
        'signal 12345'
    """
    if sig == SIGHUP:
        return "hangup"
    if sig == SIGINT:
        return "interrupt"
    if sig == SIGQUIT:
        return "quit"
    if sig == SIGILL:
        return "illegal instruction"
    if sig == SIGABRT:
        return "abort"
    if sig == SIGFPE:
        return "floating point exception"
    if sig == SIGKILL:
        return "kill signal"
    if sig == SIGSEGV:
        return "segmentation fault"
    if sig == SIGPIPE:
        return "broken pipe"
    if sig == SIGALRM:
        return "alarm"
    if sig == SIGTERM:
        return "terminate"
    if sig == SIGBUS:
        return "bus error"
    return "signal %s" % sig

class DocTestReporter(SageObject):
    """
    This class reports to the users on the results of doctests.
    """
    def __init__(self, controller):
        """
        Initialize the reporter.

        INPUT:

        - ``controller`` -- a
          :class:`sage.doctest.control.DocTestController` instance.
          Note that some methods assume that appropriate tests have
          been run by the controller.

        EXAMPLES::

            sage: from sage.doctest.reporting import DocTestReporter
            sage: from sage.doctest.control import DocTestController, DocTestDefaults
            sage: from sage.env import SAGE_SRC
            sage: import os
            sage: filename = os.path.join(SAGE_SRC,'sage','doctest','reporting.py')
            sage: DC = DocTestController(DocTestDefaults(),[filename])
            sage: DTR = DocTestReporter(DC)
        """
        self.controller = controller
        self.postscript = {"lines": [], "cputime": 0, "walltime": 0}
        self.sources_completed = 0
        self.stats = {}
        self.error_status = 0

    def were_doctests_with_optional_tag_run(self, tag):
        r"""
        Return whether doctests marked with this tag were run.

        INPUT:

        - ``tag`` -- string

        EXAMPLES::

            sage: from sage.doctest.reporting import DocTestReporter
            sage: from sage.doctest.control import DocTestController, DocTestDefaults
            sage: from sage.env import SAGE_SRC
            sage: import os
            sage: filename = os.path.join(SAGE_SRC,'sage','doctest','reporting.py')
            sage: DC = DocTestController(DocTestDefaults(),[filename])
            sage: DTR = DocTestReporter(DC)

        ::

            sage: DTR.were_doctests_with_optional_tag_run('sage')
            True
            sage: DTR.were_doctests_with_optional_tag_run('nice_unavailable_package')
            False

        When latex is available, doctests marked with optional tag
        ``latex`` are run by default since :trac:`32174`::

            sage: filename = os.path.join(SAGE_SRC,'sage','misc','latex.py')
            sage: DC = DocTestController(DocTestDefaults(),[filename])
            sage: DTR = DocTestReporter(DC)
            sage: DTR.were_doctests_with_optional_tag_run('latex')   # optional - latex
            True

        """
        if self.controller.options.optional is True or tag in self.controller.options.optional:
            return True
        if tag in available_software.seen():
            return True
        return False

    def report_head(self, source, fail_msg=None):
        """
        Return the ``sage -t [options] file.py`` line as string.

        INPUT:

        - ``source`` -- a source from :mod:`sage.doctest.sources`

        - ``fail_msg`` -- ``None`` or a string

        EXAMPLES::

            sage: from sage.doctest.reporting import DocTestReporter
            sage: from sage.doctest.control import DocTestController, DocTestDefaults
            sage: from sage.doctest.sources import FileDocTestSource
            sage: from sage.doctest.forker import SageDocTestRunner
            sage: from sage.env import SAGE_SRC
            sage: filename = os.path.join(SAGE_SRC,'sage','doctest','reporting.py')
            sage: DD = DocTestDefaults()
            sage: FDS = FileDocTestSource(filename,DD)
            sage: DC = DocTestController(DD, [filename])
            sage: DTR = DocTestReporter(DC)
            sage: print(DTR.report_head(FDS))
            sage -t .../sage/doctest/reporting.py

        The same with various options::

            sage: DD.long = True
            sage: print(DTR.report_head(FDS))
            sage -t --long .../sage/doctest/reporting.py
            sage: print(DTR.report_head(FDS, "Failed by self-sabotage"))
            sage -t --long .../sage/doctest/reporting.py  # Failed by self-sabotage
        """
        cmd = "sage -t"
        if self.controller.options.long:
            cmd += " --long"

        warnlong = self.controller.options.warn_long
        if warnlong >= 0:
            cmd += " --warn-long"
            if warnlong != 1.0:
                cmd += " %.1f" % (warnlong)
        seed = self.controller.options.random_seed
        cmd += " --random-seed={}".format(seed)
        environment = self.controller.options.environment
        if environment != "sage.repl.ipython_kernel.all_jupyter":
            cmd += f" --environment={environment}"
        cmd += " " + source.printpath
        baseline = self.controller.source_baseline(source)
        if fail_msg:
            cmd += "  # " + fail_msg
        if baseline.get('failed', False):
            if not fail_msg:
                cmd += "  #"
            cmd += " [failed in baseline]"
        return cmd

    def report(self, source, timeout, return_code, results, output, pid=None):
        """
        Report on the result of running doctests on a given source.

        This doesn't print the :meth:`report_head`, which is assumed
        to be printed already.

        INPUT:

        - ``source`` -- a source from :mod:`sage.doctest.sources`

        - ``timeout`` -- a boolean, whether doctests timed out

        - ``return_code`` -- an int, the return code of the process
          running doctests on that file.

        - ``results`` -- (irrelevant if ``timeout`` or
          ``return_code``), a tuple

          - ``ntests`` -- the number of doctests

          - ``timings`` -- a
            :class:`sage.doctest.sources.DictAsObject` instance
            storing timing data.

        - ``output`` -- a string, printed if there was some kind of
          failure

        - ``pid`` -- optional integer (default: ``None``). The pid of
          the worker process.

        EXAMPLES::

            sage: from sage.doctest.reporting import DocTestReporter
            sage: from sage.doctest.control import DocTestController, DocTestDefaults
            sage: from sage.doctest.sources import FileDocTestSource, DictAsObject
            sage: from sage.doctest.forker import SageDocTestRunner
            sage: from sage.doctest.parsing import SageOutputChecker
            sage: from sage.doctest.util import Timer
            sage: from sage.env import SAGE_SRC
            sage: import os, sys, doctest
            sage: filename = os.path.join(SAGE_SRC,'sage','doctest','reporting.py')
            sage: DD = DocTestDefaults()
            sage: FDS = FileDocTestSource(filename,DD)
            sage: DC = DocTestController(DD,[filename])
            sage: DTR = DocTestReporter(DC)

        You can report a timeout::

            sage: DTR.report(FDS, True, 0, None, "Output so far...", pid=1234)
                Timed out
            **********************************************************************
            Tests run before process (pid=1234) timed out:
            Output so far...
            **********************************************************************
            sage: DTR.stats
            {'sage.doctest.reporting': {'failed': True,
                                        'ntests': 0,
                                        'walltime': 1000000.0}}

        Or a process that returned a bad exit code::

            sage: DTR.report(FDS, False, 3, None, "Output before trouble")
                Bad exit: 3
            **********************************************************************
            Tests run before process failed:
            Output before trouble
            **********************************************************************
            sage: DTR.stats
            {'sage.doctest.reporting': {'failed': True,
                                        'ntests': 0,
                                        'walltime': 1000000.0}}

        Or a process that segfaulted::

            sage: from signal import SIGSEGV
            sage: DTR.report(FDS, False, -SIGSEGV, None, "Output before trouble")
                Killed due to segmentation fault
            **********************************************************************
            Tests run before process failed:
            Output before trouble
            **********************************************************************
            sage: DTR.stats
            {'sage.doctest.reporting': {'failed': True,
                                        'ntests': 0,
                                        'walltime': 1000000.0}}

        Report a timeout with results and a ``SIGKILL``::

            sage: from signal import SIGKILL
            sage: DTR.report(FDS, True, -SIGKILL, (1,None), "Output before trouble")
                Timed out after testing finished (and interrupt failed)
            **********************************************************************
            Tests run before process timed out:
            Output before trouble
            **********************************************************************
            sage: DTR.stats
            {'sage.doctest.reporting': {'failed': True,
                                        'ntests': 1,
                                        'walltime': 1000000.0}}

        This is an internal error since results is None::

            sage: DTR.report(FDS, False, 0, None, "All output")
                Error in doctesting framework (bad result returned)
            **********************************************************************
            Tests run before error:
            All output
            **********************************************************************
            sage: DTR.stats
            {'sage.doctest.reporting': {'failed': True,
                                        'ntests': 1,
                                        'walltime': 1000000.0}}

        Or tell the user that everything succeeded::

            sage: doctests, extras = FDS.create_doctests(globals())
            sage: runner = SageDocTestRunner(SageOutputChecker(), verbose=False, sage_options=DD,
            ....:                            optionflags=doctest.NORMALIZE_WHITESPACE|doctest.ELLIPSIS)
            sage: Timer().start().stop().annotate(runner)
            sage: D = DictAsObject({'err':None})
            sage: runner.update_results(D)
            0
            sage: DTR.report(FDS, False, 0, (sum([len(t.examples) for t in doctests]), D), "Good tests")
                [... tests, ... s]
            sage: DTR.stats
            {'sage.doctest.reporting': {'ntests': ..., 'walltime': ...}}

        Or inform the user that some doctests failed::

            sage: runner.failures = 1
            sage: runner.update_results(D)
            1
            sage: DTR.report(FDS, False, 0, (sum([len(t.examples) for t in doctests]), D), "Doctest output including the failure...")
                [... tests, 1 failure, ... s]

        If the user has requested that we report on skipped doctests,
        we do so::

            sage: DC.options = DocTestDefaults(show_skipped=True)
            sage: from collections import defaultdict
            sage: optionals = defaultdict(int)
            sage: optionals['magma'] = 5; optionals['long time'] = 4; optionals[''] = 1; optionals['not tested'] = 2
            sage: D = DictAsObject(dict(err=None,optionals=optionals))
            sage: runner.failures = 0
            sage: runner.update_results(D)
            0
            sage: DTR.report(FDS, False, 0, (sum([len(t.examples) for t in doctests]), D), "Good tests")
                1 unlabeled test not run
                4 long tests not run
                5 magma tests not run
                2 not tested tests not run
                0 tests not run because we ran out of time
                [... tests, ... s]

        Test an internal error in the reporter::

            sage: DTR.report(None, None, None, None, None)
            Traceback (most recent call last):
            ...
            AttributeError: 'NoneType' object has no attribute 'basename'...

        The only-errors mode does not output anything on success::

            sage: DD = DocTestDefaults(only_errors=True)
            sage: FDS = FileDocTestSource(filename, DD)
            sage: DC = DocTestController(DD, [filename])
            sage: DTR = DocTestReporter(DC)
            sage: doctests, extras = FDS.create_doctests(globals())
            sage: runner = SageDocTestRunner(SageOutputChecker(), verbose=False, sage_options=DD,
            ....:                            optionflags=doctest.NORMALIZE_WHITESPACE|doctest.ELLIPSIS)
            sage: Timer().start().stop().annotate(runner)
            sage: D = DictAsObject({'err':None})
            sage: runner.update_results(D)
            0
            sage: DTR.report(FDS, False, 0, (sum([len(t.examples) for t in doctests]), D), "Good tests")

        However, failures are still output in the errors-only mode::

            sage: runner.failures = 1
            sage: runner.update_results(D)
            1
            sage: DTR.report(FDS, False, 0, (sum([len(t.examples) for t in doctests]), D), "Failed test")
                [... tests, 1 failure, ... s]
        """
        log = self.controller.log
        process_name = 'process (pid={0})'.format(pid) if pid else 'process'
        try:
            postscript = self.postscript
            stats = self.stats
            basename = source.basename
            baseline = self.controller.source_baseline(source)
            cmd = self.report_head(source)
            try:
                ntests, result_dict = results
            except (TypeError, ValueError):
                ntests = 0
                result_dict = DictAsObject({"err": 'badresult'})
            if timeout:
                fail_msg = "Timed out"
                if ntests > 0:
                    fail_msg += " after testing finished"
                if return_code > 0:
                    fail_msg += " (with error after interrupt)"
                elif return_code < 0:
                    sig = -return_code
                    if sig == SIGQUIT:
                        pass  # and interrupt succeeded
                    elif sig == SIGKILL:
                        fail_msg += " (and interrupt failed)"
                    else:
                        fail_msg += " (with %s after interrupt)" % signal_name(sig)
                log("    %s\n%s\nTests run before %s timed out:" % (fail_msg, "*"*70, process_name))
                log(output)
                log("*"*70)
                postscript['lines'].append(self.report_head(source, fail_msg))
                stats[basename] = {"failed": True, "walltime": 1e6, "ntests": ntests}
                if not baseline.get('failed', False):
                    self.error_status |= 4
            elif return_code:
                if return_code > 0:
                    fail_msg = "Bad exit: %s" % return_code
                else:
                    fail_msg = "Killed due to %s" % signal_name(-return_code)
                if ntests > 0:
                    fail_msg += " after testing finished"
                log("    %s\n%s\nTests run before %s failed:" % (fail_msg,"*"*70, process_name))
                log(output)
                log("*"*70)
                postscript['lines'].append(self.report_head(source, fail_msg))
                stats[basename] = {"failed": True, "walltime": 1e6, "ntests": ntests}
                if not baseline.get('failed', False):
                    self.error_status |= (8 if return_code > 0 else 16)
            else:
                if hasattr(result_dict, 'walltime') and hasattr(result_dict.walltime, '__len__') and len(result_dict.walltime) > 0:
                    wall = sum(result_dict.walltime) / len(result_dict.walltime)
                else:
                    wall = 1e6
                if hasattr(result_dict, 'cputime') and hasattr(result_dict.cputime, '__len__') and len(result_dict.cputime) > 0:
                    cpu = sum(result_dict.cputime) / len(result_dict.cputime)
                else:
                    cpu = 1e6
                if result_dict.err == 'badresult':
                    log("    Error in doctesting framework (bad result returned)\n%s\nTests run before error:" % ("*"*70))
                    log(output)
                    log("*"*70)
                    postscript['lines'].append(self.report_head(source, "Testing error: bad result"))
                    self.error_status |= 64
                elif result_dict.err == 'noresult':
                    log("    Error in doctesting framework (no result returned)\n%s\nTests run before error:" % ("*"*70))
                    log(output)
                    log("*"*70)
                    postscript['lines'].append(self.report_head(source, "Testing error: no result"))
                    self.error_status |= 64
                elif result_dict.err == 'tab':
                    if len(result_dict.tab_linenos) > 5:
                        result_dict.tab_linenos[3:-1] = "..."
                    tabs = " " + ",".join(result_dict.tab_linenos)
                    if len(result_dict.tab_linenos) > 1:
                        tabs = "s" + tabs
                    log("    Error: TAB character found at line%s" % (tabs))
                    postscript['lines'].append(self.report_head(source, "Tab character found"))
                    self.error_status |= 32
                elif result_dict.err == 'line_number':
                    log("    Error: Source line number found")
                    postscript['lines'].append(self.report_head(source, "Source line number found"))
                    self.error_status |= 256
                elif result_dict.err is not None:
                    # This case should not occur
                    if result_dict.err is True:
                        fail_msg = "Error in doctesting framework"
                    else:
                        if hasattr(result_dict.err, '__name__'):
                            err = result_dict.err.__name__
                        else:
                            err = repr(result_dict.err)
                        fail_msg = "%s in doctesting framework" % err

                    log("    %s\n%s" % (fail_msg, "*"*70))
                    if output:
                        log("Tests run before doctest exception:\n" + output)
                        log("*"*70)
                    postscript['lines'].append(self.report_head(source, fail_msg))
                    if hasattr(result_dict, 'tb'):
                        log(result_dict.tb)
                    if hasattr(result_dict, 'walltime'):
                        stats[basename] = {"failed": True, "walltime": wall, "ntests": ntests}
                    else:
                        stats[basename] = {"failed": True, "walltime": 1e6, "ntests": ntests}
<<<<<<< HEAD
                    if not baseline.get('failed', False):  # e.g. AlarmInterrupt in doctesting framework
=======
                    # This codepath is triggered by doctests that test some timeout
                    # ("AlarmInterrupt in doctesting framework") or other signal handling
                    # behavior. This is why we handle the baseline in this codepath,
                    # in contrast to other "Error in doctesting framework" codepaths.
                    if not baseline.get('failed', False):
>>>>>>> 439065ec
                        self.error_status |= 64
                if result_dict.err is None or result_dict.err == 'tab':
                    f = result_dict.failures
                    if f:
                        fail_msg = "%s failed" % (count_noun(f, "doctest"))
                        postscript['lines'].append(self.report_head(source, fail_msg))
                        if not baseline.get('failed', False):
                            self.error_status |= 1
                    if f or result_dict.err == 'tab':
                        stats[basename] = {"failed": True, "walltime": wall, "ntests": ntests}
                    else:
                        stats[basename] = {"walltime": wall, "ntests": ntests}
                    postscript['cputime'] += cpu
                    postscript['walltime'] += wall

                    try:
                        optionals = result_dict.optionals
                    except AttributeError:
                        optionals = {}
                    for tag in sorted(optionals):
                        nskipped = optionals[tag]
                        if tag == "long time":
                            if not self.controller.options.long:
                                if self.controller.options.show_skipped:
                                    log("    %s not run" % (count_noun(nskipped, "long test")))
                        elif tag == "not tested":
                            if self.controller.options.show_skipped:
                                log("    %s not run" % (count_noun(nskipped, "not tested test")))
                        elif tag == "not implemented":
                            if self.controller.options.show_skipped:
                                log("    %s for not implemented functionality not run" % (count_noun(nskipped, "test")))
                        else:
                            if not self.were_doctests_with_optional_tag_run(tag):
                                if tag == "bug":
                                    if self.controller.options.show_skipped:
                                        log("    %s not run due to known bugs" % (count_noun(nskipped, "test")))
                                elif tag == "":
                                    if self.controller.options.show_skipped:
                                        log("    %s not run" % (count_noun(nskipped, "unlabeled test")))
                                else:
                                    if self.controller.options.show_skipped:
                                        log("    %s not run" % (count_noun(nskipped, tag + " test")))

                    nskipped = result_dict.walltime_skips
                    if self.controller.options.show_skipped:
                        log("    %s not run because we ran out of time" % (count_noun(nskipped, "test")))

                    if nskipped != 0:
                        # It would be nice to report "a/b tests run" instead of
                        # the percentage that is printed here.  However, it is
                        # not clear how to pull out the actual part of "ntests"
                        # that has been run for a variety of reasons, such as
                        # the sig_on_count() tests, the possibility to run
                        # tests multiple times, and some other unclear mangling
                        # of these numbers that was not clear to the author.
                        ntests_run = result_dict.tests
                        total = "%d%% of tests run" % (round(100*ntests_run/float(ntests_run + nskipped)))
                    else:
                        total = count_noun(ntests, "test")
                    if not (self.controller.options.only_errors and not f):
                        log("    [%s, %s%.2f s]" % (total, "%s, " % (count_noun(f, "failure")) if f else "", wall))

            self.sources_completed += 1

        except Exception:
            import traceback
            log(traceback.format_exc(), end="")

    def finalize(self):
        """
        Print out the postscript that summarizes the doctests that were run.

        EXAMPLES:

        First we have to set up a bunch of stuff::

            sage: from sage.doctest.reporting import DocTestReporter
            sage: from sage.doctest.control import DocTestController, DocTestDefaults
            sage: from sage.doctest.sources import FileDocTestSource, DictAsObject
            sage: from sage.doctest.forker import SageDocTestRunner
            sage: from sage.doctest.parsing import SageOutputChecker
            sage: from sage.doctest.util import Timer
            sage: from sage.env import SAGE_SRC
            sage: import os, sys, doctest
            sage: filename = os.path.join(SAGE_SRC,'sage','doctest','reporting.py')
            sage: DD = DocTestDefaults()
            sage: FDS = FileDocTestSource(filename,DD)
            sage: DC = DocTestController(DD,[filename])
            sage: DTR = DocTestReporter(DC)

        Now we pretend to run some doctests::

            sage: DTR.report(FDS, True, 0, None, "Output so far...", pid=1234)
                Timed out
            **********************************************************************
            Tests run before process (pid=1234) timed out:
            Output so far...
            **********************************************************************
            sage: DTR.report(FDS, False, 3, None, "Output before bad exit")
                Bad exit: 3
            **********************************************************************
            Tests run before process failed:
            Output before bad exit
            **********************************************************************
            sage: doctests, extras = FDS.create_doctests(globals())
            sage: runner = SageDocTestRunner(SageOutputChecker(), verbose=False, sage_options=DD,optionflags=doctest.NORMALIZE_WHITESPACE|doctest.ELLIPSIS)
            sage: t = Timer().start().stop()
            sage: t.annotate(runner)
            sage: DC.timer = t
            sage: D = DictAsObject({'err':None})
            sage: runner.update_results(D)
            0
            sage: DTR.report(FDS, False, 0, (sum([len(t.examples) for t in doctests]), D), "Good tests")
                [... tests, ... s]
            sage: runner.failures = 1
            sage: runner.update_results(D)
            1
            sage: DTR.report(FDS, False, 0, (sum([len(t.examples) for t in doctests]), D), "Doctest output including the failure...")
                [... tests, 1 failure, ... s]

        Now we can show the output of finalize::

            sage: DC.sources = [None] * 4 # to fool the finalize method
            sage: DTR.finalize()
            ----------------------------------------------------------------------
            sage -t .../sage/doctest/reporting.py  # Timed out
            sage -t .../sage/doctest/reporting.py  # Bad exit: 3
            sage -t .../sage/doctest/reporting.py  # 1 doctest failed
            ----------------------------------------------------------------------
            Total time for all tests: 0.0 seconds
                cpu time: 0.0 seconds
                cumulative wall time: 0.0 seconds

        If we interrupted doctests, then the number of files tested
        will not match the number of sources on the controller::

            sage: DC.sources = [None] * 6
            sage: DTR.finalize()
            <BLANKLINE>
            ----------------------------------------------------------------------
            sage -t .../sage/doctest/reporting.py  # Timed out
            sage -t .../sage/doctest/reporting.py  # Bad exit: 3
            sage -t .../sage/doctest/reporting.py  # 1 doctest failed
            Doctests interrupted: 4/6 files tested
            ----------------------------------------------------------------------
            Total time for all tests: 0.0 seconds
                cpu time: 0.0 seconds
                cumulative wall time: 0.0 seconds
        """
        log = self.controller.log
        postscript = self.postscript
        if self.sources_completed < len(self.controller.sources) * self.controller.options.global_iterations:
            postscript['lines'].append("Doctests interrupted: %s/%s files tested" % (self.sources_completed, len(self.controller.sources)))
            self.error_status |= 128
        elif not postscript['lines']:
            postscript['lines'].append("All tests passed!")
        log('-' * 70)
        log("\n".join(postscript['lines']))
        log('-' * 70)
        log("Total time for all tests: %.1f seconds" % self.controller.timer.walltime)
        log("    cpu time: %.1f seconds" % postscript['cputime'])
        log("    cumulative wall time: %.1f seconds" % postscript['walltime'])
        stdout.flush()<|MERGE_RESOLUTION|>--- conflicted
+++ resolved
@@ -508,15 +508,11 @@
                         stats[basename] = {"failed": True, "walltime": wall, "ntests": ntests}
                     else:
                         stats[basename] = {"failed": True, "walltime": 1e6, "ntests": ntests}
-<<<<<<< HEAD
-                    if not baseline.get('failed', False):  # e.g. AlarmInterrupt in doctesting framework
-=======
                     # This codepath is triggered by doctests that test some timeout
                     # ("AlarmInterrupt in doctesting framework") or other signal handling
                     # behavior. This is why we handle the baseline in this codepath,
                     # in contrast to other "Error in doctesting framework" codepaths.
                     if not baseline.get('failed', False):
->>>>>>> 439065ec
                         self.error_status |= 64
                 if result_dict.err is None or result_dict.err == 'tab':
                     f = result_dict.failures
