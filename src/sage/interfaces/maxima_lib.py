r"""
Library interface to Maxima

Maxima is a free GPL'd general purpose computer algebra system whose
development started in 1968 at MIT. It contains symbolic manipulation
algorithms, as well as implementations of special functions, including
elliptic functions and generalized hypergeometric functions. Moreover,
Maxima has implementations of many functions relating to the invariant
theory of the symmetric group `S_n`. (However, the commands for group
invariants, and the corresponding Maxima documentation, are in
French.) For many links to Maxima documentation, see
http://maxima.sourceforge.net/documentation.html.

AUTHORS:

- William Stein (2005-12): Initial version

- David Joyner: Improved documentation

- William Stein (2006-01-08): Fixed bug in parsing

- William Stein (2006-02-22): comparisons (following suggestion of
  David Joyner)

- William Stein (2006-02-24): *greatly* improved robustness by adding
  sequence numbers to IO bracketing in _eval_line

- Robert Bradshaw, Nils Bruin, Jean-Pierre Flori (2010,2011): Binary library
  interface

For this interface, Maxima is loaded into ECL which is itself loaded
as a C library in Sage. Translations between Sage and Maxima objects
(which are nothing but wrappers to ECL objects) is made as much as possible
directly, but falls back to the string based conversion used by the
classical Maxima Pexpect interface in case no new implementation has been made.

This interface is the one used for calculus by Sage
and is accessible as `maxima_calculus`::

    sage: maxima_calculus
    Maxima_lib

Only one instance of this interface can be instantiated,
so the user should not try to instantiate another one,
which is anyway set to raise an error::

    sage: from sage.interfaces.maxima_lib import MaximaLib
    sage: MaximaLib()
    Traceback (most recent call last):
    ...
    RuntimeError: Maxima interface in library mode can only be instantiated once

Changed besselexpand to true in init_code -- automatically simplify bessel functions to trig functions when appropriate when true. Examples:

For some infinite sums, a closed expression can be found. By default, "maxima" is used for that::

    sage: x,n,k = var("x","n","k")
    sage: sum((-x)^n/(factorial(n)*factorial(n+3/2)),n,0,oo)
    -1/2*(2*x*cos(2*sqrt(x)) - sqrt(x)*sin(2*sqrt(x)))/(sqrt(pi)*x^2)

Maxima has some flags that affect how the result gets simplified (By default, besselexpand is false in Maxima; however in 5.39 this test does not show any difference, as, apparently, another expansion path is used)::

    sage: maxima_calculus("besselexpand:false")
    false
    sage: x,n,k = var("x","n","k")
    sage: sum((-x)^n/(factorial(n)*factorial(n+3/2)),n,0,oo)
    -1/2*(2*x*cos(2*sqrt(x)) - sqrt(x)*sin(2*sqrt(x)))/(sqrt(pi)*x^2)
    sage: maxima_calculus("besselexpand:true")
    true

"""

#*****************************************************************************
#       Copyright (C) 2005 William Stein <wstein@gmail.com>
#
#  Distributed under the terms of the GNU General Public License (GPL)
#
#    This code is distributed in the hope that it will be useful,
#    but WITHOUT ANY WARRANTY; without even the implied warranty of
#    MERCHANTABILITY or FITNESS FOR A PARTICULAR PURPOSE.  See the GNU
#    General Public License for more details.
#
#  The full text of the GPL is available at:
#
#                  http://www.gnu.org/licenses/
#*****************************************************************************
from __future__ import print_function
from __future__ import absolute_import

from sage.symbolic.ring import SR

from sage.libs.ecl import EclObject, ecl_eval

from .maxima_abstract import (MaximaAbstract, MaximaAbstractFunction,
    MaximaAbstractElement, MaximaAbstractFunctionElement,
    MaximaAbstractElementFunction)
from sage.docs.instancedoc import instancedoc


## We begin here by initializing Maxima in library mode
## i.e. loading it into ECL
ecl_eval("(setf *load-verbose* NIL)")
ecl_eval("(require 'maxima)")
ecl_eval("(in-package :maxima)")
ecl_eval("(setq $nolabels t))")
ecl_eval("(defvar *MAXIMA-LANG-SUBDIR* NIL)")
ecl_eval("(set-locale-subdir)")
ecl_eval("(set-pathnames)")
ecl_eval("(defun add-lineinfo (x) x)")
ecl_eval('(defun principal nil (cond ($noprincipal (diverg)) ((not pcprntd) (merror "Divergent Integral"))))')
ecl_eval("(remprop 'mfactorial 'grind)") # don't use ! for factorials (#11539)
ecl_eval("(setf $errormsg nil)")

# the following is a direct adaption of the definition of "retrieve"
# in the Maxima file macsys.lisp. This routine is normally responsible
# for displaying a question and returning the answer. We change it to
# throw an error in which the text of the question is included. We do
# this by running exactly the same code as in the original definition
# of "retrieve", but with *standard-output* redirected to a string.
ecl_eval(r"""
(defun retrieve (msg flag &aux (print? nil))
  (declare (special msg flag print?))
  (or (eq flag 'noprint) (setq print? t))
  (error
      (concatenate 'string "Maxima asks: "
      (string-trim '(#\Newline)
      (with-output-to-string (*standard-output*)
      (cond ((not print?)
             (setq print? t)
             (princ *prompt-prefix*)
             (princ *prompt-suffix*)
             )
            ((null msg)
             (princ *prompt-prefix*)
             (princ *prompt-suffix*)
             )
            ((atom msg)
             (format t "~a~a~a" *prompt-prefix* msg *prompt-suffix*)
             )
            ((eq flag t)
             (princ *prompt-prefix*)
             (mapc #'princ (cdr msg))
             (princ *prompt-suffix*)
             )
            (t
             (princ *prompt-prefix*)
             (displa msg)
             (princ *prompt-suffix*)
             )
      ))))
  )
)
""")

## Redirection of ECL and Maxima stdout to /dev/null
ecl_eval(r"""(defparameter *dev-null* (make-two-way-stream
              (make-concatenated-stream) (make-broadcast-stream)))""")
ecl_eval("(setf original-standard-output *standard-output*)")
ecl_eval("(setf *standard-output* *dev-null*)")
#ecl_eval("(setf *error-output* *dev-null*)")

## Default options set in Maxima
# display2d -- no ascii art output
# keepfloat -- don't automatically convert floats to rationals

init_code = ['besselexpand : true', 'display2d : false', 'domain : complex', 'keepfloat : true',
            'load(to_poly_solve)', 'load(simplify_sum)',
            'load(abs_integrate)', 'load(diag)']


# Turn off the prompt labels, since computing them *very
# dramatically* slows down the maxima interpret after a while.
# See the function makelabel in suprv1.lisp.
# Many thanks to andrej.vodopivec@gmail.com and also
# Robert Dodier for figuring this out!
# See trac # 6818.
init_code.append('nolabels : true')
for l in init_code:
    ecl_eval("#$%s$"%l)
## To get more debug information uncomment the next line
## should allow to do this through a method
#ecl_eval("(setf *standard-output* original-standard-output)")

## This is the main function (ECL object) used for evaluation
# This returns an EclObject
maxima_eval=ecl_eval("""
(defun maxima-eval( form )
    (let ((result (catch 'macsyma-quit (cons 'maxima_eval (meval form)))))
        ;(princ (list "result=" result))
        ;(terpri)
        ;(princ (list "$error=" $error))
        ;(terpri)
        (cond
            ((and (consp result) (eq (car result) 'maxima_eval)) (cdr result))
            ((eq result 'maxima-error)
                (let ((the-jig (process-error-argl (cddr $error))))
                    (mapc #'set (car the-jig) (cadr the-jig))
                    (error (concatenate 'string
                        "Error executing code in Maxima: "
                        (with-output-to-string (stream)
                           (apply #'mformat stream (cadr $error)
                             (caddr the-jig)))))
                ))
            (t
                (let ((the-jig (process-error-argl (cddr $error))))
                    (mapc #'set (car the-jig) (cadr the-jig))
                    (error (concatenate 'string "Maxima condition. result:"
                        (princ-to-string result) "$error:"
                        (with-output-to-string (stream)
                            (apply #'mformat stream (cadr $error)
                              (caddr the-jig)))))
                ))
        )
    )
)
""")

## Number of instances of this interface
maxima_lib_instances = 0

## Here we define several useful ECL/Maxima objects
# The Maxima string function can change the structure of its input
#maxprint=EclObject("$STRING")
maxprint=EclObject(r"""(defun mstring-for-sage (form)
                         (coerce (mstring form) 'string))""").eval()
meval=EclObject("MEVAL")
msetq=EclObject("MSETQ")
mlist=EclObject("MLIST")
mequal=EclObject("MEQUAL")
cadadr=EclObject("CADADR")

max_integrate=EclObject("$INTEGRATE")
max_sum=EclObject("$SUM")
max_simplify_sum=EclObject("$SIMPLIFY_SUM")
max_prod=EclObject("$PRODUCT")
max_simplify_prod=EclObject("$SIMPLIFY_PRODUCT")
max_ratsimp=EclObject("$RATSIMP")
max_limit=EclObject("$LIMIT")
max_tlimit=EclObject("$TLIMIT")
max_plus=EclObject("$PLUS")
max_minus=EclObject("$MINUS")
max_use_grobner=EclObject("$USE_GROBNER")
max_to_poly_solve=EclObject("$TO_POLY_SOLVE")
max_at=EclObject("%AT")

def stdout_to_string(s):
    r"""
    Evaluate command ``s`` and catch Maxima stdout
    (not the result of the command!) into a string.

    INPUT:

    - ``s`` - string; command to evaluate

    OUTPUT: string

    This is currently used to implement :meth:`~MaximaLibElement.display2d`.

    EXAMPLES::

        sage: from sage.interfaces.maxima_lib import stdout_to_string
        sage: stdout_to_string('1+1')
        ''
        sage: stdout_to_string('disp(1+1)')
        '2\n\n'
    """
    return ecl_eval(r"""(with-output-to-string (*standard-output*)
                          (maxima-eval #$%s$))"""%s).python()[1:-1]

def max_to_string(s):
    r"""
    Return the Maxima string corresponding to this ECL object.

    INPUT:

    - ``s`` - ECL object

    OUTPUT: string

    EXAMPLES::

        sage: from sage.interfaces.maxima_lib import maxima_lib, max_to_string
        sage: ecl = maxima_lib(cos(x)).ecl()
        sage: max_to_string(ecl)
        'cos(_SAGE_VAR_x)'
    """
    return maxprint(s).python()[1:-1]

my_mread=ecl_eval("""
(defun my-mread (cmd)
  (caddr (mread (make-string-input-stream cmd))))
""")

def parse_max_string(s):
    r"""
    Evaluate string in Maxima without *any* further simplification.

    INPUT:

    - ``s`` - string

    OUTPUT: ECL object

    EXAMPLES::

        sage: from sage.interfaces.maxima_lib import parse_max_string
        sage: parse_max_string('1+1')
        <ECL: ((MPLUS) 1 1)>
    """
    return my_mread('"%s;"'%s)

class MaximaLib(MaximaAbstract):
    """
    Interface to Maxima as a Library.

    INPUT: none

    OUTPUT: Maxima interface as a Library

    EXAMPLES::

        sage: from sage.interfaces.maxima_lib import MaximaLib, maxima_lib
        sage: isinstance(maxima_lib,MaximaLib)
        True

    Only one such interface can be instantiated::

        sage: MaximaLib()
        Traceback (most recent call last):
        ...
        RuntimeError: Maxima interface in library mode can only
        be instantiated once
    """
    def __init__(self):
        """
        Create an instance of the Maxima interpreter.
        See ``MaximaLib`` for full documentation.

        TESTS::

            sage: from sage.interfaces.maxima_lib import MaximaLib, maxima_lib
            sage: MaximaLib == loads(dumps(MaximaLib))
            True
            sage: maxima_lib == loads(dumps(maxima_lib))
            True

        We make sure labels are turned off (see :trac:`6816`)::

            sage: 'nolabels : true' in maxima_lib._MaximaLib__init_code
            True
        """
        global maxima_lib_instances
        if maxima_lib_instances > 0:
            raise RuntimeError("Maxima interface in library mode can only be instantiated once")
        maxima_lib_instances += 1

        global init_code
        self.__init_code = init_code

        MaximaAbstract.__init__(self,"maxima_lib")
        self.__seq = 0

    def _coerce_from_special_method(self, x):
        r"""
        Coerce ``x`` into self trying to call a special underscore method.

        INPUT:

        - ``x`` - object to coerce into self

        OUTPUT: Maxima element equivalent to ``x``

        EXAMPLES::

            sage: from sage.interfaces.maxima_lib import maxima_lib
            sage: xmax = maxima_lib._coerce_from_special_method(x)
            sage: type(xmax)
            <class 'sage.interfaces.maxima_lib.MaximaLibElement'>
        """
        if isinstance(x, EclObject):
            return MaximaLibElement(self,self._create(x))
        else:
            return MaximaAbstract._coerce_from_special_method(self,x)

    def __reduce__(self):
        r"""
        Implement __reduce__ for ``MaximaLib``.

        INPUT: none

        OUTPUT:

        A couple consisting of:

        - the function to call for unpickling

        - a tuple of arguments for the function

        EXAMPLES::

            sage: from sage.interfaces.maxima_lib import maxima_lib
            sage: maxima_lib.__reduce__()
            (<function reduce_load_MaximaLib at 0x...>, ())
        """
        return reduce_load_MaximaLib, tuple([])

    # This outputs a string
    def _eval_line(self, line, locals=None, reformat=True, **kwds):
        r"""
        Evaluate the line in Maxima.

        INPUT:

        - ``line`` - string; text to evaluate

        - ``locals`` - None (ignored); this is used for compatibility with the
          Sage notebook's generic system interface.

        - ``reformat`` - boolean; whether to strip output or not

        - ``**kwds`` - All other arguments are currently ignored.

        OUTPUT: string representing Maxima output

        EXAMPLES::

            sage: from sage.interfaces.maxima_lib import maxima_lib
            sage: maxima_lib._eval_line('1+1')
            '2'
            sage: maxima_lib._eval_line('1+1;')
            '2'
            sage: maxima_lib._eval_line('1+1$')
            ''
            sage: maxima_lib._eval_line('randvar : cos(x)+sin(y)$')
            ''
            sage: maxima_lib._eval_line('randvar')
            'sin(y)+cos(x)'
        """
        result = ''
        while line:
            ind_dollar=line.find("$")
            ind_semi=line.find(";")
            if ind_dollar == -1 or (ind_semi >=0 and ind_dollar > ind_semi):
                if ind_semi == -1:
                    statement = line
                    line = ''
                else:
                    statement = line[:ind_semi]
                    line = line[ind_semi+1:]
                if statement:
                    result = ((result + '\n') if result else '') + max_to_string(maxima_eval("#$%s$"%statement))                        
            else:
                statement = line[:ind_dollar]
                line = line[ind_dollar+1:]
                if statement:
                    maxima_eval("#$%s$" % statement)
        if not reformat:
            return result
        return ''.join([x.strip() for x in result.split()])

    eval = _eval_line

    ###########################################
    # Direct access to underlying lisp interpreter.
    ###########################################
    def lisp(self, cmd):
        """
        Send a lisp command to maxima.

        INPUT:

        - ``cmd`` - string

        OUTPUT: ECL object

        .. note::

           The output of this command is very raw - not pretty.

        EXAMPLES::

            sage: from sage.interfaces.maxima_lib import maxima_lib
            sage: maxima_lib.lisp("(+ 2 17)")
            <ECL: 19>
        """
        return ecl_eval(cmd)

    def set(self, var, value):
        """
        Set the variable var to the given value.

        INPUT:

        -  ``var`` - string

        -  ``value`` - string

        OUTPUT: none

        EXAMPLES::

            sage: from sage.interfaces.maxima_lib import maxima_lib
            sage: maxima_lib.set('xxxxx', '2')
            sage: maxima_lib.get('xxxxx')
            '2'
        """
        if not isinstance(value, str):
            raise TypeError
        cmd = '%s : %s$'%(var, value.rstrip(';'))
        self.eval(cmd)

    def clear(self, var):
        """
        Clear the variable named var.

        INPUT:

        - ``var`` - string

        OUTPUT: none

        EXAMPLES::

            sage: from sage.interfaces.maxima_lib import maxima_lib
            sage: maxima_lib.set('xxxxx', '2')
            sage: maxima_lib.get('xxxxx')
            '2'
            sage: maxima_lib.clear('xxxxx')
            sage: maxima_lib.get('xxxxx')
            'xxxxx'
        """
        try:
            self.eval('kill(%s)$'%var)
        except (TypeError, AttributeError):
            pass

    def get(self, var):
        """
        Get the string value of the variable ``var``.

        INPUT:

        - ``var`` - string

        OUTPUT: string

        EXAMPLES::

            sage: from sage.interfaces.maxima_lib import maxima_lib
            sage: maxima_lib.set('xxxxx', '2')
            sage: maxima_lib.get('xxxxx')
            '2'
        """
        s = self.eval('%s;'%var)
        return s

    def _create(self, value, name=None):
        r"""
        Create a variable with given value and name.

        INPUT:

        - ``value`` - string or ECL object

        - ``name`` - string (default: None); name to use for the variable,
          an automatically generated name is used if this is none

        OUTPUT:

        - string; the name of the created variable

        EXAMPLES:

        Creation from strings::

            sage: from sage.interfaces.maxima_lib import maxima_lib
            sage: maxima_lib._create('3','var3')
            'var3'
            sage: maxima_lib.get('var3')
            '3'
            sage: s = maxima_lib._create('3')
            sage: s # random output
            'sage9'
            sage: s[:4] == 'sage'
            True

        And from ECL object::

            sage: c = maxima_lib(x+cos(19)).ecl()
            sage: maxima_lib._create(c,'m')
            'm'
            sage: maxima_lib.get('m')
            '_SAGE_VAR_x+cos(19)'
            sage: maxima_lib.clear('m')
        """
        name = self._next_var_name() if name is None else name
        try:
            if isinstance(value,EclObject):
                maxima_eval([[msetq],cadadr("#$%s$#$"%name),value])
            else:
                self.set(name, value)
        except RuntimeError as error:
            s = str(error)
            if "Is" in s: # Maxima asked for a condition
                self._missing_assumption(s)
            else:
                raise
        return name

    def _function_class(self):
        r"""
        Return the Python class of Maxima functions.

        INPUT: none

        OUTPUT: type

        EXAMPLES::

            sage: from sage.interfaces.maxima_lib import maxima_lib
            sage: maxima_lib._function_class()
            <class 'sage.interfaces.interface.InterfaceFunction'>
        """
        return MaximaLibFunction

    def _object_class(self):
        r"""
        Return the Python class of Maxima elements.

        INPUT: none

        OUTPUT: type

        EXAMPLES::

            sage: from sage.interfaces.maxima_lib import maxima_lib
            sage: maxima_lib._object_class()
            <class 'sage.interfaces.maxima_lib.MaximaLibElement'>
        """
        return MaximaLibElement

    def _function_element_class(self):
        r"""
        Return the Python class of Maxima functions of elements.

        INPUT: none

        OUTPUT: type

        EXAMPLES::

            sage: from sage.interfaces.maxima_lib import maxima_lib
            sage: maxima_lib._function_element_class()
            <class 'sage.interfaces.interface.InterfaceFunctionElement'>
        """
        return MaximaLibFunctionElement

    def _object_function_class(self):
        r"""
        Return the Python class of Maxima user-defined functions.

        INPUT: none

        OUTPUT: type

        EXAMPLES::

            sage: from sage.interfaces.maxima_lib import maxima_lib
            sage: maxima_lib._object_function_class()
            <class 'sage.interfaces.maxima_lib.MaximaLibElementFunction'>
        """
        return MaximaLibElementFunction

    ## some helper functions to wrap the calculus use of the maxima interface.
    ## these routines expect arguments living in the symbolic ring
    ## and return something that is hopefully coercible into the symbolic
    ## ring again.

    def sr_integral(self,*args):
        """
        Helper function to wrap calculus use of Maxima's integration.

        TESTS::

            sage: a,b=var('a,b')
            sage: integrate(1/(x^3 *(a+b*x)^(1/3)),x)
            Traceback (most recent call last):
            ...
            ValueError: Computation failed since Maxima requested additional
            constraints; using the 'assume' command before evaluation
            *may* help (example of legal syntax is 'assume(a>0)', see
            `assume?` for more details)
            Is a positive or negative?
            sage: assume(a>0)
            sage: integrate(1/(x^3 *(a+b*x)^(1/3)),x)
            2/9*sqrt(3)*b^2*arctan(1/3*sqrt(3)*(2*(b*x + a)^(1/3) + a^(1/3))/a^(1/3))/a^(7/3) - 1/9*b^2*log((b*x + a)^(2/3) + (b*x + a)^(1/3)*a^(1/3) + a^(2/3))/a^(7/3) + 2/9*b^2*log((b*x + a)^(1/3) - a^(1/3))/a^(7/3) + 1/6*(4*(b*x + a)^(5/3)*b^2 - 7*(b*x + a)^(2/3)*a*b^2)/((b*x + a)^2*a^2 - 2*(b*x + a)*a^3 + a^4)
            sage: var('x, n')
            (x, n)
            sage: integral(x^n,x)
            Traceback (most recent call last):
            ...
            ValueError: Computation failed since Maxima requested additional
            constraints; using the 'assume' command before evaluation
            *may* help (example of legal syntax is 'assume(n>0)',
            see `assume?` for more details)
            Is n equal to -1?
            sage: assume(n+1>0)
            sage: integral(x^n,x)
            x^(n + 1)/(n + 1)
            sage: forget()
            sage: assumptions()  # Check the assumptions really were forgotten
            []

        Make sure the abs_integrate package is being used,
        :trac:`11483`. The following are examples from the Maxima
        abs_integrate documentation::

            sage: integrate(abs(x), x)
            1/2*x*abs(x)

        ::

            sage: integrate(sgn(x) - sgn(1-x), x)
            abs(x - 1) + abs(x)

        This is a known bug in Sage symbolic limits code, see
        :trac:`17892` and https://sourceforge.net/p/maxima/bugs/3237/ ::

            sage: integrate(1 / (1 + abs(x-5)), x, -5, 6) # not tested -- known bug
            log(11) + log(2)

        ::

            sage: integrate(1/(1 + abs(x)), x)
            1/2*(log(x + 1) + log(-x + 1))*sgn(x) + 1/2*log(x + 1) - 1/2*log(-x + 1)

        ::

            sage: integrate(cos(x + abs(x)), x)
            -1/2*x*sgn(x) + 1/4*(sgn(x) + 1)*sin(2*x) + 1/2*x

        The last example relies on the following simplification::

            sage: maxima("realpart(signum(x))")
            signum(x)

        An example from sage-support thread e641001f8b8d1129::

            sage: f = e^(-x^2/2)/sqrt(2*pi) * sgn(x-1)
            sage: integrate(f, x, -Infinity, Infinity)
            -erf(1/2*sqrt(2))

        From :trac:`8624`::

            sage: integral(abs(cos(x))*sin(x),(x,pi/2,pi))
            1/2

        ::

            sage: integrate(sqrt(x + sqrt(x)), x).canonicalize_radical()
            1/12*((8*x - 3)*x^(1/4) + 2*x^(3/4))*sqrt(sqrt(x) + 1) + 1/8*log(sqrt(sqrt(x) + 1) + x^(1/4)) - 1/8*log(sqrt(sqrt(x) + 1) - x^(1/4))

        And :trac:`11594`::

            sage: integrate(abs(x^2 - 1), x, -2, 2)
            4

        This definite integral returned zero (incorrectly) in at least
        Maxima 5.23. The correct answer is now given (:trac:`11591`)::

            sage: f = (x^2)*exp(x) / (1+exp(x))^2
            sage: integrate(f, (x, -infinity, infinity))
            1/3*pi^2

        Sometimes one needs different simplification settings, such as
        ``radexpand``, to compute an integral (see :trac:`10955`)::

            sage: f = sqrt(x + 1/x^2)
            sage: maxima = sage.calculus.calculus.maxima
            sage: maxima('radexpand')
            true
            sage: integrate(f, x)
            integrate(sqrt(x + 1/x^2), x)
            sage: maxima('radexpand: all')
            all
            sage: g = integrate(f, x); g
            2/3*sqrt(x^3 + 1) - 1/3*log(sqrt(x^3 + 1) + 1) + 1/3*log(sqrt(x^3 + 1) - 1)
            sage: (f - g.diff(x)).canonicalize_radical()
            0
            sage: maxima('radexpand: true')
            true

        The following integral was computed incorrectly in versions of
        Maxima before 5.27 (see :trac:`12947`)::

            sage: a = integrate(x*cos(x^3),(x,0,1/2)).n()
            sage: a.real()
            0.124756040961038
            sage: a.imag().abs() < 3e-17
            True

        """
        try:
            return max_to_sr(maxima_eval(([max_integrate],[sr_to_max(SR(a)) for a in args])))
        except RuntimeError as error:
            s = str(error)
            if "Divergent" in s or "divergent" in s:
# in pexpect interface, one looks for this - e.g. integrate(1/x^3,x,-1,3) gives a principal value
#            if "divergent" in s or 'Principal Value' in s:
                raise ValueError("Integral is divergent.")
            elif "Is" in s: # Maxima asked for a condition
                self._missing_assumption(s)
            else:
                raise

    def sr_sum(self,*args):
        """
        Helper function to wrap calculus use of Maxima's summation.

        TESTS:

        Check that :trac:`16224` is fixed::

            sage: k = var('k')
            sage: sum(x^(2*k)/factorial(2*k), k, 0, oo).canonicalize_radical()
            cosh(x)

        ::

            sage: x, y, k, n = var('x, y, k, n')
            sage: sum(binomial(n,k) * x^k * y^(n-k), k, 0, n)
            (x + y)^n
            sage: q, a = var('q, a')
            sage: sum(a*q^k, k, 0, oo)
            Traceback (most recent call last):
            ...
            ValueError: Computation failed since Maxima requested additional
            constraints; using the 'assume' command before evaluation *may* help
            (example of legal syntax is 'assume(abs(q)-1>0)', see `assume?`
            for more details)
            Is abs(q)-1 positive, negative or zero?
            sage: assume(q > 1)
            sage: sum(a*q^k, k, 0, oo)
            Traceback (most recent call last):
            ...
            ValueError: Sum is divergent.
            sage: forget()
            sage: assume(abs(q) < 1)
            sage: sum(a*q^k, k, 0, oo)
            -a/(q - 1)
            sage: forget()
            sage: assumptions() # check the assumptions were really forgotten
            []

        Taking the sum of all natural numbers informs us that the sum
        is divergent.  Maxima (before 5.29.1) used to ask questions
        about `m`, leading to a different error (see :trac:`11990`)::

            sage: m = var('m')
            sage: sum(m, m, 0, infinity)
            Traceback (most recent call last):
            ...
            ValueError: Sum is divergent.

        An error with an infinite sum in Maxima (before 5.30.0,
        see :trac:`13712`)::

            sage: n = var('n')
            sage: sum(1/((2*n-1)^2*(2*n+1)^2*(2*n+3)^2), n, 0, oo)
            3/256*pi^2

        Maxima correctly detects division by zero in a symbolic sum
        (see :trac:`11894`)::

            sage: sum(1/(m^4 + 2*m^3 + 3*m^2 + 2*m)^2, m, 0, infinity)
            Traceback (most recent call last):
            ...
            RuntimeError: ECL says: Error executing code in Maxima: Zero to negative power computed.

        Similar situation for :trac:`12410`::

            sage: x = var('x')
            sage: sum(1/x*(-1)^x, x, 0, oo)
            Traceback (most recent call last):
            ...
            RuntimeError: ECL says: Error executing code in Maxima: Zero to negative power computed.

        """
        try:
            return max_to_sr(maxima_eval([[max_ratsimp],[[max_simplify_sum],([max_sum],[sr_to_max(SR(a)) for a in args])]]));
        except RuntimeError as error:
            s = str(error)
            if "divergent" in s:
# in pexpect interface, one looks for this;
# could not find an example where 'Pole encountered' occurred, though
#            if "divergent" in s or 'Pole encountered' in s:
                raise ValueError("Sum is divergent.")
            elif "Is" in s: # Maxima asked for a condition
                self._missing_assumption(s)
            else:
                raise

    def sr_prod(self,*args):
        """
        Helper function to wrap calculus use of Maxima's product.
<<<<<<< HEAD
=======

        TESTS::

            sage: from sage.calculus.calculus import symbolic_product
            sage: _ = var('n')
            sage: symbolic_product(x,x,1,n)
            factorial(n)
            sage: symbolic_product(2*x,x,1,n)
            2^n*factorial(n)

>>>>>>> e75c124b
        """
        try:
            return max_to_sr(maxima_eval([[max_ratsimp],[[max_simplify_prod],([max_prod],[sr_to_max(SR(a)) for a in args])]]));
        except RuntimeError as error:
            s = str(error)
            if "divergent" in s:
                raise ValueError("Product is divergent.")
            elif "Is" in s: # Maxima asked for a condition
                self._missing_assumption(s)
            else:
                raise


    def sr_limit(self, expr, v, a, dir=None):
        """
        Helper function to wrap calculus use of Maxima's limits.

        TESTS::

            sage: f = (1+1/x)^x
            sage: limit(f,x = oo)
            e
            sage: limit(f,x = 5)
            7776/3125
            sage: limit(f,x = 1.2)
            2.06961575467...
            sage: var('a')
            a
            sage: limit(x^a,x=0)
            Traceback (most recent call last):
            ...
            ValueError: Computation failed since Maxima requested additional
            constraints; using the 'assume' command before evaluation
            *may* help (example of legal syntax is 'assume(a>0)', see `assume?`
            for more details)
            Is a positive, negative or zero?
            sage: assume(a>0)
            sage: limit(x^a,x=0)
            Traceback (most recent call last):
            ...
            ValueError: Computation failed ...
            Is a an integer?
            sage: assume(a,'integer')
            sage: assume(a,'even')  # Yes, Maxima will ask this too
            sage: limit(x^a,x=0)
            0
            sage: forget()
            sage: assumptions() # check the assumptions were really forgotten
            []

        The second limit below was computed incorrectly prior to
        Maxima 5.24 (:trac:`10868`)::

            sage: f(n) = 2 + 1/factorial(n)
            sage: limit(f(n), n=infinity)
            2
            sage: limit(1/f(n), n=infinity)
            1/2

        The limit below was computed incorrectly prior to Maxima 5.30
        (see :trac:`13526`)::

            sage: n = var('n')
            sage: l = (3^n + (-2)^n) / (3^(n+1) + (-2)^(n+1))
            sage: l.limit(n=oo)
            1/3

        The following limit computation used to incorrectly return 0
        or infinity, depending on the domain (see :trac:`15033`)::

            sage: m = sage.calculus.calculus.maxima
            sage: _ = m.eval('domain: real')   # much faster than 'domain: complex'
            sage: limit(gamma(x + 1/2)/(sqrt(x)*gamma(x)), x=infinity)
            1
            sage: _ = m.eval('domain: complex')

        """
        try:
            L = [sr_to_max(SR(aa)) for aa in [expr, v, a]]
            if dir == "plus":
                L.append(max_plus)
            elif dir == "minus":
                L.append(max_minus)
            return max_to_sr(maxima_eval(([max_limit], L)))
        except RuntimeError as error:
            s = str(error)
            if "Is" in s: # Maxima asked for a condition
                self._missing_assumption(s)
            else:
                raise

    def sr_tlimit(self, expr, v, a, dir=None):
        """
        Helper function to wrap calculus use of Maxima's Taylor series limits.

        TESTS::

            sage: f = (1+1/x)^x
            sage: limit(f, x = I, taylor=True)
            (-I + 1)^I
        """
        L = [sr_to_max(SR(aa)) for aa in [expr, v, a]]
        if dir == "plus":
            L.append(max_plus)
        elif dir == "minus":
            L.append(max_minus)
        return max_to_sr(maxima_eval(([max_tlimit], L)))

    def _missing_assumption(self,errstr):
        """
        Helper function for unified handling of failed computation because an
        assumption was missing.
        
        EXAMPLES::

            sage: from sage.interfaces.maxima_lib import maxima_lib
            sage: maxima_lib._missing_assumption('Is xyz a thing?')
            Traceback (most recent call last):
            ...
            ValueError: Computation failed ...
            Is xyz a thing?
        """
        j = errstr.find('Is ')
        errstr = errstr[j:]
        jj = 2
        if errstr[3] == ' ':
            jj = 3
        k = errstr.find(' ',jj+1)
        
        outstr = "Computation failed since Maxima requested additional constraints; using the 'assume' command before evaluation *may* help (example of legal syntax is 'assume("\
             + errstr[jj+1:k] +">0)', see `assume?` for more details)\n" + errstr
        outstr = outstr.replace('_SAGE_VAR_','')
        raise ValueError(outstr)

def is_MaximaLibElement(x):
    r"""
    Returns True if x is of type MaximaLibElement.

    EXAMPLES::

        sage: from sage.interfaces.maxima_lib import maxima_lib, is_MaximaLibElement
        sage: m = maxima_lib(1)
        sage: is_MaximaLibElement(m)
        True
        sage: is_MaximaLibElement(1)
        False
    """
    return isinstance(x, MaximaLibElement)


@instancedoc
class MaximaLibElement(MaximaAbstractElement):
    r"""
    Element of Maxima through library interface.

    EXAMPLES:

    Elements of this class should not be created directly.
    The targeted parent should be used instead::

        sage: from sage.interfaces.maxima_lib import maxima_lib
        sage: maxima_lib(4)
        4
        sage: maxima_lib(log(x))
        log(_SAGE_VAR_x)
    """

    def ecl(self):
        r"""
        Return the underlying ECL object of this MaximaLib object.

        INPUT: none

        OUTPUT: ECL object

        EXAMPLES::

            sage: from sage.interfaces.maxima_lib import maxima_lib
            sage: maxima_lib(x+cos(19)).ecl()
            <ECL: ((MPLUS SIMP) ((%COS SIMP) 19) |$_SAGE_VAR_x|)>
        """
        try:
            return self._ecl
        except AttributeError:
            self._ecl=maxima_eval("#$%s$"%self._name)
            return self._ecl

    def to_poly_solve(self,vars,options=""):
        r"""
        Use Maxima's to_poly_solver package.

        INPUT:

        - ``vars`` - symbolic expressions

        - ``options`` - string (default="")

        OUTPUT: Maxima object

        EXAMPLES:

        The zXXX below are names for arbitrary integers and
        subject to change::

            sage: from sage.interfaces.maxima_lib import maxima_lib
            sage: sol = maxima_lib(sin(x) == 0).to_poly_solve(x)
            sage: sol.sage()
            [[x == pi*z...]]
        """
        if options.find("use_grobner=true") != -1:
            cmd=EclObject([[max_to_poly_solve], self.ecl(), sr_to_max(vars),
                                             [[mequal],max_use_grobner,True]])
        else:
            cmd=EclObject([[max_to_poly_solve], self.ecl(), sr_to_max(vars)])
        return self.parent()(maxima_eval(cmd))

    def display2d(self, onscreen=True):
        r"""
        Return the 2d representation of this Maxima object.

        INPUT:

        - ``onscreen`` - boolean (default: True); whether to print or return

        OUTPUT:

        The representation is printed if onscreen is set to True
        and returned as a string otherwise.

        EXAMPLES::

            sage: from sage.interfaces.maxima_lib import maxima_lib
            sage: F = maxima_lib('x^5 - y^5').factor()
            sage: F.display2d()
                                   4      3    2  2    3      4
                       - (y - x) (y  + x y  + x  y  + x  y + x )
        """
        self._check_valid()
        P = self.parent()
        P._eval_line('display2d : true$')
        s = stdout_to_string('disp(%s)'%self.name())
        #s = P._eval_line('disp(%s)$'%self.name())
        P._eval_line('display2d : false$')
        s = s.strip('\r\n')

        # if ever want to dedent, see
        # http://mail.python.org/pipermail/python-list/2006-December/420033.html
        if onscreen:
            print(s)
        else:
            return s


MaximaLibFunctionElement = MaximaAbstractFunctionElement
MaximaLibFunction = MaximaAbstractFunction

@instancedoc
class MaximaLibElementFunction(MaximaLibElement, MaximaAbstractElementFunction):
    pass


# The (unique) instance
maxima_lib = MaximaLib()
maxima = maxima_lib


def reduce_load_MaximaLib():
    r"""
    Unpickle the (unique) Maxima library interface.

    EXAMPLES::

        sage: from sage.interfaces.maxima_lib import reduce_load_MaximaLib
        sage: reduce_load_MaximaLib()
        Maxima_lib
    """
    return maxima_lib


#############################################
# Smart translations between SR and Maxima
#############################################

import sage.rings.real_double
import sage.symbolic.expression
import sage.functions.trig
import sage.functions.log
import sage.functions.other
import sage.symbolic.integration.integral
from sage.symbolic.operators import FDerivativeOperator, add_vararg, mul_vararg

car=EclObject("car")
cdr=EclObject("cdr")
caar=EclObject("caar")
cadr=EclObject("cadr")
cddr=EclObject("cddr")
caddr=EclObject("caddr")
caaadr=EclObject("caaadr")
cadadr=EclObject("cadadr")
meval=EclObject("meval")
NIL=EclObject("NIL")
lisp_length=EclObject("length")

## Dictionaries for standard operators
sage_op_dict = {
    sage.functions.other.abs : "MABS",
    add_vararg : "MPLUS",
    sage.symbolic.expression.operator.div : "MQUOTIENT",
    sage.symbolic.expression.operator.eq : "MEQUAL",
    sage.symbolic.expression.operator.ge : "MGEQP",
    sage.symbolic.expression.operator.gt : "MGREATERP",
    sage.symbolic.expression.operator.le : "MLEQP",
    sage.symbolic.expression.operator.lt : "MLESSP",
    mul_vararg : "MTIMES",
    sage.symbolic.expression.operator.ne : "MNOTEQUAL",
    sage.symbolic.expression.operator.neg : "MMINUS",
    sage.symbolic.expression.operator.pow : "MEXPT",
    sage.symbolic.expression.operator.or_ : "MOR",
    sage.symbolic.expression.operator.and_ : "MAND",
    sage.functions.log.ln : "%LOG",
    sage.functions.log.log : "%LOG",
    sage.functions.log.lambert_w : "%LAMBERT_W",
    sage.functions.other.factorial : "MFACTORIAL",
    sage.functions.other.erf : "%ERF",
    sage.functions.other.gamma_inc : "%GAMMA_INCOMPLETE",
}
#we compile the dictionary
sage_op_dict = dict([(k,EclObject(sage_op_dict[k])) for k in sage_op_dict])
max_op_dict = dict([(sage_op_dict[k],k) for k in sage_op_dict])


## Here we correct the dictionaries for some simple operators

def sage_rat(x,y):
    r"""
    Return quotient x/y.

    INPUT:

    - ``x`` - integer

    - ``y`` - integer

    OUTPUT: rational

    EXAMPLES::

        sage: from sage.interfaces.maxima_lib import sage_rat
        sage: sage_rat(1,7)
        1/7
    """
    return x/y

mplus=EclObject("MPLUS")
mtimes=EclObject("MTIMES")
rat=EclObject("RAT")
max_op_dict[mplus]=add_vararg
max_op_dict[mtimes]=mul_vararg
max_op_dict[rat]=sage_rat


## Here we build dictionaries for operators needing special conversions.
ratdisrep = EclObject("ratdisrep")
mrat = EclObject("MRAT")
mqapply = EclObject("MQAPPLY")
max_li = EclObject("$LI")
max_psi = EclObject("$PSI")
max_hyper = EclObject("$%F")
max_array = EclObject("ARRAY")
mdiff = EclObject("%DERIVATIVE")
max_lambert_w = sage_op_dict[sage.functions.log.lambert_w]
max_harmo = EclObject("$GEN_HARMONIC_NUMBER")

def mrat_to_sage(expr):
    r"""
    Convert a Maxima MRAT expression to Sage SR.

    INPUT:

    - ``expr`` - ECL object; a Maxima MRAT expression

    OUTPUT: symbolic expression

    Maxima has an optimised representation for multivariate
    rational expressions. The easiest way to translate those
    to SR is by first asking Maxima to give the generic representation
    of the object. That is what RATDISREP does in Maxima.

    EXAMPLES::

        sage: from sage.interfaces.maxima_lib import maxima_lib, mrat_to_sage
        sage: var('x y z')
        (x, y, z)
        sage: c = maxima_lib((x+y^2+z^9)/x^6+z^8/y).rat()
        sage: c
        (_SAGE_VAR_y*_SAGE_VAR_z^9+_SAGE_VAR_x^6*_SAGE_VAR_z^8+_SAGE_VAR_y^3+_SAGE_VAR_x*_SAGE_VAR_y)/(_SAGE_VAR_x^6*_SAGE_VAR_y)
        sage: c.ecl()
        <ECL: ((MRAT SIMP (|$_SAGE_VAR_x| |$_SAGE_VAR_y| |$_SAGE_VAR_z|)
        ...>
        sage: mrat_to_sage(c.ecl())
        (x^6*z^8 + y*z^9 + y^3 + x*y)/(x^6*y)
    """
    return max_to_sr(meval(EclObject([[ratdisrep],expr])))

def mqapply_to_sage(expr):
    r"""
    Special conversion rule for MQAPPLY expressions.

    INPUT:

    - ``expr`` - ECL object; a Maxima MQAPPLY expression

    OUTPUT: symbolic expression

    MQAPPLY is used for function as li[x](y) and psi[x](y).

    EXAMPLES::

        sage: from sage.interfaces.maxima_lib import maxima_lib, mqapply_to_sage
        sage: c = maxima_lib('li[2](3)')
        sage: c.ecl()
        <ECL: ((MQAPPLY SIMP) (($LI SIMP ARRAY) 2) 3)>
        sage: mqapply_to_sage(c.ecl())
        dilog(3)
    """
    if caaadr(expr) == max_li:
        return sage.functions.log.polylog(max_to_sr(cadadr(expr)),
                                          max_to_sr(caddr(expr)))
    if caaadr(expr) == max_psi:
        return sage.functions.other.psi(max_to_sr(cadadr(expr)),
                                        max_to_sr(caddr(expr)))
    if caaadr(expr) == max_hyper:
        return sage.functions.hypergeometric.hypergeometric(mlist_to_sage(car(cdr(cdr(expr)))),
                                                            mlist_to_sage(car(cdr(cdr(cdr(expr))))),
                                                            max_to_sr(car(cdr(cdr(cdr(cdr(expr)))))))
    else:
        op=max_to_sr(cadr(expr))
        max_args=cddr(expr)
        args=[max_to_sr(a) for a in max_args]
        return op(*args)

def mdiff_to_sage(expr):
    r"""
    Special conversion rule for %DERIVATIVE expressions.

    INPUT:

    - ``expr`` - ECL object; a Maxima %DERIVATIVE expression

    OUTPUT: symbolic expression

    EXAMPLES::

        sage: from sage.interfaces.maxima_lib import maxima_lib, mdiff_to_sage
        sage: f = maxima_lib('f(x)').diff('x',4)
        sage: f.ecl()
        <ECL: ((%DERIVATIVE SIMP) (($F SIMP) $X) $X 4)>
        sage: mdiff_to_sage(f.ecl())
        diff(f(x), x, x, x, x)
    """
    return max_to_sr(expr.cadr()).diff(*[max_to_sr(e) for e in expr.cddr()])

def mlist_to_sage(expr):
    r"""
    Special conversion rule for MLIST expressions.

    INPUT:

    - ``expr`` - ECL object; a Maxima MLIST expression (i.e., a list)

    OUTPUT: a Python list of converted expressions.

    EXAMPLES::

        sage: from sage.interfaces.maxima_lib import maxima_lib, mlist_to_sage
        sage: L=maxima_lib("[1,2,3]")
        sage: L.ecl()
        <ECL: ((MLIST SIMP) 1 2 3)>
        sage: mlist_to_sage(L.ecl())
        [1, 2, 3]
    """
    return [max_to_sr(x) for x in expr.cdr()]

def max_at_to_sage(expr):
    r"""
    Special conversion rule for AT expressions.

    INPUT:

    - ``expr`` - ECL object; a Maxima AT expression

    OUTPUT: symbolic expression

    EXAMPLES::

        sage: from sage.interfaces.maxima_lib import maxima_lib, max_at_to_sage
        sage: a=maxima_lib("'at(f(x,y,z),[x=1,y=2,z=3])")
        sage: a
        'at(f(x,y,z),[x=1,y=2,z=3])
        sage: max_at_to_sage(a.ecl())
        f(1, 2, 3)
        sage: a=maxima_lib("'at(f(x,y,z),x=1)")
        sage: a
        'at(f(x,y,z),x=1)
        sage: max_at_to_sage(a.ecl())
        f(1, y, z)
    """
    arg=max_to_sr(expr.cadr())
    subsarg=caddr(expr)
    if caar(subsarg)==mlist:
        subsvalues=dict( (v.lhs(),v.rhs()) for v in max_to_sr(subsarg))
    else:
        v=max_to_sr(subsarg)
        subsvalues=dict([(v.lhs(),v.rhs())])
    return SR(arg).subs(subsvalues)

def dummy_integrate(expr):
    r"""
    We would like to simply tie Maxima's integrate to
    sage.calculus.calculus.dummy_integrate, but we're being
    imported there so to avoid circularity we define it here.

    INPUT:

    - ``expr`` - ECL object; a Maxima %INTEGRATE expression

    OUTPUT: symbolic expression

    EXAMPLES::

        sage: from sage.interfaces.maxima_lib import maxima_lib, dummy_integrate
        sage: f = maxima_lib('f(x)').integrate('x')
        sage: f.ecl()
        <ECL: ((%INTEGRATE SIMP) (($F SIMP) $X) $X)>
        sage: dummy_integrate(f.ecl())
        integrate(f(x), x)

    ::

        sage: f = maxima_lib('f(x)').integrate('x',0,10)
        sage: f.ecl()
        <ECL: ((%INTEGRATE SIMP) (($F SIMP) $X) $X 0 10)>
        sage: dummy_integrate(f.ecl())
        integrate(f(x), x, 0, 10)
    """
    args=[max_to_sr(a) for a in cdr(expr)]
    if len(args) == 4 :
        return sage.symbolic.integration.integral.definite_integral(*args,
                                                                hold=True)
    else:
        return sage.symbolic.integration.integral.indefinite_integral(*args,
                                                                  hold=True)

def max_harmonic_to_sage(expr):
    """
    EXAMPLES::

        sage: from sage.interfaces.maxima_lib import maxima_lib, max_to_sr
        sage: c=maxima_lib(harmonic_number(x,2))
        sage: c.ecl()
        <ECL: (($GEN_HARMONIC_NUMBER SIMP) 2 |$_SAGE_VAR_x|)>
        sage: max_to_sr(c.ecl())
        harmonic_number(x, 2)
    """
    return sage.functions.log.harmonic_number(max_to_sr(caddr(expr)),
                                              max_to_sr(cadr(expr)))

## The dictionaries
special_max_to_sage={
    mrat : mrat_to_sage,
    mqapply : mqapply_to_sage,
    mdiff : mdiff_to_sage,
    EclObject("%INTEGRATE") : dummy_integrate,
    max_at : max_at_to_sage,
    mlist : mlist_to_sage,
    max_harmo : max_harmonic_to_sage
}

special_sage_to_max={
    sage.functions.log.polylog : lambda N,X : [[mqapply],[[max_li, max_array],N],X],
    sage.functions.other.psi1 : lambda X : [[mqapply],[[max_psi, max_array],0],X],
    sage.functions.other.psi2 : lambda N,X : [[mqapply],[[max_psi, max_array],N],X],
    sage.functions.log.lambert_w : lambda N,X : [[max_lambert_w], X] if N==EclObject(0) else [[mqapply],[[max_lambert_w, max_array],N],X],
    sage.functions.log.harmonic_number : lambda N,X : [[max_harmo],X,N],
    sage.functions.hypergeometric.hypergeometric : lambda A, B, X : [[mqapply],[[max_hyper, max_array],lisp_length(A.cdr()),lisp_length(B.cdr())],A,B,X]
}


## Dictionaries for symbols
sage_sym_dict={}
max_sym_dict={}


## Generic conversion functions

max_i=EclObject("$%I")
def pyobject_to_max(obj):
    r"""
    Convert a (simple) Python object into a Maxima object.

    INPUT:

    - ``expr`` - Python object

    OUTPUT: ECL object

    .. note::

       This uses functions defined in sage.libs.ecl.

    EXAMPLES::

        sage: from sage.interfaces.maxima_lib import pyobject_to_max
        sage: pyobject_to_max(4)
        <ECL: 4>
        sage: pyobject_to_max('z')
        <ECL: Z>
        sage: var('x')
        x
        sage: pyobject_to_max(x)
        Traceback (most recent call last):
        ...
        TypeError: Unimplemented type for python_to_ecl
    """
    if isinstance(obj,sage.rings.rational.Rational):
        return EclObject(obj) if (obj.denom().is_one()) else EclObject([[rat], obj.numer(),obj.denom()])
    elif isinstance(obj,sage.rings.number_field.number_field_element_quadratic.NumberFieldElement_quadratic) and obj.parent().defining_polynomial().list() == [1,0,1]:
        re, im = obj.list()
        return EclObject([[mplus], pyobject_to_max(re), [[mtimes], pyobject_to_max(im), max_i]])
    return EclObject(obj)

# This goes from SR to EclObject
def sr_to_max(expr):
    r"""
    Convert a symbolic expression into a Maxima object.

    INPUT:

    - ``expr`` - symbolic expression

    OUTPUT: ECL object

    EXAMPLES::

        sage: from sage.interfaces.maxima_lib import sr_to_max
        sage: var('x')
        x
        sage: sr_to_max(x)
        <ECL: $X>
        sage: sr_to_max(cos(x))
        <ECL: ((%COS) $X)>
        sage: f = function('f')(x)
        sage: sr_to_max(f.diff())
        <ECL: ((%DERIVATIVE) (($F) $X) $X 1)>

    TESTS:

    We should be able to convert derivatives evaluated at a point,
    :trac:`12796`::

        sage: from sage.interfaces.maxima_lib import sr_to_max, max_to_sr
        sage: f = function('f')
        sage: f_prime = f(x).diff(x)
        sage: max_to_sr(sr_to_max(f_prime(x = 1)))
        D[0](f)(1)

    """
    global sage_op_dict, max_op_dict
    global sage_sym_dict, max_sym_dict
    if isinstance(expr,list) or isinstance(expr,tuple):
        return EclObject(([mlist],[sr_to_max(e) for e in expr]))
    op = expr.operator()
    if op:
        # Stolen from sage.symbolic.expression_conversion
        # Should be defined in a function and then put in special_sage_to_max
        # For that, we should change the API of the functions there
        # (we need to have access to op, not only to expr.operands()
        if isinstance(op, FDerivativeOperator):
            from sage.symbolic.ring import is_SymbolicVariable
            args = expr.operands()
            if (not all(is_SymbolicVariable(v) for v in args) or
                len(args) != len(set(args))):
                # An evaluated derivative of the form f'(1) is not a
                # symbolic variable, yet we would like to treat it
                # like one. So, we replace the argument `1` with a
                # temporary variable e.g. `t0` and then evaluate the
                # derivative f'(t0) symbolically at t0=1. See trac
                # #12796.
                temp_args = [SR.var("t%s"%i) for i in range(len(args))]
                f = sr_to_max(op.function()(*temp_args))
                params = op.parameter_set()
                deriv_max = [[mdiff],f]
                for i in set(params):
                    deriv_max.extend([sr_to_max(temp_args[i]), EclObject(params.count(i))])
                at_eval=sr_to_max([temp_args[i]==args[i] for i in range(len(args))])
                return EclObject([[max_at],deriv_max,at_eval])

            f = sr_to_max(op.function()(*args))
            params = op.parameter_set()
            deriv_max = []
            [deriv_max.extend([sr_to_max(args[i]), EclObject(params.count(i))]) for i in set(params)]
            l = [[mdiff],f]
            l.extend(deriv_max)
            return EclObject(l)
        elif (op in special_sage_to_max):
            return EclObject(special_sage_to_max[op](*[sr_to_max(o) for o in expr.operands()]))
        elif op == tuple:
            return EclObject( ([mlist],list(sr_to_max(op) for op in expr.operands())) )
        elif not (op in sage_op_dict):
            # Maxima does some simplifications automatically by default
            # so calling maxima(expr) can change the structure of expr
            #op_max=caar(maxima(expr).ecl())
            # This should be safe if we treated all special operators above
            #furthermore, this should already use any _maxima_ methods on op, so use any
            #conversion methods that are registered in pynac.
            op_max=maxima(op).ecl()
            if op_max in max_op_dict:
                raise RuntimeError("Encountered operator mismatch in sr-to-maxima translation")
            sage_op_dict[op]=op_max
            max_op_dict[op_max]=op
        return EclObject(([sage_op_dict[op]],
                     [sr_to_max(o) for o in expr.operands()]))
    elif expr.is_symbol() or expr._is_registered_constant_():
        if not expr in sage_sym_dict:
            sym_max=maxima(expr).ecl()
            sage_sym_dict[expr]=sym_max
            max_sym_dict[sym_max]=expr
        return sage_sym_dict[expr]
    else:
        try:
            return pyobject_to_max(expr.pyobject())
        except TypeError:
            return maxima(expr).ecl()

# This goes from EclObject to SR
from sage.libs.pynac.pynac import symbol_table
max_to_pynac_table = symbol_table['maxima']


def max_to_sr(expr):
    r"""
    Convert a Maxima object into a symbolic expression.

    INPUT:

    - ``expr`` - ECL object

    OUTPUT: symbolic expression

    EXAMPLES::

        sage: from sage.interfaces.maxima_lib import maxima_lib, max_to_sr
        sage: f = maxima_lib('f(x)')
        sage: f.ecl()
        <ECL: (($F SIMP) $X)>
        sage: max_to_sr(f.ecl())
        f(x)

    TESTS::

        sage: from sage.interfaces.maxima_lib import sr_to_max, max_to_sr
        sage: f = function('f')(x).diff()
        sage: bool(max_to_sr(sr_to_max(f)) == f)
        True
    """
    if expr.consp():
        op_max=caar(expr)
        if op_max in special_max_to_sage:
            return special_max_to_sage[op_max](expr)
        if not(op_max in max_op_dict):
            op_max_str=maxprint(op_max).python()[1:-1]
            if op_max_str in max_to_pynac_table:
                op = max_to_pynac_table[op_max_str]
            else:
                # This could be unsafe if the conversion to SR
                # changes the structure of expr
                sage_expr=SR(maxima(expr))
                op=sage_expr.operator()
            if op in sage_op_dict:
                raise RuntimeError("Encountered operator mismatch in maxima-to-sr translation")
            max_op_dict[op_max]=op
            sage_op_dict[op]=op_max
        else:
            op=max_op_dict[op_max]
        max_args=cdr(expr)
        args=[max_to_sr(a) for a in max_args]
        return op(*args)
    elif expr.symbolp():
        if not(expr in max_sym_dict):
            sage_symbol=SR(maxima(expr))
            sage_sym_dict[sage_symbol]=expr
            max_sym_dict[expr]=sage_symbol
        return max_sym_dict[expr]
    else:
        e=expr.python()
        if isinstance(e,float):
            return sage.rings.real_double.RealDoubleElement(e)
        return e<|MERGE_RESOLUTION|>--- conflicted
+++ resolved
@@ -903,8 +903,6 @@
     def sr_prod(self,*args):
         """
         Helper function to wrap calculus use of Maxima's product.
-<<<<<<< HEAD
-=======
 
         TESTS::
 
@@ -915,7 +913,6 @@
             sage: symbolic_product(2*x,x,1,n)
             2^n*factorial(n)
 
->>>>>>> e75c124b
         """
         try:
             return max_to_sr(maxima_eval([[max_ratsimp],[[max_simplify_prod],([max_prod],[sr_to_max(SR(a)) for a in args])]]));
