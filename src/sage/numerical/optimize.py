--- conflicted
+++ resolved
@@ -808,11 +808,7 @@
 
     # Boolean variable indicating whether
     # the i th element belongs to box b
-<<<<<<< HEAD
-    box=p.new_variable()
-=======
     box=p.new_variable(binary = True)
->>>>>>> 980c2026
 
     # Each bin contains at most max
     for b in range(k):
