--- conflicted
+++ resolved
@@ -469,11 +469,7 @@
 
       - ``'numpy'`` -- for real and complex floating point numbers
 
-<<<<<<< HEAD
     OUTPUT: a matrix space or, more generally, a homspace between free modules
-=======
-    OUTPUT: a matrix space or, more generally, a homspace between free modules.
->>>>>>> d26b9c87
 
     This factory function creates instances of various specialized classes
     depending on the input.  Not all combinations of options are
