--- conflicted
+++ resolved
@@ -2916,15 +2916,9 @@
             sage: B = matrix(ZZ, 2, 1, [100,200])
             sage: A.set_block(0, 1, B)
             sage: A
-<<<<<<< HEAD
-            [  0 100   2]
-            [  3 200   5]
-            [  6   7   8]
-=======
             [  0 100   1]
             [3/2 200 5/2]
             [  3 7/2   4]
->>>>>>> a12b93f4
         """
         self.check_mutability()
         if block.base_ring() is not self.base_ring():
