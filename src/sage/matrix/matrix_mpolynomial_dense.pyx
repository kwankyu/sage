"""
Dense matrices over multivariate polynomials over fields

This implementation inherits from Matrix_generic_dense, i.e. it is not
optimized for speed only some methods were added.

AUTHOR:

* Martin Albrecht <malb@informatik.uni-bremen.de>
"""

#*****************************************************************************
#       Copyright (C) 2013 Martin Albrecht <malb@informatik.uni-bremen.de>
#
#  Distributed under the terms of the GNU General Public License (GPL)
#  as published by the Free Software Foundation; either version 2 of
#  the License, or (at your option) any later version.
#                  http://www.gnu.org/licenses/
#*****************************************************************************


from sage.rings.polynomial.multi_polynomial_libsingular cimport new_MP

from sage.matrix.matrix_generic_dense cimport Matrix_generic_dense
from sage.matrix.matrix2 cimport Matrix

from sage.rings.polynomial.multi_polynomial_libsingular cimport MPolynomial_libsingular
from sage.rings.polynomial.multi_polynomial_libsingular cimport MPolynomialRing_libsingular
from sage.rings.polynomial.polynomial_singular_interface import can_convert_to_singular

from sage.libs.singular.function import singular_function


cdef class _Matrix_mpolynomial_dense(Matrix_generic_dense):
    """
    Dense matrix over a multivariate polynomial ring over a field.
    """
    def echelon_form(self, algorithm='row_reduction', **kwds):
        """
        Return an echelon form of ``self`` using chosen algorithm.

        By default only a usual row reduction with no divisions or column swaps
        is returned.

        If Gauss-Bareiss algorithm is chosen, column swaps are recorded and can
        be retrieved via :meth:`swapped_columns`.

        INPUT:

        - ``algorithm`` -- string, which algorithm to use (default:
          'row_reduction'). Valid options are:

            - ``'row_reduction'`` (default) -- reduce as far as
              possible, only divide by constant entries

            - ``'frac'`` -- reduced echelon form over fraction field

            - ``'bareiss'`` -- fraction free Gauss-Bareiss algorithm
              with column swaps

        OUTPUT:

        The row echelon form of A depending on the chosen algorithm,
        as an immutable matrix.  Note that ``self`` is *not* changed
        by this command. Use ``A.echelonize()`` to change `A` in
        place.

        EXAMPLES::

            sage: P.<x,y> = PolynomialRing(GF(127), 2)
            sage: A = matrix(P, 2, 2, [1, x, 1, y])
            sage: A
            [1 x]
            [1 y]
            sage: A.echelon_form()
            [     1      x]
            [     0 -x + y]


        The reduced row echelon form over the fraction field is as follows::

            sage: A.echelon_form('frac') # over fraction field
            [1 0]
            [0 1]

        Alternatively, the Gauss-Bareiss algorithm may be chosen::

            sage: E = A.echelon_form('bareiss'); E
            [    1     y]
            [    0 x - y]

        After the application of the Gauss-Bareiss algorithm the swapped columns
        may inspected::

            sage: E.swapped_columns(), E.pivots()
            ((0, 1), (0, 1))
            sage: A.swapped_columns(), A.pivots()
            (None, (0, 1))

        Another approach is to row reduce as far as possible::

            sage: A.echelon_form('row_reduction')
            [     1      x]
            [     0 -x + y]
        """
        x = self.fetch('echelon_form_'+algorithm)
        if x is not None: return x

        if  algorithm == "frac":
            E = self.matrix_over_field()
            E.echelonize(**kwds)
        else:
            E = self.__copy__()
            E.echelonize(algorithm=algorithm, **kwds)

        E.set_immutable()  # so we can cache the echelon form.
        self.cache('echelon_form_'+algorithm, E)

        if algorithm == "frac":
            self.cache('pivots', E.pivots())
        elif algorithm == "bareiss":
            l = E.swapped_columns()
            self.cache('pivots', tuple(sorted(l)))
        elif algorithm == "row_reduction":
            pass

        return E

    def pivots(self):
        """
        Return the pivot column positions of this matrix as a list of integers.

        This returns a list, of the position of the first nonzero entry in each
        row of the echelon form.

        OUTPUT:

        A list of Python ints.

        EXAMPLES::

            sage: matrix([PolynomialRing(GF(2), 2, 'x').gen()]).pivots()
            (0,)
            sage: K = QQ['x,y']
            sage: x, y = K.gens()
            sage: m = matrix(K, [(-x, 1, y, x - y), (-x*y, y, y^2 - 1, x*y - y^2 + x), (-x*y + x, y - 1, y^2 - y - 2, x*y - y^2 + x + y)])
            sage: m.pivots()
            (0, 2)
            sage: m.rank()
            2
        """
        x = self.fetch('pivots')
        if not x is None:
            return x

        self.echelon_form('frac')
        x = self.fetch('pivots')

        if x is None:
            raise RuntimeError("BUG: matrix pivots should have been set but weren't, matrix parent = '%s'"%self.parent())
        return x

    def echelonize(self, algorithm='row_reduction', **kwds):
        """
        Transform self into a matrix in echelon form over the same base ring as
        ``self``.

        If Gauss-Bareiss algorithm is chosen, column swaps are recorded and can
        be retrieved via :meth:`swapped_columns`.

        INPUT:

        - ``algorithm`` -- string, which algorithm to use. Valid options are:

            - ``'row_reduction'`` -- reduce as far as possible, only
              divide by constant entries

            - ``'bareiss'`` -- fraction free Gauss-Bareiss algorithm
              with column swaps

        EXAMPLES::

            sage: P.<x,y> = PolynomialRing(QQ, 2)
            sage: A = matrix(P, 2, 2, [1/2, x, 1, 3/4*y+1])
            sage: A
            [      1/2         x]
            [        1 3/4*y + 1]

            sage: B = copy(A)
            sage: B.echelonize('bareiss'); B
            [              1       3/4*y + 1]
            [              0 x - 3/8*y - 1/2]

            sage: B = copy(A)
            sage: B.echelonize('row_reduction'); B
            [               1              2*x]
            [               0 -2*x + 3/4*y + 1]

            sage: P.<x,y> = PolynomialRing(QQ, 2)
            sage: A = matrix(P,2,3,[2,x,0,3,y,1]); A
            [2 x 0]
            [3 y 1]

            sage: E = A.echelon_form('bareiss'); E
            [1 3 y]
            [0 2 x]
            sage: E.swapped_columns()
            (2, 0, 1)
            sage: A.pivots()
            (0, 1, 2)
        """
        self.check_mutability()

        if self._nrows == 0 or self._ncols == 0:
            self.cache('in_echelon_form_'+algorithm, True)
            self.cache('rank', 0)
            self.cache('pivots', tuple())
            return

        x = self.fetch('in_echelon_form_'+algorithm)
        if not x is None:
            return  # already known to be in echelon form

        if algorithm == 'bareiss':
            self._echelonize_gauss_bareiss()
        elif algorithm == 'row_reduction':
            self._echelonize_row_reduction()
        else:
            raise ValueError("Unknown algorithm '%s'" % algorithm)

    def _echelonize_gauss_bareiss(self):
        """
        Transform this matrix into a matrix in upper triangular form over the
        same base ring as ``self`` using the fraction free Gauss-Bareiss
        algorithm with column swaps.

        The performed column swaps can be accessed via
        :meth:`swapped_columns`.

        EXAMPLES::

            sage: R.<x,y> = QQ[]
            sage: C = matrix(R, [[-6/5*x*y - y^2, -6*y^2 - 1/4*y],
            ....:                [  -1/3*x*y - 3, x*y - x]])
            sage: E = C.echelon_form('bareiss')     # indirect doctest
            sage: E
            [ -1/3*x*y - 3                                                          x*y - x]
            [            0 6/5*x^2*y^2 + 3*x*y^3 - 6/5*x^2*y - 11/12*x*y^2 + 18*y^2 + 3/4*y]
            sage: E.swapped_columns()
            (0, 1)

        ALGORITHM:

        Uses libSINGULAR or SINGULAR
        """
        cdef R = self.base_ring()

        x = self.fetch('in_echelon_form_bareiss')
        if not x is None:
            return  # already known to be in echelon form

        if isinstance(self.base_ring(), MPolynomialRing_libsingular):

            self.check_mutability()
            self.clear_cache()

            singular_bareiss = singular_function("bareiss")
            E, l = singular_bareiss(self.T)

            m = len(E)
            n = len(E[0])

            for r in xrange(m):
                for c in range(n):
                    self.set_unsafe(r, c, E[r][c])
                for c in xrange(n, self.ncols()):
                    self.set_unsafe(r, c, R._zero_element)
            for r in xrange(m, self.nrows()):
                for c in xrange(self.ncols()):
                    self.set_unsafe(r, c, R._zero_element)

            from sage.rings.integer_ring import ZZ
            l = [ZZ(e-1) for e in l]

            self.cache('in_echelon_form_bareiss',True)
            self.cache('rank', len(E))
            self.cache('pivots', tuple(range(len(E))))
            self.cache('swapped_columns', tuple(l))

        elif can_convert_to_singular(self.base_ring()):

            self.check_mutability()
            self.clear_cache()

            E,l = self.T._singular_().bareiss()._sage_(self.base_ring())

            # clear matrix
            for r from 0 <= r < self._nrows:
                for c from 0 <= c < self._ncols:
                    self.set_unsafe(r,c,R._zero_element)

            for r from 0 <= r < E.nrows():
                for c from 0 <= c < E.ncols():
                    self.set_unsafe(c,r, E[r,c])

            self.cache('in_echelon_form_bareiss',True)
            self.cache('rank', E.nrows())
            self.cache('pivots', tuple(range(E.nrows())))
            self.cache('swapped_columns', l)

        else:

            raise NotImplementedError("cannot apply Gauss-Bareiss algorithm over this base ring")

    def _echelonize_row_reduction(self):
        """
        Transform this matrix to a matrix in row reduced form as far as this is
        possible, i.e., only perform division by constant elements.

        EXAMPLES:

        If all entries are constant, then this method performs the same
        operations as ``echelon_form('default')`` ::

            sage: P.<x0,x1,y0,y1> = PolynomialRing(GF(127), 4)
            sage: A = Matrix(P, 4, 4, [-14,0,45,-55,-61,-16,0,0,0,0,25,-62,-22,0,52,0]); A
            [-14   0  45 -55]
            [-61 -16   0   0]
            [  0   0  25 -62]
            [-22   0  52   0]
            sage: E1 = A.echelon_form()
            sage: E2 = A.echelon_form('row_reduction')  # indirect doctest
            sage: E1 == E2
            True

        If no entries are constant, nothing happens::

            sage: P.<x0,x1,y0,y1> = PolynomialRing(GF(2), 4)
            sage: A = Matrix(P, 2, 2, [x0, y0, x0, y0]); A
            [x0 y0]
            [x0 y0]

            sage: B = copy(A)
            sage: A.echelonize('row_reduction') # modifies self
            sage: B == A
            True

        A more interesting example::

            sage: P.<x0,x1,y0,y1> = PolynomialRing(GF(2), 4)
            sage: l = [1, 1, 1, 1,     1,
            ....:      0, 1, 0, 1,    x0,
            ....:      0, 0, 1, 1,    x1,
            ....:      1, 1, 0, 0,    y0,
            ....:      0, 1, 0, 1,    y1,
            ....:      0, 1, 0, 0, x0*y0,
            ....:      0, 1, 0, 1, x0*y1,
            ....:      0, 0, 0, 0, x1*y0,
            ....:      0, 0, 0, 1, x1*y1]
            sage: A = Matrix(P, 9, 5, l)
            sage: B = A.__copy__()
            sage: B.echelonize('row_reduction'); B
            [                 1                  0                  0                  0     x0*y0 + x1 + 1]
            [                 0                  1                  0                  0              x0*y0]
            [                 0                  0                  1                  0    x0*y0 + x0 + x1]
            [                 0                  0                  0                  1         x0*y0 + x0]
            [                 0                  0                  0                  0            x0 + y1]
            [                 0                  0                  0                  0        x1 + y0 + 1]
            [                 0                  0                  0                  0         x0*y1 + x0]
            [                 0                  0                  0                  0              x1*y0]
            [                 0                  0                  0                  0 x0*y0 + x1*y1 + x0]

        This is the same result as SINGULAR's ``rowred`` command which
        returns::

            sage: E = A._singular_().rowred()._sage_(P)
            sage: E == B
            True

        ALGORITHM:

        Gaussian elimination with division limited to constant
        entries. Based on SINGULAR's rowred command.
        """
        from sage.matrix.constructor import matrix

        cdef int c, r, i, j, rc, start_row, nr, nc

        x = self.fetch('in_echelon_form_row_reduction')
        if not x is None: return  # already known to be in echelon form

        nr,nc = self.nrows(),self.ncols()
        F = self.base_ring().base_ring()
        cdef Matrix d = matrix(F,nr,nc)
        start_row = 0

        for r from 0 <= r < nr:
            for c from 0 <= c < nc:
                p = self.get_unsafe(r,c)
                if p.is_constant():
                    d.set_unsafe(r, c, p.constant_coefficient())

        for c from 0 <= c < nc:
            r = -1
            for rc from start_row <= rc < nr:
                if d.get_unsafe(rc, c):
                    r = rc
                    break
            if r!=-1:
                a_inverse = ~self.get_unsafe(r,c)
                self.rescale_row_c(r, a_inverse , c)
                self.swap_rows_c(r, start_row)

                for i from 0 <= i < nr:
                    if i != start_row:
                        minus_b = -self.get_unsafe(i,c)
                        self.add_multiple_of_row(i, start_row, minus_b, 0)

                start_row +=1

                d = d._parent(0)
                for i from start_row <= i < nr:
                    for j from c+1 <= j < nc:
                        if self.get_unsafe(i,j).is_constant():
                            d.set_unsafe(i,j, self.get_unsafe(i,j).constant_coefficient())

        self.cache('in_echelon_form_row_reduction',True)

    def swapped_columns(self):
        """
        Return which columns were swapped during the Gauss-Bareiss reduction

        OUTPUT:

        Return a tuple representing the column swaps during the last application
        of the Gauss-Bareiss algorithm (see :meth:`echelon_form` for details).

        The tuple as length equal to the rank of self and the value at the
        $i$-th position indicates the source column which was put as the $i$-th
        column.

        If no Gauss-Bareiss reduction was performed yet, None is
        returned.

        EXAMPLES::

            sage: R.<x,y> = QQ[]
            sage: C = random_matrix(R, 2, 2, terms=2)
            sage: while C.rank() != 2:
            ....:     C = random_matrix(R, 2, 2, terms=2)
            sage: C.swapped_columns()
            sage: E = C.echelon_form('bareiss')
            sage: sorted(E.swapped_columns())
            [0, 1]
        """
        return self.fetch('swapped_columns')

    def determinant(self, algorithm=None):
        """
        Return the determinant of this matrix

        INPUT:

        - ``algorithm`` -- ignored

        EXAMPLES:

        We compute the determinant of the arbitrary `3x3` matrix::

            sage: R = PolynomialRing(QQ, 9, 'x')
            sage: A = matrix(R, 3, R.gens())
            sage: A
            [x0 x1 x2]
            [x3 x4 x5]
            [x6 x7 x8]
            sage: A.determinant()
            -x2*x4*x6 + x1*x5*x6 + x2*x3*x7 - x0*x5*x7 - x1*x3*x8 + x0*x4*x8

        We check if two implementations agree on the result::

            sage: R.<x,y> = QQ[]
            sage: C = matrix(R, [[-6/5*x*y - y^2, -6*y^2 - 1/4*y],
            ....:                [  -1/3*x*y - 3, x*y - x]])
            sage: C.determinant()
            -6/5*x^2*y^2 - 3*x*y^3 + 6/5*x^2*y + 11/12*x*y^2 - 18*y^2 - 3/4*y

            sage: C.change_ring(R.change_ring(QQbar)).det()
            (-6/5)*x^2*y^2 + (-3)*x*y^3 + 6/5*x^2*y + 11/12*x*y^2 + (-18)*y^2 + (-3/4)*y

        Finally, we check whether the Singular interface is working::

            sage: R.<x,y> = RR[]
            sage: C = matrix(R, [[0.368965517352886*y^2 + 0.425700773972636*x, -0.800362171389760*y^2 - 0.807635502485287],
            ....:                [0.706173539423122*y^2 - 0.915986060298440, 0.897165181570476*y + 0.107903328188376]])
            sage: C.determinant()
            0.565194587390682*y^4 + 0.33102301536914...*y^3 + 0.381923912175852*x*y - 0.122977163520282*y^2 + 0.0459345303240150*x - 0.739782862078649

        ALGORITHM: Calls Singular, libSingular or native implementation.

        TESTS::

            sage: R = PolynomialRing(QQ, 9, 'x')
            sage: matrix(R, 0, 0).det()
            1

            sage: R.<h,y> = QQ[]
            sage: m = matrix([[y,y,y,y]] * 4)  # larger than 3x3
            sage: m.charpoly()   # put charpoly in the cache
            x^4 - 4*y*x^3
            sage: m.det()
            0

        Check :trac:`23535` is fixed::

            sage: x = polygen(QQ)
            sage: K.<a,b> = NumberField([x^2 - 2, x^2 - 5])
            sage: R.<s,t> = K[]
            sage: m = matrix(R, 4, [y^i for i in range(4) for y in [a,b,s,t]])
            sage: m.det()
            (a - b)*s^3*t^2 + (-a + b)*s^2*t^3 + 3*s^3*t + (-3)*s*t^3 + (-5*a + 2*b)*s^3 + (2*a - 5*b)*s^2*t +
            (-2*a + 5*b)*s*t^2 + (5*a - 2*b)*t^3 + 3*b*a*s^2 + (-3*b*a)*t^2 + (10*a - 10*b)*s + (-10*a + 10*b)*t
        """
        if self._nrows != self._ncols:
            raise ValueError("self must be a square matrix")

        d = self.fetch('det')

        if not d is None:
            return d

        if self._nrows == 0:
            d = self._coerce_element(1)
        elif self._nrows <= 3:
            from sage.matrix.matrix2 import Matrix
            d = Matrix.determinant(self)

        elif self.fetch('charpoly') is not None:
            # if charpoly known, then det is easy.
            D = self.fetch('charpoly')
            if not D is None:
                c = D[0]
                if self._nrows % 2:
                    c = -c
                d = self._coerce_element(c)
        else:
            R = self._base_ring

            if isinstance(R, MPolynomialRing_libsingular) and R.base_ring().is_field():
                singular_det = singular_function("det")
                d = singular_det(self)

            elif can_convert_to_singular(self.base_ring()):
                d = R(self._singular_().det())

            else:
                from sage.matrix.matrix2 import Matrix
                d = Matrix.determinant(self)

        self.cache('det', d)
        return d


class Matrix_mpolynomial_dense(_Matrix_mpolynomial_dense, Matrix):
    """
    Base class for dense matrices over a multivariate polynomial ring over a field.
    """
    pass
<<<<<<< HEAD

=======
>>>>>>> 240dc2ec
<|MERGE_RESOLUTION|>--- conflicted
+++ resolved
@@ -564,8 +564,4 @@
     """
     Base class for dense matrices over a multivariate polynomial ring over a field.
     """
-    pass
-<<<<<<< HEAD
-
-=======
->>>>>>> 240dc2ec
+    pass