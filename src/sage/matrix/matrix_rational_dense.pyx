"""
Dense matrices over the rational field

EXAMPLES:

We create a 3x3 matrix with rational entries and do some
operations with it.

::

    sage: a = matrix(QQ, 3,3, [1,2/3, -4/5, 1,1,1, 8,2, -3/19]); a
    [    1   2/3  -4/5]
    [    1     1     1]
    [    8     2 -3/19]
    sage: a.det()
    2303/285
    sage: a.charpoly()
    x^3 - 35/19*x^2 + 1259/285*x - 2303/285
    sage: b = a^(-1); b
    [ -615/2303  -426/2303   418/2303]
    [ 2325/2303  1779/2303  -513/2303]
    [-1710/2303   950/2303    95/2303]
    sage: b.det()
    285/2303
    sage: a == b
    False
    sage: a < b
    False
    sage: b < a
    True
    sage: a > b
    True
    sage: a*b
    [1 0 0]
    [0 1 0]
    [0 0 1]

TESTS::

    sage: a = matrix(QQ,2,range(4), sparse=False)
    sage: TestSuite(a).run()
"""

##############################################################################
#       Copyright (C) 2004,2005,2006 William Stein <wstein@gmail.com>
#  Distributed under the terms of the GNU General Public License (GPL)
#  The full text of the GPL is available at:
#                  http://www.gnu.org/licenses/
##############################################################################

from sage.modules.vector_rational_dense cimport Vector_rational_dense

include "sage/ext/interrupt.pxi"
include "sage/ext/stdsage.pxi"
include "sage/ext/cdefs.pxi"
include "sage/ext/gmp.pxi"
include "sage/ext/random.pxi"

cimport sage.structure.element

from sage.structure.sequence import Sequence
from sage.rings.rational cimport Rational
from matrix cimport Matrix
from matrix_integer_dense cimport Matrix_integer_dense, _lift_crt
from sage.structure.element cimport ModuleElement, RingElement, Element, Vector
from sage.rings.integer cimport Integer
from sage.rings.ring import is_Ring
from sage.rings.integer_ring import ZZ, is_IntegerRing
from sage.rings.finite_rings.constructor import FiniteField as GF
from sage.rings.finite_rings.integer_mod_ring import is_IntegerModRing
from sage.rings.rational_field import QQ
from sage.rings.arith import gcd

from matrix2 import cmp_pivots, decomp_seq
from matrix0 import Matrix as Matrix_base

from sage.misc.misc import verbose, get_verbose, prod

#########################################################
# PARI C library
<<<<<<< HEAD
from sage.libs.pari.gen cimport gen, PariInstance
from sage.libs.pari.gen import pari, PariError
=======
from sage.libs.pari.gen cimport gen
from sage.libs.pari.pari_instance cimport PariInstance

import sage.libs.pari.pari_instance
cdef PariInstance pari = sage.libs.pari.pari_instance.pari
>>>>>>> 6452f9d3

include "sage/libs/pari/decl.pxi"
include "sage/libs/pari/pari_err.pxi"

cdef extern from "convert.h":
    void t_FRAC_to_QQ ( mpq_t value, GEN g )

#########################################################

cdef class Matrix_rational_dense(matrix_dense.Matrix_dense):

    ########################################################################
    # LEVEL 1 functionality
    # x * __cinit__
    # x * __dealloc__
    # x * __init__
    # x * set_unsafe
    # x * get_unsafe
    # x * cdef _pickle
    # x * cdef _unpickle
    ########################################################################
    def __cinit__(self, parent, entries, copy, coerce):
        """
        Create and allocate memory for the matrix.

        Unlike over matrix_integer_dense, mpq_init() is called (as there
        is no mpq_init_set function).

        INPUT:


        -  ``parent, entries, coerce, copy`` - as for
           __init__.


        EXAMPLES::

            sage: from sage.matrix.matrix_rational_dense import Matrix_rational_dense
            sage: a = Matrix_rational_dense.__new__(Matrix_rational_dense, Mat(ZZ,3), 0,0,0)
            sage: type(a)
            <type 'sage.matrix.matrix_rational_dense.Matrix_rational_dense'>

        .. warning::

           This is for internal use only, or if you really know what
           you're doing.
        """
        matrix_dense.Matrix_dense.__init__(self, parent)

        cdef Py_ssize_t i, k

        sig_on()
        self._entries = <mpq_t *> sage_malloc(sizeof(mpq_t)*(self._nrows * self._ncols))
        if self._entries == NULL:
            sig_off()
            raise MemoryError("out of memory allocating a matrix")

        self._matrix =  <mpq_t **> sage_malloc(sizeof(mpq_t*) * self._nrows)
        if self._matrix == NULL:
            sage_free(self._entries)
            self._entries = NULL
            sig_off()
            raise MemoryError("out of memory allocating a matrix")

        # store pointers to the starts of the rows
        k = 0
        for i from 0 <= i < self._nrows:
            self._matrix[i] = self._entries + k
            k = k + self._ncols

        for i from 0 <= i < self._nrows * self._ncols:
            mpq_init(self._entries[i])
        sig_off()

    def  __dealloc__(self):
        if self._entries == NULL:
            return
        cdef Py_ssize_t i
        for i from 0 <= i < self._nrows * self._ncols:
            mpq_clear(self._entries[i])
        sage_free(self._entries)
        sage_free(self._matrix)

    def __init__(self, parent, entries=None, coerce=True, copy=True):

        cdef Py_ssize_t i
        cdef Rational z

        if entries is None: return
        if isinstance(entries, (list, tuple)):
            if len(entries) != self._nrows * self._ncols:
                raise TypeError("entries has the wrong length")

            if coerce:
                for i from 0 <= i < self._nrows * self._ncols:
                    # TODO: Should use an unsafe un-bounds-checked array access here.
                    sig_check()
                    z = Rational(entries[i])
                    mpq_set(self._entries[i], z.value)
            else:
                for i from 0 <= i < self._nrows * self._ncols:
                    # TODO: Should use an unsafe un-bounds-checked array access here.
                    sig_check()
                    mpq_set(self._entries[i], (<Rational> entries[i]).value)

        else:
            # is it a scalar?
            try:
                # Try to coerce entries to a scalar (an integer)
                z = Rational(entries)
                is_list = False
            except TypeError:
                raise TypeError("entries must be coercible to a list or integer")

            if not z.is_zero():
                if self._nrows != self._ncols:
                    raise TypeError("nonzero scalar matrix must be square")
                for i from 0 <= i < self._nrows:
                    mpq_set(self._entries[i*self._ncols+i], z.value)


    cdef set_unsafe(self, Py_ssize_t i, Py_ssize_t j, value):
        cdef Rational y
        y = value
        mpq_set(self._matrix[i][j], y.value)


    cdef get_unsafe(self, Py_ssize_t i, Py_ssize_t j):
        cdef Rational x
        x = PY_NEW(Rational)
        mpq_set(x.value, self._matrix[i][j])
        return x

    cdef _add_ui_unsafe_assuming_int(self, Py_ssize_t i, Py_ssize_t j, unsigned long int n):
        # doesn't check immutability
        # doesn't do bounds checks.
        # assumes that self[i,j] is an integer.
        mpz_add_ui(mpq_numref(self._matrix[i][j]), mpq_numref(self._matrix[i][j]), n)

    cdef _sub_ui_unsafe_assuming_int(self, Py_ssize_t i, Py_ssize_t j, unsigned long int n):
        # doesn't check immutability
        # doesn't do bounds checks.
        # assumes that self[i,j] is an integer.
        mpz_sub_ui(mpq_numref(self._matrix[i][j]), mpq_numref(self._matrix[i][j]), n)

    def _pickle(self):
        return self._pickle_version0(), 0

    def _unpickle(self, data, int version):
        if version == 0:
            self._unpickle_version0(data)
        else:
            raise RuntimeError("unknown matrix version (=%s)"%version)

    cdef _pickle_version0(self):
        return self._export_as_string(32)

    cpdef _export_as_string(self, int base=10):
        """
        Return space separated string of the entries in this matrix, in the
        given base. This is optimized for speed.

        INPUT: base -an integer = 36; (default: 10)

        EXAMPLES::

            sage: m = matrix(QQ,2,3,[1,2/3,-3/4,1,-2/3,-45/17])
            sage: m._export_as_string(10)
            '1 2/3 -3/4 1 -2/3 -45/17'
            sage: m._export_as_string(16)
            '1 2/3 -3/4 1 -2/3 -2d/11'
        """
        cdef Py_ssize_t i, j, len_so_far, m, n
        cdef char *a
        cdef char *s, *t, *tmp

        if self._nrows == 0 or self._ncols == 0:
            data = ''
        else:
            n = self._nrows*self._ncols*10
            s = <char*> sage_malloc(n * sizeof(char))
            t = s
            len_so_far = 0

            sig_on()
            for i from 0 <= i < self._nrows:
                for j from 0 <= j < self._ncols:
                    m = mpz_sizeinbase (mpq_numref(self._matrix[i][j]), base) + \
                        mpz_sizeinbase (mpq_denref(self._matrix[i][j]), base) + 3
                    if len_so_far + m + 1 >= n:
                        # copy to new string with double the size
                        n = 2*n + m + 1
                        tmp = <char*> sage_malloc(n * sizeof(char))
                        strcpy(tmp, s)
                        sage_free(s)
                        s = tmp
                        t = s + len_so_far
                    #endif
                    mpq_get_str(t, base, self._matrix[i][j])
                    m = strlen(t)
                    len_so_far = len_so_far + m + 1
                    t = t + m
                    t[0] = <char>32
                    t[1] = <char>0
                    t = t + 1
            sig_off()
            data = str(s)[:-1]
            sage_free(s)
        return data

    cdef _unpickle_version0(self, data):
        cdef Py_ssize_t i, n
        data = data.split()
        n = self._nrows * self._ncols
        if len(data) != n:
            raise RuntimeError("invalid pickle data.")
        for i from 0 <= i < n:
            s = data[i]
            if mpq_set_str(self._entries[i], s, 32):
                raise RuntimeError("invalid pickle data")

    def __richcmp__(Matrix self, right, int op):
        return self._richcmp(right, op)
    def __hash__(self):
        return self._hash()

    ########################################################################
    # LEVEL 2 functionality
    # x * cdef _add_
    # x * cdef _mul_
    # x * cdef _vector_times_matrix_
    # x * cdef _cmp_c_impl
    # x * __neg__
    #   * __invert__
    # x * __copy__
    # x * _multiply_classical
    #   * _list -- list of underlying elements (need not be a copy)
    #   * _dict -- sparse dictionary of underlying elements (need not be a copy)
    ########################################################################

    cpdef ModuleElement _lmul_(self, RingElement right):
        """
        EXAMPLES::

            sage: a = matrix(QQ,2,range(6))
            sage: (3/4) * a
            [   0  3/4  3/2]
            [ 9/4    3 15/4]
        """
        cdef Py_ssize_t i
        cdef Rational _x
        _x = Rational(right)
        cdef Matrix_rational_dense M
        M = Matrix_rational_dense.__new__(Matrix_rational_dense, self._parent, None, None, None)
        for i from 0 <= i < self._nrows * self._ncols:
            mpq_mul(M._entries[i], self._entries[i], _x.value)
        return M

    cpdef ModuleElement _add_(self, ModuleElement right):
        """
        Add two dense matrices over QQ.

        EXAMPLES::

            sage: a = MatrixSpace(QQ,3)(range(9))
            sage: b = MatrixSpace(QQ,3)([1/n for n in range(1,10)])
            sage: a+b
            [   1  3/2  7/3]
            [13/4 21/5 31/6]
            [43/7 57/8 73/9]
            sage: b.swap_rows(1,2)
            sage: #a+b
        """
        cdef Py_ssize_t i, j
        cdef Matrix_rational_dense M
        M = Matrix_rational_dense.__new__(Matrix_rational_dense, self._parent, None, None, None)

        cdef mpq_t *M_row
        cdef mpq_t *self_row
        cdef mpq_t *right_row
        sig_on()
        for i from 0 <= i < self._nrows:
            M_row = M._matrix[i]
            self_row = self._matrix[i]
            right_row = (<Matrix_rational_dense>right)._matrix[i]
            for j from 0 <= j < self._ncols:
                mpq_add(M_row[0], self_row[0], right_row[0])
                M_row = M_row + 1
                self_row = self_row + 1
                right_row = right_row + 1
        sig_off()
        return M

    cpdef ModuleElement _sub_(self, ModuleElement right):
        """
        Subtract two dense matrices over QQ.

        EXAMPLES::

            sage: a = MatrixSpace(QQ,3)(range(9))
            sage: b = MatrixSpace(QQ,3)([1/n for n in range(1,10)])
            sage: a-b
            [  -1  1/2  5/3]
            [11/4 19/5 29/6]
            [41/7 55/8 71/9]
        """
        cdef Py_ssize_t i, j
        cdef Matrix_rational_dense M
        M = Matrix_rational_dense.__new__(Matrix_rational_dense, self._parent, None, None, None)

        cdef mpq_t *M_row
        cdef mpq_t *self_row
        cdef mpq_t *right_row
        sig_on()
        for i from 0 <= i < self._nrows:
            M_row = M._matrix[i]
            self_row = self._matrix[i]
            right_row = (<Matrix_rational_dense>right)._matrix[i]
            for j from 0 <= j < self._ncols:
                mpq_sub(M_row[0], self_row[0], right_row[0])
                M_row = M_row + 1
                self_row = self_row + 1
                right_row = right_row + 1
        sig_off()
        return M

    cdef int _cmp_c_impl(self, Element right) except -2:
        cdef mpq_t *a, *b
        cdef Py_ssize_t i, j
        cdef int k
        for i from 0 <= i < self._nrows:
            a = self._matrix[i]
            b = (<Matrix_rational_dense>right)._matrix[i]
            for j from 0 <= j < self._ncols:
                k = mpq_cmp(a[j], b[j])
                if k:
                    if k < 0:
                        return -1
                    else:
                        return 1
        return 0

    cdef Vector _vector_times_matrix_(self, Vector v):
        """
        Returns the vector times matrix product.

        INPUT:


        -  ``v`` - a free module element.


        OUTPUT: The vector times matrix product v\*A.

        EXAMPLES::

            sage: B = matrix(QQ,2, [1,2,3,4])
            sage: V = QQ^2
            sage: w = V([-1,5/2])
            sage: w*B
            (13/2, 8)
        """
        cdef Vector_rational_dense w, ans
        cdef Py_ssize_t i, j
        cdef mpq_t x, y

        M = self._row_ambient_module()
        w = <Vector_rational_dense> v
        ans = M.zero_vector()

        mpq_init(x)
        mpq_init(y)
        for i from 0 <= i < self._ncols:
            mpq_set_si(x, 0,1)
            for j from 0 <= j < self._nrows:
                mpq_mul(y, w._entries[j], self._matrix[j][i])
                mpq_add(x, x, y)
            mpq_set(ans._entries[i], x)
        mpq_clear(x)
        mpq_clear(y)
        return ans


    def __neg__(self):
        """
        Negate a matrix over QQ.

        EXAMPLES::

            sage: a = MatrixSpace(QQ,3)([1/n for n in range(1,10)])
            sage: -a
            [  -1 -1/2 -1/3]
            [-1/4 -1/5 -1/6]
            [-1/7 -1/8 -1/9]
        """
        cdef Py_ssize_t i, j
        cdef Matrix_rational_dense M
        M = Matrix_rational_dense.__new__(Matrix_rational_dense, self._parent, None, None, None)

        cdef mpq_t *M_row
        cdef mpq_t *self_row
        sig_on()
        for i from 0 <= i < self._nrows:
            M_row = M._matrix[i]
            self_row = self._matrix[i]
            for j from 0 <= j < self._ncols:
                mpq_neg(M_row[0], self_row[0])
                M_row = M_row + 1
                self_row = self_row + 1
        sig_off()
        return M

    def __copy__(self):
        """
        Copy a matrix over QQ.

        EXAMPLES::

            sage: a = MatrixSpace(QQ,3)([1/n for n in range(1,10)])
            sage: -a
            [  -1 -1/2 -1/3]
            [-1/4 -1/5 -1/6]
            [-1/7 -1/8 -1/9]
        """
        cdef Py_ssize_t i
        cdef Matrix_rational_dense M
        M = Matrix_rational_dense.__new__(Matrix_rational_dense, self._parent, None, None, None)

        cdef mpq_t *M_row
        cdef mpq_t *self_row
        sig_on()
        for i from 0 <= i < self._nrows*self._ncols:
            mpq_set(M._entries[i],self._entries[i])
        sig_off()
        if self._subdivisions is not None:
            M.subdivide(*self.subdivisions())
        return M


    def _multiply_classical(self, Matrix_rational_dense right):
        """
        Use the standard `O(n^3)` matrix multiplication algorithm.
        This is never used by default, since it is slow.

        EXAMPLES::

            sage: n = 3
            sage: a = matrix(QQ,n,range(n^2))/3
            sage: b = matrix(QQ,n,range(1, n^2 + 1))/5
            sage: a._multiply_classical(b)
            [ 6/5  7/5  8/5]
            [18/5 22/5 26/5]
            [   6 37/5 44/5]
        """
        if self._ncols != right._nrows:
            raise IndexError("Number of columns of self must equal number of rows of right.")

        cdef Py_ssize_t i, j, k, l, nr, nc, snc
        cdef mpq_t *v
        cdef object parent

        nr = self._nrows
        nc = right._ncols
        snc = self._ncols

        if self._nrows == right._nrows:
            # self acts on the space of right
            parent = right.parent()
        if self._ncols == right._ncols:
            # right acts on the space of self
            parent = self.parent()
        else:
            parent = self.matrix_space(nr, nc)

        cdef Matrix_rational_dense M, _right
        _right = right

        M = Matrix_rational_dense.__new__(Matrix_rational_dense, parent, None, None, None)
        Matrix.__init__(M, parent)

        # M has memory allocated *and* entries are initialized
        cdef mpq_t *entries
        entries = M._entries

        cdef mpq_t s, z
        mpq_init(s)
        mpq_init(z)
        sig_on()
        l = 0
        for i from 0 <= i < nr:
            for j from 0 <= j < nc:
                mpq_set_si(s,0,1)   # set s = 0
                v = self._matrix[i]
                for k from 0 <= k < snc:
                    mpq_mul(z, v[k], _right._matrix[k][j])
                    mpq_add(s, s, z)
                mpq_set(entries[l], s)
                l += 1
        sig_off()
        mpq_clear(s)
        mpq_clear(z)
        return M

    # cdef _mul_(self, Matrix right):
    # cdef int _cmp_c_impl(self, Matrix right) except -2:
    # def __invert__(self):
    # def _list(self):
    # def _dict(self):



    ########################################################################
    # LEVEL 3 functionality (Optional)
    # x * cdef _sub_
    #   * __deepcopy__
    #   * __invert__
    #   * Matrix windows -- only if you need strassen for that base
    #   * Other functions (list them here):
    # x * denom(self):
    # x * mpz_denom(self, mpz_t d):
    # x * _clear_denom(self):
    # x * _multiply_multi_modular(self, Matrix_rational_dense right):
    # o * echelon_modular(self, height_guess=None):
    ########################################################################
    def invert(self, check_invertible=True, algorithm="default"):
        """
        Compute the inverse of this matrix.

        .. warning::

            This function is deprecated.  Use ``inverse`` instead.

        EXAMPLES::

            sage: a = matrix(QQ,3,range(9))
            sage: a.invert()
            Traceback (most recent call last):
            ...
            ZeroDivisionError: input matrix must be nonsingular
        """
        from sage.misc.superseded import deprecation
        deprecation(5460, "'invert' is deprecated; use 'inverse' instead.")
        return self.__invert__()

    def __invert__(self):
        """
        EXAMPLES::

            sage: a = matrix(QQ,3,range(9))
            sage: a.inverse()
            Traceback (most recent call last):
            ...
            ZeroDivisionError: input matrix must be nonsingular
            sage: a = matrix(QQ, 2, [1, 5, 17, 3])
            sage: a.inverse()
            [-3/82  5/82]
            [17/82 -1/82]
        """
        return self.__invert__main()


    def __invert__main(self, check_invertible=True, algorithm="default"):
        """
        INPUT:


        -  ``check_invertible`` - default: True (whether to
           check that matrix is invertible)

        - ``algorithm``

              - default: "default" -- use special cased code or
                pari up to 25 rows, then use iml

              - "pari" -- use pari

              - "iml" -- use an iml-based algorithm


        OUTPUT: the inverse of self

        .. note::

           - The n x n cases for n <= 2 are handcoded for speed.

           - The ``inverse`` function calls ``__invert__`` which calls
             this.

        EXAMPLES::

            sage: a = matrix(QQ,3,[1,2,5,3,2,1,1,1,1,])
            sage: a.__invert__main(check_invertible=False)
            [1/2 3/2  -4]
            [ -1  -2   7]
            [1/2 1/2  -2]

        A 1x1 matrix (a special case)::

            sage: a = matrix(QQ, 1, [390284089234])
            sage: a.__invert__main()
            [1/390284089234]

        A 2x2 matrix (a special hand-coded case)::

            sage: a = matrix(QQ, 2, [1, 5, 17, 3]); a
            [ 1  5]
            [17  3]
            sage: a.inverse()
            [-3/82  5/82]
            [17/82 -1/82]
            sage: a.__invert__main()  * a
            [1 0]
            [0 1]
        """
        cdef Matrix_rational_dense A
        cdef mpq_t det, t1
        cdef int i

        if self._nrows != self._ncols:
            raise ArithmeticError("self must be a square matrix")
        if self._nrows == 0:
            return self
        if self._nrows <= 2:
            A = Matrix_rational_dense.__new__(Matrix_rational_dense, self._parent, None, None, None)
            if self._nrows == 1:
                if mpq_cmp_si(self._entries[0], 0, 1) == 0:
                    raise ZeroDivisionError("input matrix must be nonsingular" )
                sig_on()
                mpq_inv(A._entries[0], self._entries[0])
                sig_off()
                return A
            elif self._nrows == 2:
                sig_on()
                mpq_init(det); mpq_init(t1)
                mpq_mul(det, self._entries[0], self._entries[3])
                mpq_mul(t1, self._entries[1], self._entries[2])
                mpq_sub(det, det, t1)
                i = mpq_cmp_si(det, 0, 1)
                if i == 0:
                    mpq_clear(det); mpq_clear(t1)
                    sig_off()
                    raise ZeroDivisionError("input matrix must be nonsingular" )
                # d/det
                mpq_div(A._entries[0], self._entries[3], det)
                # -b/det
                mpq_neg(A._entries[1], self._entries[1])
                mpq_div(A._entries[1], A._entries[1], det)
                # -c/det
                mpq_neg(A._entries[2], self._entries[2])
                mpq_div(A._entries[2], A._entries[2], det)
                # a/det
                mpq_div(A._entries[3], self._entries[0], det)
                sig_off()

                mpq_clear(det); mpq_clear(t1)
                return A

        if algorithm == "default":
            if self._nrows <= 25 and self.height().ndigits() <= 100:
                algorithm = "pari"
            else:
                algorithm = "iml"
        if algorithm == "pari":
<<<<<<< HEAD
=======
            from sage.libs.pari.all import PariError
>>>>>>> 6452f9d3
            try:
                return self._invert_pari()
            except PariError:
                # Assume the error is because the matrix is not invertible.
                raise ZeroDivisionError("input matrix must be nonsingular")
        elif algorithm == "iml":
            AZ, denom = self._clear_denom()
            B, d = AZ._invert_iml(check_invertible=check_invertible)
            return (denom/d)*B
        else:
            raise ValueError("unknown algorithm '%s'"%algorithm)

    def determinant(self, algorithm="default", proof=None):
        """
        Return the determinant of this matrix.

        INPUT:

        -  ``proof`` - bool or None; if None use
           proof.linear_algebra(); only relevant for the padic algorithm.

        - ``algorithm``:

             "default" -- use PARI for up to 7 rows, then use integer

             "pari" -- use PARI

             "integer" -- clear denominators and call det on integer matrix

        .. note::

           It would be *VERY VERY* hard for det to fail even with
           proof=False.


        ALGORITHM: Clear denominators and call the integer determinant
        function.

        EXAMPLES::

            sage: m = matrix(QQ,3,[1,2/3,4/5, 2,2,2, 5,3,2/5])
            sage: m.determinant()
            -34/15
            sage: m.charpoly()
            x^3 - 17/5*x^2 - 122/15*x + 34/15
        """
        det = self.fetch('det')
        if not det is None: return det

        if self._nrows <= 2:
            # use generic special cased code.
            return matrix_dense.Matrix_dense.determinant(self)

        if algorithm == "default":
            if self._nrows <= 7:
                algorithm = "pari"
            else:
                algorithm = "integer"
        if algorithm == "pari":
            det = self._det_pari()
        elif algorithm == "integer":
            A, denom = self._clear_denom()
            det = Rational(A.determinant(proof=proof))
            if denom != 1:
                det = det / (denom**self.nrows())
        else:
            raise ValueError("unknown algorithm '%s'"%algorithm)

        self.cache('det', det)
        return det


    def denominator(self):
        """
        Return the denominator of this matrix.

        OUTPUT: a Sage Integer

        EXAMPLES::

            sage: b = matrix(QQ,2,range(6)); b[0,0]=-5007/293; b
            [-5007/293         1         2]
            [        3         4         5]
            sage: b.denominator()
            293
        """
        cdef Integer z
        z = PY_NEW(Integer)
        self.mpz_denom(z.value)
        return z

    cdef int mpz_denom(self, mpz_t d) except -1:
        mpz_set_si(d,1)
        cdef Py_ssize_t i, j
        cdef mpq_t *self_row
        sig_on()
        for i from 0 <= i < self._nrows:
            self_row = self._matrix[i]
            for j from 0 <= j < self._ncols:
                mpz_lcm(d, d, mpq_denref(self_row[0]))
                self_row = self_row + 1
        sig_off()
        return 0

    def _clear_denom(self):
        """
        INPUT:


        -  ``self`` - a matrix


        OUTPUT: D\*self, D

        The product is a matrix over ZZ

        EXAMPLES::

            sage: a = matrix(QQ,2,[-1/6,-7,3,5/4]); a
            [-1/6   -7]
            [   3  5/4]
            sage: a._clear_denom()
            (
            [ -2 -84]
            [ 36  15], 12
            )
        """
        X = self.fetch('clear_denom')
        if not X is None: return X
        cdef Integer D
        cdef Py_ssize_t i, j
        cdef Matrix_integer_dense A
        cdef mpq_t *self_row
        cdef mpz_t *A_row
        D = <Integer>PY_NEW(Integer)
        self.mpz_denom(D.value)
        from sage.matrix.matrix_space import MatrixSpace
        MZ = MatrixSpace(ZZ, self._nrows, self._ncols, sparse=self.is_sparse())
        A = Matrix_integer_dense.__new__(Matrix_integer_dense, MZ, 0, 0, 0)
        sig_on()
        for i from 0 <= i < self._nrows:
            A_row = A._matrix[i]
            self_row = self._matrix[i]
            for j from 0 <= j < self._ncols:
                mpz_init(A_row[0])
                mpz_divexact(A_row[0], D.value, mpq_denref(self_row[0]))
                mpz_mul(A_row[0], A_row[0], mpq_numref(self_row[0]))
                A_row += 1
                self_row += 1
        sig_off()
        A._initialized = 1
        self.cache('clear_denom', (A,D))
        return A, D

    def charpoly(self, var='x', algorithm='linbox'):
        """
        Return the characteristic polynomial of this matrix.

        INPUT:


        -  ``var`` - 'x' (string)

        -  ``algorithm`` - 'linbox' (default) or 'generic'


        OUTPUT: a polynomial over the rational numbers.

        EXAMPLES::

            sage: a = matrix(QQ, 3, [4/3, 2/5, 1/5, 4, -3/2, 0, 0, -2/3, 3/4])
            sage: f = a.charpoly(); f
            x^3 - 7/12*x^2 - 149/40*x + 97/30
            sage: f(a)
            [0 0 0]
            [0 0 0]
            [0 0 0]

        TESTS:

        The cached polynomial should be independent of the ``var``
        argument (:trac:`12292`). We check (indirectly) that the
        second call uses the cached value by noting that its result is
        not cached::

            sage: M = MatrixSpace(QQ, 2)
            sage: A = M(range(0, 2^2))
            sage: type(A)
            <type 'sage.matrix.matrix_rational_dense.Matrix_rational_dense'>
            sage: A.charpoly('x')
            x^2 - 3*x - 2
            sage: A.charpoly('y')
            y^2 - 3*y - 2
            sage: A._cache['charpoly_linbox']
            x^2 - 3*x - 2

        """
        cache_key = 'charpoly_%s' % algorithm
        g = self.fetch(cache_key)
        if g is not None:
            return g.change_variable_name(var)

        if algorithm == 'linbox':
            A, denom = self._clear_denom()
            f = A.charpoly(var, algorithm='linbox')
            x = f.parent().gen()
            g = f(x * denom) * (1 / (denom**f.degree()))
        elif algorithm == 'generic':
            g = matrix_dense.Matrix_dense.charpoly(self, var)
        else:
            raise ValueError("no algorithm '%s'"%algorithm)

        self.cache(cache_key, g)
        return g

    def minpoly(self, var='x', algorithm='linbox'):
        """
        Return the minimal polynomial of this matrix.

        INPUT:


        -  ``var`` - 'x' (string)

        -  ``algorithm`` - 'linbox' (default) or 'generic'


        OUTPUT: a polynomial over the rational numbers.

        EXAMPLES::

            sage: a = matrix(QQ, 3, [4/3, 2/5, 1/5, 4, -3/2, 0, 0, -2/3, 3/4])
            sage: f = a.minpoly(); f
            x^3 - 7/12*x^2 - 149/40*x + 97/30
            sage: a = Mat(ZZ,4)(range(16))
            sage: f = a.minpoly(); f.factor()
            x * (x^2 - 30*x - 80)
            sage: f(a) == 0
            True

        ::

            sage: a = matrix(QQ, 4, [1..4^2])
            sage: factor(a.minpoly())
            x * (x^2 - 34*x - 80)
            sage: factor(a.minpoly('y'))
            y * (y^2 - 34*y - 80)
            sage: factor(a.charpoly())
            x^2 * (x^2 - 34*x - 80)
            sage: b = matrix(QQ, 4, [-1, 2, 2, 0, 0, 4, 2, 2, 0, 0, -1, -2, 0, -4, 0, 4])
            sage: a = matrix(QQ, 4, [1, 1, 0,0, 0,1,0,0, 0,0,5,0, 0,0,0,5])
            sage: c = b^(-1)*a*b
            sage: factor(c.minpoly())
            (x - 5) * (x - 1)^2
            sage: factor(c.charpoly())
            (x - 5)^2 * (x - 1)^2
        """
        key = 'minpoly_%s_%s'%(algorithm, var)
        x = self.fetch(key)
        if x: return x

        if algorithm == 'linbox':
            A, denom = self._clear_denom()
            f = A.minpoly(var, algorithm='linbox')
            x = f.parent().gen()
            g = f(x * denom) * (1 / (denom**f.degree()))
        elif algorithm == 'generic':
            g = matrix_dense.Matrix_dense.minpoly(self, var)
        else:
            raise ValueError("no algorithm '%s'"%algorithm)

        self.cache(key, g)
        return g

    cdef sage.structure.element.Matrix _matrix_times_matrix_(self, sage.structure.element.Matrix right):
        """
        Multiply matrices self and right, which are assumed to have
        compatible dimensions and the same base ring.

        Uses pari when all matrix dimensions are small (at most 6);
        otherwise convert to matrices over the integers and multiply
        those matrices.

        EXAMPLES::

            sage: a = matrix(3,[[1,2,3],[1/5,2/3,-1/3],[-4,5,6]])   # indirect test
            sage: a*a
            [ -53/5   55/3   61/3]
            [   5/3 -37/45 -73/45]
            [   -27   76/3   67/3]
            sage: (pari(a)*pari(a))._sage_() == a*a
            True
        """
        if self._nrows <= 6 and self._ncols <= 6 and right._nrows <= 6 and right._ncols <= 6 and \
               max(self.height().ndigits(),right.height().ndigits()) <= 10000:
            return self._multiply_pari(right)
        return self._multiply_over_integers(right)

    def _multiply_over_integers(self, Matrix_rational_dense right, algorithm='default'):
        """
        Multiply this matrix by right using a multimodular algorithm and
        return the result.

        INPUT:


        -  ``self`` - matrix over QQ

        -  ``right`` - matrix over QQ

        -  ``algorithm``

           - 'default': use whatever is the default for A\*B when A, B
             are over ZZ.

           - 'multimodular': use a multimodular algorithm


        EXAMPLES::

            sage: a = MatrixSpace(QQ,10,5)(range(50))
            sage: b = MatrixSpace(QQ,5,12)([1/n for n in range(1,61)])
            sage: a._multiply_over_integers(b) == a._multiply_over_integers(b, algorithm='multimodular')
            True

        ::

            sage: a = MatrixSpace(QQ,3)(range(9))
            sage: b = MatrixSpace(QQ,3)([1/n for n in range(1,10)])
            sage: a._multiply_over_integers(b, algorithm = 'multimodular')
            [ 15/28   9/20   7/18]
            [  33/7 117/40   20/9]
            [249/28   27/5  73/18]
        """
        cdef Matrix_integer_dense A, B, AB
        cdef Matrix_rational_dense res
        cdef Integer D
        cdef mpz_t* AB_row,
        cdef mpq_t* res_row
        sig_on()
        A, A_denom = self._clear_denom()
        B, B_denom = right._clear_denom()
        if algorithm == 'default':
            AB = A*B
        elif algorithm == 'multimodular':
            AB = A._multiply_multi_modular(B)
        else:
            sig_off()
            raise ValueError("unknown algorithm '%s'"%algorithm)
        D = A_denom * B_denom
        if self._nrows == right._nrows:
            # self acts on the space of right
            res = Matrix_rational_dense.__new__(Matrix_rational_dense, right.parent(), 0, 0, 0)
        if self._ncols == right._ncols:
            # right acts on the space of self
            res = Matrix_rational_dense.__new__(Matrix_rational_dense, self.parent(), 0, 0, 0)
        else:
            res = Matrix_rational_dense.__new__(Matrix_rational_dense, self.matrix_space(AB._nrows, AB._ncols), 0, 0, 0)
        for i from 0 <= i < res._nrows:
            AB_row = AB._matrix[i]
            res_row = res._matrix[i]
            for j from 0 <= j < res._ncols:
                mpz_set(mpq_numref(res_row[0]), AB_row[0])
                mpz_set(mpq_denref(res_row[0]), D.value)
                mpq_canonicalize(res_row[0])
                AB_row = AB_row + 1
                res_row = res_row + 1
        sig_off()
        return res


    def height(self):
        """
        Return the height of this matrix, which is the maximum of the
        absolute values of all numerators and denominators of entries in
        this matrix.

        OUTPUT: an Integer

        EXAMPLES::

            sage: b = matrix(QQ,2,range(6)); b[0,0]=-5007/293; b
            [-5007/293         1         2]
            [        3         4         5]
            sage: b.height()
            5007
        """
        cdef Integer z
        z = PY_NEW(Integer)
        self.mpz_height(z.value)
        return z

    cdef int mpz_height(self, mpz_t height) except -1:
        cdef mpz_t x, h
        mpz_init(x)
        mpz_init_set_si(h, 0)
        cdef int i, j
        sig_on()
        for i from 0 <= i < self._nrows:
            for j from 0 <= j < self._ncols:
                mpq_get_num(x,self._matrix[i][j])
                mpz_abs(x, x)
                if mpz_cmp(h,x) < 0:
                    mpz_set(h,x)
                mpq_get_den(x,self._matrix[i][j])
                mpz_abs(x, x)
                if mpz_cmp(h,x) < 0:
                    mpz_set(h,x)
        sig_off()
        mpz_set(height, h)
        mpz_clear(h)
        mpz_clear(x)
        return 0

    cdef int _rescale(self, mpq_t a) except -1:
        cdef int i, j
        sig_on()
        for i from 0 <= i < self._nrows:
            for j from 0 <= j < self._ncols:
                mpq_mul(self._matrix[i][j], self._matrix[i][j], a)
        sig_off()

    def _adjoint(self):
        """
        Return the adjoint of this matrix.

        Assumes self is a square matrix (checked in adjoint).

        EXAMPLES::

            sage: m = matrix(QQ,3,[1..9])/9; m
            [1/9 2/9 1/3]
            [4/9 5/9 2/3]
            [7/9 8/9   1]
            sage: m.adjoint()
            [-1/27  2/27 -1/27]
            [ 2/27 -4/27  2/27]
            [-1/27  2/27 -1/27]
        """
        return self.parent()(self._pari_().matadjoint().python())

    def _magma_init_(self, magma):
        """
        EXAMPLES::

            sage: m = matrix(QQ,2,3,[1,2/3,-3/4,1,-2/3,-45/17])
            sage: m._magma_init_(magma)
            'Matrix(RationalField(),2,3,StringToIntegerSequence("204 136 -153 204 -136 -540"))/204'
            sage: magma(m)                                                # optional - magma
            [     1    2/3   -3/4]
            [     1   -2/3 -45/17]
        """
        X, d = self._clear_denom()
        s = X._magma_init_(magma).replace('IntegerRing','RationalField')
        if d != 1:
            s += '/%s'%d._magma_init_(magma)
        return s

    def prod_of_row_sums(self, cols):
        cdef Py_ssize_t c, row
        cdef mpq_t s, pr
        mpq_init(s)
        mpq_init(pr)

        mpq_set_si(pr, 1, 1)
        for row from 0 <= row < self._nrows:
            mpq_set_si(s, 0, 1)
            for c in cols:
                if c<0 or c >= self._ncols:
                    raise IndexError("matrix column index out of range")
                mpq_add(s, s, self._matrix[row][c])
            mpq_mul(pr, pr, s)
        cdef Rational _pr
        _pr = PY_NEW(Rational)
        mpq_set(_pr.value, pr)
        mpq_clear(s)
        mpq_clear(pr)
        return _pr

    def _right_kernel_matrix(self, **kwds):
        r"""
        Returns a pair that includes a matrix of basis vectors
        for the right kernel of ``self``.

        INPUT:

        - ``kwds`` - these are provided for consistency with other versions
          of this method.  Here they are ignored as there is no optional
          behavior available.

        OUTPUT:

        Returns a pair.  First item is the string 'computed-iml-rational'
        that identifies the nature of the basis vectors.

        Second item is a matrix whose rows are a basis for the right kernel,
        over the rationals, as computed by the IML library.  Notice that the
        IML library returns a matrix that is in the 'pivot' format, once the
        whole matrix is multiplied by -1.  So the 'computed' format is very
        close to the 'pivot' format.

        EXAMPLES::

            sage: A = matrix(QQ, [
            ...                   [1, 0, 1, -3, 1],
            ...                   [-5, 1, 0, 7, -3],
            ...                   [0, -1, -4, 6, -2],
            ...                   [4, -1, 0, -6, 2]])
            sage: result = A._right_kernel_matrix()
            sage: result[0]
            'computed-iml-rational'
            sage: result[1]
            [-1  2 -2 -1  0]
            [ 1  2  0  0 -1]
            sage: X = result[1].transpose()
            sage: A*X == zero_matrix(QQ, 4, 2)
            True

        Computed result is the negative of the pivot basis, which
        is just slighltly more efficient to compute. ::

            sage: A.right_kernel_matrix(basis='pivot') == -A.right_kernel_matrix(basis='computed')
            True

        TESTS:

        We test three trivial cases. ::

            sage: A = matrix(QQ, 0, 2)
            sage: A._right_kernel_matrix()[1]
            [1 0]
            [0 1]
            sage: A = matrix(QQ, 2, 0)
            sage: A._right_kernel_matrix()[1].parent()
            Full MatrixSpace of 0 by 0 dense matrices over Rational Field
            sage: A = zero_matrix(QQ, 4, 3)
            sage: A._right_kernel_matrix()[1]
            [1 0 0]
            [0 1 0]
            [0 0 1]
       """
        tm = verbose("computing right kernel matrix over the rationals for %sx%s matrix" % (self.nrows(), self.ncols()),level=1)
        # _rational_kernel_iml() gets the zero-row case wrong, fix it there
        if self.nrows()==0:
            import constructor
            K = constructor.identity_matrix(QQ, self.ncols())
        else:
            A, _ = self._clear_denom()
            K = A._rational_kernel_iml().transpose().change_ring(QQ)
        verbose("done computing right kernel matrix over the rationals for %sx%s matrix" % (self.nrows(), self.ncols()),level=1, t=tm)
        return 'computed-iml-rational', K

    ################################################
    # Change ring
    ################################################
    def change_ring(self, R):
        """
        Create the matrix over R with entries the entries of self coerced
        into R.

        EXAMPLES::

            sage: a = matrix(QQ,2,[1/2,-1,2,3])
            sage: a.change_ring(GF(3))
            [2 2]
            [2 0]
            sage: a.change_ring(ZZ)
            Traceback (most recent call last):
            ...
            TypeError: matrix has denominators so can't change to ZZ.
            sage: b = a.change_ring(QQ['x']); b
            [1/2  -1]
            [  2   3]
            sage: b.parent()
            Full MatrixSpace of 2 by 2 dense matrices over Univariate Polynomial Ring in x over Rational Field

        TESTS:

        Make sure that subdivisions are preserved when changing rings::

            sage: a = matrix(QQ, 3, range(9))
            sage: a.subdivide(2,1); a
            [0|1 2]
            [3|4 5]
            [-+---]
            [6|7 8]
            sage: a.change_ring(ZZ).change_ring(QQ)
            [0|1 2]
            [3|4 5]
            [-+---]
            [6|7 8]
            sage: a.change_ring(GF(3))
            [0|1 2]
            [0|1 2]
            [-+---]
            [0|1 2]
        """
        if not is_Ring(R):
            raise TypeError("R must be a ring")
        from matrix_modn_dense_double import MAX_MODULUS
        if R == self._base_ring:
            if self._is_immutable:
                return self
            return self.__copy__()
        elif is_IntegerRing(R):
            A, d = self._clear_denom()
            if d != 1:
                raise TypeError("matrix has denominators so can't change to ZZ.")
            A.subdivide(self.subdivisions())
            return A
        elif is_IntegerModRing(R) and R.order() < MAX_MODULUS:
            b = R.order()
            A, d = self._clear_denom()
            if gcd(b,d) != 1:
                raise TypeError("matrix denominator not coprime to modulus")
            B = A._mod_int(b)
            C = (1/(B.base_ring()(d))) * B
            C.subdivide(self.subdivisions())
            return C
        else:
            D = matrix_dense.Matrix_dense.change_ring(self, R)
            D.subdivide(self.subdivisions())
            return D



    ################################################
    # Echelon form
    ################################################
    def echelonize(self, algorithm='default',
                   height_guess=None, proof=None, **kwds):
        """
        INPUT:


        -  ``algorithm``

          - 'default' (default): use heuristic choice

          - 'padic': an algorithm based on the IML p-adic solver.

          - 'multimodular': uses a multimodular algorithm the uses
            linbox modulo many primes.

          -  'classical': just clear each column using Gauss elimination

        -  ``height_guess, **kwds`` - all passed to the
           multimodular algorithm; ignored by the p-adic algorithm.

        -  ``proof`` - bool or None (default: None, see
           proof.linear_algebra or sage.structure.proof). Passed to the
           multimodular algorithm. Note that the Sage global default is
           proof=True.


        OUTPUT:


        -  ``matrix`` - the reduced row echelon for of self.


        EXAMPLES::

            sage: a = matrix(QQ, 4, range(16)); a[0,0] = 1/19; a[0,1] = 1/5; a
            [1/19  1/5    2    3]
            [   4    5    6    7]
            [   8    9   10   11]
            [  12   13   14   15]
            sage: a.echelonize(); a
            [      1       0       0 -76/157]
            [      0       1       0  -5/157]
            [      0       0       1 238/157]
            [      0       0       0       0]

        ::

            sage: a = matrix(QQ, 4, range(16)); a[0,0] = 1/19; a[0,1] = 1/5
            sage: a.echelonize(algorithm='multimodular'); a
            [      1       0       0 -76/157]
            [      0       1       0  -5/157]
            [      0       0       1 238/157]
            [      0       0       0       0]
        """

        x = self.fetch('in_echelon_form')
        if not x is None: return  # already known to be in echelon form
        self.check_mutability()
        self.clear_cache()

        cdef Matrix_rational_dense E
        if algorithm == 'default':
            if self._nrows <= 6 or self._ncols <= 6:
                algorithm = "classical"
            else:
                algorithm = 'padic'

        pivots = None
        if algorithm == 'classical':
            pivots = self._echelon_in_place_classical()
        elif algorithm == 'padic':
            pivots = self._echelonize_padic()
        elif algorithm == 'multimodular':
            pivots = self._echelonize_multimodular(height_guess, proof, **kwds)
        else:
            raise ValueError("no algorithm '%s'"%algorithm)
        self.cache('in_echelon_form', True)

        if pivots is None:
            raise RuntimeError("BUG: pivots must get set")
        self.cache('pivots', tuple(pivots))


    def echelon_form(self, algorithm='default',
                     height_guess=None, proof=None, **kwds):
        r"""
        INPUT:

        -  ``algorithm``

           - 'default' (default): use heuristic choice

           - 'padic': an algorithm based on the IML p-adic solver.

           - 'multimodular': uses a multimodular algorithm the uses linbox modulo many primes.

           - 'classical': just clear each column using Gauss elimination

        -  ``height_guess, **kwds`` - all passed to the
           multimodular algorithm; ignored by the p-adic algorithm.

        -  ``proof`` - bool or None (default: None, see
           proof.linear_algebra or sage.structure.proof). Passed to the
           multimodular algorithm. Note that the Sage global default is
           proof=True.


        OUTPUT: the reduced row echelon form of self.

        EXAMPLES::

            sage: a = matrix(QQ, 4, range(16)); a[0,0] = 1/19; a[0,1] = 1/5; a
            [1/19  1/5    2    3]
            [   4    5    6    7]
            [   8    9   10   11]
            [  12   13   14   15]
            sage: a.echelon_form()
            [      1       0       0 -76/157]
            [      0       1       0  -5/157]
            [      0       0       1 238/157]
            [      0       0       0       0]
            sage: a.echelon_form(algorithm='multimodular')
            [      1       0       0 -76/157]
            [      0       1       0  -5/157]
            [      0       0       1 238/157]
            [      0       0       0       0]

        The result is an immutable matrix, so if you want to
        modify the result then you need to make a copy.  This
        checks that Trac #10543 is fixed. ::

            sage: A = matrix(QQ, 2, range(6))
            sage: E = A.echelon_form()
            sage: E.is_mutable()
            False
            sage: F = copy(E)
            sage: F[0,0] = 50
            sage: F
            [50  0 -1]
            [ 0  1  2]
        """
        label = 'echelon_form'
        x = self.fetch(label)
        if not x is None:
            return x
        if self.fetch('in_echelon_form'): return self

        if algorithm == 'default':
            if self._nrows <= 6 or self._ncols <= 6:
                algorithm = "classical"
            else:
                algorithm = 'padic'

        if algorithm == 'classical':
            E = self._echelon_classical()
        elif algorithm == 'padic':
            E = self._echelon_form_padic()
        elif algorithm == 'multimodular':
            E = self._echelon_form_multimodular(height_guess, proof=proof)
        else:
            raise ValueError("no algorithm '%s'"%algorithm)
        E.set_immutable()
        self.cache(label, E)
        self.cache('pivots', E.pivots())
        return E


    # p-adic echelonization algorithms
    def _echelon_form_padic(self, include_zero_rows=True):
        """
        Compute and return the echelon form of self using a p-adic
        nullspace algorithm.
        """
        cdef Matrix_integer_dense X
        cdef Matrix_rational_dense E
        cdef Integer d
        cdef mpq_t* E_row
        cdef mpz_t* X_row

        t = verbose('Computing echelon form of %s x %s matrix over QQ using p-adic nullspace algorithm.'%(
            self.nrows(), self.ncols()))
        A, _ = self._clear_denom()
        t = verbose('  Got integral matrix', t)
        pivots, nonpivots, X, d = A._rational_echelon_via_solve()
        t = verbose('  Computed ZZ-echelon using p-adic algorithm.', t)

        nr = self.nrows() if include_zero_rows else X.nrows()
        parent = self.matrix_space(nr, self.ncols())
        E = Matrix_rational_dense.__new__(Matrix_rational_dense, parent, None, None, None)

        # Fill in the identity part of the matrix
        cdef Py_ssize_t i, j
        for i from 0 <= i < len(pivots):
            mpz_set_si(mpq_numref(E._matrix[i][pivots[i]]), 1)

        # Fill in the non-pivot part of the matrix
        for i from 0 <= i < X.nrows():
            E_row = E._matrix[i]
            X_row = X._matrix[i]
            for j from 0 <= j < X.ncols():
                mpz_set(mpq_numref(E_row[nonpivots[j]]), X_row[j])
                mpz_set(mpq_denref(E_row[nonpivots[j]]), d.value)
                mpq_canonicalize(E_row[nonpivots[j]])

        t = verbose('Reconstructed solution over QQ, thus completing the echelonize', t)
        E.cache('in_echelon_form', True)
        E.cache('pivots', tuple(pivots))
        return E

    def _echelonize_padic(self):
        """
        Echelonize self using a p-adic nullspace algorithm.
        """
        cdef Matrix_integer_dense X
        cdef Integer d
        cdef mpq_t* E_row
        cdef mpz_t* X_row

        t = verbose('Computing echelonization of %s x %s matrix over QQ using p-adic nullspace algorithm.'%
                    (self.nrows(), self.ncols()))
        A, _ = self._clear_denom()
        t = verbose('  Got integral matrix', t)
        pivots, nonpivots, X, d = A._rational_echelon_via_solve()
        t = verbose('  Computed ZZ-echelon using p-adic algorithm.', t)

        # Fill in the identity part of self.
        cdef Py_ssize_t i, j, k
        for j from 0 <= j < len(pivots):
            k = pivots[j]
            for i from 0 <= i < len(pivots):
                if i == j:
                    mpq_set_si(self._matrix[i][k], 1, 1)
                else:
                    mpq_set_si(self._matrix[i][k], 0, 1)


        # Fill in the non-pivot part of self.
        for i from 0 <= i < X.nrows():
            E_row = self._matrix[i]
            X_row = X._matrix[i]
            for j from 0 <= j < X.ncols():
                mpz_set(mpq_numref(E_row[nonpivots[j]]), X_row[j])
                mpz_set(mpq_denref(E_row[nonpivots[j]]), d.value)
                mpq_canonicalize(E_row[nonpivots[j]])

        # Fill in the 0-rows at the bottom.
        for i from len(pivots) <= i < self._nrows:
            E_row = self._matrix[i]
            for j from 0 <= j < self._ncols:
                mpq_set_si(E_row[j], 0, 1)

        t = verbose('Filled in echelonization of self, thus completing the echelonize', t)
        return pivots


    # Multimodular echelonization algorithms
    def _echelonize_multimodular(self, height_guess=None, proof=None, **kwds):
        cdef Matrix_rational_dense E
        E = self._echelon_form_multimodular(height_guess, proof=proof, **kwds)
        cdef Py_ssize_t i, j
        cdef mpq_t *row0, *row1
        for i from 0 <= i < self._nrows:
            row0 = self._matrix[i]
            row1 = E._matrix[i]
            for j from 0 <= j < self._ncols:
                mpq_set(row0[j], row1[j])
        return E.pivots()

    def _echelon_form_multimodular(self, height_guess=None, proof=None):
        """
        Returns reduced row-echelon form using a multi-modular algorithm.
        Does not change self.

        REFERENCE:

        - Chapter 7 of Stein's "Explicitly Computing Modular Forms".

        INPUT:


        -  ``height_guess`` - integer or None

        -  ``proof`` - boolean (default: None, see
           proof.linear_algebra or sage.structure.proof) Note that the Sage
           global default is proof=True.
        """
        import misc
        return misc.matrix_rational_echelon_form_multimodular(self,
                                 height_guess=height_guess, proof=proof)

    def _echelon_in_place_classical(self, steps=None):
        """
        Compute the echelon form of self using classical algorithm and
        set the pivots of self.  This is useful when the input matrix
        is small, or for timing or educational purposes.

        EXAMPLES::

            sage: a = matrix(QQ,2,[1..6])
            sage: P = a._echelon_in_place_classical(); a
            [ 1  0 -1]
            [ 0  1  2]
        """
        tm = verbose('rational in-place Gauss elimination on %s x %s matrix'%(self._nrows, self._ncols))
        cdef Py_ssize_t start_row, c, r, nr, nc, i, j
        if self.fetch('in_echelon_form'):
            return
        self.check_mutability()
        nr = self._nrows
        nc = self._ncols
        start_row = 0
        pivots = []

        cdef mpq_t tmp, tmp2
        mpq_init(tmp); mpq_init(tmp2)
        for c in range(nc):
            sig_check()
            for r in range(start_row, nr):
                if mpq_sgn(self._matrix[r][c]):
                    pivots.append(c)
                    mpq_inv(tmp, self._matrix[r][c])
                    # rescale row r by multiplying by tmp
                    for i in range(c, nc):
                        mpq_mul(self._matrix[r][i], self._matrix[r][i], tmp)
                    if steps is not None: steps.append(self.copy())
                    # swap rows r and start_row
                    self.swap_rows_c(r, start_row)
                    if steps is not None: steps.append(self.copy())
                    # clear column
                    for i in range(nr):
                        if i != start_row:
                            if mpq_sgn(self._matrix[i][c]):
                                mpq_neg(tmp, self._matrix[i][c])
                                # Add tmp * (start_row) to row i.
                                for j in range(c, nc):
                                    mpq_mul(tmp2, self._matrix[start_row][j], tmp)
                                    mpq_add(self._matrix[i][j], self._matrix[i][j], tmp2)
                    if steps is not None: steps.append(self.copy())
                    start_row += 1
                    break
        mpq_clear(tmp); mpq_clear(tmp2)

        self.cache('pivots', tuple(pivots))
        self.cache('in_echelon_form', True)
        verbose('done with gauss echelon form', tm)

        return pivots


    cdef swap_rows_c(self, Py_ssize_t r1, Py_ssize_t r2):
        """
        EXAMPLES::

            sage: a = matrix(QQ,2,[1..6])
            sage: a.swap_rows(0,1)             # indirect doctest
            sage: a
            [4 5 6]
            [1 2 3]
        """
        # no bounds checking!
        cdef Py_ssize_t c
        cdef mpq_t a
        mpq_init(a)
        for c in range(self._ncols):
            mpq_set(a, self._matrix[r2][c])
            mpq_set(self._matrix[r2][c], self._matrix[r1][c])
            mpq_set(self._matrix[r1][c], a)
        mpq_clear(a)

    cdef swap_columns_c(self, Py_ssize_t c1, Py_ssize_t c2):
        """
        EXAMPLES::

            sage: a = matrix(QQ,2,[1..6])
            sage: a.swap_columns(0,1)          # indirect doctest
            sage: a
            [2 1 3]
            [5 4 6]
        """
        # no bounds checking!
        cdef Py_ssize_t r
        cdef mpq_t a
        mpq_init(a)
        for r in range(self._nrows):
            mpq_set(a, self._matrix[r][c2])
            mpq_set(self._matrix[r][c2], self._matrix[r][c1])
            mpq_set(self._matrix[r][c1], a)
        mpq_clear(a)

    def decomposition(self, is_diagonalizable=False, dual=False,
                      algorithm='default', height_guess=None, proof=None):
        """
        Returns the decomposition of the free module on which this matrix A
        acts from the right (i.e., the action is x goes to x A), along with
        whether this matrix acts irreducibly on each factor. The factors
        are guaranteed to be sorted in the same way as the corresponding
        factors of the characteristic polynomial.

        Let A be the matrix acting from the on the vector space V of column
        vectors. Assume that A is square. This function computes maximal
        subspaces W_1, ..., W_n corresponding to Galois conjugacy classes
        of eigenvalues of A. More precisely, let f(X) be the characteristic
        polynomial of A. This function computes the subspace
        `W_i = ker(g_(A)^n)`, where g_i(X) is an irreducible
        factor of f(X) and g_i(X) exactly divides f(X). If the optional
        parameter is_diagonalizable is True, then we let W_i = ker(g(A)),
        since then we know that ker(g(A)) = `ker(g(A)^n)`.

        If dual is True, also returns the corresponding decomposition of V
        under the action of the transpose of A. The factors are guaranteed
        to correspond.

        INPUT:


        -  ``is_diagonalizable`` - ignored

        -  ``dual`` - whether to also return decompositions for
           the dual

        -  ``algorithm``

           - 'default': use default algorithm for computing Echelon
             forms

           - 'multimodular': much better if the answers
             factors have small height

        -  ``height_guess`` - positive integer; only used by
           the multimodular algorithm

        -  ``proof`` - bool or None (default: None, see
           proof.linear_algebra or sage.structure.proof); only used by the
           multimodular algorithm. Note that the Sage global default is
           proof=True.


        .. note::

           IMPORTANT: If you expect that the subspaces in the answer
           are spanned by vectors with small height coordinates, use
           algorithm='multimodular' and height_guess=1; this is
           potentially much faster than the default. If you know for a
           fact the answer will be very small, use
           algorithm='multimodular', height_guess=bound on height,
           proof=False.

        You can get very very fast decomposition with proof=False.

        EXAMPLES::

            sage: a = matrix(QQ,3,[1..9])
            sage: a.decomposition()
            [
            (Vector space of degree 3 and dimension 1 over Rational Field
            Basis matrix:
            [ 1 -2  1], True),
            (Vector space of degree 3 and dimension 2 over Rational Field
            Basis matrix:
            [ 1  0 -1]
            [ 0  1  2], True)
            ]

        """
        X = self._decomposition_rational(is_diagonalizable=is_diagonalizable,
                                         echelon_algorithm = algorithm,
                                         height_guess = height_guess, proof=proof)
        if dual:
            Y = self.transpose()._decomposition_rational(is_diagonalizable=is_diagonalizable,
                   echelon_algorithm = algorithm, height_guess = height_guess, proof=proof)
            return X, Y
        return X

    def _decomposition_rational(self, is_diagonalizable = False,
                                echelon_algorithm='default',
                                kernel_algorithm='default',
                                **kwds):
        """
        Returns the decomposition of the free module on which this matrix A
        acts from the right (i.e., the action is x goes to x A), along with
        whether this matrix acts irreducibly on each factor. The factors
        are guaranteed to be sorted in the same way as the corresponding
        factors of the characteristic polynomial.

        INPUT:


        -  ``self`` - a square matrix over the rational
           numbers

        -  ``echelon_algorithm`` - 'default'

        -  ``'multimodular'`` - use this if the answers have
           small height

        -  ``**kwds`` - passed on to echelon function.

        .. note::

           IMPORTANT: If you expect that the subspaces in the answer are
           spanned by vectors with small height coordinates, use
           algorithm='multimodular' and height_guess=1; this is potentially
           much faster than the default. If you know for a fact the answer
           will be very small, use algorithm='multimodular',
           height_guess=bound on height, proof=False


        OUTPUT:


        -  ``Sequence`` - list of tuples (V,t), where V is a
           vector spaces and t is True if and only if the charpoly of self on
           V is irreducible. The tuples are in order corresponding to the
           elements of the sorted list self.charpoly().factor().
        """
        cdef Py_ssize_t k

        if not self.is_square():
            raise ArithmeticError("self must be a square matrix")

        if self.nrows() == 0:
            return decomp_seq([])

        A, _ = self._clear_denom()

        f = A.charpoly('x')
        E = decomp_seq([])

        t = verbose('factoring the characteristic polynomial', level=2, caller_name='rational decomp')
        F = f.factor()
        verbose('done factoring', t=t, level=2, caller_name='rational decomp')

        if len(F) == 1:
            V = QQ**self.nrows()
            m = F[0][1]
            return decomp_seq([(V, m==1)])

        V = ZZ**self.nrows()
        v = V.random_element()
        num_iterates = max([0] + [f.degree() - g.degree() for g, _ in F if g.degree() > 1]) + 1

        S = [ ]

        F.sort()
        for i in range(len(F)):
            g, m = F[i]

            if g.degree() == 1:
                # Just use kernel -- much easier.
                B = A.__copy__()
                for k from 0 <= k < A.nrows():
                    B[k,k] += g[0]
                if m > 1 and not is_diagonalizable:
                    B = B**m
                B = B.change_ring(QQ)
                W = B.kernel(algorithm = kernel_algorithm, **kwds)
                E.append((W, m==1))
                continue

            # General case, i.e., deg(g) > 1:
            W = None
            tries = m
            while True:

                # Compute the complementary factor of the charpoly.
                h = f // (g**m)
                v = h.list()

                while len(S) < tries:
                    t = verbose('%s-spinning %s-th random vector'%(num_iterates, len(S)),
                                level=2, caller_name='rational decomp')
                    S.append(A.iterates(V.random_element(x=-10,y=10), num_iterates))
                    verbose('done spinning', level=2, t=t, caller_name='rational decomp')

                for j in range(0 if W is None else W.nrows() // g.degree(), len(S)):
                    # Compute one element of the kernel of g(A)**m.
                    t = verbose('compute element of kernel of g(A), for g of degree %s'%g.degree(),level=2,
                            caller_name='rational decomp')
                    w = S[j].linear_combination_of_rows(h.list())
                    t = verbose('done computing element of kernel of g(A)', t=t,level=2, caller_name='rational decomp')

                    # Get the rest of the kernel.
                    t = verbose('fill out rest of kernel',level=2, caller_name='rational decomp')
                    if W is None:
                        W = A.iterates(w, g.degree())
                    else:
                        W = W.stack(A.iterates(w, g.degree()))
                    t = verbose('finished filling out more of kernel',level=2, t=t, caller_name='rational decomp')

                if W.rank() == m * g.degree():
                    W = W.change_ring(QQ)
                    t = verbose('now computing row space', level=2, caller_name='rational decomp')
                    W.echelonize(algorithm = echelon_algorithm, **kwds)
                    E.append((W.row_space(), m==1))
                    verbose('computed row space', level=2,t=t, caller_name='rational decomp')
                    break
                else:
                    verbose('we have not yet generated all the kernel (rank so far=%s, target rank=%s)'%(
                        W.rank(), m*g.degree()), level=2, caller_name='rational decomp')
                    tries += 1
                    if tries > 5*m:
                        raise RuntimeError("likely bug in decomposition")
                # end if
            #end while
        #end for
        return decomp_seq(E)


##     def simple_decomposition(self, echelon_algorithm='default', **kwds):
##         """
##         Returns the decomposition of the free module on which this
##         matrix A acts from the right (i.e., the action is x goes to x
##         A), as a direct sum of simple modules.

##         NOTE: self *must* be diagonalizable.

##         INPUT:
##             self -- a square matrix that is assumed to be diagonalizable
##             echelon_algorithm -- 'default'
##                                  'multimodular' -- use this if the answers
##                                  have small height
##             **kwds -- passed on to echelon function.

##         IMPORTANT NOTE:
##         If you expect that the subspaces in the answer are spanned by vectors
##         with small height coordinates, use algorithm='multimodular' and
##         height_guess=1; this is potentially much faster than the default.
##         If you know for a fact the answer will be very small, use
##            algorithm='multimodular', height_guess=bound on height, proof=False

##         OUTPUT:
##             Sequence -- list of tuples (V,g), where V is a subspace
##                         and an irreducible polynomial g, which is the
##                         charpoly (=minpoly) of self acting on V.
##         """
##         cdef Py_ssize_t k

##         if not self.is_square():
##             raise ArithmeticError, "self must be a square matrix"

##         if self.nrows() == 0:
##             return decomp_seq([])

##         A, _ = self._clear_denom()

##         f = A.charpoly('x')
##         E = decomp_seq([])

##         t = verbose('factoring the characteristic polynomial', level=2, caller_name='simple decomp')
##         F = f.factor()
##         G = [g for g, _ in F]
##         minpoly = prod(G)
##         squarefree_degree = sum([g.degree() for g in G])
##         verbose('done factoring', t=t, level=2, caller_name='simple decomp')

##         V = ZZ**self.nrows()
##         v = V.random_element()
##         num_iterates = max([squarefree_degree - g.degree() for g in G]) + 1

##         S = [ ]

##         F.sort()
##         for i in range(len(F)):
##             g, m = F[i]

##             if g.degree() == 1:
##                 # Just use kernel -- much easier.
##                 B = A.__copy__()
##                 for k from 0 <= k < A.nrows():
##                     B[k,k] += g[0]
##                 if m > 1 and not is_diagonalizable:
##                     B = B**m
##                 W = B.change_ring(QQ).kernel()
##                 for b in W.basis():
##                     E.append((W.span(b), g))
##                 continue

##             # General case, i.e., deg(g) > 1:
##             W = None
##             while True:

##                 # Compute the complementary factor of the charpoly.
##                 h = minpoly // g
##                 v = h.list()

##                 while len(S) < m:
##                     t = verbose('%s-spinning %s-th random vector'%(num_iterates, len(S)),
##                                 level=2, caller_name='simple decomp')
##                     S.append(A.iterates(V.random_element(x=-10,y=10), num_iterates))
##                     verbose('done spinning', level=2, t=t, caller_name='simple decomp')

##                 for j in range(len(S)):
##                     # Compute one element of the kernel of g(A).
##                     t = verbose('compute element of kernel of g(A), for g of degree %s'%g.degree(),level=2,
##                             caller_name='simple decomp')
##                     w = S[j].linear_combination_of_rows(h.list())
##                     t = verbose('done computing element of kernel of g(A)', t=t,level=2, caller_name='simple decomp')

##                     # Get the rest of the kernel.
##                     t = verbose('fill out rest of kernel',level=2, caller_name='simple decomp')
##                     if W is None:
##                         W = A.iterates(w, g.degree())
##                     else:
##                         W = W.stack(A.iterates(w, g.degree()))
##                     t = verbose('finished filling out more of kernel',level=2, t=t, caller_name='simple decomp')

##                 if W.rank() == m * g.degree():
##                     W = W.change_ring(QQ)
##                     t = verbose('now computing row space', level=2, caller_name='simple decomp')
##                     W.echelonize(algorithm = echelon_algorithm, **kwds)
##                     E.append((W.row_space(), m==1))
##                     verbose('computed row space', level=2,t=t, caller_name='simple decomp')
##                     break
##                 else:
##                     verbose('we have not yet generated all the kernel (rank so far=%s, target rank=%s)'%(
##                         W.rank(), m*g.degree()), level=2, caller_name='simple decomp')
##                     j += 1
##                     if j > 3*m:
##                         raise RuntimeError, "likely bug in decomposition"
##                 # end if
##             #end while
##         #end for
##         return E


    def _lift_crt_rr(self, res, mm):
        cdef Integer m
        cdef Matrix_integer_dense ZA
        cdef Matrix_rational_dense QA
        cdef Py_ssize_t i, j, nr, nc
        cdef mpz_t* Z_row
        cdef mpq_t* Q_row

        ZA = _lift_crt(res, mm)
        nr = ZA._nrows
        nc = ZA._ncols
        QA = Matrix_rational_dense.__new__(Matrix_rational_dense, self.parent(), None, None, None)
        m = mm.prod()
        for i from 0 <= i < nr:
            Z_row = ZA._matrix[i]
            Q_row = QA._matrix[i]
            for j from 0 <= j < nc:
                mpq_rational_reconstruction(Q_row[j], Z_row[j], m.value)
        return QA

    def _lift_crt_rr_with_lcm(self, res, mm):
        """
        Optimizations: When doing the rational_recon lift of a (mod m)
        first see if |a| < sqrt(m/2) in which case it lifts to an integer
        (often a=0 or 1).

        If that fails, keep track of the lcm d of denominators found so
        far, and check to see if z = a\*d lifts to an integer with |z| <=
        sqrt(m/2). If so, no need to do rational recon. This should be the
        case for most a after a while, and should saves substantial time!
        """
        cdef Integer m
        cdef Matrix_integer_dense ZA
        cdef Matrix_rational_dense QA
        cdef Py_ssize_t i, j, nr, nc
        cdef mpz_t* Z_row
        cdef mpq_t* Q_row
        cdef mpz_t lcm_denom, sqrt_m, neg_sqrt_m, z

        mpz_init(z)
        mpz_init(sqrt_m)
        mpz_init(neg_sqrt_m)
        mpz_init_set_ui(lcm_denom, 1)

        m = mm.prod()
        mpz_fdiv_q_2exp(sqrt_m, m.value, 1)
        mpz_sqrt(sqrt_m, sqrt_m)
        mpz_sub(neg_sqrt_m, m.value, sqrt_m)

        t = verbose("Starting crt", level=2)
        ZA = _lift_crt(res, mm)
        t = verbose("crt finished", t, level=2)
        nr = ZA._nrows
        nc = ZA._ncols
        QA = Matrix_rational_dense.__new__(Matrix_rational_dense, self.parent(), None, None, None)

        cdef bint is_integral, lcm_trick
        is_integral = 0
        lcm_trick = 0

        t = verbose("Starting rational reconstruction", level=2)
        for i from 0 <= i < nr:
            Z_row = ZA._matrix[i]
            Q_row = QA._matrix[i]
            for j from 0 <= j < nc:
                if mpz_cmp(Z_row[j], sqrt_m) < 0:
                    mpz_set(mpq_numref(Q_row[j]), Z_row[j])
                    is_integral += 1
                elif mpz_cmp(Z_row[j], neg_sqrt_m) > 0:
                    mpz_sub(mpq_numref(Q_row[j]), Z_row[j], m.value)
                    is_integral += 1
                else:
                    mpz_mul(z, Z_row[j], lcm_denom)
                    mpz_fdiv_r(z, z, m.value)
                    if mpz_cmp(z, sqrt_m) < 0:
                        mpz_set(mpq_numref(Q_row[j]), z)
                        mpz_set(mpq_denref(Q_row[j]), lcm_denom)
                        mpq_canonicalize(Q_row[j])
                        lcm_trick += 1
                    elif mpz_cmp(z, neg_sqrt_m) > 0:
                        mpz_sub(mpq_numref(Q_row[j]), z, m.value)
                        mpz_set(mpq_denref(Q_row[j]), lcm_denom)
                        mpq_canonicalize(Q_row[j])
                        lcm_trick += 1
                    else:
                        mpq_rational_reconstruction(Q_row[j], Z_row[j], m.value)
                        mpz_lcm(lcm_denom, lcm_denom, mpq_denref(Q_row[j]))
        mpz_clear(z)
        mpz_clear(sqrt_m)
        mpz_clear(neg_sqrt_m)
        mpz_clear(lcm_denom)
        t = verbose("rr finished. integral entries: %s, lcm trick: %s, other: %s"%(is_integral, lcm_trick, nr*nc - is_integral - lcm_trick), t, level=2)
        return QA

    def randomize(self, density=1, num_bound=2, den_bound=2, \
                  distribution=None, nonzero=False):
        """
        Randomize ``density`` proportion of the entries of this matrix, leaving
        the rest unchanged.

        If ``x`` and ``y`` are given, randomized entries of this matrix have
        numerators and denominators bounded by ``x`` and ``y`` and have
        density 1.

        INPUT:

        -  ``density`` - number between 0 and 1 (default: 1)
        -  ``num_bound`` - numerator bound (default: 2)
        -  ``den_bound`` - denominator bound (default: 2)
        -  ``distribution`` - ``None`` or '1/n' (default: ``None``); if '1/n'
           then ``num_bound``, ``den_bound`` are ignored and numbers are chosen
           using the GMP function ``mpq_randomize_entry_recip_uniform``
        -  ``nonzero`` - Bool (default: ``False``); whether the new entries are
           forced to be non-zero

        OUTPUT:

        -  None, the matrix is modified in-space

        EXAMPLES::

            sage: a = matrix(QQ,2,4); a.randomize(); a
            [ 0 -1  2 -2]
            [ 1 -1  2  1]
            sage: a = matrix(QQ,2,4); a.randomize(density=0.5); a
            [ -1  -2   0   0]
            [  0   0 1/2   0]
            sage: a = matrix(QQ,2,4); a.randomize(num_bound=100, den_bound=100); a
            [ 14/27  21/25  43/42 -48/67]
            [-19/55  64/67 -11/51     76]
            sage: a = matrix(QQ,2,4); a.randomize(distribution='1/n'); a
            [      3     1/9     1/2     1/4]
            [      1    1/39       2 -1955/2]

        """
        density = float(density)
        if density <= 0:
            return
        if density > 1:
            density = float(1)

        self.check_mutability()
        self.clear_cache()

        cdef Integer B, C
        B = Integer(num_bound+1)
        C = Integer(den_bound+1)

        cdef Py_ssize_t i, j, k, nc, num_per_row
        global state

        cdef double total
        total = self._nrows * self._ncols
        cdef int r, s
        r = self._nrows * self._ncols

        cdef randstate rstate = current_randstate()

        if not nonzero:
            # Original code, before adding the ``nonzero`` option.
            sig_on()
            if density == 1:
                if distribution == "1/n":
                    for i from 0 <= i < self._nrows*self._ncols:
                        mpq_randomize_entry_recip_uniform(self._entries[i])
                elif mpz_cmp_si(C.value, 2):   # denom is > 1
                    for i from 0 <= i < self._nrows*self._ncols:
                        mpq_randomize_entry(self._entries[i], B.value, C.value)
                else:
                    for i from 0 <= i < self._nrows*self._ncols:
                        mpq_randomize_entry_as_int(self._entries[i], B.value)
            else:
                nc = self._ncols
                num_per_row = int(density * nc)
                if distribution == "1/n":
                    for i from 0 <= i < self._nrows:
                        for j from 0 <= j < num_per_row:
                            k = rstate.c_random() % nc
                            mpq_randomize_entry_recip_uniform(self._matrix[i][k])
                elif mpz_cmp_si(C.value, 2):   # denom is > 1
                    for i from 0 <= i < self._nrows:
                        for j from 0 <= j < num_per_row:
                            k = rstate.c_random() % nc
                            mpq_randomize_entry(self._matrix[i][k], B.value, C.value)
                else:
                    for i from 0 <= i < self._nrows:
                        for j from 0 <= j < num_per_row:
                            k = rstate.c_random() % nc
                            mpq_randomize_entry_as_int(self._matrix[i][k], B.value)
            sig_off()
        else:
            # New code, to implement the ``nonzero`` option.  Note that this
            # code is almost the same as above, the only difference being that
            # each entry is set until it's non-zero, that is, there are only
            # six additional lines, all of the form "while mpq_sgn(...) == 0:".
            sig_on()
            if density == 1:
                if distribution == "1/n":
                    for i from 0 <= i < self._nrows*self._ncols:
                        while mpq_sgn(self._entries[i]) == 0:
                            mpq_randomize_entry_recip_uniform(self._entries[i])
                elif mpz_cmp_si(C.value, 2):   # denom is > 1
                    for i from 0 <= i < self._nrows*self._ncols:
                        while mpq_sgn(self._entries[i]) == 0:
                            mpq_randomize_entry(self._entries[i], B.value, C.value)
                else:
                    for i from 0 <= i < self._nrows*self._ncols:
                        while mpq_sgn(self._entries[i]) == 0:
                            mpq_randomize_entry_as_int(self._entries[i], B.value)
            else:
                nc = self._ncols
                num_per_row = int(density * nc)
                if distribution == "1/n":
                    for i from 0 <= i < self._nrows:
                        for j from 0 <= j < num_per_row:
                            k = rstate.c_random() % nc
                            while mpq_sgn(self._matrix[i][k]) == 0:
                                mpq_randomize_entry_recip_uniform(self._matrix[i][k])
                elif mpz_cmp_si(C.value, 2):   # denom is > 1
                    for i from 0 <= i < self._nrows:
                        for j from 0 <= j < num_per_row:
                            k = rstate.c_random() % nc
                            while mpq_sgn(self._matrix[i][k]) == 0:
                                mpq_randomize_entry(self._matrix[i][k], B.value, C.value)
                else:
                    for i from 0 <= i < self._nrows:
                        for j from 0 <= j < num_per_row:
                            k = rstate.c_random() % nc
                            while mpq_sgn(self._matrix[i][k]) == 0:
                                mpq_randomize_entry_as_int(self._matrix[i][k], B.value)
            sig_off()

    def rank(self):
        """
        Return the rank of this matrix.

        EXAMPLES::
            sage: matrix(QQ,3,[1..9]).rank()
            2
            sage: matrix(QQ,100,[1..100^2]).rank()
            2
        """
        r = self.fetch('rank')
        if not r is None: return r
        if self._nrows <= 6 and self._ncols <= 6 and self.height().ndigits() <= 10000:
            r = self._rank_pari()
        else:
            A, _ = self._clear_denom()
            r = A.rank()
        self.cache('rank', r)
        return r

    def transpose(self):
        """
        Returns the transpose of self, without changing self.

        EXAMPLES:

        We create a matrix, compute its transpose, and note that the
        original matrix is not changed.

        ::

            sage: A = matrix(QQ,2,3,xrange(6))
            sage: type(A)
            <type 'sage.matrix.matrix_rational_dense.Matrix_rational_dense'>
            sage: B = A.transpose()
            sage: print B
            [0 3]
            [1 4]
            [2 5]
            sage: print A
            [0 1 2]
            [3 4 5]

        ``.T`` is a convenient shortcut for the transpose::

            sage: print A.T
            [0 3]
            [1 4]
            [2 5]

        ::

            sage: A.subdivide(None, 1); A
            [0|1 2]
            [3|4 5]
            sage: A.transpose()
            [0 3]
            [---]
            [1 4]
            [2 5]
        """
        cdef Matrix_rational_dense A
        A = Matrix_rational_dense.__new__(Matrix_rational_dense,
                                          self._parent.matrix_space(self._ncols,self._nrows),
                                          0,False,False)
        cdef Py_ssize_t i,j
        sig_on()
        for i from 0 <= i < self._nrows:
            for j from 0 <= j < self._ncols:
                mpq_set(A._matrix[j][i], self._matrix[i][j])
        sig_off()

        if self._subdivisions is not None:
            row_divs, col_divs = self.subdivisions()
            A.subdivide(col_divs, row_divs)
        return A

    def antitranspose(self):
        """
        Returns the antitranspose of self, without changing self.

        EXAMPLES::

            sage: A = matrix(QQ,2,3,range(6))
            sage: type(A)
            <type 'sage.matrix.matrix_rational_dense.Matrix_rational_dense'>
            sage: A.antitranspose()
            [5 2]
            [4 1]
            [3 0]
            sage: A
            [0 1 2]
            [3 4 5]

            sage: A.subdivide(1,2); A
            [0 1|2]
            [---+-]
            [3 4|5]
            sage: A.antitranspose()
            [5|2]
            [-+-]
            [4|1]
            [3|0]
        """
        nr , nc = (self._nrows, self._ncols)

        cdef Matrix_rational_dense A
        A = Matrix_rational_dense.__new__(Matrix_rational_dense,
                                          self._parent.matrix_space(nc,nr),
                                          0,False,False)

        cdef Py_ssize_t i,j
        cdef Py_ssize_t ri,rj # reversed i and j
        sig_on()
        ri = nr
        for i from 0 <= i < nr:
            rj = nc
            ri =  ri-1
            for j from 0 <= j < nc:
                rj = rj-1
                mpq_set(A._matrix[rj][ri], self._matrix[i][j])
        sig_off()

        if self._subdivisions is not None:
            row_divs, col_divs = self.subdivisions()
            A.subdivide([nc - t for t in reversed(col_divs)],
                        [nr - t for t in reversed(row_divs)])
        return A

    def set_row_to_multiple_of_row(self, Py_ssize_t i, Py_ssize_t j, s):
        """
        Set row i equal to s times row j.

        EXAMPLES::

            sage: a = matrix(QQ,2,3,range(6)); a
            [0 1 2]
            [3 4 5]
            sage: a.set_row_to_multiple_of_row(1,0,-3)
            sage: a
            [ 0  1  2]
            [ 0 -3 -6]
        """
        self.check_row_bounds_and_mutability(i,j)
        cdef Py_ssize_t n
        cdef Rational _s
        _s = Rational(s)
        cdef mpq_t *row_i, *row_j
        row_i = self._matrix[i]
        row_j = self._matrix[j]
        for n from 0 <= n < self._ncols:
            if mpq_cmp_si(row_j[n], 0, 1):
                mpq_mul(row_i[n], row_j[n], _s.value)
            else:
                mpq_set_si(row_i[n], 0, 1)

    def _set_row_to_negative_of_row_of_A_using_subset_of_columns(self, Py_ssize_t i, Matrix A,
                                                                 Py_ssize_t r, cols,
                                                                 cols_index=None):
        """
        Set row i of self to -(row r of A), but where we only take the
        given column positions in that row of A. We do not zero out the
        other entries of self's row i either.

        INPUT:


        -  ``i`` - integer, index into the rows of self

        -  ``A`` - a matrix

        -  ``r`` - integer, index into rows of A

        -  ``cols`` - a *sorted* list of integers.


        EXAMPLES::

            sage: a = matrix(QQ,2,3,range(6)); a
            [0 1 2]
            [3 4 5]
            sage: a._set_row_to_negative_of_row_of_A_using_subset_of_columns(0,a,1,[1,2])
            sage: a
            [-4 -5  2]
            [ 3  4  5]
        """
        cdef Matrix_rational_dense _A
        self.check_row_bounds_and_mutability(i,i)
        if r < 0 or r >= A.nrows():
            raise IndexError("invalid row")
        # this function exists just because it is useful for modular symbols presentations.
        cdef Py_ssize_t l
        l = 0

        cdef mpq_t minus_one
        mpq_init(minus_one)
        mpq_set_si(minus_one, -1, 1)

        if not A.base_ring() == QQ:
            A = A.change_ring(QQ)
        if not A.is_dense():
            A = A.dense_matrix()

        _A = A
        for k in cols:
            mpq_mul(self._matrix[i][l], _A._matrix[r][k], minus_one)   #self[i,l] = -A[r,k]
            l += 1

        mpq_clear(minus_one)


    def _add_col_j_of_A_to_col_i_of_self(self,
               Py_ssize_t i, Matrix_rational_dense A, Py_ssize_t j):
        """
        Unsafe technical function that very quickly adds the j-th column of
        A to the i-th column of self.

        Does not check mutability.
        """
        if A._nrows != self._nrows:
            raise TypeError("nrows of self and A must be the same")
        cdef Py_ssize_t r
        for r from 0 <= r < self._nrows:
            mpq_add(self._matrix[r][i], self._matrix[r][i], A._matrix[r][j])


    def _det_pari(self, int flag=0):
        """
        Return the determinant of this matrix computed using pari.

        EXAMPLES::
            sage: matrix(QQ,3,[1..9])._det_pari()
            0
            sage: matrix(QQ,3,[1..9])._det_pari(1)
            0
            sage: matrix(QQ,3,[0]+[2..9])._det_pari()
            3
        """
        if self._nrows != self._ncols:
            raise ValueError("self must be a square matrix")
<<<<<<< HEAD
        cdef PariInstance P = pari
=======
>>>>>>> 6452f9d3
        pari_catch_sig_on()
        cdef GEN d = det0(pari_GEN(self), flag)
        # now convert d to a Sage rational
        cdef Rational e = Rational()
        t_FRAC_to_QQ(e.value, d)
        pari.clear_stack()
        return e

    def _rank_pari(self):
        """
        Return the rank of this matrix computed using pari.

        EXAMPLES::

            sage: matrix(QQ,3,[1..9])._rank_pari()
            2
        """
<<<<<<< HEAD
        cdef PariInstance P = pari
=======
>>>>>>> 6452f9d3
        pari_catch_sig_on()
        cdef long r = rank(pari_GEN(self))
        pari.clear_stack()
        return r

    def _multiply_pari(self, Matrix_rational_dense right):
        """
        Return the product of self and right, computed using PARI.

        EXAMPLES::

            sage: matrix(QQ,2,[1/5,-2/3,3/4,4/9])._multiply_pari(matrix(QQ,2,[1,2,3,4]))
            [  -9/5 -34/15]
            [ 25/12  59/18]

        We verify that 0 rows or columns works::

            sage: x = matrix(QQ,2,0); y= matrix(QQ,0,2); x*y
            [0 0]
            [0 0]
            sage: matrix(ZZ, 0, 0)*matrix(QQ, 0, 5)
            []
        """
        if self._ncols != right._nrows:
            raise ArithmeticError("self must be a square matrix")
        if not self._ncols*self._nrows or not right._ncols*right._nrows:
            # pari doesn't work in case of 0 rows or columns
            # This case is easy, since the answer must be the 0 matrix.
            return self.matrix_space(self._nrows, right._ncols).zero_matrix().__copy__()
<<<<<<< HEAD
        cdef PariInstance P = pari
=======
>>>>>>> 6452f9d3
        pari_catch_sig_on()
        cdef GEN M = gmul(pari_GEN(self), pari_GEN(right))
        A = new_matrix_from_pari_GEN(self.matrix_space(self._nrows, right._ncols), M)
        pari.clear_stack()
        return A

    def _invert_pari(self):
        """
        Return the inverse of this matrix computed using PARI.

        EXAMPLES::

            sage: matrix(QQ,2,[1,2,3,4])._invert_pari()
            [  -2    1]
            [ 3/2 -1/2]
            sage: matrix(QQ,2,[1,2,2,4])._invert_pari()
            Traceback (most recent call last):
            ...
<<<<<<< HEAD
            PariError: non invertible matrix in gauss (16)
=======
            PariError: non invertible matrix in gauss
>>>>>>> 6452f9d3
        """
        if self._nrows != self._ncols:
            raise ValueError("self must be a square matrix")
        cdef GEN M, d

        pari_catch_sig_on()
        M = pari_GEN(self)
        d = ginv(M)

        # Convert matrix back to Sage.
        A = new_matrix_from_pari_GEN(self._parent, d)
        pari.clear_stack()
        return A

    def _pari_(self):
        """
        Return pari version of this matrix.

        EXAMPLES::

            sage: matrix(QQ,2,[1/5,-2/3,3/4,4/9])._pari_()
            [1/5, -2/3; 3/4, 4/9]
        """
        return pari.rational_matrix(self._matrix, self._nrows, self._ncols)

    def row(self, Py_ssize_t i, from_list=False):
        """
        Return the i-th row of this matrix as a dense vector.

        INPUT:
            -  ``i`` - integer
            -  ``from_list`` - ignored

        EXAMPLES::

            sage: matrix(QQ,2,[1/5,-2/3,3/4,4/9]).row(1)
            (3/4, 4/9)
            sage: matrix(QQ,2,[1/5,-2/3,3/4,4/9]).row(1,from_list=True)
            (3/4, 4/9)
            sage: matrix(QQ,2,[1/5,-2/3,3/4,4/9]).row(-2)
            (1/5, -2/3)
        """
        if self._nrows == 0:
            raise IndexError("matrix has no rows")
        if i >= self._nrows or i < -self._nrows:
            raise IndexError("row index out of range")
        i = i % self._nrows
        if i < 0:
            i = i + self._nrows
        cdef Py_ssize_t j
        from sage.modules.free_module import FreeModule
        parent = FreeModule(self._base_ring, self._ncols)
        cdef Vector_rational_dense v = PY_NEW(Vector_rational_dense)
        v._init(self._ncols, parent)
        for j in range(self._ncols):
            mpq_init(v._entries[j]); mpq_set(v._entries[j], self._matrix[i][j])
        return v

    def column(self, Py_ssize_t i, from_list=False):
        """
        Return the i-th column of this matrix as a dense vector.

        INPUT:
            -  ``i`` - integer
            -  ``from_list`` - ignored

        EXAMPLES::

            sage: matrix(QQ,2,[1/5,-2/3,3/4,4/9]).column(1)
            (-2/3, 4/9)
            sage: matrix(QQ,2,[1/5,-2/3,3/4,4/9]).column(1,from_list=True)
            (-2/3, 4/9)
            sage: matrix(QQ,2,[1/5,-2/3,3/4,4/9]).column(-1)
            (-2/3, 4/9)
            sage: matrix(QQ,2,[1/5,-2/3,3/4,4/9]).column(-2)
            (1/5, 3/4)
        """
        if self._ncols == 0:
            raise IndexError("matrix has no columns")
        if i >= self._ncols or i < -self._ncols:
            raise IndexError("row index out of range")
        i %= self._ncols
        if i < 0: i += self._ncols
        cdef Py_ssize_t j
        from sage.modules.free_module import FreeModule
        parent = FreeModule(self._base_ring, self._nrows)
        cdef Vector_rational_dense v = PY_NEW(Vector_rational_dense)
        v._init(self._nrows, parent)
        for j in range(self._nrows):
            mpq_init(v._entries[j]); mpq_set(v._entries[j], self._matrix[j][i])
        return v


cdef new_matrix_from_pari_GEN(parent, GEN d):
    """
    Given a PARI GEN with t_FRAC entries, create a Matrix_rational_dense from it.

    EXAMPLES::

        sage: matrix(QQ,2,[1..4])._multiply_pari(matrix(QQ,2,[2..5]))       # indirect doctest
        [10 13]
        [22 29]
    """
    cdef Py_ssize_t i, j
    cdef Matrix_rational_dense B = Matrix_rational_dense.__new__(
        Matrix_rational_dense, parent, None, None, None)
    for i in range(B._nrows):
        for j in range(B._ncols):
            t_FRAC_to_QQ(B._matrix[i][j], gcoeff(d, i+1, j+1))
    return B

cdef inline GEN pari_GEN(Matrix_rational_dense B):
    r"""
    Create the PARI GEN object on the stack defined by the rational
    matrix B. This is used internally by the function for conversion
    of matrices to PARI.

    For internal use only; this directly uses the PARI stack.
    One should call ``sig_on()`` before and ``sig_off()`` after.
    """
    cdef GEN A = pari._new_GEN_from_mpq_t_matrix(B._matrix, B._nrows, B._ncols)
    return A<|MERGE_RESOLUTION|>--- conflicted
+++ resolved
@@ -78,16 +78,11 @@
 
 #########################################################
 # PARI C library
-<<<<<<< HEAD
-from sage.libs.pari.gen cimport gen, PariInstance
-from sage.libs.pari.gen import pari, PariError
-=======
 from sage.libs.pari.gen cimport gen
 from sage.libs.pari.pari_instance cimport PariInstance
 
 import sage.libs.pari.pari_instance
 cdef PariInstance pari = sage.libs.pari.pari_instance.pari
->>>>>>> 6452f9d3
 
 include "sage/libs/pari/decl.pxi"
 include "sage/libs/pari/pari_err.pxi"
@@ -751,10 +746,7 @@
             else:
                 algorithm = "iml"
         if algorithm == "pari":
-<<<<<<< HEAD
-=======
             from sage.libs.pari.all import PariError
->>>>>>> 6452f9d3
             try:
                 return self._invert_pari()
             except PariError:
@@ -2581,10 +2573,6 @@
         """
         if self._nrows != self._ncols:
             raise ValueError("self must be a square matrix")
-<<<<<<< HEAD
-        cdef PariInstance P = pari
-=======
->>>>>>> 6452f9d3
         pari_catch_sig_on()
         cdef GEN d = det0(pari_GEN(self), flag)
         # now convert d to a Sage rational
@@ -2602,10 +2590,6 @@
             sage: matrix(QQ,3,[1..9])._rank_pari()
             2
         """
-<<<<<<< HEAD
-        cdef PariInstance P = pari
-=======
->>>>>>> 6452f9d3
         pari_catch_sig_on()
         cdef long r = rank(pari_GEN(self))
         pari.clear_stack()
@@ -2635,10 +2619,6 @@
             # pari doesn't work in case of 0 rows or columns
             # This case is easy, since the answer must be the 0 matrix.
             return self.matrix_space(self._nrows, right._ncols).zero_matrix().__copy__()
-<<<<<<< HEAD
-        cdef PariInstance P = pari
-=======
->>>>>>> 6452f9d3
         pari_catch_sig_on()
         cdef GEN M = gmul(pari_GEN(self), pari_GEN(right))
         A = new_matrix_from_pari_GEN(self.matrix_space(self._nrows, right._ncols), M)
@@ -2657,11 +2637,7 @@
             sage: matrix(QQ,2,[1,2,2,4])._invert_pari()
             Traceback (most recent call last):
             ...
-<<<<<<< HEAD
-            PariError: non invertible matrix in gauss (16)
-=======
             PariError: non invertible matrix in gauss
->>>>>>> 6452f9d3
         """
         if self._nrows != self._ncols:
             raise ValueError("self must be a square matrix")
