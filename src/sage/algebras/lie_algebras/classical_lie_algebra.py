--- conflicted
+++ resolved
@@ -460,13 +460,8 @@
         return self.basis()[i]
 
     class Element(LieAlgebraFromAssociative.Element):
-<<<<<<< HEAD
-        def monomial_coefficients(self, copy=False):
-            """
-=======
         def monomial_coefficients(self, copy=True):
             r"""
->>>>>>> 35aa4932
             Return the monomial coefficients of ``self``.
 
             EXAMPLES::
