"""nodoctests
Distributed SAGE

AUTHORS:
    Yi Qiang (yqiang@gmail.com)
"""

import os

import sage.interfaces.cleaner
from sage.misc.all import DOT_SAGE
import pexpect

## def spawn(cmd, logfile=None, verbose=True):
##     pid = os.fork()
##     if pid != 0:
##         sage.interfaces.cleaner.cleaner(pid)
##         if verbose:
##             print "Started %s (pid = %s, logfile = '%s')"%(cmd, pid, logfile)
##         return pid
##     if pid == 0:
##         if not logfile is None:
##             cmd += ' 2>&1 > ' + logfile
##         os.system(cmd)

## def start_process(typ, hostname, address, port):
##     cmd = 'dsage_%s.py &'%typ
##     os.system(cmd)
##     dir = '%s/dsage/'%os.environ['DOT_SAGE']
##     pid_file = '%s/server-hostname-address-port.pid'%dir
##     while True:
##         try:
##             if os.path.exists(pid_file):
##                 return int(open(pid_file).read())
##         except Exception, msg:
##             print msg


class DistributedSage(object):
    r"""
<<<<<<< HEAD
    Distributed SAGE allows you to do distributed computing in SAGE.

    To get up and running quickly, run dsage.setup() to run the
    configuration utility.
    Note that configuration files will be stored in the directory
    \code{$DOT_SAGE/dsage}
=======
    DistributedSage allows you to do distributed computing using SAGE.

    To get up and running quickly, run dsage.setup() to run the
    configuration utility.

    Note that configuration files will be stored in the
    directory \code{\$DOT\_SAGE/dsage}.
>>>>>>> 3fd57d0f

    There are three distinct parts of Distributed SAGE:
        Server
            Launch the server with dsage.server()

        Worker
            Launch the worker with dsage.worker()

        Client
            Create the DSage object like this:
                d = DSage()

    EXAMPLES:
    This starts a server instance on localhost:

        sage: dsage.server()

    The dsage server is currently blocking by default.

    Open another sage instance and type:

        sage: dsage.worker()

    This starts a worker connecting the localhost.

    Open yet another terminal and type:
        sage: D = DSage()

    This creates a connection to the remote server.  To do a simple
    evaluation, type:
        sage: job1 = D('2+2')

    This sends the job '2+2' to a worker and you can view the
    result by typing:

        sage: print job1

    This is the most basic way of interacting with dsage. To do more
    complicated tasks, you should look at the DistributedFunction
    class.  For example, to do distributed integer factorization with
    ECM, type this:

        sage: f = DistributedFactor(P, number, name='my_factor')
        sage: f.start()

    To check the result, do

        sage: print f.result

    To check if it is done, do

        sage: print f.done

    Customization:

        To customize how the worker, server, or client behaves, you
        can look for their respective conf files in DOT_SAGE/dsage.
        The configuration file should be self explanatory.
    """
    def __init__(self):
        pass

    def start_all(self):
        self.server(blocking=False)
        self.worker(blocking=False)
        from sage.dsage.interface.dsage_interface import BlockingDSage as DSage

        return DSage()

##     def server(self, blocking=True, logfile=None):
##         r"""
##         Run the Distributed SAGE server.

##         Doing \code{dsage.server()} will spawn a server process which
##         listens by default on port 8081.

##         INPUT:
##             blocking -- boolean (default: True) -- if False the dsage
##                         server will run and you'll still be able to
##                         enter commands at the command prompt (though
##                         logging will make this hard).
##             logfile  -- only used if blocking=True; the default is
##                         to log to $DOT_SAGE/dsage/server.log
##         """
##         cmd = 'dsage_server.py'
##         if not blocking:
##             if logfile is None:
##                 logfile = '%s/dsage/server.log'%DOT_SAGE
##             spawn(cmd, logfile)
##         else:
##             os.system(cmd)

    def server(self):
        r"""
        Run the Distributed SAGE server.

        Doing \code{dsage.server()} will spawn a server process which
        listens by default on port 8081.
        """
        cmd = 'dsage_server.py'
        os.system(cmd)


##     def worker(self, server=None, port=None, blocking=True, logfile=None):
##         r"""
##         Run the Distributed SAGE worker.

##         Typing \code{sage.worker()} will launch a worker which by
##         default connects to localhost on port 8081 to fetch jobs.

##         INPUT:

##             server -- (string, default: None) the server you want to
##                       connect to if None, connects to the server
##                       specified in .sage/dsage/worker.conf
##             port -- (integer, default: None) the port that the server
##                       listens on for workers.
##             blocking -- (bool, default: True) whether or not to make a
##                         blocking connection.
##             logfile -- only used if blocking=True; the default is
##                        to log to $DOT_SAGE/dsage/worker.log
##         """
##         cmd = 'dsage_worker.py'
##         if blocking:
##             cmd += ' %s' % server
##             cmd += ' %s' % port
##             os.system(cmd)
##         else:
##             if not server is None or not port is None:
##                 args = [str(server), str(port)]
##             else:
##                 args = []
##             if logfile is None:
##                 logfile = '%s/dsage/worker.log'%DOT_SAGE
##             spawn(cmd + ' '.join(args), logfile)

    def worker(self, server=None, port=None):
        r"""
        Run the Distributed SAGE worker.

        Typing \code{sage.worker()} will launch a worker which by
        default connects to localhost on port 8081 to fetch jobs.

        INPUT:

            server -- (string, default: None) the server you want to
                      connect to if None, connects to the server
                      specified in .sage/dsage/worker.conf
            port -- (integer, default: None) the port that the server
                      listens on for workers.
        """
        cmd = 'dsage_worker.py'
        cmd += ' %s' % server
        cmd += ' %s' % port
        os.system(cmd)

    def setup(self):
        r"""
        This is the setup utility which helps you configure dsage.

        Type \code{dsage.setup()} to run the configuration for the server,
        worker and client.  Alternatively, if you want to run the
        configuration for just one parts, you can launch
        \code{dsage.setup_server()}, \code{dsage.setup\_worker()}
        or \code{dsage.setup()}.
        """
        cmd = 'dsage_setup.py'
        os.system(cmd)

    def setup_server(self):
        """
        This method runs the configuration utility for the server.
        """
        cmd = 'dsage_setup.py server'
        os.system(cmd)

    def setup_worker(self):
        """
        This method runs the configuration utility for the worker.
        """
        cmd = 'dsage_setup.py worker'
        os.system(cmd)

    def setup_client(self):
        """
        This method runs the configuration utility for the client.
        """
        cmd = 'dsage_setup.py client'
        os.system(cmd)

dsage = DistributedSage()<|MERGE_RESOLUTION|>--- conflicted
+++ resolved
@@ -38,22 +38,13 @@
 
 class DistributedSage(object):
     r"""
-<<<<<<< HEAD
     Distributed SAGE allows you to do distributed computing in SAGE.
 
     To get up and running quickly, run dsage.setup() to run the
     configuration utility.
-    Note that configuration files will be stored in the directory
-    \code{$DOT_SAGE/dsage}
-=======
-    DistributedSage allows you to do distributed computing using SAGE.
-
-    To get up and running quickly, run dsage.setup() to run the
-    configuration utility.
 
     Note that configuration files will be stored in the
     directory \code{\$DOT\_SAGE/dsage}.
->>>>>>> 3fd57d0f
 
     There are three distinct parts of Distributed SAGE:
         Server
