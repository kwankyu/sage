--- conflicted
+++ resolved
@@ -18,15 +18,9 @@
 Check that argspecs of extension function/methods appear correctly,
 see :trac:`12849`::
 
-<<<<<<< HEAD
-    sage: from sage.env import SAGE_DOC
-    sage: docfilename = os.path.join(SAGE_DOC, 'html', 'en', 'reference', 'calculus', 'sage', 'symbolic', 'expression.html')
-    sage: with open(docfilename) as fobj: # requires a built documentation, optional: doc
-=======
     sage: from sage.env import SAGE_DOC  # optional - dochtml
     sage: docfilename = os.path.join(SAGE_DOC, 'html', 'en', 'reference', 'calculus', 'sage', 'symbolic', 'expression.html')  # optional - dochtml
     sage: with open(docfilename) as fobj:  # optional - dochtml
->>>>>>> 23a2b10d
     ....:     for line in fobj:
     ....:         if "#sage.symbolic.expression.Expression.numerical_approx" in line:
     ....:             print(line)
@@ -1349,11 +1343,7 @@
 
     EXAMPLES::
 
-<<<<<<< HEAD
-        sage: browse_sage_doc._open("reference", testing=True)[0]  # indirect doctest, requires a built documentation, optional: doc
-=======
         sage: browse_sage_doc._open("reference", testing=True)[0]  # optional - dochtml, indirect doctest
->>>>>>> 23a2b10d
         'http://localhost:8000/doc/live/reference/index.html'
         sage: browse_sage_doc(identity_matrix, 'rst')[-107:-47]  # optional - dochtml
         'Full MatrixSpace of 3 by 3 sparse matrices over Integer Ring'
@@ -1515,15 +1505,9 @@
 
         EXAMPLES::
 
-<<<<<<< HEAD
-            sage: browse_sage_doc._open("reference", testing=True)[0] # requires a built documentation, optional: doc
-            'http://localhost:8000/doc/live/reference/index.html'
-            sage: browse_sage_doc._open("tutorial", testing=True)[1] # requires a built documentation, optional: doc
-=======
             sage: browse_sage_doc._open("reference", testing=True)[0]  # optional - dochtml
             'http://localhost:8000/doc/live/reference/index.html'
             sage: browse_sage_doc._open("tutorial", testing=True)[1]  # optional - dochtml
->>>>>>> 23a2b10d
             '.../html/en/tutorial/index.html'
         """
         url = self._base_url + os.path.join(name, "index.html")
