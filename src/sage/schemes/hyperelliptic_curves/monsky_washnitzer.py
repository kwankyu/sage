--- conflicted
+++ resolved
@@ -152,13 +152,7 @@
             sage: not R.create_element(0, 0, 0)
             True
         """
-<<<<<<< HEAD
         return bool(self._triple[0]) or bool(self._triple[1]) or bool(self._triple[2])
-=======
-        return not not self._triple[0] or not not self._triple[1] or not not self._triple[2]
-
-    
->>>>>>> cf98130a
 
     def _richcmp_(self, other, op):
         """
