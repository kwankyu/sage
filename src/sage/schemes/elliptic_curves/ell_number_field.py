--- conflicted
+++ resolved
@@ -99,7 +99,6 @@
 import ell_torsion
 from ell_generic import is_EllipticCurve
 
-from sage.libs.pari.all import pari, PariError
 from gp_simon import simon_two_descent
 from constructor import EllipticCurve
 from sage.rings.all import PolynomialRing, ZZ, RealField
@@ -292,23 +291,7 @@
             sage: K = CyclotomicField(43).subfields(3)[0][0]
             sage: E = EllipticCurve(K, '37')
             sage: E.simon_two_descent()  # long time (4s on sage.math, 2013)
-<<<<<<< HEAD
-            Traceback (most recent call last):
-            ...
-            RuntimeError:
-              ***   at top-level: ans=bnfellrank(K,[0,0,1,
-              ***                     ^--------------------
-              ***   in function bnfellrank: ...eqtheta,rnfeq,bbnf];rang=
-              ***   bnfell2descent_gen(b
-              ***   ^--------------------
-              ***   in function bnfell2descent_gen: ...riv,r=nfsqrt(nf,norm(zc))
-              ***   [1];if(DEBUGLEVEL_el
-              ***   ^--------------------
-              ***   array index (1) out of allowed range [none].
-            An error occurred while running Simon's 2-descent program
-=======
             (3, 3, [(-1 : 0 : 1), (1/2*zeta43_0^2 + 3/2*zeta43_0 - 2 : -zeta43_0^2 - 4*zeta43_0 + 3 : 1), (-zeta43_0 + 2 : -1/2*zeta43_0^2 + 3/2*zeta43_0 : 1)])
->>>>>>> 8029bc64
 
         """
 
@@ -892,11 +875,7 @@
 
         return self.rst_transform(r, s, t)
 
-<<<<<<< HEAD
-    def local_data(self, P=None, proof = None, algorithm="pari"):
-=======
     def local_data(self, P=None, proof=None, algorithm="pari", globally=False):
->>>>>>> 8029bc64
         r"""
         Local data for this elliptic curve at the prime `P`.
 
@@ -1726,11 +1705,7 @@
             sage: E = EllipticCurve('11a1')
             sage: K.<t>=NumberField(x^4 + x^3 + 11*x^2 + 41*x + 101)
             sage: EK = E.base_extend(K)
-<<<<<<< HEAD
-            sage: tor = EK.torsion_subgroup()  # long time (3s on sage.math, 2013)
-=======
             sage: tor = EK.torsion_subgroup()  # long time (2s on sage.math, 2014)
->>>>>>> 8029bc64
             sage: tor  # long time
             Torsion Subgroup isomorphic to Z/5 + Z/5 associated to the Elliptic Curve defined by y^2 + y = x^3 + (-1)*x^2 + (-10)*x + (-20) over Number Field in t with defining polynomial x^4 + x^3 + 11*x^2 + 41*x + 101
             sage: tor.gens()  # long time
@@ -1825,11 +1800,7 @@
             [(0 : 1 : 0), (5 : -6 : 1), (5 : 5 : 1), (16 : -61 : 1), (16 : 60 : 1)]
             sage: K.<t> = NumberField(x^4 + x^3 + 11*x^2 + 41*x + 101)
             sage: EK = E.base_extend(K)
-<<<<<<< HEAD
-            sage: EK.torsion_points()  # long time (3s on sage.math, 2013)
-=======
             sage: EK.torsion_points()  # long time (1s on sage.math, 2014)
->>>>>>> 8029bc64
             [(16 : 60 : 1),
              (5 : 5 : 1),
              (5 : -6 : 1),
@@ -2418,7 +2389,6 @@
             k = k+1
 
         raise NotImplementedError("Not all isogenies implemented over general number fields.")
-<<<<<<< HEAD
 
     def lll_reduce(self, points, height_matrix=None, precision=None):
         """
@@ -2437,26 +2407,6 @@
           computations (default: ``None``, for default RealField
           precision; ignored if ``height_matrix`` is supplied)
 
-=======
-
-    def lll_reduce(self, points, height_matrix=None, precision=None):
-        """
-        Returns an LLL-reduced basis from a given basis, with transform
-        matrix.
-
-        INPUT:
-
-        - ``points`` - a list of points on this elliptic
-          curve, which should be independent.
-
-        - ``height_matrix`` - the height-pairing matrix of
-          the points, or ``None``. If ``None``, it will be computed.
-
-        - ``precision`` - number of bits of precision of intermediate
-          computations (default: ``None``, for default RealField
-          precision; ignored if ``height_matrix`` is supplied)
-
->>>>>>> 8029bc64
         OUTPUT: A tuple (newpoints, U) where U is a unimodular integer
         matrix, new_points is the transform of points by U, such that
         new_points has LLL-reduced height pairing matrix
@@ -2557,11 +2507,7 @@
         r = len(points)
         if height_matrix is None:
             height_matrix = self.height_pairing_matrix(points, precision)
-<<<<<<< HEAD
-        U = pari(height_matrix).lllgram().python()
-=======
         U = height_matrix._pari_().lllgram().python()
->>>>>>> 8029bc64
         new_points = [sum([U[j, i]*points[j] for j in range(r)])
                       for i in range(r)]
         return new_points, U
@@ -2589,11 +2535,7 @@
             Compatible family of Galois representations associated to the Elliptic Curve defined by y^2 + y = x^3 + (-1)*x^2 + (-10)*x + (-20) over Number Field in a with defining polynomial x^2 + 1
             sage: rho.is_surjective(3)
             True
-<<<<<<< HEAD
-            sage: rho.is_surjective(5)  # long time (9s on sage.math, 2013)
-=======
             sage: rho.is_surjective(5)  # long time (4s on sage.math, 2014)
->>>>>>> 8029bc64
             False
             sage: rho.non_surjective()
             [5]
