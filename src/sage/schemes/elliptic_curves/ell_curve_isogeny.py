--- conflicted
+++ resolved
@@ -217,20 +217,12 @@
 
     algorithm = isogeny_determine_algorithm(E, kernel)
 
-<<<<<<< HEAD
-    if "velu" == algorithm:
-=======
     if algorithm == 'velu':
->>>>>>> 37346c80
         # if we are using Velu's formula, just instantiate the isogeny
         # and return the codomain
         return EllipticCurveIsogeny(E, kernel).codomain()
 
-<<<<<<< HEAD
-    if "kohel" == algorithm:
-=======
     if algorithm == 'kohel':
->>>>>>> 37346c80
         return compute_codomain_kohel(E, kernel)
 
     raise NotImplementedError
@@ -267,11 +259,7 @@
         sage: compute_codomain_formula(E, v, w) == phi.codomain()
         True
     """
-<<<<<<< HEAD
-    a1,a2,a3,a4,a6 = E.a_invariants()
-=======
     a1, a2, a3, a4, a6 = E.a_invariants()
->>>>>>> 37346c80
 
     A4 = a4 - 5*v
     A6 = a6 - (a1**2 + 4*a2)*v - 7*w
@@ -309,15 +297,9 @@
     """
     v = 3*x0**2 + 2*a2*x0 + a4 - a1*y0
     w = x0 * v
-<<<<<<< HEAD
-    return v,w
-
-def compute_vw_kohel_even_deg3(b2,b4,s1,s2,s3):
-=======
     return v, w
 
 def compute_vw_kohel_even_deg3(b2, b4, s1, s2, s3):
->>>>>>> 37346c80
     r"""
     Compute Vélu's `(v,w)` using Kohel's formulas for isogenies of
     degree divisible by `4`.
@@ -350,11 +332,7 @@
     temp1 = s1**2 - 2*s2
     v = 3*temp1 + (b2*s1 + 3*b4)/2
     w = 3*(s1**3 - 3*s1*s2 + 3*s3) + (b2*temp1 + b4*s1)/2
-<<<<<<< HEAD
-    return v,w
-=======
     return v, w
->>>>>>> 37346c80
 
 
 def compute_vw_kohel_odd(b2, b4, b6, s1, s2, s3, n):
@@ -391,15 +369,9 @@
     """
     v = 6*(s1**2 - 2*s2) + b2*s1 + n*b4
     w = 10*(s1**3 - 3*s1*s2 + 3*s3) + 2*b2*(s1**2 - 2*s2) + 3*b4*s1 + n*b6
-<<<<<<< HEAD
-    return v,w
-
-
-=======
     return v, w
 
 
->>>>>>> 37346c80
 def compute_codomain_kohel(E, kernel):
     r"""
     Compute the codomain from the kernel polynomial using Kohel's
@@ -447,107 +419,53 @@
     base_field = E.base_ring()
     poly_ring = PolynomialRing(base_field,'x')
 
-<<<<<<< HEAD
-    if is_Polynomial(kernel):
-        psi = poly_ring(kernel)
-        kernel_list = psi.list()
-    elif isinstance(kernel, list) and kernel[0] in base_field:
-        kernel_list = kernel
-        psi = poly_ring(kernel_list)
-    else:
-=======
     try:
         psi = poly_ring(kernel)
     except TypeError:
->>>>>>> 37346c80
         raise ValueError("invalid input to compute_codomain_kohel")
 
     # next determine the even / odd part of the isogeny
     psi_2tor = two_torsion_part(E, psi)
 
-<<<<<<< HEAD
-    if 0 != psi_2tor.degree(): # even degree case
+    if psi_2tor.degree() != 0: # even degree case
 
         psi_quo = psi//psi_2tor
 
-        if 0 != psi_quo.degree():
-=======
-    if psi_2tor.degree() != 0: # even degree case
-
-        psi_quo = psi//psi_2tor
-
         if psi_quo.degree() != 0:
->>>>>>> 37346c80
             raise NotImplementedError("Kohel's algorithm currently only supports cyclic isogenies (except for [2])")
 
         n = psi_2tor.degree()
 
-<<<<<<< HEAD
-        if 1 == n: # degree divisible exactly by 2
-
-            a1,a2,a3,a4,a6 = E.a_invariants()
-=======
         if n == 1: # degree divisible exactly by 2
 
             a1, a2, a3, a4, a6 = E.a_invariants()
->>>>>>> 37346c80
 
             x0 = -psi_2tor.constant_coefficient()
 
             # determine y0
-<<<<<<< HEAD
-            if 2 == base_field.characteristic():
-=======
             if base_field.characteristic() == 2:
->>>>>>> 37346c80
                 y0 = (x0**3 + a2*x0**2 + a4*x0 + a6).sqrt()
             else:
                 y0 = -(a1*x0 + a3)/2
 
             # now (x0,y0) is the 2-torsion point in the kernel
 
-<<<<<<< HEAD
-            v,w = compute_vw_kohel_even_deg1(x0,y0,a1,a2,a4)
-
-        elif 3 == n: # psi_2tor is the full 2-division polynomial
-
-            b2,b4,_,_ = E.b_invariants()
-=======
             v, w = compute_vw_kohel_even_deg1(x0, y0, a1, a2, a4)
 
         elif n == 3: # psi_2tor is the full 2-division polynomial
 
             b2, b4, _, _ = E.b_invariants()
->>>>>>> 37346c80
 
             s1 = -psi_2tor[n-1]
             s2 =  psi_2tor[n-2]
             s3 = -psi_2tor[n-3]
 
-<<<<<<< HEAD
-            v,w = compute_vw_kohel_even_deg3(b2,b4,s1,s2,s3)
-=======
             v, w = compute_vw_kohel_even_deg3(b2, b4, s1, s2, s3)
->>>>>>> 37346c80
 
     else:  # odd degree case
 
         n = psi.degree()
 
-<<<<<<< HEAD
-        b2,b4,b6,_ = E.b_invariants()
-
-        s1 = s2 = s3 = 0
-        if 1 <= n:
-            s1 = -kernel_list[n-1]
-        if 2 <= n:
-            s2 = kernel_list[n-2]
-        if 3 <= n:
-            s3 = -kernel_list[n-3]
-
-        # initializing these allows us to calculate E2.
-        v,w = compute_vw_kohel_odd(b2,b4,b6,s1,s2,s3,n)
-=======
         b2, b4, b6, _ = E.b_invariants()
 
         s1 = -psi[n-1] if n >= 1 else 0
@@ -556,7 +474,6 @@
 
         # initializing these allows us to calculate E2.
         v, w = compute_vw_kohel_odd(b2, b4, b6, s1, s2, s3, n)
->>>>>>> 37346c80
 
     return compute_codomain_formula(E, v, w)
 
@@ -609,13 +526,8 @@
 
     - Kohel's Formulas: Kohel's original formulas for computing
       isogenies.  This algorithm is selected by giving as the
-<<<<<<< HEAD
-      ``kernel`` parameter a monic polynomial (or a coefficient list
-      in little endian) which will define the kernel of the isogeny.
-=======
       ``kernel`` parameter a monic polynomial (or a coefficient list)
       which will define the kernel of the isogeny.
->>>>>>> 37346c80
       Kohel's algorithm is currently only implemented for cyclic
       isogenies, with the exception of `[2]`.
 
@@ -639,13 +551,6 @@
         this case, the isogeny is post-composed with an isomorphism so
         that the codomain equals the given curve.
 
-<<<<<<< HEAD
-    - ``degree`` -- an integer (default: ``None``).  If ``kernel`` is
-      ``None``, then this is the degree of the isogeny from ``E`` to
-      ``codomain``.  If ``kernel`` is not ``None``, then this is used
-      to determine whether or not to skip a `\gcd` of the given kernel
-      polynomial with the two-torsion polynomial of ``E``.
-=======
     - ``degree`` -- an integer (default: ``None``).
 
       - If ``kernel`` is ``None``, then this is the degree of the isogeny
@@ -654,7 +559,6 @@
       - If ``kernel`` is not ``None``, then this is used to determine
         whether or not to skip a `\gcd` of the given kernel polynomial
         with the two-torsion polynomial of ``E``.
->>>>>>> 37346c80
 
     - ``model`` -- a string (default: ``None``).  The only supported
       value is ``"minimal"``, in which case if ``E`` is a curve over
@@ -1084,15 +988,9 @@
 
         self.__algorithm = algorithm
 
-<<<<<<< HEAD
-        if "velu" == algorithm:
-            self.__init_from_kernel_list(kernel)
-        elif "kohel" == algorithm:
-=======
         if algorithm == 'velu':
             self.__init_from_kernel_list(kernel)
         elif algorithm == 'kohel':
->>>>>>> 37346c80
             self.__init_from_kernel_polynomial(kernel)
         else:
             raise NotImplementedError
@@ -1167,11 +1065,7 @@
         try:
             Q = compute(*Q)
         except ZeroDivisionError:
-<<<<<<< HEAD
-            Q = 0,1,0
-=======
             Q = 0, 1, 0
->>>>>>> 37346c80
 
         if self.__post_isomorphism is not None:
             Q = baseWI.__call__(self.__post_isomorphism, Q)
@@ -1262,13 +1156,8 @@
 
         if self.__algorithm == 'velu':
             outP = self.__compute_via_velu_numeric(xP, yP)
-<<<<<<< HEAD
-        elif "kohel" == self.__algorithm:
-            outP = self.__compute_via_kohel_numeric(xP,yP)
-=======
         elif self.__algorithm == 'kohel':
             outP = self.__compute_via_kohel_numeric(xP, yP)
->>>>>>> 37346c80
         else:
             raise NotImplementedError
 
@@ -1338,13 +1227,9 @@
 
     def __neg__(self):
         r"""
-<<<<<<< HEAD
-        Implement negation of isogenies using the unary `-` syntax.
-=======
         Return a copy of the isogeny that has been negated.
 
         This implements the unary `-` syntax.
->>>>>>> 37346c80
 
         EXAMPLES:
 
@@ -1379,11 +1264,7 @@
         """
         output = copy(self)
         E2 = output._codomain
-<<<<<<< HEAD
-        iso = WeierstrassIsomorphism(E2, (-1,0,-E2.a1(),-E2.a3()))
-=======
         iso = WeierstrassIsomorphism(E2, (-1, 0, -E2.a1(), -E2.a3()))
->>>>>>> 37346c80
         output._set_post_isomorphism(iso)
         return output
 
@@ -1393,12 +1274,7 @@
 
     def _repr_(self):
         r"""
-<<<<<<< HEAD
-        Special Sage-specific function to format information about
-        the isogeny as a string.
-=======
         Return basic information about the isogeny as a string.
->>>>>>> 37346c80
 
         EXAMPLES::
 
@@ -1416,12 +1292,7 @@
 
     def _latex_(self):
         r"""
-<<<<<<< HEAD
-        Special Sage-specific function to format information about
-        the isogeny as a LaTeX string.
-=======
         Return the rational maps of the isogeny as a LaTeX string.
->>>>>>> 37346c80
 
         This function returns a latex string representing the isogeny
         self as the `x` and `y` coordinate rational functions.
@@ -1593,15 +1464,9 @@
             Elliptic Curve defined by y^2 = x^3 + 3*x over Finite Field of size 7
             sage: phi._EllipticCurveIsogeny__compute_E2()
         """
-<<<<<<< HEAD
-        if "velu" == self.__algorithm:
-            self._codomain = self.__compute_E2_via_velu()
-        elif "kohel" == self.__algorithm:
-=======
         if self.__algorithm == 'velu':
             self._codomain = self.__compute_E2_via_velu()
         elif self.__algorithm == 'kohel':
->>>>>>> 37346c80
             self._codomain = self.__compute_E2_via_kohel()
         else:
             raise NotImplementedError
@@ -1641,15 +1506,9 @@
             return
 
         if precomputed_maps is None:
-<<<<<<< HEAD
-            if "velu" == self.__algorithm:
-                X_map, Y_map = self.__initialize_rational_maps_via_velu()
-            elif "kohel" == self.__algorithm:
-=======
             if self.__algorithm == 'velu':
                 X_map, Y_map = self.__initialize_rational_maps_via_velu()
             elif self.__algorithm == 'kohel':
->>>>>>> 37346c80
                 X_map, Y_map = self.__initialize_rational_maps_via_kohel()
             else:
                 raise NotImplementedError
@@ -1689,11 +1548,7 @@
             x
         """
         if self.__kernel_polynomial is None:
-<<<<<<< HEAD
-            if "velu" == self.__algorithm:
-=======
             if self.__algorithm == 'velu':
->>>>>>> 37346c80
                 self.__init_kernel_polynomial_velu()
             else:
                 assert False, "the kernel polynomial should already be defined!"
@@ -1820,11 +1675,7 @@
             if codomain is not None:
                 raise ValueError("cannot specify a codomain and model flag simultaneously")
 
-<<<<<<< HEAD
-            if 'minimal' == model:
-=======
             if model == 'minimal':
->>>>>>> 37346c80
 
                 if not is_NumberField(oldE2.base_field()):
                     raise ValueError("specifying minimal for model flag only valid with curves over number fields")
@@ -1928,11 +1779,7 @@
             Isogeny of degree 4 from Elliptic Curve defined by y^2 = x^3 + 6*x over Finite Field of size 7 to Elliptic Curve defined by y^2 = x^3 + 2*x over Finite Field of size 7
             sage: phi._EllipticCurveIsogeny__sort_kernel_list()
         """
-<<<<<<< HEAD
-        a1,a2,a3,a4,_ = self._domain.a_invariants()
-=======
         a1, a2, a3, a4, _ = self._domain.a_invariants()
->>>>>>> 37346c80
 
         self.__kernel_mod_sign = dict()
         v = w = 0
@@ -2119,7 +1966,6 @@
             E = self.__pre_isomorphism.codomain()
 
         a1, a3 = E.a1(), E.a3()
-<<<<<<< HEAD
 
         X, Y = xP, yP
 
@@ -2128,16 +1974,6 @@
             X += tX
             Y -= tY
 
-=======
-
-        X, Y = xP, yP
-
-        for xQ, Qvalues in self.__kernel_mod_sign.items():
-            tX, tY = self.__velu_sum_helper(xQ, Qvalues, a1, a3, xP, yP)
-            X += tX
-            Y -= tY
-
->>>>>>> 37346c80
         return X,Y
 
 
@@ -2234,19 +2070,11 @@
         #
         psi_G = two_torsion_part(E, psi).monic()
 
-<<<<<<< HEAD
-        if 0 != psi_G.degree(): # even degree case
+        if psi_G.degree() != 0: # even degree case
 
             psi_quo = psi//psi_G
 
-            if 0 != psi_quo.degree():
-=======
-        if psi_G.degree() != 0: # even degree case
-
-            psi_quo = psi//psi_G
-
             if psi_quo.degree() != 0:
->>>>>>> 37346c80
                 raise NotImplementedError("Kohel's algorithm currently only supports cyclic isogenies (except for [2])")
 
             phi, omega, v, w, _, d = self.__init_even_kernel_polynomial(E, psi_G)
@@ -2271,9 +2099,12 @@
         # that univariate polynomials automatically coerce into the
         # bivariate polynomial ring.
 
-        self.__psi, self.__phi, self.__omega = psi, phi, omega
-
-        self.__v, self.__w = v, w
+        self.__psi = psi
+        self.__phi = phi
+        self.__omega = omega
+
+        self.__v = v
+        self.__w = w
 
     def __init_even_kernel_polynomial(self, E, psi_G):
         r"""
@@ -2342,18 +2173,6 @@
         n = psi_G.degree() # 1 or 3
         d = n+1            # 2 or 4
 
-<<<<<<< HEAD
-        a1,a2,a3,a4,a6 = E.a_invariants()
-        b2,b4,_,_ = E.b_invariants()
-        x = self.__poly_ring.gen()
-        y = self.__mpoly_ring.gen(1)
-
-        if 1 == n:
-            x0 = -psi_G.constant_coefficient()
-
-            # determine y0
-            if 2 == self.__base_field.characteristic():
-=======
         a1, a2, a3, a4, a6 = E.a_invariants()
         b2, b4, _, _ = E.b_invariants()
         x = self.__poly_ring.gen()
@@ -2364,32 +2183,19 @@
 
             # determine y0
             if self.__base_field.characteristic() == 2:
->>>>>>> 37346c80
                 y0 = (x0**3 + a2*x0**2 + a4*x0 + a6).sqrt()
             else:
                 y0 = -(a1*x0 + a3)/2
 
-<<<<<<< HEAD
-            v,w = compute_vw_kohel_even_deg1(x0,y0,a1,a2,a4)
-=======
             v,w = compute_vw_kohel_even_deg1(x0, y0, a1, a2, a4)
->>>>>>> 37346c80
 
             phi = (x*psi_G + v)*psi_G
             omega = (y*psi_G**2 - v*(a1*psi_G + (y - y0)))*psi_G
 
-<<<<<<< HEAD
-        elif 3 == n:
-            s = psi_G.list()
-            s1 = -s[n-1]
-            s2 = s[n-2]
-            s3 = -s[n-3]
-=======
         elif n == 3:
             s1 = -psi_G[n-1]
             s2 =  psi_G[n-2]
             s3 = -psi_G[n-3]
->>>>>>> 37346c80
 
             psi_G_pr = psi_G.derivative()
             psi_G_prpr = psi_G_pr.derivative()
@@ -2404,11 +2210,7 @@
             phi *= psi_G
             omega *= psi_G
 
-<<<<<<< HEAD
-            v,w = compute_vw_kohel_even_deg3(b2,b4,s1,s2,s3)
-=======
             v,w = compute_vw_kohel_even_deg3(b2, b4, s1, s2, s3)
->>>>>>> 37346c80
 
         else:
             raise ValueError(f"input polynomial must have degree 1 or 3, not {n}")
@@ -2483,15 +2285,9 @@
             from .isogeny_small_degree import is_kernel_polynomial
             if not is_kernel_polynomial(E, d, psi):
                 raise ValueError(f"the polynomial {psi} does not define a finite subgroup of {E}")
-<<<<<<< HEAD
-
-        b2,b4,b6,_ = E.b_invariants()
-
-=======
 
         b2, b4, b6, _ = E.b_invariants()
 
->>>>>>> 37346c80
         s1 = s2 = s3 = 0
         if 1 <= n:
             s1 = -psi[n-1]
@@ -2501,11 +2297,7 @@
             s3 = -psi[n-3]
 
         # initializing these allows us to calculate E2.
-<<<<<<< HEAD
-        v,w = compute_vw_kohel_odd(b2,b4,b6,s1,s2,s3,n)
-=======
         v, w = compute_vw_kohel_odd(b2, b4, b6, s1, s2, s3, n)
->>>>>>> 37346c80
 
         # initialize the polynomial temporary variables
 
@@ -2519,11 +2311,7 @@
 
         phi_pr = phi.derivative(x)
 
-<<<<<<< HEAD
-        if 2 != self.__base_field.characteristic():
-=======
         if self.__base_field.characteristic() != 2:
->>>>>>> 37346c80
             omega = self.__compute_omega_fast(E, psi, psi_pr, phi, phi_pr)
         else:
             omega = self.__compute_omega_general(E, psi, psi_pr, phi, phi_pr)
@@ -2629,13 +2417,8 @@
             sage: E.isogeny(ker)
             Isogeny of degree 13 from Elliptic Curve defined by y^2 + x*y = x^3 + (a^6+a^4+a^2+a) over Finite Field in a of size 2^7 to Elliptic Curve defined by y^2 + x*y = x^3 + (a^6+a^5+a^4+a^3+a^2+a)*x + (a^5+a^3) over Finite Field in a of size 2^7
         """
-<<<<<<< HEAD
-        a1,a2,a3,a4,a6 = E.a_invariants()
-        b2,b4,_,_ = E.b_invariants()
-=======
         a1, a2, a3, a4, a6 = E.a_invariants()
         b2, b4, _, _ = E.b_invariants()
->>>>>>> 37346c80
         x, y = self.__mpoly_ring.gens()
 
         n = psi.degree()
@@ -2662,11 +2445,7 @@
         cur_x_pow = 1
 
         for j in range(n - 2):
-<<<<<<< HEAD
-            psi_prprpr += (3 * binomial(j+3,3)) * psi[j+3] * cur_x_pow
-=======
             psi_prprpr += (3 * binomial(j+3, 3)) * psi[j+3] * cur_x_pow
->>>>>>> 37346c80
             cur_x_pow = x * cur_x_pow
 
         psi_2 = 2 * y + a1 * x + a3
@@ -2702,11 +2481,7 @@
             ()
         """
         # first check if the point is in the kernel
-<<<<<<< HEAD
-        if 0 == self.__inner_kernel_polynomial(xP):
-=======
         if self.__inner_kernel_polynomial(xP) == 0:
->>>>>>> 37346c80
             return ()
 
         return self.__compute_via_kohel(xP, yP)
@@ -2837,7 +2612,6 @@
         """
         self.__initialize_rational_maps()
         return self.__ratl_maps[0]
-<<<<<<< HEAD
 
     def morphism(self):
         r"""
@@ -2868,8 +2642,6 @@
         X_affine = Curve(self.domain()).affine_patch(2)
         Y_affine = Curve(self.codomain()).affine_patch(2)
         return X_affine.hom(self.rational_maps(), Y_affine).homogenize(2)
-=======
->>>>>>> 37346c80
 
     def scaling_factor(self):
         r"""
@@ -3343,11 +3115,7 @@
         deprecation(32388, 'Elliptic-curve isogenies will be immutable in a future release of Sage.'
                           ' Use -phi instead of phi.switch_sign() to obtain the negated isogeny.')
         E2 = self._codomain
-<<<<<<< HEAD
-        self._set_post_isomorphism(WeierstrassIsomorphism(E2, (-1,0,-E2.a1(),-E2.a3())))
-=======
         self._set_post_isomorphism(WeierstrassIsomorphism(E2, (-1, 0, -E2.a1(), -E2.a3())))
->>>>>>> 37346c80
 
     def dual(self):
         r"""
@@ -3454,11 +3222,7 @@
             sage: -phi.dual() == (-phi).dual()
             True
         """
-<<<<<<< HEAD
-        if self.__base_field.characteristic() in (2,3):
-=======
         if self.__base_field.characteristic() in (2, 3):
->>>>>>> 37346c80
             raise NotImplementedError("computation of dual isogenies not yet implemented in characteristics 2 and 3")
 
         if self.__dual is not None:
@@ -3622,11 +3386,7 @@
         x
     """
     K = E1.base_field()
-<<<<<<< HEAD
-    R,x = PolynomialRing(K, 'x').objgen()
-=======
     R, x = PolynomialRing(K, 'x').objgen()
->>>>>>> 37346c80
 
     wp1 = E1.weierstrass_p(prec=4*ell+4)  #BMSS2006 claim 2*ell is enough, but it is not M09
     wp2 = E2.weierstrass_p(prec=4*ell+4)
@@ -3841,11 +3601,7 @@
          Elliptic-curve endomorphism of Elliptic Curve defined by y^2 = x^3 + 16*x over Number Field in i with defining polynomial x^2 + 1
           Via:  (u,r,s,t) = (1, 0, 0, 0))
     """
-<<<<<<< HEAD
-    if E1.base_ring().characteristic() in (2,3):
-=======
     if E1.base_ring().characteristic() in (2, 3):
->>>>>>> 37346c80
         raise NotImplementedError("compute_intermediate_curves is only defined for characteristics not 2 or 3")
 
     # We cannot just use
@@ -3861,17 +3617,10 @@
     # We cannot even just use pre_iso = E1.isomorphism_to(E1w) since
     # it may have u=-1; similarly for E2
 
-<<<<<<< HEAD
-    urst = [w for w in isomorphisms(E1,E1w) if w[0]==1][0]
-    pre_iso = WeierstrassIsomorphism(E1,urst,E1w)
-    urst = [w for w in isomorphisms(E2w,E2) if w[0]==1][0]
-    post_iso = WeierstrassIsomorphism(E2w,urst,E2)
-=======
     urst = [w for w in isomorphisms(E1, E1w) if w[0] == 1][0]
     pre_iso = WeierstrassIsomorphism(E1, urst, E1w)
     urst = [w for w in isomorphisms(E2w, E2) if w[0] == 1][0]
     post_iso = WeierstrassIsomorphism(E2w, urst, E2)
->>>>>>> 37346c80
     return E1w, E2w, pre_iso, post_iso
 
 def compute_sequence_of_maps(E1, E2, ell):
