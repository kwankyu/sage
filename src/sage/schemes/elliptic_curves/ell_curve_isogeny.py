--- conflicted
+++ resolved
@@ -2783,13 +2783,8 @@
             True
             sage: mor.codomain() == phi.codomain()
             True
-<<<<<<< HEAD
-            sage: mor(Q)
-            (0 : 1 : 0)
-=======
             sage: mor(Q) == phi(Q)
             True
->>>>>>> 81ee63fd
         """
         from sage.schemes.curves.constructor import Curve
         X_affine = Curve(self.domain()).affine_patch(2)
