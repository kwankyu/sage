--- conflicted
+++ resolved
@@ -28,31 +28,19 @@
     ((x^7 + 4*x^6 - 3*x^5 - 2*x^4 - 3*x^3 + 3*x^2 + x - 2)/(x^6 + 4*x^5 - 4*x^4 - 5*x^3 + 5*x^2), (x^9*y - 5*x^8*y - x^7*y + x^5*y - x^4*y - 5*x^3*y - 5*x^2*y - 2*x*y - 5*y)/(x^9 - 5*x^8 + 4*x^6 - 3*x^4 + 2*x^3))
 
 The methods directly accessible from an elliptic curve ``E`` over a
-<<<<<<< HEAD
-field are :meth:`EllipticCurve_field.isogeny` and
-:meth:`EllipticCurve_field.isogeny_codomain`.
-=======
 field are
 :meth:`~sage.schemes.elliptic_curves.ell_field.EllipticCurve_field.isogeny`
 and
 :meth:`~sage.schemes.elliptic_curves.ell_field.EllipticCurve_field.isogeny_codomain`.
->>>>>>> bd185b51
 
 The most useful methods that apply to isogenies are:
 
 - ``.domain()``
 - ``.codomain()``
-<<<<<<< HEAD
-- :meth:`EllipticCurveHom.degree`
-- :meth:`EllipticCurveIsogeny.dual`
-- :meth:`EllipticCurveIsogeny.rational_maps`
-- :meth:`EllipticCurveIsogeny.kernel_polynomial`
-=======
 - :meth:`~EllipticCurveHom.degree`
 - :meth:`~EllipticCurveIsogeny.dual`
 - :meth:`~EllipticCurveIsogeny.rational_maps`
 - :meth:`~EllipticCurveIsogeny.kernel_polynomial`
->>>>>>> bd185b51
 
 .. WARNING::
 
@@ -110,12 +98,6 @@
     r"""
     Helper function to infer the algorithm to be used from the
     parameters passed to the various isogeny functions.
-<<<<<<< HEAD
-
-    INPUT:
-
-    - ``E`` (elliptic curve) -- domain elliptic curve
-=======
 
     If ``kernel`` is a list of points on the elliptic curve `E`,
     we will try to use Vélu's algorithm.
@@ -126,24 +108,13 @@
     INPUT:
 
     - ``E`` -- domain elliptic curve
->>>>>>> bd185b51
 
     - ``kernel`` -- either a list of points on ``E``, or a univariate
       polynomial or list of coefficients of a univariate polynomial
 
     OUTPUT:
 
-<<<<<<< HEAD
-    (string) either ``"velu"`` or ``"kohel"``
-
-    If ``kernel`` is a list of points on the elliptic curve `E`,
-    we will try to use Vélu's algorithm.
-
-    If ``kernel`` is a list of coefficients or a univariate
-    polynomial, we will try to use the Kohel's algorithms.
-=======
     (string) Either ``"velu"`` or ``"kohel"``.
->>>>>>> bd185b51
 
     EXAMPLES:
 
@@ -192,12 +163,9 @@
         return "velu"
 
     raise ValueError("invalid parameters to EllipticCurveIsogeny constructor")
-<<<<<<< HEAD
-=======
 
 from sage.misc.superseded import deprecated_function_alias
 isogeny_determine_algorithm = deprecated_function_alias(33619, _isogeny_determine_algorithm)
->>>>>>> bd185b51
 
 def isogeny_codomain_from_kernel(E, kernel, degree=None):
     r"""
@@ -207,16 +175,6 @@
 
     - ``E`` -- domain elliptic curve
 
-<<<<<<< HEAD
-    - ``kernel`` -- Either a list of points in the kernel of the isogeny,
-                    or a kernel polynomial (specified as either a
-                    univariate polynomial or a coefficient list.)
-
-    OUTPUT:
-
-    (elliptic curve) the codomain of the separable normalized isogeny
-    defined by this kernel
-=======
     - ``kernel`` -- either a list of points in the kernel of the isogeny,
                     or a kernel polynomial (specified as either a
                     univariate polynomial or a coefficient list)
@@ -225,7 +183,6 @@
 
     (elliptic curve) The codomain of the separable normalized isogeny
     defined by this kernel.
->>>>>>> bd185b51
 
     EXAMPLES::
 
@@ -379,13 +336,8 @@
     v = 3*temp1 + (b2*s1 + 3*b4)/2
     w = 3*(s1**3 - 3*s1*s2 + 3*s3) + (b2*temp1 + b4*s1)/2
     return v, w
-<<<<<<< HEAD
-
-
-=======
-
-
->>>>>>> bd185b51
+
+
 def compute_vw_kohel_odd(b2, b4, b6, s1, s2, s3, n):
     r"""
     Compute Vélu's `(v,w)` using Kohel's formulas for isogenies of odd
@@ -421,13 +373,8 @@
     v = 6*(s1**2 - 2*s2) + b2*s1 + n*b4
     w = 10*(s1**3 - 3*s1*s2 + 3*s3) + 2*b2*(s1**2 - 2*s2) + 3*b4*s1 + n*b6
     return v, w
-<<<<<<< HEAD
-
-
-=======
-
-
->>>>>>> bd185b51
+
+
 def compute_codomain_kohel(E, kernel):
     r"""
     Compute the codomain from the kernel polynomial using Kohel's
@@ -442,12 +389,8 @@
 
     OUTPUT:
 
-<<<<<<< HEAD
-    (elliptic curve) the codomain elliptic curve ``E``/``kernel``
-=======
     (elliptic curve) The codomain elliptic curve of the isogeny
     defined by ``kernel``.
->>>>>>> bd185b51
 
     EXAMPLES::
 
@@ -552,13 +495,8 @@
 
     OUTPUT:
 
-<<<<<<< HEAD
-    (polynomial) the `\gcd` of ``psi`` and the 2-torsion polynomial
-    of ``E``
-=======
     (polynomial) The `\gcd` of ``psi`` and the 2-torsion polynomial
     of ``E``.
->>>>>>> bd185b51
 
     EXAMPLES:
 
@@ -626,12 +564,6 @@
         whether or not to skip a `\gcd` of the given kernel polynomial
         with the two-torsion polynomial of ``E``.
 
-<<<<<<< HEAD
-    - ``model`` -- a string (default: ``None``).  The only supported
-      value is ``"minimal"``, in which case if ``E`` is a curve over
-      the rationals or over a number field, then the codomain is a
-      global minimum model where this exists.
-=======
     - ``model`` -- a string (default: ``None``).  Supported values
       (cf. :func:`~sage.schemes.elliptic_curves.ell_field.compute_model`):
 
@@ -641,7 +573,6 @@
 
       - ``"montgomery"``: The codomain is an (untwisted) Montgomery
         curve, assuming one exists over this field.
->>>>>>> bd185b51
 
     - ``check`` (default: ``True``) -- check whether the input is valid.
       Setting this to ``False`` can lead to significant speedups.
@@ -702,15 +633,9 @@
         Isogeny of degree 4 from Elliptic Curve defined by y^2 = x^3 + x + 1 over Finite Field in z2 of size 3^2 to Elliptic Curve defined by y^2 = x^3 + x + 1 over Finite Field in z2 of size 3^2
         sage: P1,P2,P3 = filter(bool, E(0).division_points(2))
         sage: phi(P1)
-<<<<<<< HEAD
         (0 : 1 : 0)
         sage: phi(P2)
         (0 : 1 : 0)
-=======
-        (0 : 1 : 0)
-        sage: phi(P2)
-        (0 : 1 : 0)
->>>>>>> bd185b51
         sage: phi(P3)
         (0 : 1 : 0)
         sage: phi.degree()
@@ -833,13 +758,8 @@
         sage: phi_s.rational_maps() == phi.rational_maps()
         True
 
-<<<<<<< HEAD
-    However, only cyclic normalized isogenies can be constructed this
-    way. So the isogeny `[3]` won't be found::
-=======
     However, only cyclic normalized isogenies can be constructed this way.
     The non-cyclic multiplication-by-`3` isogeny won't be found::
->>>>>>> bd185b51
 
         sage: E.isogeny(None, codomain=E, degree=9)
         Traceback (most recent call last):
@@ -1113,13 +1033,9 @@
 
         - ``P`` -- a sequence of 3 coordinates defining a point on ``self``
 
-<<<<<<< HEAD
-        OUTPUT: the result of evaluating ``self`` at the given point
-=======
         OUTPUT:
 
         The result of evaluating ``self`` at the given point.
->>>>>>> bd185b51
 
         EXAMPLES::
 
@@ -1161,11 +1077,7 @@
         try:
             Q = compute(*Q)
         except ZeroDivisionError:
-<<<<<<< HEAD
-            Q = 0, 1, 0
-=======
             Q = (0, 1, 0)
->>>>>>> bd185b51
 
         if self.__post_isomorphism is not None:
             Q = baseWI.__call__(self.__post_isomorphism, Q)
@@ -1329,11 +1241,7 @@
         r"""
         Return a copy of the isogeny that has been negated.
 
-<<<<<<< HEAD
-        This implements the unary `-` syntax.
-=======
         This implements the unary `-` operator.
->>>>>>> bd185b51
 
         EXAMPLES:
 
@@ -1569,15 +1477,9 @@
             sage: phi._EllipticCurveIsogeny__compute_codomain()
         """
         if self.__algorithm == 'velu':
-<<<<<<< HEAD
-            self._codomain = self.__compute_E2_via_velu()
-        elif self.__algorithm == 'kohel':
-            self._codomain = self.__compute_E2_via_kohel()
-=======
             self._codomain = self.__compute_codomain_via_velu()
         elif self.__algorithm == 'kohel':
             self._codomain = self.__compute_codomain_via_kohel()
->>>>>>> bd185b51
         else:
             raise NotImplementedError
 
@@ -1775,42 +1677,11 @@
             sage: phi
             Isogeny of degree 4 from Elliptic Curve defined by y^2 = x^3 - x over Rational Field to Elliptic Curve defined by y^2 = x^3 - x over Rational Field
         """
-<<<<<<< HEAD
-        # TODO: add checks to make sure that codomain and model
-        # parameters are consistent with the algorithm used.
-
-        post_isom = None
-        newE2 = None
-
-        oldE2 = self._codomain
-
-        if model is not None:
-
-            if codomain is not None:
-                raise ValueError("cannot specify a codomain and model flag simultaneously")
-
-            if model == 'minimal':
-
-                if not is_NumberField(oldE2.base_field()):
-                    raise ValueError("specifying minimal for model flag only valid with curves over number fields")
-=======
         if model is codomain is None:
             return
->>>>>>> bd185b51
 
         oldE2 = self._codomain
 
-<<<<<<< HEAD
-            else:
-                raise NotImplementedError("unknown value of model flag")
-
-        elif codomain is not None:
-            if not is_EllipticCurve(codomain):
-                raise ValueError("given codomain is not an elliptic curve")
-
-            if not oldE2.is_isomorphic(codomain):
-                raise ValueError("given codomain is not isomorphic to the computed codomain")
-=======
         if model is not None:
             if codomain is not None:
                 raise ValueError("cannot specify a codomain curve and model name simultaneously")
@@ -1821,18 +1692,12 @@
         else:  # codomain is not None
             if not is_EllipticCurve(codomain):
                 raise ValueError("given codomain is not an elliptic curve")
->>>>>>> bd185b51
 
             if not oldE2.is_isomorphic(codomain):
                 raise ValueError("given codomain is not isomorphic to the computed codomain")
 
-<<<<<<< HEAD
-        if post_isom is not None:
-            self.__set_post_isomorphism(newE2, post_isom)
-=======
         post_isom = oldE2.isomorphism_to(codomain)
         self.__set_post_isomorphism(codomain, post_isom)
->>>>>>> bd185b51
 
 
     ###########################
@@ -1939,11 +1804,7 @@
             else:                   # Q is not 2-torsion
                 vQ = 2*gxQ - a1*gyQ
 
-<<<<<<< HEAD
-            self.__kernel_mod_sign[xQ] = yQ,gxQ,gyQ,vQ,uQ
-=======
             self.__kernel_mod_sign[xQ] = yQ, gxQ, gyQ, vQ, uQ
->>>>>>> bd185b51
 
             v += vQ
             w += uQ + xQ*vQ
@@ -2001,11 +1862,7 @@
             sage: phi._EllipticCurveIsogeny__velu_sum_helper(0, Qvals, 0, 0, x, y)
             (1/x, y/x^2)
         """
-<<<<<<< HEAD
-        yQ,gxQ,gyQ,vQ,uQ = Qvalues
-=======
         yQ, gxQ, gyQ, vQ, uQ = Qvalues
->>>>>>> bd185b51
 
         t1 = x - xQ
         inv_t1 = t1**-1
@@ -2108,28 +1965,18 @@
         else:
             E = self.__pre_isomorphism.codomain()
 
-        a1, a3 = E.a1(), E.a3()
-
-<<<<<<< HEAD
-        X, Y = xP, yP
+        a1 = E.a1()
+        a3 = E.a3()
+
+        X = xP
+        Y = yP
 
         for xQ, Qvalues in self.__kernel_mod_sign.items():
             tX, tY = self.__velu_sum_helper(xQ, Qvalues, a1, a3, xP, yP)
             X += tX
             Y -= tY
 
-        return X,Y
-=======
-        X = xP
-        Y = yP
-
-        for xQ, Qvalues in self.__kernel_mod_sign.items():
-            tX, tY = self.__velu_sum_helper(xQ, Qvalues, a1, a3, xP, yP)
-            X += tX
-            Y -= tY
-
         return X, Y
->>>>>>> bd185b51
 
 
     def __initialize_rational_maps_via_velu(self):
@@ -2217,11 +2064,8 @@
         # bivariate parent, or was given as a list:
         psi = poly_ring(kernel_polynomial)
 
-<<<<<<< HEAD
-=======
         self.__kernel_polynomial = psi
 
->>>>>>> bd185b51
         if psi.leading_coefficient() != 1:
             raise ValueError("given kernel polynomial is not monic")
 
@@ -2248,7 +2092,8 @@
         # Set up the necessary instance variables
         #
 
-        self.__kernel_polynomial = self.__inner_kernel_polynomial = psi
+        self.__kernel_polynomial = psi
+        self.__inner_kernel_polynomial = psi
 
         self._degree = Integer(d)  # degree of the isogeny
 
@@ -2495,21 +2340,12 @@
           polynomials over the base field of ``E``, where ``psi``
           is the kernel polynomial and ``phi`` the numerator of
           the `X`-coordinate of the isogeny, together with their
-<<<<<<< HEAD
-          derivatives.
-
-        OUTPUT:
-
-        - ``omega`` -- a bivariate polynomial giving the numerator
-          of the `Y`-coordinate of the isogeny.
-=======
           derivatives
 
         OUTPUT:
 
         A bivariate polynomial ``omega`` giving the numerator of
         the `Y`-coordinate of the isogeny.
->>>>>>> bd185b51
 
         EXAMPLES:
 
@@ -2528,12 +2364,8 @@
             sage: phi._EllipticCurveIsogeny__compute_omega_fast(E, psi, psi_pr, fi, fi_pr)
             x^3*y - 3*x^2*y + x*y
         """
-<<<<<<< HEAD
-        a1, a3 = E.a1(), E.a3()
-=======
         a1 = E.a1()
         a3 = E.a3()
->>>>>>> bd185b51
         x, y = self.__mpoly_ring.gens()
 
         psi_2 = 2*y + a1*x + a3
@@ -2786,7 +2618,6 @@
         """
         self.__initialize_rational_maps()
         return self.__ratl_maps[0]
-<<<<<<< HEAD
 
     def morphism(self):
         r"""
@@ -2817,8 +2648,6 @@
         X_affine = Curve(self.domain()).affine_patch(2)
         Y_affine = Curve(self.codomain()).affine_patch(2)
         return X_affine.hom(self.rational_maps(), Y_affine).homogenize(2)
-=======
->>>>>>> bd185b51
 
     def scaling_factor(self):
         r"""
@@ -3503,25 +3332,15 @@
 def compute_isogeny_starks(E1, E2, ell):
     r"""
     Return the kernel polynomial of an isogeny of degree ``ell``
-<<<<<<< HEAD
-    between ``E1`` and ``E2``.
+    from ``E1`` to ``E2``.
 
     INPUT:
 
-    - ``E1``  -- an elliptic curve in short Weierstrass form, the domain.
-    - ``E2``  -- an elliptic curve in short Weierstrass form, the codomain.
-    - ``ell`` -- the degree of an isogeny from E1 to E2.
-=======
-    from ``E1`` to ``E2``.
-
-    INPUT:
-
     - ``E1``  -- domain elliptic curve in short Weierstrass form
 
     - ``E2``  -- codomain elliptic curve in short Weierstrass form
 
     - ``ell`` -- the degree of an isogeny from ``E1`` to ``E2``
->>>>>>> bd185b51
 
     OUTPUT:
 
@@ -3652,30 +3471,14 @@
         True
     """
     from sage.misc.superseded import deprecation
-<<<<<<< HEAD
-    deprecation(33619, 'The split_kernel_polynomial() function is obsolete.' \
-                      ' Use .radical() instead.')
-=======
     deprecation(33619, 'The split_kernel_polynomial() function is obsolete. '
                        'Use .radical() instead.')
->>>>>>> bd185b51
     from sage.misc.misc_c import prod
     return prod([p for p,e in poly.squarefree_decomposition()])
 
 
 def compute_isogeny_kernel_polynomial(E1, E2, ell, algorithm="starks"):
     r"""
-<<<<<<< HEAD
-    Return the kernel polynomial of an isogeny of degree-``ell``
-    between ``E1`` and ``E2``.
-
-    INPUT:
-
-    - ``E1``        -- an elliptic curve in short Weierstrass form.
-    - ``E2``        -- an elliptic curve in short Weierstrass form.
-    - ``ell``       -- the degree of an isogeny from ``E1`` to ``E2``.
-    - ``algorithm`` -- currently only ``"starks"`` (default) is implemented.
-=======
     Return the kernel polynomial of an isogeny of degree ``ell``
     from ``E1`` to ``E2``.
 
@@ -3688,7 +3491,6 @@
     - ``ell``       -- the degree of an isogeny from ``E1`` to ``E2``
 
     - ``algorithm`` -- currently only ``"starks"`` (default) is implemented
->>>>>>> bd185b51
 
     OUTPUT:
 
@@ -3840,11 +3642,7 @@
     - ``E1``, ``E2`` -- elliptic curves
 
     - ``ell`` -- a prime such that there is a degree-``ell`` separable
-<<<<<<< HEAD
-      normalized isogeny from ``E1`` to ``E2``.
-=======
       normalized isogeny from ``E1`` to ``E2``
->>>>>>> bd185b51
 
     OUTPUT:
 
