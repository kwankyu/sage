--- conflicted
+++ resolved
@@ -2768,7 +2768,6 @@
             self.__initialize_rational_maps()
         return self.__X_coord_rational_map
 
-<<<<<<< HEAD
     def morphism(self):
         r"""
         Return this isogeny as a morphism of projective schemes.
@@ -2798,7 +2797,7 @@
         X_affine = Curve(self.domain()).affine_patch(2)
         Y_affine = Curve(self.codomain()).affine_patch(2)
         return X_affine.hom(self.rational_maps(), Y_affine).homogenize(2)
-=======
+
     def scaling_factor(self):
         r"""
         Return the Weierstrass scaling factor associated to this
@@ -2831,7 +2830,6 @@
         if self.__post_isomorphism is not None:
             sc *= self.__post_isomorphism.scaling_factor()
         return sc
->>>>>>> a6e696e9
 
     def kernel_polynomial(self):
         r"""
