r"""
Elliptic curves over a general field

This module defines the class :class:`EllipticCurve_field`, based on
:class:`EllipticCurve_generic`, for elliptic curves over general fields.
"""
#*****************************************************************************
#       Copyright (C) 2006 William Stein <wstein@gmail.com>
#
#  Distributed under the terms of the GNU General Public License (GPL)
#
#                  http://www.gnu.org/licenses/
#*****************************************************************************

import sage.rings.abc
from sage.categories.number_fields import NumberFields
from sage.categories.finite_fields import FiniteFields
from sage.rings.integer import Integer
from sage.rings.integer_ring import ZZ
from sage.rings.polynomial.polynomial_ring import polygen
from sage.rings.rational_field import QQ
from sage.misc.misc_c import prod
from sage.schemes.elliptic_curves.ell_point import EllipticCurvePoint_field
from sage.schemes.curves.projective_curve import ProjectivePlaneCurve_field

from .constructor import EllipticCurve
from .ell_curve_isogeny import EllipticCurveIsogeny, isogeny_codomain_from_kernel
from . import ell_generic

class EllipticCurve_field(ell_generic.EllipticCurve_generic, ProjectivePlaneCurve_field):

    def __init__(self, R, data, category=None):
        r"""
        Constructor for elliptic curves over fields.

        Identical to the constructor for elliptic curves over
        general rings, except for setting the default category
        to :class:`AbelianVarieties`.

        EXAMPLES::

            sage: E = EllipticCurve(QQ, [1,1])
            sage: E.category()
            Category of abelian varieties over Rational Field
            sage: E = EllipticCurve(GF(101), [1,1])
            sage: E.category()
            Category of abelian varieties over Finite Field of size 101
        """
        from sage.categories.schemes import AbelianVarieties
        if category is None:
            category = AbelianVarieties(R)
        super().__init__(R, data, category=category)

    base_field = ell_generic.EllipticCurve_generic.base_ring

    _point = EllipticCurvePoint_field

    # Twists: rewritten by John Cremona as follows:
    #
    # Quadratic twist allowed except when char=2, j=0
    # Quartic twist allowed only if j=1728!=0 (so char!=2,3)
    # Sextic  twist allowed only if j=0!=1728 (so char!=2,3)
    #
    # More complicated twists exist in theory for char=2,3 and
    # j=0=1728, but I have never worked them out or seen them used!
    #

    def genus(self):
        """
        Return 1 for elliptic curves.

        EXAMPLES::

            sage: E = EllipticCurve(GF(3), [0, -1, 0, -346, 2652])
            sage: E.genus()
            1

            sage: R = FractionField(QQ['z'])
            sage: E = EllipticCurve(R, [0, -1, 0, -346, 2652])
            sage: E.genus()
            1
        """
        return ZZ.one()

    r"""
    Twists: rewritten by John Cremona as follows:

    The following twists are implemented:

    - Quadratic twist:  except when char=2 and `j=0`.
    - Quartic twist: only if `j=1728\not=0` (so not if char=2,3).
    - Sextic  twist: only if `j=0\not=1728` (so not if char=2,3).

    More complicated twists exist in theory for char=2,3 and j=0=1728,
    but are not implemented.
    """

    def quadratic_twist(self, D=None):
        r"""
        Return the quadratic twist of this curve by ``D``.

        INPUT:

        - ``D`` -- (default: ``None``) the twisting parameter (see below)

        In characteristics other than 2, `D` must be nonzero, and the
        twist is isomorphic to ``self`` after adjoining `\sqrt(D)` to the
        base.

        In characteristic 2, `D` is arbitrary, and the twist is
        isomorphic to ``self`` after adjoining a root of `x^2+x+D` to the
        base.

        In characteristic 2 when `j=0`, this is not implemented.

        If the base field `F` is finite, `D` need not be specified,
        and the curve returned is the unique curve (up to isomorphism)
        defined over `F` isomorphic to the original curve over the
        quadratic extension of `F` but not over `F` itself.  Over
        infinite fields, an error is raised if `D` is not given.

        EXAMPLES::

            sage: # needs sage.rings.finite_rings
            sage: E = EllipticCurve([GF(1103)(1), 0, 0, 107, 340]); E
            Elliptic Curve defined by y^2 + x*y  = x^3 + 107*x + 340
             over Finite Field of size 1103
            sage: F = E.quadratic_twist(-1); F
            Elliptic Curve defined by y^2  = x^3 + 1102*x^2 + 609*x + 300
             over Finite Field of size 1103
            sage: E.is_isomorphic(F)
            False
            sage: E.is_isomorphic(F, GF(1103^2,'a'))
            True

        A characteristic 2 example::

            sage: E = EllipticCurve(GF(2), [1,0,1,1,1])
            sage: E1 = E.quadratic_twist(1)
            sage: E.is_isomorphic(E1)
            False
            sage: E.is_isomorphic(E1, GF(4,'a'))
            True

        Over finite fields, the twisting parameter may be omitted::

            sage: # needs sage.rings.finite_rings
            sage: k.<a> = GF(2^10)
            sage: E = EllipticCurve(k, [a^2,a,1,a+1,1])
            sage: Et = E.quadratic_twist()
            sage: Et  # random (only determined up to isomorphism)
            Elliptic Curve defined
             by y^2 + x*y  = x^3 + (a^7+a^4+a^3+a^2+a+1)*x^2 + (a^8+a^6+a^4+1)
             over Finite Field in a of size 2^10
            sage: E.is_isomorphic(Et)
            False
            sage: E.j_invariant() == Et.j_invariant()
            True

            sage: # needs sage.rings.finite_rings
            sage: p = next_prime(10^10)
            sage: k = GF(p)
            sage: E = EllipticCurve(k, [1,2,3,4,5])
            sage: Et = E.quadratic_twist()
            sage: Et  # random (only determined up to isomorphism)
            Elliptic Curve defined
             by y^2  = x^3 + 7860088097*x^2 + 9495240877*x + 3048660957
             over Finite Field of size 10000000019
            sage: E.is_isomorphic(Et)
            False
            sage: k2 = GF(p^2,'a')
            sage: E.change_ring(k2).is_isomorphic(Et.change_ring(k2))
            True
        """
        K = self.base_ring()
        char = K.characteristic()

        if D is None:
            if K.is_finite():
                x = polygen(K)
                if char == 2:
                    # We find D such that x^2+x+D is irreducible. If the
                    # degree is odd we can take D=1; otherwise it suffices to
                    # consider odd powers of a generator.
                    D = K(1)
                    if K.degree() % 2 == 0:
                        D = K.gen()
                        a = D**2
                        while (x**2 + x + D).roots():
                            D *= a
                else:
                    # We could take a multiplicative generator but
                    # that might be expensive to compute; otherwise
                    # half the elements will do, and testing squares
                    # is very fast.
                    D = K.random_element()
                    while D.is_square():
                        D = K.random_element()
            else:
                raise ValueError("twisting parameter D must be specified over infinite fields.")
        else:
            try:
                D = K(D)
            except ValueError:
                raise ValueError("twisting parameter D must be in the base field.")

            if char != 2 and D.is_zero():
                raise ValueError("twisting parameter D must be nonzero when characteristic is not 2")

        if char != 2:
            b2,b4,b6,b8 = self.b_invariants()
            # E is isomorphic to  [0,b2,0,8*b4,16*b6]
            return EllipticCurve(K,[0,b2*D,0,8*b4*D**2,16*b6*D**3])

        # now char==2
        if self.j_invariant() != 0: # iff a1!=0
            a1,a2,a3,a4,a6 = self.ainvs()
            E0 = self.change_weierstrass_model(a1,a3/a1,0,(a1**2*a4+a3**2)/a1**3)
            # which has the form = [1,A2,0,0,A6]
            assert E0.a1() == K(1)
            assert E0.a3() == K(0)
            assert E0.a4() == K(0)
            return EllipticCurve(K,[1,E0.a2()+D,0,0,E0.a6()])
        else:
            raise ValueError("Quadratic twist not implemented in char 2 when j=0")

    def two_torsion_rank(self):
        r"""
        Return the dimension of the 2-torsion subgroup of
        `E(K)`.

        This will be 0, 1 or 2.

        EXAMPLES::

            sage: E = EllipticCurve('11a1')
            sage: E.two_torsion_rank()
            0
            sage: K.<alpha> = QQ.extension(E.division_polynomial(2).monic())            # needs sage.rings.number_field
            sage: E.base_extend(K).two_torsion_rank()                                   # needs sage.rings.number_field
            1
            sage: E.reduction(53).two_torsion_rank()
            2

        ::

            sage: E = EllipticCurve('14a1')
            sage: E.two_torsion_rank()
            1
            sage: f = E.division_polynomial(2).monic().factor()[1][0]
            sage: K.<alpha> = QQ.extension(f)                                           # needs sage.rings.number_field
            sage: E.base_extend(K).two_torsion_rank()                                   # needs sage.rings.number_field
            2

        ::

            sage: EllipticCurve('15a1').two_torsion_rank()
            2
        """
        f = self.division_polynomial(Integer(2))
        n = len(f.roots())+1
        return Integer(n).ord(Integer(2))

    def quartic_twist(self, D):
        r"""
        Return the quartic twist of this curve by `D`.

        INPUT:

        - ``D`` -- (must be nonzero) the twisting parameter

        .. NOTE::

            The characteristic must not be 2 or 3, and the `j`-invariant must be 1728.

        EXAMPLES::

            sage: # needs sage.rings.finite_rings
            sage: E = EllipticCurve_from_j(GF(13)(1728)); E
            Elliptic Curve defined by y^2 = x^3 + x over Finite Field of size 13
            sage: E1 = E.quartic_twist(2); E1
            Elliptic Curve defined by y^2 = x^3 + 5*x over Finite Field of size 13
            sage: E.is_isomorphic(E1)
            False
            sage: E.is_isomorphic(E1, GF(13^2,'a'))
            False
            sage: E.is_isomorphic(E1, GF(13^4,'a'))
            True
        """
        K = self.base_ring()
        char = K.characteristic()
        D = K(D)

        if char == 2 or char == 3:
            raise ValueError("Quartic twist not defined in chars 2,3")

        if self.j_invariant() != K(1728):
            raise ValueError("Quartic twist not defined when j!=1728")

        if D.is_zero():
            raise ValueError("quartic twist requires a nonzero argument")

        c4,c6 = self.c_invariants()
        # E is isomorphic to  [0,0,0,-27*c4,0]
        assert c6 == 0
        return EllipticCurve(K,[0,0,0,-27*c4*D,0])

    def sextic_twist(self, D):
        r"""
        Return the sextic twist of this curve by `D`.

        INPUT:

        - ``D`` -- (must be nonzero) the twisting parameter

        .. NOTE::

            The characteristic must not be 2 or 3, and the `j`-invariant must be 0.

        EXAMPLES::

            sage: # needs sage.rings.finite_rings
            sage: E = EllipticCurve_from_j(GF(13)(0)); E
            Elliptic Curve defined by y^2 = x^3 + 1 over Finite Field of size 13
            sage: E1 = E.sextic_twist(2); E1
            Elliptic Curve defined by y^2 = x^3 + 11 over Finite Field of size 13
            sage: E.is_isomorphic(E1)
            False
            sage: E.is_isomorphic(E1, GF(13^2,'a'))
            False
            sage: E.is_isomorphic(E1, GF(13^4,'a'))
            False
            sage: E.is_isomorphic(E1, GF(13^6,'a'))
            True
        """
        K = self.base_ring()
        char = K.characteristic()
        D = K(D)

        if char == 2 or char == 3:
            raise ValueError("Sextic twist not defined in chars 2,3")

        if self.j_invariant() != K(0):
            raise ValueError("Sextic twist not defined when j!=0")

        if D.is_zero():
            raise ValueError("Sextic twist requires a nonzero argument")

        c4,c6 = self.c_invariants()
        # E is isomorphic to  [0,0,0,0,-54*c6]
        assert c4 == 0
        return EllipticCurve(K,[0,0,0,0,-54*c6*D])

    def is_quadratic_twist(self, other):
        r"""
        Determine whether this curve is a quadratic twist of another.

        INPUT:

        - ``other`` -- an elliptic curve with the same base field as ``self``

        OUTPUT:

        Either 0, if the curves are not quadratic twists, or `D` if
        ``other`` is ``self.quadratic_twist(D)`` (up to isomorphism).
        If ``self`` and ``other`` are isomorphic, returns 1.

        If the curves are defined over `\QQ`, the output `D` is
        a squarefree integer.

        .. NOTE::

            Not fully implemented in characteristic 2, or in
            characteristic 3 when both `j`-invariants are 0.

        EXAMPLES::

            sage: E = EllipticCurve('11a1')
            sage: Et = E.quadratic_twist(-24)
            sage: E.is_quadratic_twist(Et)
            -6

            sage: E1 = EllipticCurve([0,0,1,0,0])
            sage: E1.j_invariant()
            0
            sage: E2 = EllipticCurve([0,0,0,0,2])
            sage: E1.is_quadratic_twist(E2)
            2
            sage: E1.is_quadratic_twist(E1)
            1
            sage: type(E1.is_quadratic_twist(E1)) == type(E1.is_quadratic_twist(E2))   # Issue #6574
            True

        ::

            sage: E1 = EllipticCurve([0,0,0,1,0])
            sage: E1.j_invariant()
            1728
            sage: E2 = EllipticCurve([0,0,0,2,0])
            sage: E1.is_quadratic_twist(E2)
            0
            sage: E2 = EllipticCurve([0,0,0,25,0])
            sage: E1.is_quadratic_twist(E2)
            5

        ::

            sage: # needs sage.rings.finite_rings
            sage: F = GF(101)
            sage: E1 = EllipticCurve(F, [4,7])
            sage: E2 = E1.quadratic_twist()
            sage: D = E1.is_quadratic_twist(E2); D != 0
            True
            sage: F = GF(101)
            sage: E1 = EllipticCurve(F, [4,7])
            sage: E2 = E1.quadratic_twist()
            sage: D = E1.is_quadratic_twist(E2)
            sage: E1.quadratic_twist(D).is_isomorphic(E2)
            True
            sage: E1.is_isomorphic(E2)
            False
            sage: F2 = GF(101^2,'a')
            sage: E1.change_ring(F2).is_isomorphic(E2.change_ring(F2))
            True

        A characteristic 3 example::

            sage: # needs sage.rings.finite_rings
            sage: F = GF(3^5,'a')
            sage: E1 = EllipticCurve_from_j(F(1))
            sage: E2 = E1.quadratic_twist(-1)
            sage: D = E1.is_quadratic_twist(E2); D != 0
            True
            sage: E1.quadratic_twist(D).is_isomorphic(E2)
            True

        ::

            sage: # needs sage.rings.finite_rings
            sage: E1 = EllipticCurve_from_j(F(0))
            sage: E2 = E1.quadratic_twist()
            sage: D = E1.is_quadratic_twist(E2); D
            1
            sage: E1.is_isomorphic(E2)
            True
        """
        from sage.schemes.elliptic_curves.ell_generic import EllipticCurve_generic
        E = self
        F = other
        if not isinstance(E, EllipticCurve_generic) or not isinstance(F, EllipticCurve_generic):
            raise ValueError("arguments are not elliptic curves")
        K = E.base_ring()
        zero = K.zero()
        if not K == F.base_ring():
            return zero
        j = E.j_invariant()
        if j != F.j_invariant():
            return zero

        if E.is_isomorphic(F):
            if K is QQ:
                return ZZ(1)
            return K.one()

        char = K.characteristic()

        if char == 2:
            raise NotImplementedError("not implemented in characteristic 2")
        elif char == 3:
            if j == 0:
                raise NotImplementedError("not implemented in characteristic 3 for curves of j-invariant 0")
            D = E.b2()/F.b2()

        else:
            # now char!=2,3:
            c4E,c6E = E.c_invariants()
            c4F,c6F = F.c_invariants()

            if j == 0:
                um = c6E/c6F
                x = polygen(K)
                ulist = (x**3-um).roots(multiplicities=False)
                if not ulist:
                    D = zero
                else:
                    D = ulist[0]
            elif j == 1728:
                um = c4E/c4F
                x = polygen(K)
                ulist = (x**2-um).roots(multiplicities=False)
                if not ulist:
                    D = zero
                else:
                    D = ulist[0]
            else:
                D = (c6E*c4F)/(c6F*c4E)

        # Normalization of output:

        if D.is_zero():
            return D

        if K is QQ:
            D = D.squarefree_part()

        assert E.quadratic_twist(D).is_isomorphic(F)

        return D

    def is_quartic_twist(self, other):
        r"""
        Determine whether this curve is a quartic twist of another.

        INPUT:

        - ``other`` -- an elliptic curves with the same base field as ``self``

        OUTPUT:

        Either 0, if the curves are not quartic twists, or `D` if
        ``other`` is ``self.quartic_twist(D)`` (up to isomorphism).
        If ``self`` and ``other`` are isomorphic, returns 1.

        .. NOTE::

            Not fully implemented in characteristics 2 or 3.

        EXAMPLES::

            sage: E = EllipticCurve_from_j(GF(13)(1728))
            sage: E1 = E.quartic_twist(2)
            sage: D = E.is_quartic_twist(E1); D!=0
            True
            sage: E.quartic_twist(D).is_isomorphic(E1)
            True

        ::

            sage: E = EllipticCurve_from_j(1728)
            sage: E1 = E.quartic_twist(12345)
            sage: D = E.is_quartic_twist(E1); D
            15999120
            sage: (D/12345).is_perfect_power(4)
            True
        """
        from sage.schemes.elliptic_curves.ell_generic import EllipticCurve_generic
        E = self
        F = other
        if not isinstance(E, EllipticCurve_generic) or not isinstance(F, EllipticCurve_generic):
            raise ValueError("arguments are not elliptic curves")
        K = E.base_ring()
        zero = K.zero()
        if not K == F.base_ring():
            return zero
        j = E.j_invariant()
        if j != F.j_invariant() or j != K(1728):
            return zero

        if E.is_isomorphic(F):
            return K.one()

        char = K.characteristic()

        if char == 2:
            raise NotImplementedError("not implemented in characteristic 2")
        elif char == 3:
            raise NotImplementedError("not implemented in characteristic 3")
        else:
            # now char!=2,3:
            D = F.c4()/E.c4()

        if D.is_zero():
            return D

        assert E.quartic_twist(D).is_isomorphic(F)

        return D

    def is_sextic_twist(self, other):
        r"""
        Determine whether this curve is a sextic twist of another.

        INPUT:

        - ``other`` -- an elliptic curves with the same base field as ``self``

        OUTPUT:

        Either 0, if the curves are not sextic twists, or `D` if
        ``other`` is ``self.sextic_twist(D)`` (up to isomorphism).
        If ``self`` and ``other`` are isomorphic, returns 1.

        .. NOTE::

            Not fully implemented in characteristics 2 or 3.

        EXAMPLES::

            sage: E = EllipticCurve_from_j(GF(13)(0))
            sage: E1 = E.sextic_twist(2)
            sage: D = E.is_sextic_twist(E1); D != 0
            True
            sage: E.sextic_twist(D).is_isomorphic(E1)
            True

        ::

            sage: E = EllipticCurve_from_j(0)
            sage: E1 = E.sextic_twist(12345)
            sage: D = E.is_sextic_twist(E1); D
            575968320
            sage: (D/12345).is_perfect_power(6)
            True
        """
        from sage.schemes.elliptic_curves.ell_generic import EllipticCurve_generic
        E = self
        F = other
        if not isinstance(E, EllipticCurve_generic) or not isinstance(F, EllipticCurve_generic):
            raise ValueError("arguments are not elliptic curves")
        K = E.base_ring()
        zero = K.zero()
        if not K == F.base_ring():
            return zero
        j = E.j_invariant()
        if j != F.j_invariant() or not j.is_zero():
            return zero

        if E.is_isomorphic(F):
            return K.one()

        char = K.characteristic()

        if char == 2:
            raise NotImplementedError("not implemented in characteristic 2")
        elif char == 3:
            raise NotImplementedError("not implemented in characteristic 3")
        else:
            # now char!=2,3:
            D = F.c6()/E.c6()

        if D.is_zero():
            return D

        assert E.sextic_twist(D).is_isomorphic(F)

        return D

    def descend_to(self, K, f=None):
        r"""
        Given an elliptic curve ``self`` defined over a field `L` and a
        subfield `K` of `L`, return all elliptic curves over `K` which
        are isomorphic over `L` to ``self``.

        INPUT:

        - ``K`` -- a field which embeds into the base field `L` of ``self``

        - ``f`` -- (optional) an embedding of `K` into `L`; ignored if
          `K` is `\QQ`

        OUTPUT:

        A list (possibly empty) of elliptic curves defined over `K`
        which are isomorphic to ``self`` over `L`, up to isomorphism over `K`.

        .. NOTE::

            Currently only implemented over number fields.  To extend
            to other fields of characteristic not 2 or 3, what is
            needed is a method giving the preimages in `K^*/(K^*)^m` of
            an element of the base field, for `m=2,4,6`.

        EXAMPLES::

            sage: E = EllipticCurve([1,2,3,4,5])
            sage: E.descend_to(ZZ)
            Traceback (most recent call last):
            ...
            TypeError: Input must be a field.

        ::

            sage: # needs sage.rings.number_field
            sage: F.<b> = QuadraticField(23)
            sage: x = polygen(ZZ, 'x')
            sage: G.<a> = F.extension(x^3 + 5)
            sage: E = EllipticCurve(j=1728*b).change_ring(G)
            sage: EF = E.descend_to(F); EF
            [Elliptic Curve defined by y^2 = x^3 + (27*b-621)*x + (-1296*b+2484)
              over Number Field in b with defining polynomial x^2 - 23
              with b = 4.795831523312720?]
            sage: all(Ei.change_ring(G).is_isomorphic(E) for Ei in EF)
            True

        ::

            sage: # needs sage.rings.number_field
            sage: L.<a> = NumberField(x^4 - 7)
            sage: K.<b> = NumberField(x^2 - 7, embedding=a^2)
            sage: E = EllipticCurve([a^6, 0])
            sage: EK = E.descend_to(K); EK
            [Elliptic Curve defined by y^2 = x^3 + b*x over Number Field in b
              with defining polynomial x^2 - 7 with b = a^2,
             Elliptic Curve defined by y^2 = x^3 + 7*b*x over Number Field in b
              with defining polynomial x^2 - 7 with b = a^2]
            sage: all(Ei.change_ring(L).is_isomorphic(E) for Ei in EK)
            True

        ::

            sage: K.<a> = QuadraticField(17)                                            # needs sage.rings.number_field
            sage: E = EllipticCurve(j=2*a)                                              # needs sage.rings.number_field
            sage: E.descend_to(QQ)                                                      # needs sage.rings.number_field
            []

        TESTS:

        Check that :issue:`16456` is fixed::

            sage: # needs sage.rings.number_field
            sage: K.<a> = NumberField(x^3 - 2)
            sage: E = EllipticCurve('11a1').quadratic_twist(2)
            sage: EK = E.change_ring(K)
            sage: EK2 = EK.change_weierstrass_model((a,a,a,a+1))
            sage: EK2.descend_to(QQ)
            [Elliptic Curve defined by y^2 = x^3 + x^2 - 41*x - 199 over Rational Field]

            sage: k.<i> = QuadraticField(-1)                                            # needs sage.rings.number_field
            sage: E = EllipticCurve(k,[0,0,0,1,0])                                      # needs sage.rings.number_field
            sage: E.descend_to(QQ)                                                      # needs sage.rings.number_field
            [Elliptic Curve defined by y^2 = x^3 + x over Rational Field,
             Elliptic Curve defined by y^2 = x^3 - 4*x over Rational Field]
        """
        if not K.is_field():
            raise TypeError("Input must be a field.")
        L = self.base_field()
        if L is K:
            return self
        elif L == K:  # number fields can be equal but not identical
            return self.base_extend(K)

        # Construct an embedding f of K in L, and check that the
        # j-invariant is in the image, otherwise return an empty list:

        j = self.j_invariant()
        if K == QQ:
            try:
                jK = QQ(j)
            except (ValueError, TypeError):
                return []
        elif f is None:
            embeddings = K.embeddings(L)
            if not embeddings:
                raise TypeError("Input must be a subfield of the base field of the curve.")
            for g in embeddings:
                try:
                    jK = g.preimage(j)
                    f = g
                    break
                except Exception:
                    pass
            if f is None:
                return []
        else:
            try:
                if f.domain() != K:
                    raise ValueError("embedding has wrong domain")
                if f.codomain() != L:
                    raise ValueError("embedding has wrong codomain")
            except AttributeError:
                raise ValueError("invalid embedding: {}".format(f))
            try:
                jK = f.preimage(j)
            except Exception:
                return []

        # Now we have the j-invariant in K and must find all twists
        # which work, separating the cases of j=0 and j=1728.

        if L.characteristic():
            raise NotImplementedError("Not implemented in positive characteristic")

        if jK == 0:
            t = -54*self.c6()
            try:
                dlist = t.descend_mod_power(K,6)
                # list of d in K such that t/d is in L*^6
            except AttributeError:
                raise NotImplementedError("Not implemented over %s" % L)
            Elist = [EllipticCurve([0,0,0,0,d]) for d in dlist]
        elif jK == 1728:
            t = -27*self.c4()
            try:
                dlist = t.descend_mod_power(K,4)
                # list of d in K such that t/d is in L*^4
            except AttributeError:
                raise NotImplementedError("Not implemented over %s" % L)
            Elist = [EllipticCurve([0,0,0,d,0]) for d in dlist]
        else:
            c4, c6 = self.c_invariants()
            t = c6/c4
            try:
                dlist = t.descend_mod_power(K,2)
                # list of d in K such that t/d is in L*^2
            except AttributeError:
                raise NotImplementedError("Not implemented over %s" % L)
            c = -27*jK/(jK-1728) # =-27c4^3/c6^2
            a4list = [c*d**2 for d in dlist]
            a6list = [2*a4*d for a4,d in zip(a4list,dlist)]
            Elist = [EllipticCurve([0,0,0,a4,a6]) for a4,a6 in zip(a4list,a6list)]

        if K is QQ:
            Elist = [E.minimal_model() for E in Elist]
        return Elist

    def division_field(self, n, names='t', map=False, **kwds):
        r"""
        Given an elliptic curve over a number field or finite field `F` and
        a positive integer `n`, construct the `n`-division field `F(E[n])`.

        The `n`-division field is the smallest extension of `F` over which
        all `n`-torsion points of `E` are defined.

        INPUT:

        - ``n`` -- positive integer
        - ``names`` -- (default: ``'t'``) a variable name for the division field
        - ``map`` -- boolean (default: ``False``); also return an embedding of the
          :meth:`base_field` into the resulting field
        - ``kwds`` -- additional keyword arguments passed to
          :func:`~sage.rings.polynomial.polynomial_element.Polynomial.splitting_field`

        OUTPUT:

        If ``map`` is ``False``, the division field `K` as an absolute
        number field or a finite field.
        If ``map`` is ``True``, a tuple `(K, \phi)` where `\phi` is an
        embedding of the base field in the division field `K`.

        .. WARNING::

            This can take a very long time when the degree of the division
            field is large (e.g. when `n` is large or when the Galois
            representation is surjective).  The ``simplify`` flag also
            has a big influence on the running time over number fields:
            sometimes ``simplify=False`` is faster, sometimes the default
            ``simplify=True`` is faster.

        EXAMPLES:

        The 2-division field is the same as the splitting field of
        the 2-division polynomial (therefore, it has degree 1, 2, 3 or 6)::

            sage: # needs sage.rings.number_field
            sage: E = EllipticCurve('15a1')
            sage: K.<b> = E.division_field(2); K
            Number Field in b with defining polynomial x
            sage: E = EllipticCurve('14a1')
            sage: K.<b> = E.division_field(2); K
            Number Field in b with defining polynomial x^2 + 5*x + 92
            sage: E = EllipticCurve('196b1')
            sage: K.<b> = E.division_field(2); K
            Number Field in b with defining polynomial x^3 + x^2 - 114*x - 127
            sage: E = EllipticCurve('19a1')
            sage: K.<b> = E.division_field(2); K
            Number Field in b with defining polynomial
             x^6 + 10*x^5 + 24*x^4 - 212*x^3 + 1364*x^2 + 24072*x + 104292

        For odd primes `n`, the division field is either the splitting
        field of the `n`-division polynomial, or a quadratic extension
        of it. ::

            sage: # needs sage.rings.number_field
            sage: E = EllipticCurve('50a1')
            sage: F.<a> = E.division_polynomial(3).splitting_field(simplify_all=True); F
            Number Field in a
             with defining polynomial x^6 - 3*x^5 + 4*x^4 - 3*x^3 - 2*x^2 + 3*x + 3
            sage: K.<b> = E.division_field(3, simplify_all=True); K
            Number Field in b
             with defining polynomial x^6 - 3*x^5 + 4*x^4 - 3*x^3 - 2*x^2 + 3*x + 3

        If we take any quadratic twist, the splitting field of the
        3-division polynomial remains the same, but the 3-division field
        becomes a quadratic extension::

            sage: # needs sage.rings.number_field
            sage: E = E.quadratic_twist(5)  # 50b3
            sage: F.<a> = E.division_polynomial(3).splitting_field(simplify_all=True); F
            Number Field in a
             with defining polynomial x^6 - 3*x^5 + 4*x^4 - 3*x^3 - 2*x^2 + 3*x + 3
            sage: K.<b> = E.division_field(3, simplify_all=True); K
            Number Field in b with defining polynomial x^12 - 3*x^11 + 8*x^10 - 15*x^9
             + 30*x^8 - 63*x^7 + 109*x^6 - 144*x^5 + 150*x^4 - 120*x^3 + 68*x^2 - 24*x + 4

        Try another quadratic twist, this time over a subfield of `F`::

            sage: # needs sage.rings.number_field
            sage: G.<c>,_,_ = F.subfields(3)[0]
            sage: E = E.base_extend(G).quadratic_twist(c); E
            Elliptic Curve defined
             by y^2 = x^3 + 5*a0*x^2 + (-200*a0^2)*x + (-42000*a0^2+42000*a0+126000)
             over Number Field in a0 with defining polynomial x^3 - 3*x^2 + 3*x + 9
            sage: K.<b> = E.division_field(3, simplify_all=True); K
            Number Field in b with defining polynomial x^12 - 25*x^10 + 130*x^8 + 645*x^6 + 1050*x^4 + 675*x^2 + 225

        Some higher-degree examples::

            sage: # needs sage.rings.number_field
            sage: E = EllipticCurve('11a1')
            sage: K.<b> = E.division_field(2); K
            Number Field in b with defining polynomial
             x^6 + 2*x^5 - 48*x^4 - 436*x^3 + 1668*x^2 + 28792*x + 73844
            sage: K.<b> = E.division_field(3); K        # long time
            Number Field in b with defining polynomial x^48 ...
            sage: K.<b> = E.division_field(5); K
            Number Field in b with defining polynomial x^4 - x^3 + x^2 - x + 1
            sage: E.division_field(5, 'b', simplify=False)
            Number Field in b with defining polynomial x^4 + x^3 + 11*x^2 + 41*x + 101
            sage: E.base_extend(K).torsion_subgroup()   # long time
            Torsion Subgroup isomorphic to Z/5 + Z/5 associated to the Elliptic Curve
             defined by y^2 + y = x^3 + (-1)*x^2 + (-10)*x + (-20)
             over Number Field in b with defining polynomial x^4 - x^3 + x^2 - x + 1

            sage: # needs sage.rings.number_field
            sage: E = EllipticCurve('27a1')
            sage: K.<b> = E.division_field(3); K
            Number Field in b with defining polynomial x^2 + 3*x + 9
            sage: K.<b> = E.division_field(2); K
            Number Field in b with defining polynomial
             x^6 + 6*x^5 + 24*x^4 - 52*x^3 - 228*x^2 + 744*x + 3844
            sage: K.<b> = E.division_field(2, simplify_all=True); K
            Number Field in b with defining polynomial x^6 - 3*x^5 + 5*x^3 - 3*x + 1
            sage: K.<b> = E.division_field(5); K        # long time
            Number Field in b with defining polynomial x^48 ...
            sage: K.<b> = E.division_field(7); K        # long time
            Number Field in b with defining polynomial x^72 ...

        Over a number field::

            sage: # needs sage.rings.number_field
            sage: R.<x> = PolynomialRing(QQ)
            sage: K.<i> = NumberField(x^2 + 1)
            sage: E = EllipticCurve([0,0,0,0,i])
            sage: L.<b> = E.division_field(2); L
            Number Field in b with defining polynomial x^4 - x^2 + 1
            sage: L.<b>, phi = E.division_field(2, map=True); phi
            Ring morphism:
              From: Number Field in i with defining polynomial x^2 + 1
              To:   Number Field in b with defining polynomial x^4 - x^2 + 1
              Defn: i |--> -b^3
            sage: L.<b>, phi = E.division_field(3, map=True)
            sage: L
            Number Field in b with defining polynomial x^24 - 6*x^22 - 12*x^21
             - 21*x^20 + 216*x^19 + 48*x^18 + 804*x^17 + 1194*x^16 - 13488*x^15
             + 21222*x^14 + 44196*x^13 - 47977*x^12 - 102888*x^11 + 173424*x^10
             - 172308*x^9 + 302046*x^8 + 252864*x^7 - 931182*x^6 + 180300*x^5
             + 879567*x^4 - 415896*x^3 + 1941012*x^2 + 650220*x + 443089
            sage: phi
            Ring morphism:
              From: Number Field in i with defining polynomial x^2 + 1
              To:   Number Field in b with defining polynomial x^24 ...
              Defn: i |--> -215621657062634529/183360797284413355040732*b^23 ...

        Over a finite field::

            sage: E = EllipticCurve(GF(431^2), [1,0])                                   # needs sage.rings.finite_rings
            sage: E.division_field(5, map=True)                                         # needs sage.rings.finite_rings
            (Finite Field in t of size 431^4,
             Ring morphism:
               From: Finite Field in z2 of size 431^2
               To:   Finite Field in t of size 431^4
               Defn: z2 |--> 52*t^3 + 222*t^2 + 78*t + 105)

        ::

            sage: E = EllipticCurve(GF(433^2), [1,0])                                   # needs sage.rings.finite_rings
            sage: K.<v> = E.division_field(7); K                                        # needs sage.rings.finite_rings
            Finite Field in v of size 433^16

        It also works for composite orders::

            sage: E = EllipticCurve(GF(11), [5,5])
            sage: E.change_ring(E.division_field(8)).abelian_group().torsion_subgroup(8).invariants()
            (8, 8)
            sage: E.change_ring(E.division_field(9)).abelian_group().torsion_subgroup(9).invariants()
            (9, 9)
            sage: E.change_ring(E.division_field(10)).abelian_group().torsion_subgroup(10).invariants()
            (10, 10)
            sage: E.change_ring(E.division_field(36)).abelian_group().torsion_subgroup(36).invariants()
            (36, 36)
            sage: E.change_ring(E.division_field(11)).abelian_group().torsion_subgroup(11).invariants()
            (11,)
            sage: E.change_ring(E.division_field(66)).abelian_group().torsion_subgroup(66).invariants()
            (6, 66)

        ...also over number fields::

            sage: R.<x> = PolynomialRing(QQ)
            sage: K.<i> = NumberField(x^2 + 1)
            sage: E = EllipticCurve([0,0,0,0,i])
            sage: L,emb = E.division_field(6, names='b', map=True); L
            Number Field in b with defining polynomial x^24 + 12*x^23 + ...
            sage: E.change_ring(emb).torsion_subgroup().invariants()
            (6, 6)

        .. SEEALSO::

            To compute a basis of the `n`-torsion once the base field
            has been extended, you may use
            :meth:`sage.schemes.elliptic_curves.ell_number_field.EllipticCurve_number_field.torsion_subgroup`
            or
            :meth:`sage.schemes.elliptic_curves.ell_finite_field.EllipticCurve_finite_field.torsion_basis`.

        TESTS:

        Some random for prime orders::

            sage: # needs sage.rings.finite_rings
            sage: def check(E, l, K):
            ....:     EE = E.change_ring(K)
            ....:     cof = EE.order().prime_to_m_part(l)
            ....:     pts = (cof * EE.random_point() for _ in iter(int, 1))
            ....:     mul = lambda P: P if not l*P else mul(l*P)
            ....:     pts = map(mul, filter(bool, pts))
            ....:     if l == EE.base_field().characteristic():
            ....:         if EE.is_supersingular():
            ....:             Ps = ()
            ....:         else:
            ....:             assert l.divides(EE.order())
            ....:             Ps = (next(pts),)
            ....:     else:
            ....:         assert l.divides(EE.order())
            ....:         for _ in range(9999):
            ....:             P,Q = next(pts), next(pts)
            ....:             if P.weil_pairing(Q,l) != 1:
            ....:                 Ps = (P,Q)
            ....:                 break
            ....:         else:
            ....:             assert False
            ....:     deg = lcm(el.minpoly().degree() for el in sum(map(list,Ps),[]))
            ....:     assert max(deg, E.base_field().degree()) == K.degree()
            sage: q = next_prime_power(randrange(1, 10^9))
            sage: F.<a> = GF(q)
            sage: while True:
            ....:     try:
            ....:         E = EllipticCurve([F.random_element() for _ in range(5)])
            ....:     except ArithmeticError:
            ....:         continue
            ....:     break
            sage: l = random_prime(8)
            sage: K = E.division_field(l)
            sage: n = E.cardinality(extension_degree=K.degree()//F.degree())
            sage: (l^2 if q%l else 0 + E.is_ordinary()).divides(n)
            True
            sage: check(E, l, K)                # long time

        AUTHORS:

        - Jeroen Demeyer (2014-01-06): :issue:`11905`, use
          ``splitting_field`` method, moved from ``gal_reps.py``, make
          it work over number fields.
        - Lorenz Panny (2022): extend to finite fields
        - Lorenz Panny (2023): extend to composite `n`.
        """
        from sage.misc.verbose import verbose

        n = Integer(n)
        if n <= 0:
            raise ValueError("n must be a positive integer")

        verbose("Adjoining X-coordinates of %s-torsion points" % n)

        F = self.base_ring()
        f = self.division_polynomial(n).radical()

        if n == 2 or f.is_constant():
            # For n = 2, the division field is the splitting field of
            # the division polynomial.
            # If f is a nonzero constant, the n-torsion is trivial:
            # This means the curve must be supersingular and n == p.
            return f.splitting_field(names, map=map, **kwds)

        # We divide out the part defining points of non-maximal order.
        # Clearly all points of non-maximal order are multiples of points
        # of maximal order, so they cannot be defined over a larger field.
        if not n.is_prime():
            for d in n.prime_divisors():
                g = self.division_polynomial(n // d)
                f //= f.gcd(g)

        # Compute splitting field of X-coordinates.
        # The Galois group of the division field is a subgroup of GL(2,n).
        # The Galois group of the X-coordinates is a subgroup of GL(2,n)/{-1,+1}.
        if F in NumberFields():
            from sage.misc.misc_c import prod
            deg_mult = F.degree() * prod(l * (l+1) * (l-1)**2 * l**(4*(e-1)) for l,e in n.factor()) // 2
            K, F_to_K = f.splitting_field(names, degree_multiple=deg_mult, map=True, **kwds)
        elif F in FiniteFields():
            K, F_to_K = f.splitting_field('u', map=True, **kwds)
        else:
            raise NotImplementedError('only number fields and finite fields are currently supported')

        verbose("Adjoining Y-coordinates of %s-torsion points" % n)

        # THEOREM
        # (Cremona, https://github.com/sagemath/sage/issues/11905#comment:21)
        # (Later generalized to composite n by Lorenz Panny)
        #
        # Let K be a field, E an elliptic curve over K and n a positive
        # integer. Assume that K contains all roots of the n-division
        # polynomial of E, and that at least one point P of full order n
        # is defined over K. Then K contains all n-torsion points on E.
        #
        # PROOF. Let G be the absolute Galois group of K (every element
        # in it fixes all elements of K). For any n-torsion point Q
        # over the algebraic closure and any sigma in G, we must have
        # either sigma(Q) = Q or sigma(Q) = -Q (since K contains the
        # X-coordinate of Q). Similarly, sigma(P+Q) must equal either
        # P+Q or -(P+Q). However, since sigma is a group homomorphism,
        # we have sigma(P+Q) = sigma(P) + sigma(Q) = P + sigma(Q),
        # so either P + sigma(Q) = P+Q, which implies sigma(Q) = Q,
        # or P + sigma(Q) = -(P+Q), which implies sigma(Q) = -2P-Q.
        # The latter is impossible except for the easier case n = 2.
        # Hence, sigma(Q) = Q in all cases.
        #
        # This implies that it suffices to adjoin the Y-coordinate
        # of just one full-order point.

        x = f.change_ring(F_to_K).any_root(assume_squarefree=True)
        h = self.defining_polynomial().change_ring(F_to_K)(x, polygen(K), 1)
        L = h.splitting_field(names, map=map, **kwds)

        if map:
            L, K_to_L = L
            L = L, F_to_K.post_compose(K_to_L)
        return L

    def _Hom_(self, other, category=None):
        r"""
        Hook to make :class:`~sage.categories.homset.Hom`
        set the correct parent
        :class:`~sage.schemes.elliptic_curves.homset.EllipticCurveHomset`
        for
        :class:`~sage.schemes.elliptic_curves.hom.EllipticCurveHom`
        objects.

        EXAMPLES::

            sage: E = EllipticCurve(GF(19), [1,0])
            sage: type(E._Hom_(E))
            <class 'sage.schemes.elliptic_curves.homset.EllipticCurveHomset_with_category'>
        """
        if isinstance(other, ell_generic.EllipticCurve_generic) and self.base_ring() == other.base_ring():
            from . import homset
            return homset.EllipticCurveHomset(self, other, category=category)
        from sage.schemes.generic.homset import SchemeHomset_generic
        return SchemeHomset_generic(self, other, category=category)

    def isogeny(self, kernel, codomain=None, degree=None, model=None, check=True, algorithm=None, velu_sqrt_bound=None):
        r"""
        Return an elliptic-curve isogeny from this elliptic curve.

        The isogeny can be specified in two ways, by passing either a
        polynomial or a set of torsion points.  The methods used are:

        - Factored Isogenies (see
          :mod:`~sage.schemes.elliptic_curves.hom_composite`):
          Given a point, or a list of points which generate a
          composite-order subgroup, decomposes the isogeny into
          prime-degree steps. This can be used to construct isogenies
          of extremely large, smooth degree. When applicable, this
          algorithm is selected as default (see below). After factoring
          the degree single isogenies are computed using the other
          methods.
          This algorithm is selected using ``algorithm="factored"``.

        - Vélu's Formulas: Vélu's original formulas for computing
          isogenies.  This algorithm is selected by giving as the
          ``kernel`` parameter a single point generating a finite
          subgroup.

        - Kohel's Formulas: Kohel's original formulas for computing
          isogenies.  This algorithm is selected by giving as the
          ``kernel`` parameter a monic polynomial (or a coefficient list
          in little endian) which will define the kernel of the isogeny.
          Kohel's algorithm is currently only implemented for cyclic
          isogenies, with the exception of `[2]`.

        - √élu Algorithm (see
          :mod:`~sage.schemes.elliptic_curves.hom_velusqrt`):
          A variant of Vélu's formulas with essentially square-root
          instead of linear complexity (in the degree). Currently only
          available over finite fields. The input must be a single
          kernel point of odd order `\geq 5`.
          This algorithm is selected using ``algorithm="velusqrt"``.

        INPUT:

        - ``kernel`` -- a kernel; either a point on this curve, a list of
          points on this curve, a monic kernel polynomial, or ``None``.
          If initializing from a codomain, this must be ``None``.

        - ``codomain`` -- an elliptic curve (default: ``None``).

          - If ``kernel`` is ``None``, then ``degree`` must be given as well
            and the given ``codomain`` must be the codomain of a cyclic,
            separable, normalized isogeny of the given degree.

          - If ``kernel`` is not ``None``, then this must be isomorphic to
            the codomain of the separable isogeny defined by ``kernel``; in
            this case, the isogeny is post-composed with an isomorphism so
            that the codomain equals the given curve.

        - ``degree`` -- integer (default: ``None``).

          - If ``kernel`` is ``None``, then this is the degree of the isogeny
            from this curve to ``codomain``.

          - If ``kernel`` is not ``None``, then this is used to determine
            whether or not to skip a `\gcd` of the given kernel polynomial
            with the two-torsion polynomial of this curve.

        - ``model`` -- string (default: ``None``); supported values
          (cf. :func:`~sage.schemes.elliptic_curves.ell_field.compute_model`):

          - ``'minimal'``: if ``self`` is a curve over the rationals or
            over a number field, then the codomain is a global minimal
            model where this exists.

          - ``'short_weierstrass'``: the codomain is a short Weierstrass curve,
            assuming one exists.

          - ``'montgomery'``: the codomain is an (untwisted) Montgomery
            curve, assuming one exists over this field.

        - ``check`` -- boolean (default: ``True``); check whether the input is valid.
          Setting this to ``False`` can lead to significant speedups.

        - ``algorithm`` -- string (optional); the possible choices are:

          - ``'velusqrt'``: Use
            :class:`~sage.schemes.elliptic_curves.hom_velusqrt.EllipticCurveHom_velusqrt`.

          - ``'factored'``: Use
            :class:`~sage.schemes.elliptic_curves.hom_composite.EllipticCurveHom_composite`
            to decompose the isogeny into prime-degree steps.

          - ``'traditional'``: Use
            :class:`~sage.schemes.elliptic_curves.ell_curve_isogeny.EllipticCurveIsogeny`.

          When ``algorithm`` is not specified, and ``kernel`` is not ``None``, an
          algorithm is selected using the following criteria:

            - if ``kernel`` is a list of multiple points, ``'factored'`` is selected.

            - If ``kernel`` is a single point, or a list containing a single point:

              - if the order of the point is unknown, ``'traditional'`` is selected.

              - If the order is known and composite, ``'factored'`` is selected.

              - If the order is known and prime, a choice between ``'velusqrt'`` and
                ``'traditional'`` is done according to the ``velu_sqrt_bound``
                parameter (see below).

          If none of the previous apply, ``'traditional'`` is selected.

        - ``velu_sqrt_bound`` -- integer (default: ``None``); establish the highest
          (prime) degree for which the ``'traditional'`` algorithm should be selected
          instead of ``'velusqrt'``. If ``None``, the default value from
          :class:`~sage.schemes.elliptic_curves.hom_velusqrt._VeluBoundObj` is used.
          This value is initially set to 1000, but can be modified by the user.
          If an integer is supplied and the isogeny computation goes through the
          ``'factored'`` algorithm, the same integer is supplied to each factor.

        The ``degree`` parameter is not supported when an ``algorithm`` is
        specified.

        OUTPUT:

        An isogeny between elliptic curves. This is a morphism of curves.
        (In all cases, the returned object will be an instance of
        :class:`~sage.schemes.elliptic_curves.hom.EllipticCurveHom`.)

        EXAMPLES::

            sage: # needs sage.rings.finite_rings
            sage: F = GF(2^5, 'alpha'); alpha = F.gen()
            sage: E = EllipticCurve(F, [1,0,1,1,1])
            sage: R.<x> = F[]
            sage: phi = E.isogeny(x + 1)
            sage: phi.rational_maps()
            ((x^2 + x + 1)/(x + 1), (x^2*y + x)/(x^2 + 1))

        ::

            sage: E = EllipticCurve('11a1')
            sage: P = E.torsion_points()[1]
            sage: E.isogeny(P)
            Isogeny of degree 5
             from Elliptic Curve defined by y^2 + y = x^3 - x^2 - 10*x - 20
                  over Rational Field
               to Elliptic Curve defined by y^2 + y = x^3 - x^2 - 7820*x - 263580
                  over Rational Field

        ::

            sage: E = EllipticCurve(GF(19),[1,1])
            sage: P = E(15,3); Q = E(2,12)
            sage: (P.order(), Q.order())
            (7, 3)
            sage: phi = E.isogeny([P,Q]); phi
            Composite morphism of degree 21 = 7*3:
              From: Elliptic Curve defined by y^2 = x^3 + x + 1 over Finite Field of size 19
              To:   Elliptic Curve defined by y^2 = x^3 + x + 1 over Finite Field of size 19
            sage: phi(E.random_point())  # all points defined over GF(19) are in the kernel
            (0 : 1 : 0)

        ::

            sage: E = EllipticCurve(GF(2^32 - 5), [170246996, 2036646110])              # needs sage.rings.finite_rings
            sage: P = E.lift_x(2)                                                       # needs sage.rings.finite_rings
            sage: E.isogeny(P, algorithm='factored')                                    # needs sage.rings.finite_rings
            Composite morphism of degree 1073721825 = 3^4*5^2*11*19*43*59:
              From: Elliptic Curve defined by y^2 = x^3 + 170246996*x + 2036646110
                     over Finite Field of size 4294967291
              To:   Elliptic Curve defined by y^2 = x^3 + 272790262*x + 1903695400
                     over Finite Field of size 4294967291

        Not all polynomials define a finite subgroup (:issue:`6384`)::

            sage: E = EllipticCurve(GF(31), [1,0,0,1,2])
            sage: phi = E.isogeny([14,27,4,1])
            Traceback (most recent call last):
            ...
            ValueError: the polynomial x^3 + 4*x^2 + 27*x + 14 does not define a finite
            subgroup of Elliptic Curve defined by y^2 + x*y = x^3 + x + 2
            over Finite Field of size 31

        Order of the point known and composite::

            sage: E = EllipticCurve(GF(31), [1,0,0,1,2])
            sage: P = E(26, 4)
            sage: assert P.order() == 12
            sage: print(P._order)
            12
            sage: E.isogeny(P)
            Composite morphism of degree 12 = 2^2*3:
              From: Elliptic Curve defined by y^2 + x*y = x^3 + x + 2 over Finite Field of size 31
              To:   Elliptic Curve defined by y^2 + x*y = x^3 + 26*x + 8 over Finite Field of size 31

        ``kernel`` is a list of points::

            sage: E = EllipticCurve(GF(31), [1,0,0,1,2])
            sage: P = E(21,2)
            sage: Q = E(7, 12)
            sage: print(P.order())
            6
            sage: print(Q.order())
            2
            sage: E.isogeny([P, Q])
            Composite morphism of degree 12 = 2*3*2:
              From: Elliptic Curve defined by y^2 + x*y = x^3 + x + 2 over Finite Field of size 31
              To:   Elliptic Curve defined by y^2 + x*y = x^3 + 2*x + 26 over Finite Field of size 31

        Multiple ways to set the `velu_sqrt_bound`::

            sage: E = EllipticCurve_from_j(GF(97)(42))
            sage: P = E.gens()[0]*4
            sage: print(P.order())
            23
            sage: E.isogeny(P)
            Isogeny of degree 23 from Elliptic Curve defined by y^2 = x^3 + 6*x + 46 over Finite Field of size 97 to Elliptic Curve defined by y^2 = x^3 + 72*x + 29 over Finite Field of size 97
            sage: E.isogeny(P, velu_sqrt_bound=10)
            Elliptic-curve isogeny (using square-root Vélu) of degree 23:
              From: Elliptic Curve defined by y^2 = x^3 + 6*x + 46 over Finite Field of size 97
              To:   Elliptic Curve defined by y^2 = x^3 + 95*x + 68 over Finite Field of size 97
            sage: from sage.schemes.elliptic_curves.hom_velusqrt import _velu_sqrt_bound
            sage: _velu_sqrt_bound.set(10)
            sage: E.isogeny(P)
            Elliptic-curve isogeny (using square-root Vélu) of degree 23:
              From: Elliptic Curve defined by y^2 = x^3 + 6*x + 46 over Finite Field of size 97
              To:   Elliptic Curve defined by y^2 = x^3 + 95*x + 68 over Finite Field of size 97
            sage: _velu_sqrt_bound.set(1000) # Reset bound

        If the order of the point is unknown, fall back to ``'traditional'``::

            sage: E = EllipticCurve_from_j(GF(97)(42))
            sage: P = E(2, 39)
            sage: from sage.schemes.elliptic_curves.hom_velusqrt import _velu_sqrt_bound
            sage: _velu_sqrt_bound.set(1)
            sage: E.isogeny(P)
            Isogeny of degree 46 from Elliptic Curve defined by y^2 = x^3 + 6*x + 46 over Finite Field of size 97 to Elliptic Curve defined by y^2 = x^3 + 87*x + 47 over Finite Field of size 97
            sage: _velu_sqrt_bound.set(1000) # Reset bound

        .. SEEALSO::

            - :class:`~sage.schemes.elliptic_curves.hom.EllipticCurveHom`
            - :class:`~sage.schemes.elliptic_curves.ell_curve_isogeny.EllipticCurveIsogeny`
            - :class:`~sage.schemes.elliptic_curves.hom_composite.EllipticCurveHom_composite`

        TESTS:

        Until the checking of kernel polynomials was implemented in
        :issue:`23222`, the following raised no error but returned an
        invalid morphism.  See also :issue:`11578`::

            sage: # needs sage.rings.number_field
            sage: R.<x> = QQ[]
            sage: K.<a> = NumberField(x^2 - x - 1)
            sage: E = EllipticCurve(K, [-13392, -1080432])
            sage: R.<x> = K[]
            sage: phi = E.isogeny( (x-564)*(x - 396/5*a + 348/5) )
            Traceback (most recent call last):
            ...
            ValueError: the polynomial x^2 + (-396/5*a - 2472/5)*x + 223344/5*a - 196272/5 does not
            define a finite subgroup of Elliptic Curve defined by y^2 = x^3 + (-13392)*x + (-1080432)
            over Number Field in a with defining polynomial x^2 - x - 1

        We check that the cached order is correctly copied over::

            sage: # needs sage.rings.finite_rings
            sage: E = EllipticCurve(GF(2^127 - 1), [1,2,3,4,5])
            sage: E.set_order(170141183460469231746191640949390434666)
            sage: phi = E.isogeny(E.lift_x(77347718128277853096420969229987528666))
            sage: phi.codomain()._order
            170141183460469231746191640949390434666

        Check that ``'factored'`` recursively apply `velu_sqrt_bound`::

            sage: from sage.schemes.elliptic_curves.hom_velusqrt import _velu_sqrt_bound
            sage: _velu_sqrt_bound.get()
            1000
            sage: _velu_sqrt_bound.set(50)
            sage: _velu_sqrt_bound.get()
            50
            sage: from sage.schemes.elliptic_curves import hom_composite
            sage: p = 3217
            sage: E = EllipticCurve_from_j(GF(p)(42))
            sage: P = E.gens()[0]
            sage: phis = hom_composite._compute_factored_isogeny_single_generator(P, velu_sqrt_bound=50)
            sage: for phi in phis:
            ....:     print(phi)
            ....:
            Isogeny of degree 31 from Elliptic Curve defined by y^2 = x^3 + 114*x + 544 over Finite Field of size 3217 to Elliptic Curve defined by y^2 = x^3 + 277*x + 1710 over Finite Field of size 3217
            Elliptic-curve isogeny (using square-root Vélu) of degree 103:
              From: Elliptic Curve defined by y^2 = x^3 + 277*x + 1710 over Finite Field of size 3217
              To:   Elliptic Curve defined by y^2 = x^3 + 2979*x + 1951 over Finite Field of size 3217
        """
        if algorithm is not None and degree is not None:
            raise TypeError('cannot pass "degree" and "algorithm" parameters simultaneously')
        if algorithm == "velusqrt":
            from sage.schemes.elliptic_curves.hom_velusqrt import EllipticCurveHom_velusqrt
            return EllipticCurveHom_velusqrt(self, kernel, codomain=codomain, model=model)
        if algorithm == "factored":
            from sage.schemes.elliptic_curves.hom_composite import EllipticCurveHom_composite
            return EllipticCurveHom_composite(self, kernel, codomain=codomain, model=model, velu_sqrt_bound=velu_sqrt_bound)
        if algorithm == "traditional":
            return EllipticCurveIsogeny(self, kernel, codomain, degree, model, check=check)

        if kernel is not None:
            # Check for multiple points or point of known order
            kernel_is_list = isinstance(kernel, list) or isinstance(kernel, tuple)
            if kernel_is_list and kernel[0] in self and len(kernel) > 1:
                from sage.schemes.elliptic_curves.hom_composite import EllipticCurveHom_composite
                return EllipticCurveHom_composite(self, kernel, codomain=codomain, model=model, velu_sqrt_bound=velu_sqrt_bound)

            if not kernel_is_list or (len(kernel) == 1 and kernel[0] in self):
                # Single point on the curve; unpack the list for compatibility with velusqrt
                if kernel_is_list:
                    kernel = kernel[0]

                known_order = hasattr(kernel, "_order")

                if known_order and kernel._order.is_pseudoprime():
                    if not velu_sqrt_bound:
                        from sage.schemes.elliptic_curves.hom_velusqrt import _velu_sqrt_bound
                        velu_sqrt_bound = _velu_sqrt_bound.get()

                    if kernel._order > velu_sqrt_bound:
                        from sage.schemes.elliptic_curves.hom_velusqrt import EllipticCurveHom_velusqrt
                        return EllipticCurveHom_velusqrt(self, kernel, codomain=codomain, model=model)
                    # Otherwise fall back to the standard case
                elif known_order:
                    from sage.schemes.elliptic_curves.hom_composite import EllipticCurveHom_composite
                    return EllipticCurveHom_composite(self, kernel, codomain=codomain, model=model, velu_sqrt_bound=velu_sqrt_bound)
        try:
            return EllipticCurveIsogeny(self, kernel, codomain, degree, model, check=check)
        except AttributeError as e:
            raise RuntimeError("Unable to construct isogeny: %s" % e)

    def isogeny_codomain(self, kernel):
        r"""
        Return the codomain of the isogeny from ``self`` with given kernel.

        INPUT:

        - ``kernel`` -- either a list of points in the kernel of the isogeny,
          or a kernel polynomial (specified as either a univariate polynomial
          or a coefficient list)

        OUTPUT:

        An elliptic curve, the codomain of the separable normalized
        isogeny defined by this kernel.

        EXAMPLES::

            sage: E = EllipticCurve('17a1')
            sage: R.<x> = QQ[]
            sage: E2 = E.isogeny_codomain(x - 11/4); E2
            Elliptic Curve defined by y^2 + x*y + y = x^3 - x^2 - 1461/16*x - 19681/64
             over Rational Field

        TESTS:

        We check that the cached order is correctly copied over::

            sage: # needs sage.rings.finite_rings
            sage: E = EllipticCurve(GF(2^127 - 1), [1,2,3,4,5])
            sage: E.set_order(170141183460469231746191640949390434666)
            sage: E2 = E.isogeny_codomain(E.lift_x(77347718128277853096420969229987528666))
            sage: E2._order
            170141183460469231746191640949390434666
        """
        E = isogeny_codomain_from_kernel(self, kernel)
        if self.base_field().is_finite():
            E._fetch_cached_order(self)
        return E

    def kernel_polynomial_from_point(self, P, *, algorithm=None):
        r"""
        Given a point `P` on this curve which generates a rational subgroup,
        return the kernel polynomial of that subgroup as a polynomial over
        the base field of the curve.
        (The point `P` itself may be defined over an extension.)

        EXAMPLES::

            sage: E = EllipticCurve(GF(101), [1,1])
            sage: F = GF(101^3)
            sage: EE = E.change_ring(F)
            sage: xK = F([77, 28, 8]); xK
            8*z3^2 + 28*z3 + 77
            sage: K = EE.lift_x(xK); K.order()
            43
            sage: E.kernel_polynomial_from_point(K)
            x^21 + 7*x^20 + 22*x^19 + 4*x^18 + 7*x^17 + 81*x^16 + 41*x^15 + 68*x^14 + 18*x^13 + 58*x^12 + 31*x^11 + 26*x^10 + 62*x^9 + 20*x^8 + 73*x^7 + 23*x^6 + 66*x^5 + 79*x^4 + 12*x^3 + 40*x^2 + 50*x + 93

        The ``'minpoly'`` algorithm is often much faster than the
        ``'basic'`` algorithm::

            sage: from sage.schemes.elliptic_curves.ell_field import EllipticCurve_field, point_of_order
            sage: p = 2^127 - 1
            sage: E = EllipticCurve(GF(p), [1,0])
            sage: P = point_of_order(E, 31)                                             # long time (8.5s)
            sage: %timeit E.kernel_polynomial_from_point(P, algorithm='basic')          # not tested
            4.38 ms ± 13.7 µs per loop (mean ± std. dev. of 7 runs, 100 loops each)
            sage: %timeit E.kernel_polynomial_from_point(P, algorithm='minpoly')        # not tested
            854 µs ± 1.56 µs per loop (mean ± std. dev. of 7 runs, 1,000 loops each)

        Example of finding all the rational isogenies using this method::

            sage: E = EllipticCurve(GF(71), [1,2,3,4,5])
            sage: F = E.division_field(11)
            sage: EE = E.change_ring(F)
            sage: fs = set()
            sage: for K in EE(0).division_points(11):
            ....:     if not K:
            ....:         continue
            ....:     Kp = EE.frobenius_isogeny()(K)
            ....:     if Kp.weil_pairing(K, 11) == 1:
            ....:         fs.add(E.kernel_polynomial_from_point(K))
            sage: fs = sorted(fs); fs
            [x^5 + 10*x^4 + 18*x^3 + 10*x^2 + 43*x + 46,
             x^5 + 65*x^4 + 39*x^2 + 20*x + 63]
            sage: from sage.schemes.elliptic_curves.isogeny_small_degree import is_kernel_polynomial
            sage: {is_kernel_polynomial(E, 11, f) for f in fs}
            {True}
            sage: isogs = [E.isogeny(f) for f in fs]
            sage: isogs[0]
            Isogeny of degree 11 from Elliptic Curve defined by y^2 + x*y + 3*y = x^3 + 2*x^2 + 4*x + 5 over Finite Field of size 71 to Elliptic Curve defined by y^2 + x*y + 3*y = x^3 + 2*x^2 + 34*x + 42 over Finite Field of size 71
            sage: isogs[1]
            Isogeny of degree 11 from Elliptic Curve defined by y^2 + x*y + 3*y = x^3 + 2*x^2 + 4*x + 5 over Finite Field of size 71 to Elliptic Curve defined by y^2 + x*y + 3*y = x^3 + 2*x^2 + 12*x + 40 over Finite Field of size 71
            sage: set(isogs) == set(E.isogenies_prime_degree(11))
            True

        ALGORITHM:

        - The ``'basic'`` algorithm is to multiply together all the linear
          factors `(X - x([i]P))` of the kernel polynomial using a product
          tree, then converting the result to the base field of the curve.
          Its complexity is `\widetilde O(\ell k)` where `k` is the
          extension degree.

        - The ``'minpoly'`` algorithm is
          [EPSV2023]_, Algorithm 4 (``KernelPolynomialFromIrrationalX``).
          Over finite fields, its complexity is `O(\ell k) + \widetilde O(\ell)`
          where `k` is the extension degree.
        """
        R = self.base_ring()

        if not P:
            return R['x'].one()

        S = P.base_ring()
        if not S.has_coerce_map_from(R):
            raise TypeError(f'{R} does not coerce into {S}')

        EE = self.change_ring(S)
        if P.curve() is not EE:
            raise TypeError(f'{P} is not a point on {EE}')

        l = P.order()

        if algorithm is None:
            if R in FiniteFields():
                # In this case the minpoly approach is likely to be faster.
                if l & 1 and l.is_prime_power():
                    algorithm = 'minpoly'
            if algorithm is None:
                algorithm = 'basic'

        if algorithm == 'basic':
            from sage.groups.generic import multiples
            Qs = multiples(P, l//2, P)
            x = polygen(S)
            f = prod(x - Q.xy()[0] for Q in Qs)
            return f.change_ring(R)

        if algorithm == 'minpoly':
            if not l & 1 or not l.is_prime_power():
                raise ValueError('algorithm "minpoly" only supports odd prime-power degrees')

            xx = P.xy()[0]
            ext = xx.parent().over(self.base_ring())
            mu = ext(xx).minpoly()
            assert mu.base_ring() == self.base_ring()

            return self.kernel_polynomial_from_divisor(mu, P.order(), check=False)

        raise ValueError('unknown algorithm')

    def kernel_polynomial_from_divisor(self, f, l, *, check=True):
        r"""
        Given an irreducible divisor `f` of the `l`-division polynomial
        on this curve, return the kernel polynomial defining the subgroup
        defined by `f`.

        If the given polynomial does not define a rational subgroup, a
        :exc:`ValueError` is raised.

        This method is currently only implemented for prime `l`.

        EXAMPLES::

            sage: E = EllipticCurve(GF(101^2), [0,1])
            sage: f,_ = E.division_polynomial(5).factor()[0]
            sage: ker = E.kernel_polynomial_from_divisor(f, 5); ker
            x^2 + (49*z2 + 10)*x + 30*z2 + 80
            sage: E.isogeny(ker)
            Isogeny of degree 5
             from Elliptic Curve defined by y^2 = x^3 + 1 over Finite Field in z2 of size 101^2
             to Elliptic Curve defined by y^2 = x^3 + (6*z2+16)*x + 18 over Finite Field in z2 of size 101^2

        The method detects invalid inputs::

            sage: E = EllipticCurve(GF(101), [0,1])
            sage: f,_ = E.division_polynomial(5).factor()[-1]
            sage: E.kernel_polynomial_from_divisor(f, 5)
            Traceback (most recent call last):
            ...
            ValueError: given polynomial does not define a rational 5-isogeny

        ::

            sage: E = EllipticCurve(GF(101), [1,1])
            sage: f,_ = E.division_polynomial(7).factor()[-1]
            sage: E.kernel_polynomial_from_divisor(f, 7)
            Traceback (most recent call last):
            ...
            ValueError: given polynomial does not define a rational 7-isogeny

        ::

            sage: x = polygen(QQ)
            sage: K.<t> = NumberField(x^12 - 2*x^10 + 3*x^8 + 228/13*x^6 + 235/13*x^4 + 22/13*x^2 + 1/13)
            sage: E = EllipticCurve(K, [1,0])
            sage: ker = E.kernel_polynomial_from_divisor(x - t, 13); ker
            x^6 + (-169/64*t^10 + 169/32*t^8 - 247/32*t^6 - 377/8*t^4 - 2977/64*t^2 - 105/32)*x^4 + (-169/32*t^10 + 169/16*t^8 - 247/16*t^6 - 377/4*t^4 - 2977/32*t^2 - 89/16)*x^2 - 13/64*t^10 + 13/32*t^8 - 19/32*t^6 - 29/8*t^4 - 229/64*t^2 - 13/32
            sage: phi = E.isogeny(ker, check=True); phi
            Isogeny of degree 13
             from Elliptic Curve defined by y^2 = x^3 + x
              over Number Field in t with defining polynomial x^12 - 2*x^10 + 3*x^8 + 228/13*x^6 + 235/13*x^4 + 22/13*x^2 + 1/13
             to Elliptic Curve defined by y^2 = x^3 + (-2535/16*t^10+2535/8*t^8-3705/8*t^6-5655/2*t^4-44655/16*t^2-2047/8)*x
              over Number Field in t with defining polynomial x^12 - 2*x^10 + 3*x^8 + 228/13*x^6 + 235/13*x^4 + 22/13*x^2 + 1/13

        ALGORITHM: [EPSV2023]_, Algorithm 3 (``KernelPolynomialFromDivisor``).
        """
        l = ZZ(l)
        if check:
            if not l.is_prime():
                raise NotImplementedError('currently, kernel_polynomial_from_divisor() only supports prime orders')
            if not f.is_irreducible():
                raise NotImplementedError('currently, kernel_polynomial_from_divisor() only supports irreducible polynomials')
            if f.parent().base_ring() != self.base_ring():
                raise TypeError(f'given polynomial is not defined over the base ring of the curve')
            if self.division_polynomial(l, x=f.parent().quotient_ring(f).gen()):
                raise ValueError(f'given polynomial does not divide the {l}-division polynomial')

        if l == 2:
            return f

        if not f.degree().divides(l//2):
            raise ValueError(f'given polynomial does not define a rational {l}-isogeny')

        from sage.schemes.elliptic_curves.isogeny_small_degree import _least_semi_primitive
        a = _least_semi_primitive(l)
        mul_a = lambda x: self._multiple_x_numerator(a, x=x) / self._multiple_x_denominator(a, x=x)
        x_mod = lambda g: g.parent().quotient(g).gen()

        fs = [f]
        m = l//2//f.degree()

        for i in range(1, m):
            fs.append(mul_a(x_mod(fs[-1])).minpoly())

        if fs[0](mul_a(x_mod(fs[-1]))):
            raise ValueError(f'given polynomial does not define a rational {l}-isogeny')

        return prod(fs)

    def isogenies_prime_degree(self, l=None, max_l=31):
        """
        Return a list of all separable isogenies of given prime degree(s)
        with domain equal to ``self``, which are defined over the base
        field of ``self``.

        INPUT:

        - ``l`` -- a prime or a list of primes

        - ``max_l`` -- (default: 31) a bound on the primes to be tested.
          This is only used if ``l`` is ``None``.

        OUTPUT:

        (list) All separable `l`-isogenies for the given `l` with domain ``self``.

        ALGORITHM:

        Calls the generic function :func:`isogenies_prime_degree()`.
        This is generic code, valid for all fields. It requires that
        certain operations have been implemented over the base field,
        such as root-finding for univariate polynomials.

        EXAMPLES:

        Examples over finite fields::

            sage: # needs sage.libs.pari
            sage: E = EllipticCurve(GF(next_prime(1000000)), [7,8])
            sage: E.isogenies_prime_degree(2)
            [Isogeny of degree 2
              from Elliptic Curve defined by y^2 = x^3 + 7*x + 8 over Finite Field of size 1000003
                to Elliptic Curve defined by y^2 = x^3 + 970389*x + 794257 over Finite Field of size 1000003,
             Isogeny of degree 2
              from Elliptic Curve defined by y^2 = x^3 + 7*x + 8 over Finite Field of size 1000003
                to Elliptic Curve defined by y^2 = x^3 + 29783*x + 206196 over Finite Field of size 1000003,
             Isogeny of degree 2
              from Elliptic Curve defined by y^2 = x^3 + 7*x + 8 over Finite Field of size 1000003
                to Elliptic Curve defined by y^2 = x^3 + 999960*x + 78 over Finite Field of size 1000003]
            sage: E.isogenies_prime_degree(3)
            []
            sage: E.isogenies_prime_degree(5)
            []
            sage: E.isogenies_prime_degree(7)
            []
            sage: E.isogenies_prime_degree(11)
            []
            sage: E.isogenies_prime_degree(13)
            [Isogeny of degree 13
              from Elliptic Curve defined by y^2 = x^3 + 7*x + 8 over Finite Field of size 1000003
                to Elliptic Curve defined by y^2 = x^3 + 878063*x + 845666 over Finite Field of size 1000003,
             Isogeny of degree 13
              from Elliptic Curve defined by y^2 = x^3 + 7*x + 8 over Finite Field of size 1000003
                to Elliptic Curve defined by y^2 = x^3 + 375648*x + 342776 over Finite Field of size 1000003]
            sage: E.isogenies_prime_degree(max_l=13)
            [Isogeny of degree 2
              from Elliptic Curve defined by y^2 = x^3 + 7*x + 8 over Finite Field of size 1000003
                to Elliptic Curve defined by y^2 = x^3 + 970389*x + 794257 over Finite Field of size 1000003,
             Isogeny of degree 2
              from Elliptic Curve defined by y^2 = x^3 + 7*x + 8 over Finite Field of size 1000003
                to Elliptic Curve defined by y^2 = x^3 + 29783*x + 206196 over Finite Field of size 1000003,
             Isogeny of degree 2
              from Elliptic Curve defined by y^2 = x^3 + 7*x + 8 over Finite Field of size 1000003
                to Elliptic Curve defined by y^2 = x^3 + 999960*x + 78 over Finite Field of size 1000003,
             Isogeny of degree 13
              from Elliptic Curve defined by y^2 = x^3 + 7*x + 8 over Finite Field of size 1000003
                to Elliptic Curve defined by y^2 = x^3 + 878063*x + 845666 over Finite Field of size 1000003,
             Isogeny of degree 13
              from Elliptic Curve defined by y^2 = x^3 + 7*x + 8 over Finite Field of size 1000003
                to Elliptic Curve defined by y^2 = x^3 + 375648*x + 342776 over Finite Field of size 1000003]
            sage: E.isogenies_prime_degree()  # Default limit of 31
            [Isogeny of degree 2
              from Elliptic Curve defined by y^2 = x^3 + 7*x + 8 over Finite Field of size 1000003
                to Elliptic Curve defined by y^2 = x^3 + 970389*x + 794257 over Finite Field of size 1000003,
             Isogeny of degree 2
              from Elliptic Curve defined by y^2 = x^3 + 7*x + 8 over Finite Field of size 1000003
                to Elliptic Curve defined by y^2 = x^3 + 29783*x + 206196 over Finite Field of size 1000003,
             Isogeny of degree 2
              from Elliptic Curve defined by y^2 = x^3 + 7*x + 8 over Finite Field of size 1000003
                to Elliptic Curve defined by y^2 = x^3 + 999960*x + 78 over Finite Field of size 1000003,
             Isogeny of degree 13
              from Elliptic Curve defined by y^2 = x^3 + 7*x + 8 over Finite Field of size 1000003
                to Elliptic Curve defined by y^2 = x^3 + 878063*x + 845666 over Finite Field of size 1000003,
             Isogeny of degree 13
              from Elliptic Curve defined by y^2 = x^3 + 7*x + 8 over Finite Field of size 1000003
                to Elliptic Curve defined by y^2 = x^3 + 375648*x + 342776 over Finite Field of size 1000003,
             Isogeny of degree 17
              from Elliptic Curve defined by y^2 = x^3 + 7*x + 8 over Finite Field of size 1000003
                to Elliptic Curve defined by y^2 = x^3 + 347438*x + 594729 over Finite Field of size 1000003,
             Isogeny of degree 17
              from Elliptic Curve defined by y^2 = x^3 + 7*x + 8 over Finite Field of size 1000003
                to Elliptic Curve defined by y^2 = x^3 + 674846*x + 7392 over Finite Field of size 1000003,
             Isogeny of degree 23
              from Elliptic Curve defined by y^2 = x^3 + 7*x + 8 over Finite Field of size 1000003
                to Elliptic Curve defined by y^2 = x^3 + 390065*x + 605596 over Finite Field of size 1000003]

            sage: E = EllipticCurve(GF(17), [2,0])
            sage: E.isogenies_prime_degree(3)
            []
            sage: E.isogenies_prime_degree(2)
            [Isogeny of degree 2
              from Elliptic Curve defined by y^2 = x^3 + 2*x over Finite Field of size 17
              to Elliptic Curve defined by y^2 = x^3 + 9*x over Finite Field of size 17,
             Isogeny of degree 2
              from Elliptic Curve defined by y^2 = x^3 + 2*x over Finite Field of size 17
              to Elliptic Curve defined by y^2 = x^3 + 5*x + 9 over Finite Field of size 17,
             Isogeny of degree 2
              from Elliptic Curve defined by y^2 = x^3 + 2*x over Finite Field of size 17
              to Elliptic Curve defined by y^2 = x^3 + 5*x + 8 over Finite Field of size 17]

        The base field matters, over a field extension we find more
        isogenies::

            sage: E = EllipticCurve(GF(13), [2,8])
            sage: E.isogenies_prime_degree(max_l=3)
            [Isogeny of degree 2
              from Elliptic Curve defined by y^2 = x^3 + 2*x + 8 over Finite Field of size 13
                to Elliptic Curve defined by y^2 = x^3 + 7*x + 4 over Finite Field of size 13,
             Isogeny of degree 3
              from Elliptic Curve defined by y^2 = x^3 + 2*x + 8 over Finite Field of size 13
                to Elliptic Curve defined by y^2 = x^3 + 9*x + 11 over Finite Field of size 13]

            sage: # needs sage.rings.finite_rings
            sage: E = EllipticCurve(GF(13^6), [2,8])
            sage: E.isogenies_prime_degree(max_l=3)
            [Isogeny of degree 2
              from Elliptic Curve defined by y^2 = x^3 + 2*x + 8 over Finite Field in z6 of size 13^6
                to Elliptic Curve defined by y^2 = x^3 + 7*x + 4 over Finite Field in z6 of size 13^6,
             Isogeny of degree 2
              from Elliptic Curve defined by y^2 = x^3 + 2*x + 8 over Finite Field in z6 of size 13^6
                to Elliptic Curve defined by y^2 = x^3 + (2*z6^5+6*z6^4+9*z6^3+8*z6+7)*x + (3*z6^5+9*z6^4+7*z6^3+12*z6+7) over Finite Field in z6 of size 13^6,
             Isogeny of degree 2
              from Elliptic Curve defined by y^2 = x^3 + 2*x + 8 over Finite Field in z6 of size 13^6
                to Elliptic Curve defined by y^2 = x^3 + (11*z6^5+7*z6^4+4*z6^3+5*z6+9)*x + (10*z6^5+4*z6^4+6*z6^3+z6+10) over Finite Field in z6 of size 13^6,
             Isogeny of degree 3
              from Elliptic Curve defined by y^2 = x^3 + 2*x + 8 over Finite Field in z6 of size 13^6
                to Elliptic Curve defined by y^2 = x^3 + 9*x + 11 over Finite Field in z6 of size 13^6,
             Isogeny of degree 3
              from Elliptic Curve defined by y^2 = x^3 + 2*x + 8 over Finite Field in z6 of size 13^6
                to Elliptic Curve defined by y^2 = x^3 + (3*z6^5+5*z6^4+8*z6^3+11*z6^2+5*z6+12)*x + (12*z6^5+6*z6^4+8*z6^3+4*z6^2+7*z6+6) over Finite Field in z6 of size 13^6,
             Isogeny of degree 3
              from Elliptic Curve defined by y^2 = x^3 + 2*x + 8 over Finite Field in z6 of size 13^6
                to Elliptic Curve defined by y^2 = x^3 + (7*z6^4+12*z6^3+7*z6^2+4)*x + (6*z6^5+10*z6^3+12*z6^2+10*z6+8) over Finite Field in z6 of size 13^6,
             Isogeny of degree 3
              from Elliptic Curve defined by y^2 = x^3 + 2*x + 8 over Finite Field in z6 of size 13^6
                to Elliptic Curve defined by y^2 = x^3 + (10*z6^5+z6^4+6*z6^3+8*z6^2+8*z6)*x + (8*z6^5+7*z6^4+8*z6^3+10*z6^2+9*z6+7) over Finite Field in z6 of size 13^6]

        If the degree equals the characteristic, we find only separable
        isogenies::

            sage: E = EllipticCurve(GF(13), [2,8])
            sage: E.isogenies_prime_degree(13)
            [Isogeny of degree 13
              from Elliptic Curve defined by y^2 = x^3 + 2*x + 8 over Finite Field of size 13
                to Elliptic Curve defined by y^2 = x^3 + 6*x + 5 over Finite Field of size 13]
            sage: E = EllipticCurve(GF(5), [1,1])
            sage: E.isogenies_prime_degree(5)
            [Isogeny of degree 5
              from Elliptic Curve defined by y^2 = x^3 + x + 1 over Finite Field of size 5
                to Elliptic Curve defined by y^2 = x^3 + x + 4 over Finite Field of size 5]

            sage: # needs sage.rings.finite_rings
            sage: k.<a> = GF(3^4)
            sage: E = EllipticCurve(k, [0,1,0,0,a])
            sage: E.isogenies_prime_degree(3)
            [Isogeny of degree 3
              from Elliptic Curve defined by y^2 = x^3 + x^2 + a
                   over Finite Field in a of size 3^4
                to Elliptic Curve defined by y^2 = x^3 + x^2 + (2*a^3+a^2+2)*x + (a^2+2)
                   over Finite Field in a of size 3^4]

        In the supersingular case, there are no separable isogenies of
        degree equal to the characteristic::

            sage: E = EllipticCurve(GF(5), [0,1])
            sage: E.isogenies_prime_degree(5)
            []

        An example over a rational function field::

            sage: R.<t> = GF(5)[]
            sage: K = R.fraction_field()
            sage: E = EllipticCurve(K, [1, t^5])
            sage: E.isogenies_prime_degree(5)
            [Isogeny of degree 5
              from Elliptic Curve defined by y^2 = x^3 + x + t^5 over Fraction Field
                   of Univariate Polynomial Ring in t over Finite Field of size 5
                to Elliptic Curve defined by y^2 = x^3 + x + 4*t over Fraction Field
                   of Univariate Polynomial Ring in t over Finite Field of size 5]

        Examples over number fields (other than QQ)::

            sage: # needs sage.rings.number_field
            sage: x = polygen(ZZ, 'x')
            sage: QQroot2.<e> = NumberField(x^2 - 2)
            sage: E = EllipticCurve(QQroot2, j=8000)
            sage: E.isogenies_prime_degree()
            [Isogeny of degree 2
              from Elliptic Curve defined by y^2 = x^3 + (-150528000)*x + (-629407744000)
                   over Number Field in e with defining polynomial x^2 - 2
                to Elliptic Curve defined by y^2 = x^3 + (-36750)*x + 2401000
                   over Number Field in e with defining polynomial x^2 - 2,
            Isogeny of degree 2
              from Elliptic Curve defined by y^2 = x^3 + (-150528000)*x + (-629407744000)
                   over Number Field in e with defining polynomial x^2 - 2
                to Elliptic Curve defined by y^2 = x^3 + (220500*e-257250)*x + (54022500*e-88837000)
                   over Number Field in e with defining polynomial x^2 - 2,
            Isogeny of degree 2
              from Elliptic Curve defined by y^2 = x^3 + (-150528000)*x + (-629407744000)
                   over Number Field in e with defining polynomial x^2 - 2
                to Elliptic Curve defined by y^2 = x^3 + (-220500*e-257250)*x + (-54022500*e-88837000)
                   over Number Field in e with defining polynomial x^2 - 2]
            sage: E = EllipticCurve(QQroot2, [1,0,1,4, -6]); E
            Elliptic Curve defined by y^2 + x*y + y = x^3 + 4*x + (-6)
             over Number Field in e with defining polynomial x^2 - 2
            sage: E.isogenies_prime_degree(2)
            [Isogeny of degree 2
              from Elliptic Curve defined by y^2 + x*y + y = x^3 + 4*x + (-6)
                   over Number Field in e with defining polynomial x^2 - 2
                to Elliptic Curve defined by y^2 + x*y + y = x^3 + (-36)*x + (-70)
                   over Number Field in e with defining polynomial x^2 - 2]
            sage: E.isogenies_prime_degree(3)
            [Isogeny of degree 3
              from Elliptic Curve defined by y^2 + x*y + y = x^3 + 4*x + (-6)
                   over Number Field in e with defining polynomial x^2 - 2
                to Elliptic Curve defined by y^2 + x*y + y = x^3 + (-1)*x
                   over Number Field in e with defining polynomial x^2 - 2,
             Isogeny of degree 3
              from Elliptic Curve defined by y^2 + x*y + y = x^3 + 4*x + (-6)
                   over Number Field in e with defining polynomial x^2 - 2
                to Elliptic Curve defined by y^2 + x*y + y = x^3 + (-171)*x + (-874)
                   over Number Field in e with defining polynomial x^2 - 2]

        These are not implemented yet::

            sage: E = EllipticCurve(QQbar, [1,18]); E                                   # needs sage.rings.number_field
            Elliptic Curve defined by y^2 = x^3 + x + 18 over Algebraic Field
            sage: E.isogenies_prime_degree()                                            # needs sage.rings.number_field
            Traceback (most recent call last):
            ...
            NotImplementedError: This code could be implemented for QQbar, but has not been yet.

            sage: E = EllipticCurve(CC, [1,18]); E
            Elliptic Curve defined by y^2 = x^3 + 1.00000000000000*x + 18.0000000000000
            over Complex Field with 53 bits of precision
            sage: E.isogenies_prime_degree(11)
            Traceback (most recent call last):
            ...
            NotImplementedError: This code could be implemented for general complex fields,
            but has not been yet.

        TESTS::

            sage: E = EllipticCurve(QQ, [1,1])
            sage: E.isogenies_prime_degree([2, 4])
            Traceback (most recent call last):
            ...
            ValueError: 4 is not prime.
            sage: E.isogenies_prime_degree(4)
            Traceback (most recent call last):
            ...
            ValueError: 4 is not prime.
        """
        F = self.base_ring()
        if isinstance(F, sage.rings.abc.RealField):
            raise NotImplementedError("This code could be implemented for general real fields, but has not been yet.")
        if isinstance(F, sage.rings.abc.ComplexField):
            raise NotImplementedError("This code could be implemented for general complex fields, but has not been yet.")
        if isinstance(F, sage.rings.abc.AlgebraicField):
            raise NotImplementedError("This code could be implemented for QQbar, but has not been yet.")

        if l is None:
            from sage.rings.fast_arith import prime_range
            L = prime_range(max_l + 1)
        else:
            try:
                l = list(l)
            except TypeError:
                L = [ZZ(l)]
            else:
                L = [ZZ(d) for d in l]

        from .isogeny_small_degree import isogenies_prime_degree
        return sum([isogenies_prime_degree(self, d) for d in L], [])

    def is_isogenous(self, other, field=None):
        """
        Return whether or not ``self`` is isogenous to ``other``.

        INPUT:

        - ``other`` -- another elliptic curve

        - ``field`` -- (default: ``None``) currently not implemented. A
          field containing the base fields of the two elliptic curves
          onto which the two curves may be extended to test if they
          are isogenous over this field. By default ``is_isogenous`` will
          not try to find this field unless one of the curves can be
          be extended into the base field of the ``other``, in which case
          it will test over the larger base field.

        OUTPUT: boolean; ``True`` if there is an isogeny from curve ``self`` to
        curve ``other`` defined over ``field``

        METHOD:

        Over general fields this is only implemented in trivial cases.

        EXAMPLES::

            sage: E1 = EllipticCurve(CC, [1,18]); E1
            Elliptic Curve defined by y^2 = x^3 + 1.00000000000000*x + 18.0000000000000
             over Complex Field with 53 bits of precision
            sage: E2 = EllipticCurve(CC, [2,7]); E2
            Elliptic Curve defined by y^2 = x^3 + 2.00000000000000*x + 7.00000000000000
             over Complex Field with 53 bits of precision
            sage: E1.is_isogenous(E2)
            Traceback (most recent call last):
            ...
            NotImplementedError: Only implemented for isomorphic curves over general fields.

            sage: E1 = EllipticCurve(Frac(PolynomialRing(ZZ,'t')), [2,19]); E1
            Elliptic Curve defined by y^2 = x^3 + 2*x + 19
             over Fraction Field of Univariate Polynomial Ring in t over Integer Ring
            sage: E2 = EllipticCurve(CC, [23,4]); E2
            Elliptic Curve defined by y^2 = x^3 + 23.0000000000000*x + 4.00000000000000
             over Complex Field with 53 bits of precision
            sage: E1.is_isogenous(E2)
            Traceback (most recent call last):
            ...
            NotImplementedError: Only implemented for isomorphic curves over general fields.
        """
        from .ell_generic import EllipticCurve_generic
        if not isinstance(other, EllipticCurve_generic):
            raise ValueError("Second argument is not an Elliptic Curve.")
        if self.is_isomorphic(other):
            return True
        else:
            raise NotImplementedError("Only implemented for isomorphic curves over general fields.")

    def weierstrass_p(self, prec=20, algorithm=None):
        r"""
        Compute the Weierstrass `\wp`-function of this elliptic curve.

        ALGORITHM: :func:`sage.schemes.elliptic_curves.ell_wp.weierstrass_p`

        INPUT:

        - ``prec`` -- precision

        - ``algorithm`` -- string or ``None`` (default: ``None``);
          a choice of algorithm among ``'pari'``, ``'fast'``, ``'quadratic'``
          or ``None`` to let this function determine the best algorithm to use

        OUTPUT:

        A Laurent series in one variable `z` with coefficients in the
        base field `k` of `E`.

        EXAMPLES::

            sage: E = EllipticCurve('11a1')
            sage: E.weierstrass_p(prec=10)
            z^-2 + 31/15*z^2 + 2501/756*z^4 + 961/675*z^6 + 77531/41580*z^8 + O(z^10)
            sage: E.weierstrass_p(prec=8)
            z^-2 + 31/15*z^2 + 2501/756*z^4 + 961/675*z^6 + O(z^8)
            sage: Esh = E.short_weierstrass_model()
            sage: Esh.weierstrass_p(prec=8)
            z^-2 + 13392/5*z^2 + 1080432/7*z^4 + 59781888/25*z^6 + O(z^8)
            sage: E.weierstrass_p(prec=20, algorithm='fast')
            z^-2 + 31/15*z^2 + 2501/756*z^4 + 961/675*z^6 + 77531/41580*z^8
            + 1202285717/928746000*z^10 + 2403461/2806650*z^12 + 30211462703/43418875500*z^14
            + 3539374016033/7723451736000*z^16 + 413306031683977/1289540602350000*z^18 + O(z^20)
            sage: E.weierstrass_p(prec=20, algorithm='pari')
            z^-2 + 31/15*z^2 + 2501/756*z^4 + 961/675*z^6 + 77531/41580*z^8
            + 1202285717/928746000*z^10 + 2403461/2806650*z^12 + 30211462703/43418875500*z^14
            + 3539374016033/7723451736000*z^16 + 413306031683977/1289540602350000*z^18 + O(z^20)
            sage: E.weierstrass_p(prec=20, algorithm='quadratic')
            z^-2 + 31/15*z^2 + 2501/756*z^4 + 961/675*z^6 + 77531/41580*z^8
            + 1202285717/928746000*z^10 + 2403461/2806650*z^12 + 30211462703/43418875500*z^14
            + 3539374016033/7723451736000*z^16 + 413306031683977/1289540602350000*z^18 + O(z^20)
        """
        from .ell_wp import weierstrass_p
        return weierstrass_p(self, prec=prec, algorithm=algorithm)

    def hasse_invariant(self):
        r"""
        Return the Hasse invariant of this elliptic curve.

        OUTPUT:

        The Hasse invariant of this elliptic curve, as an element of
        the base field.  This is only defined over fields of positive
        characteristic, and is an element of the field which is zero
        if and only if the curve is supersingular.  Over a field of
        characteristic zero, where the Hasse invariant is undefined,
<<<<<<< HEAD
        a :exc:`ValueError` is raised.
=======
        a :class:`ValueError` is raised.
>>>>>>> 238f042e

        EXAMPLES::

            sage: E = EllipticCurve([Mod(1,2), Mod(1,2), 0, 0, Mod(1,2)])
            sage: E.hasse_invariant()
            1
            sage: E = EllipticCurve([0, 0, Mod(1,3), Mod(1,3), Mod(1,3)])
            sage: E.hasse_invariant()
            0
            sage: E = EllipticCurve([0, 0, Mod(1,5), 0, Mod(2,5)])
            sage: E.hasse_invariant()
            0
            sage: E = EllipticCurve([0, 0, Mod(1,5), Mod(1,5), Mod(2,5)])
            sage: E.hasse_invariant()
            2

        Some examples over larger fields::

            sage: # needs sage.rings.finite_rings
            sage: EllipticCurve(GF(101), [0,0,0,0,1]).hasse_invariant()
            0
            sage: EllipticCurve(GF(101), [0,0,0,1,1]).hasse_invariant()
            98
            sage: EllipticCurve(GF(103), [0,0,0,0,1]).hasse_invariant()
            20
            sage: EllipticCurve(GF(103), [0,0,0,1,1]).hasse_invariant()
            17
            sage: F.<a> = GF(107^2)
            sage: EllipticCurve(F, [0,0,0,a,1]).hasse_invariant()
            62*a + 75
            sage: EllipticCurve(F, [0,0,0,0,a]).hasse_invariant()
            0

        Over fields of characteristic zero, the Hasse invariant is
        undefined::

            sage: E = EllipticCurve([0,0,0,0,1])
            sage: E.hasse_invariant()
            Traceback (most recent call last):
            ...
            ValueError: Hasse invariant only defined in positive characteristic
        """
        k = self.base_field()
        p = k.characteristic()
        if p == 0:
            raise ValueError('Hasse invariant only defined in positive characteristic')
        elif p == 2:
            return self.a1()
        elif p == 3:
            return self.b2()
        elif p == 5:
            return self.c4()
        elif p == 7:
            return -self.c6()
        else:
            R = k['x']
            x = R.gen()
            E = self.short_weierstrass_model()
            f = (x**3+E.a4()*x+E.a6())**((p-1)//2)
            return f.coefficients(sparse=False)[p-1]

    def isogeny_ell_graph(self, l, directed=True, label_by_j=False):
        """
        Return a graph representing the ``l``-degree ``K``-isogenies between
        ``K``-isomorphism classes of elliptic curves for ``K =
        self.base_field()``.

        INPUT:

        - ``l`` -- prime degree of isogenies

        - ``directed`` -- boolean (default: ``True``); whether to return a
          directed or undirected graph.  In the undirected case, the in-degrees
          and out-degrees of the vertices must be balanced and therefore the
          number of out-edges from the vertices corresponding to j-invariants 0
          and 1728 (if they are part of the graph) are reduced to match the
          number of in-edges.

        - ``label_by_j`` -- boolean (default: ``False``); whether to label
          graph vertices by the j-invariant corresponding to the isomorphism
          class of curves.  If the j-invariant is not unique in the isogeny
          class, append ``*`` to it to indicate a twist.  Otherwise, if
          ``False`` label vertices by the equation of a representative curve.

        OUTPUT: a :class:`Graph` or :class:`DiGraph`

        EXAMPLES:

        Ordinary curve over finite extension field of degree 2::

            sage: # needs sage.graphs sage.rings.finite_rings
            sage: x = polygen(ZZ, 'x')
            sage: E = EllipticCurve(GF(59^2, "i", x^2 + 1), j=5)
            sage: G = E.isogeny_ell_graph(5, directed=False, label_by_j=True); G
            Graph on 20 vertices
            sage: G.vertices(sort=True)
            ['1',
             '12',
             ...
             'i + 55']
            sage: G.edges(sort=True)
            [('1', '28*i + 11', None),
             ('1', '31*i + 11', None),
             ...
             ('8', 'i + 1', None)]

        Supersingular curve over prime field::

            sage: # needs sage.graphs sage.rings.finite_rings
            sage: E = EllipticCurve(GF(419), j=1728)
            sage: G3 = E.isogeny_ell_graph(3, directed=False, label_by_j=True); G3
            Graph on 27 vertices
            sage: G3.vertices(sort=True)
            ['0',
             '0*',
             ...
             '98*']
            sage: G3.edges(sort=True)
            [('0', '0*', None),
             ('0', '13', None),
             ...
             ('48*', '98*', None)]
             sage: G5 = E.isogeny_ell_graph(5, directed=False, label_by_j=True); G5
             Graph on 9 vertices
             sage: G5.vertices(sort=True)
             ['13', '13*', '407', '407*', '52', '62', '62*', '98', '98*']
             sage: G5.edges(sort=True)
             [('13', '52', None),
              ('13', '98', None),
              ...
              ('62*', '98*', None)]

        Supersingular curve over finite extension field of degree 2::

            sage: # needs sage.graphs sage.rings.finite_rings
            sage: K = GF(431^2, "i", x^2 + 1)
            sage: E = EllipticCurve(K, j=0)
            sage: E.is_supersingular()
            True
            sage: G = E.isogeny_ell_graph(2, directed=True, label_by_j=True); G
            Looped multi-digraph on 37 vertices
            sage: G.vertices(sort=True)
            ['0',
             '102',
             ...
             '87*i + 190']
            sage: G.edges(sort=True)
            [('0', '125', None),
             ('0', '125', None),
             ...
             '81*i + 65', None)]
            sage: H = E.isogeny_ell_graph(2, directed=False, label_by_j=True); H
            Looped multi-graph on 37 vertices
            sage: H.vertices(sort=True)
            ['0',
             '102',
             ...
             '87*i + 190']
            sage: H.edges(sort=True)
            [('0', '125', None),
             ('102', '125', None),
             ...
             ('81*i + 65', '87*i + 190', None)]

        Curve over a quadratic number field::

            sage: # needs sage.graphs sage.rings.finite_rings sage.rings.number_field
            sage: K.<e> = NumberField(x^2 - 2)
            sage: E = EllipticCurve(K, [1, 0, 1, 4, -6])
            sage: G2 = E.isogeny_ell_graph(2, directed=False)
            sage: G2.vertices(sort=True)
            ['y^2 + x*y + y = x^3 + (-130*e-356)*x + (-2000*e-2038)',
             'y^2 + x*y + y = x^3 + (-36)*x + (-70)',
             'y^2 + x*y + y = x^3 + (130*e-356)*x + (2000*e-2038)',
             'y^2 + x*y + y = x^3 + 4*x + (-6)']
            sage: G2.edges(sort=True)
            [('y^2 + x*y + y = x^3 + (-130*e-356)*x + (-2000*e-2038)',
              'y^2 + x*y + y = x^3 + (-36)*x + (-70)', None),
             ('y^2 + x*y + y = x^3 + (-36)*x + (-70)',
              'y^2 + x*y + y = x^3 + (130*e-356)*x + (2000*e-2038)', None),
             ('y^2 + x*y + y = x^3 + (-36)*x + (-70)',
              'y^2 + x*y + y = x^3 + 4*x + (-6)', None)]
            sage: G3 = E.isogeny_ell_graph(3, directed=False)
            sage: G3.vertices(sort=True)
            ['y^2 + x*y + y = x^3 + (-1)*x',
             'y^2 + x*y + y = x^3 + (-171)*x + (-874)',
             'y^2 + x*y + y = x^3 + 4*x + (-6)']
            sage: G3.edges(sort=True)
            [('y^2 + x*y + y = x^3 + (-1)*x',
              'y^2 + x*y + y = x^3 + 4*x + (-6)', None),
             ('y^2 + x*y + y = x^3 + (-171)*x + (-874)',
              'y^2 + x*y + y = x^3 + 4*x + (-6)', None)]

        TESTS::

            sage: E = EllipticCurve(GF(11), j=0)
            sage: G0 = E.isogeny_ell_graph(2, directed=False)
            sage: G0.is_directed()
            False
            sage: G1 = E.isogeny_ell_graph(2, directed=True)
            sage: G1.is_directed()
            True
            sage: G2 = E.isogeny_ell_graph(2, label_by_j=False)
            sage: G2.vertices(sort=True)
            ['y^2 = x^3 + 1',
             'y^2 = x^3 + 2',
             'y^2 = x^3 + 5*x',
             'y^2 = x^3 + 7*x']
            sage: G3 = E.isogeny_ell_graph(2, label_by_j=True)
            sage: G3.vertices(sort=True)
            ['0', '0*', '1', '1*']
        """

        from warnings import warn
        from sage.matrix.constructor import Matrix

        # warn users if things are getting big
        if l == 2:
            curve_max = 1000
        if l == 3:
            curve_max = 700
        elif l < 20:
            curve_max = 200
        else:
            curve_max = 50

        Es = [self]  # list of curves in graph
        A = []  # adjacency matrix
        labels = []  # list of vertex labels
        for (i, E) in enumerate(Es):
            if 0 < curve_max and curve_max < len(Es):
                warn('Isogeny graph contains more than '
                        + str(curve_max) + ' curves.')
                curve_max = 0

            r = [0] * len(Es)  # adjacency matrix row
            for C in [I.codomain() for I in E.isogenies_prime_degree(l)]:
                j = next((k for (k, F) in enumerate(Es) if C.is_isomorphic(F)),
                        -1)  # index of curve isomorphic to codomain of isogeny
                if j >= 0:
                    r[j] += 1
                else:
                    Es.append(C)
                    r.append(1)

            # If the graph is undirected, non-symmetric values in the adjacency
            # matrix will result in Sage outputting different graphs depending
            # on the vertex ordering.  Therefore, scale down the non-loop
            # out-edges of vertices corresponding to j-invariants 0 and 1728 so
            # that the same isogeny graphs output are isomorphic as graphs
            # regardless of the starting vertex.
            if not directed and E.j_invariant() in [0, 1728]:
                m = len(E.automorphisms()) / 2  # multiplicity of out-edges
                r = [v if k == i else v / m for (k, v) in enumerate(r)]

            A.append(r)
            if label_by_j:
                s = str(E.j_invariant())
                while s in labels:
                    s += "*"
                labels.append(s)
            else:
                labels.append(E._equation_string())

        A = Matrix([r + [0] * (len(A) - len(r)) for r in A])
        if directed:
            from sage.graphs.digraph import DiGraph as GraphType
        else:
            from sage.graphs.graph import Graph as GraphType

        G = GraphType(A, format='adjacency_matrix',
                      data_structure='static_sparse')
        # inplace relabelling is necessary for static_sparse graphs
        GL = G.relabel(labels, inplace=False)
        return GL

    def endomorphism_ring_is_commutative(self):
        r"""
        Check whether the endomorphism ring of this elliptic curve
        *over its base field* is commutative.

        ALGORITHM: The endomorphism ring is always commutative in
        characteristic zero. Over finite fields, it is commutative
        if and only if the Frobenius endomorphism is not in `\ZZ`.
        All elliptic curves with non-commutative endomorphism ring
        are supersingular. (The converse holds over the algebraic
        closure, but here we consider endomorphisms *over the field
        of definition*.)

        EXAMPLES::

            sage: EllipticCurve(QQ, [1,1]).endomorphism_ring_is_commutative()
            True
            sage: EllipticCurve(QQ, [1,0]).endomorphism_ring_is_commutative()
            True
            sage: EllipticCurve(GF(19), [1,1]).endomorphism_ring_is_commutative()
            True
            sage: EllipticCurve(GF(19^2), [1,1]).endomorphism_ring_is_commutative()
            True
            sage: EllipticCurve(GF(19), [1,0]).endomorphism_ring_is_commutative()
            True
            sage: EllipticCurve(GF(19^2), [1,0]).endomorphism_ring_is_commutative()
            False
            sage: EllipticCurve(GF(19^3), [1,0]).endomorphism_ring_is_commutative()
            True
        """
        k = self.base()
        if k.characteristic() == 0 or self.is_ordinary():
            return True

        if not k.is_finite():
            raise NotImplementedError

        return self.frobenius() not in ZZ


def compute_model(E, name):
    r"""
    Return a model of an elliptic curve ``E`` of the type specified
    in the ``name`` parameter.

    Used as a helper function in
    :class:`~sage.schemes.elliptic_curves.ell_curve_isogeny.EllipticCurveIsogeny`.

    INPUT:

    - ``E`` -- elliptic curve

    - ``name`` -- string; current options:

      - ``'minimal'``: Return a global minimal model of ``E`` if it
        exists, and a semi-global minimal model otherwise.
        For this choice, ``E`` must be defined over a number field.
        See :meth:`~sage.schemes.elliptic_curves.ell_number_field.EllipticCurve_number_field.global_minimal_model`.

      - ``'short_weierstrass'``: Return a short Weierstrass model of ``E``
        assuming one exists.
        See :meth:`~sage.schemes.elliptic_curves.ell_generic.EllipticCurve_generic.short_weierstrass_model`.

      - ``'montgomery'``: Return an (untwisted) Montgomery model of ``E``
        assuming one exists over this field.
        See :meth:`~sage.schemes.elliptic_curves.ell_generic.EllipticCurve_generic.montgomery_model`.

    OUTPUT: an elliptic curve of the specified type isomorphic to `E`

    EXAMPLES::

        sage: from sage.schemes.elliptic_curves.ell_field import compute_model
        sage: E = EllipticCurve([12/7, 405/49, 0, -81/8, 135/64])
        sage: compute_model(E, 'minimal')
        Elliptic Curve defined by y^2 = x^3 - x^2 - 7*x + 10 over Rational Field
        sage: compute_model(E, 'short_weierstrass')
        Elliptic Curve defined by y^2 = x^3 - 48114*x + 4035015 over Rational Field
        sage: compute_model(E, 'montgomery')
        Elliptic Curve defined by y^2 = x^3 + 5*x^2 + x over Rational Field
    """
    if not isinstance(E, ell_generic.EllipticCurve_generic):
        raise TypeError('not an elliptic curve')

    if name == 'minimal':
        from sage.rings.number_field.number_field_base import NumberField
        if not isinstance(E.base_field(), NumberField):
            raise ValueError('can only compute minimal model for curves over number fields')
        return E.global_minimal_model(semi_global=True)

    if name == 'short_weierstrass':
        return E.short_weierstrass_model()

    if name == 'montgomery':
        return E.montgomery_model()

    raise NotImplementedError(f'cannot compute {name} model')

def point_of_order(E, n):
    r"""
    Given an elliptic curve `E` over a finite field or a number field
    and an integer `n \geq 1`, construct a point of order `n` on `E`,
    possibly defined over an extension of the base field of `E`.

    Currently only prime powers `n` are supported.

    EXAMPLES::

        sage: from sage.schemes.elliptic_curves.ell_field import point_of_order
        sage: E = EllipticCurve(GF(101), [1,2,3,4,5])
        sage: P = point_of_order(E, 5); P  # random
        (50*Y^5 + 48*Y^4 + 26*Y^3 + 37*Y^2 + 48*Y + 15 : 25*Y^5 + 31*Y^4 + 79*Y^3 + 39*Y^2 + 3*Y + 20 : 1)
        sage: P.base_ring()
        Finite Field in Y of size 101^6
        sage: P.order()
        5
        sage: P.curve().a_invariants()
        (1, 2, 3, 4, 5)

    ::

        sage: Q = point_of_order(E, 8); Q  # random
        (69*x^5 + 24*x^4 + 100*x^3 + 65*x^2 + 88*x + 97 : 65*x^5 + 28*x^4 + 5*x^3 + 45*x^2 + 42*x + 18 : 1)
        sage: 8*Q == 0 and 4*Q != 0
        True

    ::

        sage: from sage.schemes.elliptic_curves.ell_field import point_of_order
        sage: E = EllipticCurve(QQ, [7,7])
        sage: P = point_of_order(E, 3); P  # random
        (x : -Y : 1)
        sage: P.base_ring()
        Number Field in Y with defining polynomial Y^2 - x^3 - 7*x - 7 over its base field
        sage: P.base_ring().base_field()
        Number Field in x with defining polynomial x^4 + 14*x^2 + 28*x - 49/3
        sage: P.order()
        3
        sage: P.curve().a_invariants()
        (0, 0, 0, 7, 7)

    ::

        sage: Q = point_of_order(E, 4); Q  # random
        (x : Y : 1)
        sage: Q.base_ring()
        Number Field in Y with defining polynomial Y^2 - x^3 - 7*x - 7 over its base field
        sage: Q.base_ring().base_field()
        Number Field in x with defining polynomial x^6 + 35*x^4 + 140*x^3 - 245*x^2 - 196*x - 735
        sage: Q.order()
        4
    """
    # Construct the field extension defined by the given polynomial,
    # in such a way that the result is recognized by Sage as a field.
    def ffext(poly):
        rng = poly.parent()
        fld = rng.base_ring()
        if fld in FiniteFields():
            # Workaround: .extension() would return a PolynomialQuotientRing
            # rather than another FiniteField.
            return poly.splitting_field(rng.variable_name())
        return fld.extension(poly, rng.variable_name())

    n = ZZ(n)
    if n == 1:
        return E(0)

    l,m = n.is_prime_power(get_data=True)
    if not m:
        raise NotImplementedError('only prime-power orders are currently supported')

    xpoly = E.division_polynomial(n).radical()
    xpoly //= E.division_polynomial(n//l).radical()
    if xpoly.degree() < 1:  # supersingular and l == p
        raise ValueError('curve does not have any points of the specified order')

    mu = xpoly.factor()[0][0]
    FF = ffext(mu)
    xx = mu.any_root(ring=FF, assume_squarefree=True)

    Y = polygen(FF, 'Y')
    ypoly = E.defining_polynomial()(xx, Y, 1)
    if ypoly.is_irreducible():
        FF = ffext(ypoly)
        xx = FF(xx)

    EE = E.change_ring(FF)
    pt = EE.lift_x(xx)
    pt.set_order(n, check=False)
    return pt<|MERGE_RESOLUTION|>--- conflicted
+++ resolved
@@ -2127,11 +2127,7 @@
         characteristic, and is an element of the field which is zero
         if and only if the curve is supersingular.  Over a field of
         characteristic zero, where the Hasse invariant is undefined,
-<<<<<<< HEAD
         a :exc:`ValueError` is raised.
-=======
-        a :class:`ValueError` is raised.
->>>>>>> 238f042e
 
         EXAMPLES::
 
