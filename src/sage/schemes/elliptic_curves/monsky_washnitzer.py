--- conflicted
+++ resolved
@@ -276,11 +276,6 @@
   def __nonzero__(self):
     return not not self._triple[0] or not not self._triple[1] or not not self._triple[2]
 
-<<<<<<< HEAD
-  def _cmp_(self, other):
-      return cmp(self._triple, other._triple)
-
-=======
   def __cmp__(self, other):
     """
     EXAMPLES:
@@ -294,7 +289,6 @@
       True
     """
     return cmp(self._triple, other._triple)
->>>>>>> 4659b23e
 
   def _repr_(self):
     return "(%s) + (%s)*x + (%s)*x^2" % self._triple
