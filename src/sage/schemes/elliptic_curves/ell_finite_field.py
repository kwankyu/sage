"""
Elliptic curves over finite fields

AUTHORS:

- William Stein (2005): Initial version

- Robert Bradshaw et al....

- John Cremona (2008-02): Point counting and group structure for
  non-prime fields, Frobenius endomorphism and order, elliptic logs

- Mariah Lenox (2011-03): Added ``set_order`` method

- Lorenz Panny, John Cremona (2023-02): ``.twists()``
"""

# ****************************************************************************
#       Copyright (C) 2005 William Stein <wstein@gmail.com>
#
# This program is free software: you can redistribute it and/or modify
# it under the terms of the GNU General Public License as published by
# the Free Software Foundation, either version 2 of the License, or
# (at your option) any later version.
#                  https://www.gnu.org/licenses/
# ****************************************************************************

import sage.groups.generic as generic

from sage.arith.functions import lcm
from sage.arith.misc import binomial, GCD as gcd
from sage.groups.additive_abelian.additive_abelian_wrapper import AdditiveAbelianGroupWrapper
from sage.misc.cachefunc import cached_method
from sage.rings.finite_rings.element_base import is_FiniteFieldElement
from sage.rings.finite_rings.finite_field_constructor import FiniteField as GF
from sage.rings.integer import Integer
from sage.rings.integer_ring import ZZ
from sage.rings.polynomial.polynomial_ring import polygen
from sage.rings.polynomial.polynomial_ring_constructor import PolynomialRing
from sage.schemes.curves.projective_curve import Hasse_bounds
from sage.schemes.hyperelliptic_curves.hyperelliptic_finite_field import HyperellipticCurve_finite_field

from . import ell_point
from .constructor import EllipticCurve
from .ell_field import EllipticCurve_field


class EllipticCurve_finite_field(EllipticCurve_field, HyperellipticCurve_finite_field):
    r"""
    Elliptic curve over a finite field.

    EXAMPLES::

        sage: EllipticCurve(GF(101),[2,3])
        Elliptic Curve defined by y^2  = x^3 + 2*x + 3 over Finite Field of size 101

        sage: F = GF(101^2, 'a')
        sage: EllipticCurve([F(2),F(3)])
        Elliptic Curve defined by y^2  = x^3 + 2*x + 3 over Finite Field in a of size 101^2

    Elliptic curves over `\ZZ/N\ZZ` with `N` prime are of type
    "elliptic curve over a finite field"::

        sage: F = Zmod(101)
        sage: EllipticCurve(F, [2, 3])
        Elliptic Curve defined by y^2 = x^3 + 2*x + 3 over Ring of integers modulo 101
        sage: E = EllipticCurve([F(2), F(3)])
        sage: type(E)
        <class 'sage.schemes.elliptic_curves.ell_finite_field.EllipticCurve_finite_field_with_category'>
        sage: E.category()
        Category of schemes over Ring of integers modulo 101

    Elliptic curves over `\ZZ/N\ZZ` with `N` composite are of type
    "generic elliptic curve"::

        sage: F = Zmod(95)
        sage: EllipticCurve(F, [2, 3])
        Elliptic Curve defined by y^2 = x^3 + 2*x + 3 over Ring of integers modulo 95
        sage: E = EllipticCurve([F(2), F(3)])
        sage: type(E)
        <class 'sage.schemes.elliptic_curves.ell_generic.EllipticCurve_generic_with_category'>
        sage: E.category()
        Category of schemes over Ring of integers modulo 95
        sage: TestSuite(E).run(skip=["_test_elements"])
    """

    _point = ell_point.EllipticCurvePoint_finite_field

    def plot(self, *args, **kwds):
        """
        Draw a graph of this elliptic curve over a prime finite field.

        INPUT:

        - ``*args, **kwds`` -- all other options are passed
          to the circle graphing primitive.

        EXAMPLES::

            sage: E = EllipticCurve(FiniteField(17), [0,1])
            sage: P = plot(E, rgbcolor=(0,0,1))
        """
        R = self.base_ring()
        if not R.is_prime_field():
            raise NotImplementedError

        from sage.plot.point import points

        return points([P[0:2] for P in self.points() if not P.is_zero()], *args, **kwds)

    def _points_via_group_structure(self):
        """
        Return a list of all the points on the curve, for prime fields only.

        See points() for the general case.

        EXAMPLES::

            sage: S = EllipticCurve(GF(97),[2,3])._points_via_group_structure()
            sage: len(S)
            100

        See :trac:`4687`, where the following example did not work::

            sage: E = EllipticCurve(GF(2),[0, 0, 1, 1, 1])
            sage: E.points()
            [(0 : 1 : 0)]

        ::

            sage: E = EllipticCurve(GF(2),[0, 0, 1, 0, 1])
            sage: E.points()
            [(0 : 1 : 0), (1 : 0 : 1), (1 : 1 : 1)]

        ::

            sage: E = EllipticCurve(GF(4,'a'),[0, 0, 1, 0, 1])
            sage: E.points()
            [(0 : 1 : 0), (0 : a : 1), (0 : a + 1 : 1), (1 : 0 : 1), (1 : 1 : 1), (a : 0 : 1), (a : 1 : 1), (a + 1 : 0 : 1), (a + 1 : 1 : 1)]
        """
        # TODO, eliminate when polynomial calling is fast
        G = self.abelian_group()
        pts = [x.element() for x in G.gens()]

        ni = G.generator_orders()
        ngens = G.ngens()

        H0=[self(0)]
        if ngens == 0:    # trivial group
            return H0
        for m in range(1,ni[0]):
            H0.append(H0[-1]+pts[0])
        if ngens == 1:    # cyclic group
            return H0

        # else noncyclic group
        H1=[self(0)]
        for m in range(1,ni[1]):
            H1.append(H1[-1]+pts[1])
        return [P+Q for P in H0 for Q in H1]

    def points(self):
        r"""
        All the points on this elliptic curve. The list of points is cached
        so subsequent calls are free.

        EXAMPLES::

            sage: p = 5
            sage: F = GF(p)
            sage: E = EllipticCurve(F, [1, 3])
            sage: a_sub_p = E.change_ring(QQ).ap(p); a_sub_p
            2

        ::

            sage: len(E.points())
            4
            sage: p + 1 - a_sub_p
            4
            sage: E.points()
            [(0 : 1 : 0), (1 : 0 : 1), (4 : 1 : 1), (4 : 4 : 1)]

        ::

            sage: K = GF((p, 2),'a')
            sage: E = E.change_ring(K)
            sage: len(E.points())
            32
            sage: (p + 1)**2 - a_sub_p**2
            32
            sage: w = E.points(); w
            [(0 : 1 : 0), (0 : 2*a + 4 : 1), (0 : 3*a + 1 : 1), (1 : 0 : 1), (2 : 2*a + 4 : 1), (2 : 3*a + 1 : 1), (3 : 2*a + 4 : 1), (3 : 3*a + 1 : 1), (4 : 1 : 1), (4 : 4 : 1), (a : 1 : 1), (a : 4 : 1), (a + 2 : a + 1 : 1), (a + 2 : 4*a + 4 : 1), (a + 3 : a : 1), (a + 3 : 4*a : 1), (a + 4 : 0 : 1), (2*a : 2*a : 1), (2*a : 3*a : 1), (2*a + 4 : a + 1 : 1), (2*a + 4 : 4*a + 4 : 1), (3*a + 1 : a + 3 : 1), (3*a + 1 : 4*a + 2 : 1), (3*a + 2 : 2*a + 3 : 1), (3*a + 2 : 3*a + 2 : 1), (4*a : 0 : 1), (4*a + 1 : 1 : 1), (4*a + 1 : 4 : 1), (4*a + 3 : a + 3 : 1), (4*a + 3 : 4*a + 2 : 1), (4*a + 4 : a + 4 : 1), (4*a + 4 : 4*a + 1 : 1)]

        Note that the returned list is an immutable sorted Sequence::

            sage: w[0] = 9
            Traceback (most recent call last):
            ...
            ValueError: object is immutable; please change a copy instead.
        """
        try:
            return self.__points
        except AttributeError:
            pass

        from sage.structure.sequence import Sequence
        k = self.base_ring()
        if k.is_prime_field() and k.order()>50:
            v = self._points_via_group_structure()
        else:
            v =self._points_fast_sqrt()
        v.sort()
        self.__points = Sequence(v, immutable=True)
        return self.__points

    rational_points = points

    def count_points(self, n=1):
        """
        Return the cardinality of this elliptic curve over the base field or extensions.

        INPUT:

        - ``n`` (int) -- a positive integer

        OUTPUT:

        If `n=1`, returns the cardinality of the curve over its base field.

        If `n>1`, returns a list `[c_1, c_2, ..., c_n]` where `c_d` is
        the cardinality of the curve over the extension of degree `d`
        of its base field.

        EXAMPLES::

            sage: p = 101
            sage: F = GF(p)
            sage: E = EllipticCurve(F, [2,3])
            sage: E.count_points(1)
            96
            sage: E.count_points(5)
            [96, 10368, 1031904, 104053248, 10509895776]

        ::

            sage: F.<a> = GF(p^2)
            sage: E = EllipticCurve(F, [a,a])
            sage: E.cardinality()
            10295
            sage: E.count_points()
            10295
            sage: E.count_points(1)
            10295
            sage: E.count_points(5)
            [10295, 104072155, 1061518108880, 10828567126268595, 110462212555439192375]
        """
        try:
            n = Integer(n)
        except TypeError:
            raise TypeError("n must be a positive integer")

        if n < 1:
            raise ValueError("n must be a positive integer")

        if n == 1:
            return self.cardinality()

        return [self.cardinality(extension_degree=i) for i in range(1, n + 1)]

    def random_element(self):
        """
        Return a random point on this elliptic curve, uniformly chosen
        among all rational points.

        ALGORITHM:

        Choose the point at infinity with probability `1/(2q + 1)`.
        Otherwise, take a random element from the field as x-coordinate
        and compute the possible y-coordinates. Return the i'th
        possible y-coordinate, where i is randomly chosen to be 0 or 1.
        If the i'th y-coordinate does not exist (either there is no
        point with the given x-coordinate or we hit a 2-torsion point
        with i == 1), try again.

        This gives a uniform distribution because you can imagine
        `2q + 1` buckets, one for the point at infinity and 2 for each
        element of the field (representing the x-coordinates). This
        gives a 1-to-1 map of elliptic curve points into buckets. At
        every iteration, we simply choose a random bucket until we find
        a bucket containing a point.

        AUTHORS:

        - Jeroen Demeyer (2014-09-09): choose points uniformly random,
          see :trac:`16951`.

        EXAMPLES::

            sage: k = GF(next_prime(7^5))
            sage: E = EllipticCurve(k,[2,4])
            sage: P = E.random_element(); P  # random
            (16740 : 12486 : 1)
            sage: type(P)
            <class 'sage.schemes.elliptic_curves.ell_point.EllipticCurvePoint_finite_field'>
            sage: P in E
            True

        ::

            sage: k.<a> = GF(7^5)
            sage: E = EllipticCurve(k,[2,4])
            sage: P = E.random_element(); P  # random
            (5*a^4 + 3*a^3 + 2*a^2 + a + 4 : 2*a^4 + 3*a^3 + 4*a^2 + a + 5 : 1)
            sage: type(P)
            <class 'sage.schemes.elliptic_curves.ell_point.EllipticCurvePoint_finite_field'>
            sage: P in E
            True

        ::

            sage: k.<a> = GF(2^5)
            sage: E = EllipticCurve(k,[a^2,a,1,a+1,1])
            sage: P = E.random_element();P  # random
            (a^4 + a : a^4 + a^3 + a^2 : 1)
            sage: type(P)
            <class 'sage.schemes.elliptic_curves.ell_point.EllipticCurvePoint_finite_field'>
            sage: P in E
            True

        Ensure that the entire point set is reachable::

            sage: E = EllipticCurve(GF(11), [2,1])
            sage: S = set()
            sage: while len(S) < E.cardinality():
            ....:     S.add(E.random_element())

        TESTS:

        See :trac:`8311`::

            sage: E = EllipticCurve(GF(3), [0,0,0,2,2])
            sage: E.random_element()
            (0 : 1 : 0)
            sage: E.cardinality()
            1

            sage: E = EllipticCurve(GF(2), [0,0,1,1,1])
            sage: E.random_point()
            (0 : 1 : 0)
            sage: E.cardinality()
            1

            sage: F.<a> = GF(4)
            sage: E = EllipticCurve(F, [0, 0, 1, 0, a])
            sage: E.random_point()
            (0 : 1 : 0)
            sage: E.cardinality()
            1
        """
        k = self.base_field()
        n = 2 * k.order() + 1

        while True:
            # Choose the point at infinity with probability 1/(2q + 1)
            i = ZZ.random_element(n)
            if not i:
                return self.point(0)

            v = self.lift_x(k.random_element(), all=True)
            try:
                return v[i % 2]
            except IndexError:
                pass

    random_point = random_element

    def trace_of_frobenius(self):
        r"""
        Return the trace of Frobenius acting on this elliptic curve.

        .. NOTE::

            This computes the curve cardinality, which may be
            time-consuming.

        EXAMPLES::

            sage: E = EllipticCurve(GF(101),[2,3])
            sage: E.trace_of_frobenius()
            6
            sage: E = EllipticCurve(GF(11^5,'a'),[2,5])
            sage: E.trace_of_frobenius()
            802

        The following shows that the issue from :trac:`2849` is fixed::

            sage: E = EllipticCurve(GF(3^5,'a'),[-1,-1])
            sage: E.trace_of_frobenius()
            -27
        """
        return 1 + self.base_field().order() - self.cardinality()

    def cardinality(self, algorithm=None, extension_degree=1):
        r"""
        Return the number of points on this elliptic curve.

        INPUT:

        - ``algorithm`` -- (optional) string:

          - ``'pari'`` -- use the PARI C-library function ``ellcard``.

          - ``'bsgs'`` -- use the baby-step giant-step method as
             implemented in Sage, with the Cremona-Sutherland version
             of Mestre's trick.

          - ``'exhaustive'`` -- naive point counting.

          - ``'subfield'`` -- reduce to a smaller field, provided that
            the j-invariant lies in a subfield.

          - ``'all'`` -- compute cardinality with both ``'pari'`` and
            ``'bsgs'``; return result if they agree or raise a
            ``AssertionError`` if they do not

        - ``extension_degree`` -- an integer `d` (default: 1): if the
          base field is `\GF{q}`, return the cardinality of ``self``
          over the extension `\GF{q^d}` of degree `d`.

        OUTPUT:

        The order of the group of rational points of ``self`` over its
        base field, or over an extension field of degree `d` as above.
        The result is cached.

        EXAMPLES::

            sage: EllipticCurve(GF(4, 'a'), [1,2,3,4,5]).cardinality()
            8
            sage: k.<a> = GF(3^3)
            sage: l = [a^2 + 1, 2*a^2 + 2*a + 1, a^2 + a + 1, 2, 2*a]
            sage: EllipticCurve(k,l).cardinality()
            29

        ::

            sage: l = [1, 1, 0, 2, 0]
            sage: EllipticCurve(k, l).cardinality()
            38

        An even bigger extension (which we check against Magma)::

            sage: EllipticCurve(GF(3^100, 'a'), [1,2,3,4,5]).cardinality()
            515377520732011331036459693969645888996929981504
            sage: magma.eval("Order(EllipticCurve([GF(3^100)|1,2,3,4,5]))")    # optional - magma
            '515377520732011331036459693969645888996929981504'

        ::

            sage: EllipticCurve(GF(10007), [1,2,3,4,5]).cardinality()
            10076
            sage: EllipticCurve(GF(10007), [1,2,3,4,5]).cardinality(algorithm='pari')
            10076
            sage: EllipticCurve(GF(next_prime(10**20)), [1,2,3,4,5]).cardinality()
            100000000011093199520

        The cardinality is cached::

            sage: E = EllipticCurve(GF(3^100, 'a'), [1,2,3,4,5])
            sage: E.cardinality() is E.cardinality()
            True

        The following is very fast since the curve is actually defined
        over the prime field::

            sage: k.<a> = GF(11^100)
            sage: E1 = EllipticCurve(k, [3,3])
            sage: N1 = E1.cardinality(algorithm="subfield"); N1
            137806123398222701841183371720896367762643312000384671846835266941791510341065565176497846502742959856128
            sage: E1.cardinality_pari() == N1
            True
            sage: E2 = E1.quadratic_twist()
            sage: N2 = E2.cardinality(algorithm="subfield"); N2
            137806123398222701841183371720896367762643312000384656816094284101308193849980588362304472492174093035876
            sage: E2.cardinality_pari() == N2
            True
            sage: N1 + N2 == 2*(k.cardinality() + 1)
            True

        We can count points over curves defined as a reduction::

            sage: x = polygen(QQ)
            sage: K.<w> = NumberField(x^2 + x + 1)
            sage: EK = EllipticCurve(K, [0, 0, w, 2, 1])
            sage: E = EK.base_extend(K.residue_field(2))
            sage: E
            Elliptic Curve defined by y^2 + wbar*y = x^3 + 1 over Residue field in wbar of Fractional ideal (2)
            sage: E.cardinality()
            7
            sage: E = EK.base_extend(K.residue_field(w - 1))
            sage: E.abelian_group()
            Trivial group embedded in Abelian group of points on Elliptic Curve defined by y^2 + y = x^3 + 2*x + 1 over Residue field of Fractional ideal (w - 1)

        ::

            sage: R.<x> = GF(17)[]
            sage: pol = R.irreducible_element(5)
            sage: k.<a> = R.residue_field(pol)
            sage: E = EllipticCurve(R, [1, x]).base_extend(k)
            sage: E
            Elliptic Curve defined by y^2 = x^3 + x + a over Residue field in a of Principal ideal (x^5 + x + 14) of Univariate Polynomial Ring in x over Finite Field of size 17
            sage: E.cardinality()
            1421004

        TESTS::

            sage: EllipticCurve(GF(10009), [1,2,3,4,5]).cardinality(algorithm='foobar')
            Traceback (most recent call last):
            ...
            ValueError: algorithm 'foobar' is not known

        If the cardinality has already been computed, then the ``algorithm``
        keyword is ignored::

            sage: E = EllipticCurve(GF(10007), [1,2,3,4,5])
            sage: E.cardinality(algorithm='pari')
            10076
            sage: E.cardinality(algorithm='foobar')
            10076

        Check that a bug noted at :trac:`15667` is fixed::

            sage: F.<a> = GF(3^6)
            sage: EllipticCurve([a^5 + 2*a^3 + 2*a^2 + 2*a, a^4 + a^3 + 2*a + 1]).cardinality()
            784
        """
        if extension_degree > 1:
            # A recursive call to cardinality() with
            # extension_degree=1, which will cache the cardinality, is
            # made by the call to frobenius_order() here:
            frob = self.frobenius() ** extension_degree - 1
            R = self.frobenius_order()
            if R.degree() == 1:
                return frob * frob
            else:
                return frob.norm()

        # We need manual caching (not @cached_method) since various
        # other methods refer to this _order attribute, in particular
        # self.set_order().
        try:
            return self._order
        except AttributeError:
            pass

        jpol = None
        if algorithm is None:
            # Check for j in subfield
            jpol = self.j_invariant().minimal_polynomial()
            if jpol.degree() < self.base_field().degree():
                algorithm = "subfield"
            else:
                algorithm = "pari"

        if algorithm == "pari":
            N = self.cardinality_pari()
        elif algorithm == "subfield":
            if jpol is None:
                jpol = self.j_invariant().minimal_polynomial()
            N = self._cardinality_subfield(jpol)
        elif algorithm == "bsgs":
            N = self.cardinality_bsgs()
        elif algorithm == "exhaustive":
            N = self.cardinality_exhaustive()
        elif algorithm == "all":
            N = self.cardinality_pari()
            N2 = self.cardinality_bsgs()
            if N != N2:
                raise AssertionError("cardinality with pari=%s but with bsgs=%s" % (N, N2))
        else:
            raise ValueError("algorithm {!r} is not known".format(algorithm))

        self._order = N
        return N

    from .cardinality import (cardinality_bsgs,
                              cardinality_exhaustive, _cardinality_subfield)

    order = cardinality  # alias

    def frobenius_polynomial(self):
        r"""
        Return the characteristic polynomial of Frobenius.

        The Frobenius endomorphism of the elliptic curve has quadratic
        characteristic polynomial. In most cases this is irreducible and
        defines an imaginary quadratic order; for some supersingular
        curves, Frobenius is an integer a and the polynomial is
        `(x-a)^2`.

        .. NOTE::

            This computes the curve cardinality, which may be
            time-consuming.

        EXAMPLES::

            sage: E = EllipticCurve(GF(11),[3,3])
            sage: E.frobenius_polynomial()
            x^2 - 4*x + 11

        For some supersingular curves, Frobenius is in Z and the polynomial
        is a square::

            sage: E = EllipticCurve(GF(25,'a'),[0,0,0,0,1])
            sage: E.frobenius_polynomial().factor()
            (x + 5)^2
        """
        x = polygen(ZZ)
        return x**2-self.trace_of_frobenius()*x+self.base_field().cardinality()

    def frobenius_order(self):
        r"""
        Return the quadratic order Z[phi] where phi is the Frobenius
        endomorphism of the elliptic curve.

        .. NOTE::

            This computes the curve cardinality, which may be
            time-consuming.

        EXAMPLES::

            sage: E = EllipticCurve(GF(11),[3,3])
            sage: E.frobenius_order()
            Order in Number Field in phi with defining polynomial x^2 - 4*x + 11

        For some supersingular curves, Frobenius is in Z and the Frobenius
        order is Z::

            sage: E = EllipticCurve(GF(25,'a'),[0,0,0,0,1])
            sage: R = E.frobenius_order()
            sage: R
            Order in Number Field in phi with defining polynomial x + 5
            sage: R.degree()
            1
        """
        f = self.frobenius_polynomial().factor()[0][0]
        return ZZ.extension(f,names='phi')

    def frobenius(self):
        r"""
        Return the frobenius of ``self`` as an element of a quadratic order.

        .. NOTE::

            This computes the curve cardinality, which may be
            time-consuming.

        Frobenius is only determined up to conjugacy.

        EXAMPLES::

            sage: E = EllipticCurve(GF(11),[3,3])
            sage: E.frobenius()
            phi
            sage: E.frobenius().minpoly()
            x^2 - 4*x + 11

        For some supersingular curves, Frobenius is in Z::

            sage: E = EllipticCurve(GF(25,'a'),[0,0,0,0,1])
            sage: E.frobenius()
            -5
        """
        R = self.frobenius_order()
        if R.degree() == 1:
            return self.frobenius_polynomial().roots(multiplicities=False)[0]
        else:
            return R.gen(1)

    def frobenius_endomorphism(self):
        r"""
        Return the `q`-power Frobenius endomorphism of this elliptic
        curve, where `q` is the cardinality of the (finite) base field.

        EXAMPLES::

            sage: F.<t> = GF(11^4)
            sage: E = EllipticCurve([t,t])
            sage: E.frobenius_endomorphism()
            Frobenius endomorphism of degree 14641 = 11^4:
              From: Elliptic Curve defined by y^2 = x^3 + t*x + t over Finite Field in t of size 11^4
              To:   Elliptic Curve defined by y^2 = x^3 + t*x + t over Finite Field in t of size 11^4
            sage: E.frobenius_endomorphism() == E.frobenius_isogeny(4)
            True

        .. SEEALSO::

            :meth:`~sage.schemes.elliptic_curves.ell_generic.EllipticCurve_generic.frobenius_isogeny`
        """
        return self.frobenius_isogeny(self.base_field().degree())

    def frobenius_discriminant(self):
        r"""
        Return the discriminant of the ring `\ZZ[\pi_E]` where `\pi_E` is the Frobenius endomorphism.

        EXAMPLES::

            sage: F.<t> = GF(11^4)
            sage: E = EllipticCurve([t,t])
            sage: E.frobenius_discriminant()
            -57339
        """
        return self.frobenius_polynomial().discriminant()

    def cardinality_pari(self):
        r"""
        Return the cardinality of ``self`` using PARI.

        This uses :pari:`ellcard`.

        EXAMPLES::

            sage: p = next_prime(10^3)
            sage: E = EllipticCurve(GF(p),[3,4])
            sage: E.cardinality_pari()
            1020
            sage: K = GF(next_prime(10^6))
            sage: E = EllipticCurve(K,[1,0,0,1,1])
            sage: E.cardinality_pari()
            999945

        Since :trac:`16931`, this now works over finite fields which
        are not prime fields::

            sage: k.<a> = GF(7^3)
            sage: E = EllipticCurve_from_j(a)
            sage: E.cardinality_pari()
            318
            sage: K.<a> = GF(3^20)
            sage: E = EllipticCurve(K,[1,0,0,1,a])
            sage: E.cardinality_pari()
            3486794310

        TESTS::

            sage: E.cardinality_pari().parent()
            Integer Ring
        """
        return Integer(self.__pari__().ellcard())

    @cached_method
    def gens(self):
        r"""
        Return points which generate the abelian group of points on
        this elliptic curve.

        The algorithm involves factoring the group order of ``self``,
        but is otherwise (randomized) polynomial-time.

        (The points returned by this function are not guaranteed to be
        the same each time, although they should remain fixed within a
        single run of Sage unless :meth:`abelian_group` is called.)

        OUTPUT: a tuple of points on the curve.

        - if the group is trivial: an empty tuple.

        - if the group is cyclic: a tuple with 1 point, a generator.

        - if the group is not cyclic: a tuple with 2 points, where the
          order of the first point equals the exponent of the group.

        .. WARNING::

            In the case of 2 generators `P` and `Q`, it is not
            guaranteed that the group is the cartesian product of the 2
            cyclic groups `\langle P \rangle` and `\langle Q \rangle`.
            In other words, the order of `Q` is not as small as possible.
            If you really need a basis (rather than just a generating set)
            of the group, use :meth:`abelian_group`.

        EXAMPLES::

            sage: E = EllipticCurve(GF(11),[2,5])
            sage: P = E.gens()[0]; P # random
            (0 : 7 : 1)
            sage: E.cardinality(), P.order()
            (10, 10)
            sage: E = EllipticCurve(GF(41),[2,5])
            sage: E.gens()  # random
            ((20 : 38 : 1), (25 : 31 : 1))
            sage: E.cardinality()
            44

        If the abelian group has been computed, return those generators
        instead::

            sage: E.abelian_group()
            Additive abelian group isomorphic to Z/22 + Z/2 embedded in Abelian group of points on Elliptic Curve defined by y^2 = x^3 + 2*x + 5 over Finite Field of size 41
            sage: ab_gens = E.abelian_group().gens()
            sage: ab_gens == E.gens()
            True
            sage: E.gens()[0].order()
            22
            sage: E.gens()[1].order()
            2

        Examples with 1 and 0 generators::

            sage: F.<a> = GF(3^6)
            sage: E = EllipticCurve([a, a+1])
            sage: pts = E.gens()
            sage: len(pts)
            1
            sage: pts[0].order() == E.cardinality()
            True
            sage: E = EllipticCurve(GF(2), [0,0,1,1,1])
            sage: E.gens()
            ()

        This works over larger finite fields where :meth:`abelian_group`
        may be too expensive::

            sage: k.<a> = GF(5^60)
            sage: E = EllipticCurve([a, a])
            sage: len(E.gens())
            2
            sage: E.cardinality()
            867361737988403547206134229616487867594472
            sage: a = E.gens()[0].order(); a # random
            433680868994201773603067114808243933797236
            sage: b = E.gens()[1].order(); b # random
            30977204928157269543076222486303138128374
            sage: lcm(a,b)
            433680868994201773603067114808243933797236
        """
        card, ords, pts = self.__pari__().ellgroup(flag=1)
        if not hasattr(self, '_order'):
            self._order = ZZ(card)
        pts = tuple(self.point(list(P)) for P in pts)
        if len(pts) >= 1:
            pts[0]._order = ZZ(ords[0]) # PARI documentation: "P is of order d_1"
        return pts

    def __iter__(self):
        """
        Return an iterator through the points of this elliptic curve.

        EXAMPLES::

            sage: E = EllipticCurve(GF(11), [1,2])
            sage: for P in E:  print("{} {}".format(P, P.order()))
            (0 : 1 : 0) 1
            (1 : 2 : 1) 4
            (1 : 9 : 1) 4
            (2 : 1 : 1) 8
            ...
            (10 : 0 : 1) 2
        """
        for P in self.points():
            yield P

    def __getitem__(self, n):
        """
        Return the n'th point in self's __points list.

        This enables users to iterate over the curve's point set.

        EXAMPLES::

            sage: E = EllipticCurve(GF(97),[2,3])
            sage: S = E.points()
            sage: E[10]
            (10 : 76 : 1)
            sage: E[15]
            (17 : 10 : 1)
            sage: for P in E: print(P.order())
            1
            50
            50
            50
            50
            5
            5
            50
            ...
        """
        return self.points()[n]

    @cached_method
    def abelian_group(self):
        r"""
        Return the abelian group structure of the group of points on this
        elliptic curve.

        .. SEEALSO::

            If you do not need the complete abelian group structure but
            only generators of the group, use :meth:`gens` which can
            be much faster in some cases.

        This method relies on :meth:`gens`, which uses random points on the
        curve and hence the generators are likely to differ from one run to
        another. However, the group is cached, so the generators will not
        change in any one run of Sage.

        OUTPUT:

        - an :class:`AdditiveAbelianGroupWrapper` object encapsulating the
          abelian group of rational points on this elliptic curve

        ALGORITHM:

        We first call :meth:`gens` to obtain a generating set `(P,Q)`.
        Letting `P` denote the point of larger order `n_1`, we extend `P`
        to a basis `(P,Q')` by computing a scalar `x` such that `Q'=Q-[x]P`
        has order `n_2=\#E/n_1`. Finding `x` involves a (typically easy)
        discrete-logarithm computation.

        The complexity of the algorithm is the cost of factoring the group
        order, plus `\Theta(\sqrt{\ell})` for each prime `\ell` such that
        the rational `\ell^\infty`-torsion of ``self`` is isomorphic to
        `\ZZ/\ell^r\times\ZZ/\ell^s` with `r>s>0`, times a polynomial in
        the logarithm of the base-field size.

        AUTHORS:

        - John Cremona: original implementation
        - Lorenz Panny (2021): current implementation

        EXAMPLES::

            sage: E = EllipticCurve(GF(11),[2,5])
            sage: E.abelian_group()
            Additive abelian group isomorphic to Z/10 embedded in Abelian group of points on Elliptic Curve defined by y^2 = x^3 + 2*x + 5 over Finite Field of size 11

        ::

            sage: E = EllipticCurve(GF(41),[2,5])
            sage: E.abelian_group()
            Additive abelian group isomorphic to Z/22 + Z/2 ...

        ::

            sage: F.<a> = GF(3^6,'a')
            sage: E = EllipticCurve([a^4 + a^3 + 2*a^2 + 2*a, 2*a^5 + 2*a^3 + 2*a^2 + 1])
            sage: E.abelian_group()
            Additive abelian group isomorphic to Z/26 + Z/26 ...

        ::

            sage: F.<a> = GF(101^3,'a')
            sage: E = EllipticCurve([2*a^2 + 48*a + 27, 89*a^2 + 76*a + 24])
            sage: E.abelian_group()
            Additive abelian group isomorphic to Z/1031352 ...

        The group can be trivial::

            sage: E = EllipticCurve(GF(2),[0,0,1,1,1])
            sage: E.abelian_group()
            Trivial group embedded in Abelian group of points on Elliptic Curve defined by y^2 + y = x^3 + x + 1 over Finite Field of size 2

        Of course, there are plenty of points if we extend the field::

            sage: E.cardinality(extension_degree=100)
            1267650600228231653296516890625

        This tests the patch for :trac:`3111`, using 10 primes randomly
        selected::

            sage: E = EllipticCurve('389a')
            sage: for p in [5927, 2297, 1571, 1709, 3851, 127, 3253, 5783, 3499, 4817]:
            ....:     G = E.change_ring(GF(p)).abelian_group()
            sage: for p in prime_range(10000):  # long time (19s on sage.math, 2011)
            ....:     if p != 389:
            ....:         G = E.change_ring(GF(p)).abelian_group()

        This tests that the bug reported in :trac:`3926` has been fixed::

            sage: K.<i> = QuadraticField(-1)
            sage: OK = K.ring_of_integers()
            sage: P=K.factor(10007)[0][0]
            sage: OKmodP = OK.residue_field(P)
            sage: E = EllipticCurve([0,0,0,i,i+3])
            sage: Emod = E.change_ring(OKmodP); Emod
            Elliptic Curve defined by y^2  = x^3 + ibar*x + (ibar+3) over Residue field in ibar of Fractional ideal (10007)
            sage: Emod.abelian_group() #random generators
            (Multiplicative Abelian group isomorphic to C50067594 x C2,
            ((3152*ibar + 7679 : 7330*ibar + 7913 : 1), (8466*ibar + 1770 : 0 : 1)))
        """

        gens = self.gens()
        assert len(gens) <= 2

        if len(gens) == 2:

            P, Q = gens
            n = self.cardinality()              # cached
            n1 = P.order()                      # cached
            n2 = n//n1
            assert not n1 * Q                   # PARI should guarantee this

            k = n1.prime_to_m_part(n2)
            Q *= k                              # don't need; kill that part
            nQ = n2 * generic.order_from_multiple(n2*Q, n1//k//n2)

            S = n//nQ * P
            T = n2 * Q
            S.set_order(nQ//n2, check=False)    # for .discrete_log()
            x = S.discrete_log(T)
            Q -= x * n1//nQ * P

            assert not n2 * Q                   # by construction
            Q.set_order(n2, check=False)

            gens = P, Q

        orders = [T.order() for T in gens]      # cached

        self.gens.set_cache(gens)
        return AdditiveAbelianGroupWrapper(self.point_homset(), gens, orders)

    def torsion_basis(self, n):
        r"""
        Return a basis of the `n`-torsion subgroup of this elliptic curve,
        assuming it is fully rational.

        EXAMPLES::

            sage: E = EllipticCurve(GF(62207^2), [1,0])
            sage: E.abelian_group()
            Additive abelian group isomorphic to Z/62208 + Z/62208 embedded in Abelian group of points on Elliptic Curve defined by y^2 = x^3 + x over Finite Field in z2 of size 62207^2
            sage: PA,QA = E.torsion_basis(2^8)
            sage: PA.weil_pairing(QA, 2^8).multiplicative_order()
            256
            sage: PB,QB = E.torsion_basis(3^5)
            sage: PB.weil_pairing(QB, 3^5).multiplicative_order()
            243

        ::

            sage: E = EllipticCurve(GF(101), [4,4])
            sage: E.torsion_basis(23)
            Traceback (most recent call last):
            ...
            ValueError: curve does not have full rational 23-torsion
            sage: F = E.division_field(23); F
            Finite Field in t of size 101^11
            sage: EE = E.change_ring(F)
            sage: P, Q = EE.torsion_basis(23)
            sage: P  # random
            (89*z11^10 + 51*z11^9 + 96*z11^8 + 8*z11^7 + 67*z11^6
             + 31*z11^5 + 55*z11^4 + 59*z11^3 + 28*z11^2 + 8*z11 + 88
             : 40*z11^10 + 33*z11^9 + 80*z11^8 + 87*z11^7 + 97*z11^6
             + 69*z11^5 + 56*z11^4 + 17*z11^3 + 26*z11^2 + 69*z11 + 11
             : 1)
            sage: Q  # random
            (25*z11^10 + 61*z11^9 + 49*z11^8 + 17*z11^7 + 80*z11^6
             + 20*z11^5 + 49*z11^4 + 52*z11^3 + 61*z11^2 + 27*z11 + 61
             : 60*z11^10 + 91*z11^9 + 89*z11^8 + 7*z11^7 + 63*z11^6
             + 55*z11^5 + 23*z11^4 + 17*z11^3 + 90*z11^2 + 91*z11 + 68
             : 1)

        .. SEEALSO::

            Use :meth:`~sage.schemes.elliptic_curves.ell_field.EllipticCurve_field.division_field`
            to determine a field extension containing the full `\ell`-torsion subgroup.

        ALGORITHM:

        This method currently uses :meth:`abelian_group` and
        :meth:`AdditiveAbelianGroupWrapper.torsion_subgroup`.
        """
        # TODO: In many cases this is not the fastest algorithm.
        # Alternatives include factoring division polynomials and
        # random sampling (like PARI's ellgroup, but with a milder
        # termination condition). We should implement these too
        # and figure out when to use which.
        T = self.abelian_group().torsion_subgroup(n)
        if T.invariants() != (n, n):
            raise ValueError(f'curve does not have full rational {n}-torsion')
        return tuple(P.element() for P in T.gens())

    def is_isogenous(self, other, field=None, proof=True):
        """
        Return whether or not self is isogenous to other.

        INPUT:

        - ``other`` -- another elliptic curve.

        - ``field`` (default None) -- a field containing the base
          fields of the two elliptic curves into which the two curves
          may be extended to test if they are isogenous over this
          field. By default is_isogenous will not try to find this
          field unless one of the curves can be extended into the base
          field of the other, in which case it will test over the
          larger base field.

        - ``proof`` (default True) -- this parameter is here only to
          be consistent with versions for other types of elliptic
          curves.

        OUTPUT:

        (bool) True if there is an isogeny from curve ``self`` to
        curve ``other`` defined over ``field``.

        EXAMPLES::

            sage: E1 = EllipticCurve(GF(11^2,'a'),[2,7]); E1
            Elliptic Curve defined by y^2 = x^3 + 2*x + 7 over Finite Field in a of size 11^2
            sage: E1.is_isogenous(5)
            Traceback (most recent call last):
            ...
            ValueError: Second argument is not an Elliptic Curve.
            sage: E1.is_isogenous(E1)
            True

            sage: E2 = EllipticCurve(GF(7^3,'b'),[3,1]); E2
            Elliptic Curve defined by y^2 = x^3 + 3*x + 1 over Finite Field in b of size 7^3
            sage: E1.is_isogenous(E2)
            Traceback (most recent call last):
            ...
            ValueError: The base fields must have the same characteristic.

            sage: E3 = EllipticCurve(GF(11^2,'c'),[4,3]); E3
            Elliptic Curve defined by y^2 = x^3 + 4*x + 3 over Finite Field in c of size 11^2
            sage: E1.is_isogenous(E3)
            False

            sage: E4 = EllipticCurve(GF(11^6,'d'),[6,5]); E4
            Elliptic Curve defined by y^2 = x^3 + 6*x + 5 over Finite Field in d of size 11^6
            sage: E1.is_isogenous(E4)
            True

            sage: E5 = EllipticCurve(GF(11^7,'e'),[4,2]); E5
            Elliptic Curve defined by y^2 = x^3 + 4*x + 2 over Finite Field in e of size 11^7
            sage: E1.is_isogenous(E5)
            Traceback (most recent call last):
            ...
            ValueError: Curves have different base fields: use the field parameter.

        When the field is given::

            sage: E1 = EllipticCurve(GF(13^2,'a'),[2,7]); E1
            Elliptic Curve defined by y^2 = x^3 + 2*x + 7 over Finite Field in a of size 13^2
            sage: E1.is_isogenous(5,GF(13^6,'f'))
            Traceback (most recent call last):
            ...
            ValueError: Second argument is not an Elliptic Curve.
            sage: E6 = EllipticCurve(GF(11^3,'g'),[9,3]); E6
            Elliptic Curve defined by y^2 = x^3 + 9*x + 3 over Finite Field in g of size 11^3
            sage: E1.is_isogenous(E6,QQ)
            Traceback (most recent call last):
            ...
            ValueError: The base fields must have the same characteristic.
            sage: E7 = EllipticCurve(GF(13^5,'h'),[2,9]); E7
            Elliptic Curve defined by y^2 = x^3 + 2*x + 9 over Finite Field in h of size 13^5
            sage: E1.is_isogenous(E7,GF(13^4,'i'))
            Traceback (most recent call last):
            ...
            ValueError: Field must be an extension of the base fields of both curves
            sage: E1.is_isogenous(E7,GF(13^10,'j'))
            False
            sage: E1.is_isogenous(E7,GF(13^30,'j'))
            False
        """
        from .ell_generic import is_EllipticCurve
        if not is_EllipticCurve(other):
            raise ValueError("Second argument is not an Elliptic Curve.")
        if self.is_isomorphic(other):
            return True
        if self.base_field().characteristic() != other.base_field().characteristic():
            raise ValueError("The base fields must have the same characteristic.")
        if field is None:
            if self.base_field().degree() == other.base_field().degree():
                return self.cardinality() == other.cardinality()

            elif self.base_field().degree() == gcd(self.base_field().degree(),
                                                   other.base_field().degree()):
                return self.cardinality(extension_degree=other.base_field().degree()//self.base_field().degree()) == other.cardinality()

            elif other.base_field().degree() == gcd(self.base_field().degree(),
                                                    other.base_field().degree()):
                return other.cardinality(extension_degree=self.base_field().degree()//other.base_field().degree()) == self.cardinality()

            else:
                raise ValueError("Curves have different base fields: use the field parameter.")
        else:
            f_deg = field.degree()
            s_deg = self.base_field().degree()
            o_deg = other.base_field().degree()
            if not lcm(s_deg, o_deg).divides(f_deg):
                raise ValueError("Field must be an extension of the base fields of both curves")
            else:
                sc = self.cardinality(extension_degree=f_deg // s_deg)
                oc = other.cardinality(extension_degree=f_deg // o_deg)
                return sc == oc

    def is_supersingular(self, proof=True):
        r"""
        Return True if this elliptic curve is supersingular, else False.

        INPUT:

        - ``proof`` (boolean, default True) -- If True, returns a
          proved result.  If False, then a return value of False is
          certain but a return value of True may be based on a
          probabilistic test.  See the documentation of the function
          :meth:`is_j_supersingular` for more details.

        EXAMPLES::

            sage: F = GF(101)
            sage: EllipticCurve(j=F(0)).is_supersingular()
            True
            sage: EllipticCurve(j=F(1728)).is_supersingular()
            False
            sage: EllipticCurve(j=F(66)).is_supersingular()
            True
            sage: EllipticCurve(j=F(99)).is_supersingular()
            False

        TESTS::

            sage: from sage.schemes.elliptic_curves.ell_finite_field import supersingular_j_polynomial, is_j_supersingular
            sage: F = GF(103)
            sage: ssjlist = [F(1728)] + supersingular_j_polynomial(103).roots(multiplicities=False)
            sage: Set([j for j in F if is_j_supersingular(j)]) == Set(ssjlist)
            True
        """
        return is_j_supersingular(self.j_invariant(), proof=proof)

    def is_ordinary(self, proof=True):
        r"""
        Return True if this elliptic curve is ordinary, else False.

        INPUT:

        - ``proof`` (boolean, default True) -- If True, returns a
          proved result.  If False, then a return value of True is
          certain but a return value of False may be based on a
          probabilistic test.  See the documentation of the function
          :meth:`is_j_supersingular` for more details.

        EXAMPLES::

            sage: F = GF(101)
            sage: EllipticCurve(j=F(0)).is_ordinary()
            False
            sage: EllipticCurve(j=F(1728)).is_ordinary()
            True
            sage: EllipticCurve(j=F(66)).is_ordinary()
            False
            sage: EllipticCurve(j=F(99)).is_ordinary()
            True
        """
        return not is_j_supersingular(self.j_invariant(), proof=proof)

    def set_order(self, value, *, check=True, num_checks=8):
        r"""
        Set the value of self._order to value.

        Use this when you know a priori the order of the curve to
        avoid a potentially expensive order calculation.

        INPUT:

        - ``value`` -- integer in the Hasse-Weil range for this
          curve.

        - ``check`` (boolean, default: ``True``) -- whether or
          not to run sanity checks on the input.

        - ``num_checks`` (integer, default: 8) -- if ``check`` is
          ``True``, the number of times to check whether ``value``
          times a random point on this curve equals the identity.

        OUTPUT:

        None

        EXAMPLES:

        This example illustrates basic usage.

        ::

            sage: E = EllipticCurve(GF(7), [0, 1]) # This curve has order 6
            sage: E.set_order(6)
            sage: E.order()
            6
            sage: E.order() * E.random_point()
            (0 : 1 : 0)

        We now give a more interesting case, the NIST-P521 curve. Its
        order is too big to calculate with Sage, and takes a long time
        using other packages, so it is very useful here.

        ::

            sage: p = 2^521 - 1
            sage: prev_proof_state = proof.arithmetic()
            sage: proof.arithmetic(False) # turn off primality checking
            sage: F = GF(p)
            sage: A = p - 3
            sage: B = 1093849038073734274511112390766805569936207598951683748994586394495953116150735016013708737573759623248592132296706313309438452531591012912142327488478985984
            sage: q = 6864797660130609714981900799081393217269435300143305409394463459185543183397655394245057746333217197532963996371363321113864768612440380340372808892707005449
            sage: E = EllipticCurve([F(A), F(B)])
            sage: E.set_order(q)
            sage: G = E.random_point()
            sage: G.order() * G  # This takes practically no time.
            (0 : 1 : 0)
            sage: proof.arithmetic(prev_proof_state) # restore state

        It is an error to pass a value which is not an integer in the
        Hasse-Weil range::

            sage: E = EllipticCurve(GF(7), [0, 1]) # This curve has order 6
            sage: E.set_order("hi")
            Traceback (most recent call last):
            ...
            TypeError: unable to convert 'hi' to an integer
            sage: E.set_order(0)
            Traceback (most recent call last):
            ...
            ValueError: Value 0 illegal (not an integer in the Hasse range)
            sage: E.set_order(1000)
            Traceback (most recent call last):
            ...
            ValueError: Value 1000 illegal (not an integer in the Hasse range)

        It is also very likely an error to pass a value which is not
        the actual order of this curve. How unlikely is determined by
        num_checks, the factorization of the actual order, and the
        actual group structure::

            sage: E = EllipticCurve(GF(7), [0, 1]) # This curve has order 6
            sage: E.set_order(11)
            Traceback (most recent call last):
            ...
            ValueError: Value 11 illegal (multiple of random point not the identity)

        However, set_order can be fooled, though it's not likely in
        "real cases of interest". For instance, the order can be set
        to a multiple of the actual order::

            sage: E = EllipticCurve(GF(7), [0, 1]) # This curve has order 6
            sage: E.set_order(12)  # 12 just fits in the Hasse range
            sage: E.order()
            12

        Or, the order can be set incorrectly along with num_checks set
        too small::

            sage: E = EllipticCurve(GF(7), [0, 1]) # This curve has order 6
            sage: E.set_order(4, num_checks=0)
            sage: E.order()
            4

        The value of num_checks must be an integer. Negative values
        are interpreted as zero, which means don't do any checking::

            sage: E = EllipticCurve(GF(7), [0, 1]) # This curve has order 6
            sage: E.set_order(4, num_checks=-12)
            sage: E.order()
            4

        AUTHORS:

         - Mariah Lenox (2011-02-16)
        """
        value = Integer(value)

        if check:
            # Is value in the Hasse range?
            q = self.base_field().order()
            a,b = Hasse_bounds(q,1)
            if not a <= value <= b:
                raise ValueError('Value %s illegal (not an integer in the Hasse range)' % value)
            # Is value*random == identity?
            for i in range(num_checks):
                G = self.random_point()
                if value * G != self(0):
                    raise ValueError('Value %s illegal (multiple of random point not the identity)' % value)

        # TODO: It might help some of PARI's algorithms if we
        # could copy this over to the .pari_curve() as well.
        # At the time of writing, this appears to be tricky to
        # do in a non-hacky way because cypari2 doesn't expose
        # "member functions" of PARI objects.

        self._order = value

    def _fetch_cached_order(self, other):
        r"""
        This method copies the ``_order`` member from ``other`` to
        ``self``. Both curves must have the same finite base field.

        This is used in
        :class:`~sage.schemes.elliptic_curves.hom.EllipticCurveHom`
        to keep track of an already computed curve order: According
        to Tate's theorem [Tate1966b]_, isogenous elliptic curves
        over a finite field have the same number of rational points.

        EXAMPLES::

            sage: E1 = EllipticCurve(GF(2^127-1), [1,2,3,4,5])
            sage: E1.set_order(170141183460469231746191640949390434666)
            sage: E2 = EllipticCurve(GF(2^127-1), [115649500210559831225094148253060920818, 36348294106991415644658737184600079491])
            sage: E2._fetch_cached_order(E1)
            sage: E2._order
            170141183460469231746191640949390434666

        TESTS::

            sage: E3 = EllipticCurve(GF(17), [1,2,3,4,5])
            sage: hasattr(E3, '_order')
            False
            sage: E3._fetch_cached_order(E1)
            Traceback (most recent call last):
            ...
            ValueError: curves have distinct base fields
        """
        if hasattr(self, '_order') or not hasattr(other, '_order'):
            return
        F = self.base_field()
        if F != other.base_field():
            raise ValueError('curves have distinct base fields')
        n = getattr(other, '_order', None)
        if n is not None:
            self._order = n

<<<<<<< HEAD
    def height_above_floor(self, ell, e):
        r"""
        Return the height of the `j`-invariant of this ordinary elliptic curve on its `\ell`-volcano.

        INPUT:

        - ``ell`` -- a prime number
        - ``e`` -- a non-negative integer, the ell-adic valuation of
          the conductor the Frobenius order


        .. NOTE::

            For an ordinary `E/\GF{q}`, and a prime `\ell`, the height
            `e` of the `\ell`-volcano containing `j(E)` is the `\ell`-adic
            valuation of the conductor of the order generated by the
            Frobenius `\pi_E`; the height of `j(E)` on its
            ell-volcano is the `\ell`-adic valuation of the conductor
            of the order `\End(E)`.

        ALGORITHM:

            See [RouSuthZur2022]_.

        EXAMPLES::

            sage: F = GF(312401)
            sage: E = EllipticCurve(F,(0, 0, 0, 309381, 93465))
            sage: D = E.frobenius_discriminant(); D
            -687104
            sage: D.factor()
            -1 * 2^10 * 11 * 61
            sage: E.height_above_floor(2,8)
            5

        """
        if self.is_supersingular():
            raise ValueError("{} is not ordinary".format(self))
        if e == 0:
            return 0
        j = self.j_invariant()
        if j in [0, 1728]:
            return e
        F = j.parent()
        x = polygen(F)
        from sage.rings.polynomial.polynomial_ring import polygens
        from sage.libs.pari.convert_sage import gen_to_sage
        from sage.libs.pari.all import pari
        X,Y = polygens(F,['X', 'Y'],2)
        phi = gen_to_sage(pari.polmodular(ell),{'x':X, 'y':Y})
        j1 = phi([x,j]).roots(multiplicities=False)
        nj1 = len(j1)
        on_floor = self.two_torsion_rank() < 2 if ell==2 else nj1 <= ell
        if on_floor:
            return 0
        if e == 1 or nj1 != ell+1:  # double roots can only happen at the surface
            return e
        if nj1 < 3:
            return 0
        j0 = [j,j,j]
        h = 1
        while True:
            for i in range(3):
                r = (phi([x,j1[i]])//(x-j0[i])).roots(multiplicities=False)
                if not r:
                    return h
                j0[i] = j1[i]
                j1[i] = r[0]
            h += 1

    def endomorphism_discriminant_from_class_number(self, h):
        r"""
        Return the endomorphism order discriminant of this ordinary elliptic curve, given its class number ``h``.

        INPUT:

        - ``h`` -- a positive integer

        OUTPUT:

        (integer) The discriminant of the endomorphism ring `\End(E)`, if
        this has class number ``h``.  If `\End(E)` does not have class
        number ``h``, a ``ValueError`` is raised.

        ALGORITHM:

        Compute the trace of Frobenius and hence the discriminant
        `D_0` and class number `h_0` of the maximal order containing
        the endomorphism order.  From the given value of `h`, which
        must be a multiple of `h_0`, compute the possible conductors,
        using :meth:`height_above_floor` for each prime `\ell`
        dividing the quotient `h/h_0`.  If exactly one conductor `f`
        remains, return `f^2D_0`, otherwise raise a ``ValueError``;
        this can onlyhappen when the input value of `h` was incorrect.

        .. NOTE::

            Adapted from [RouSuthZur2022]_.  The application for which
            one knows the class number in advance is in the
            recognition of Hilbert Class Polynomials: see
            :func:`sage.schemes.elliptic_curves.cm.is_HCP`.

        EXAMPLES::

            sage: F = GF(312401)
            sage: E = EllipticCurve(F,(0, 0, 0, 309381, 93465))
            sage: E.endomorphism_discriminant_from_class_number(30)
            -671

        We check that this is the correct discriminant, and the input value of `h` was correct::

            sage: H = hilbert_class_polynomial(-671)
            sage: H(E.j_invariant()) == 0 and H.degree()==30
            True

        """
        F = self.base_field()
        if not F.is_finite():
            raise ValueError("Base field {} must be finite".format(F))
        if self.is_supersingular():
            raise ValueError("Elliptic curve ({}) must be ordinary".format(self))
        D1 = self.frobenius_discriminant()
        D0 = D1.squarefree_part()
        if D0%4 !=1:
            D0 *= 4
        v = ZZ(D1//D0).isqrt()
        h0 = D0.class_number()
        if h%h0:
            raise ValueError("Incorrect class number {}".format(h))
        from sage.schemes.elliptic_curves.cm import OrderClassNumber
        cs = [v//f for f in v.divisors() if OrderClassNumber(D0,h0,f) == h] # cofactors c=v/f compatible with h(f**2D0)=h
        if not cs:
            raise ValueError("Incorrect class number {}".format(h))
        if len(cs) == 1:
            return (v//cs[0])**2 * D0
        from sage.sets.set import Set
        L = sorted(set(sum([c.prime_factors() for c in cs], [])))
        for ell in L:
            e = self.height_above_floor(ell,v.valuation(ell))
            cs = [c for c in cs if c.valuation(ell) == e]
            if not cs:
                raise ValueError("Incorrect class number {}".format(h))
            if len(cs) == 1:
                return (v//cs[0])**2 * D0
        raise ValueError("Incorrect class number {}".format(h))
=======
    def twists(self):
        r"""
        Return a list of `k`-isomorphism representatives of all
        twists of this elliptic curve, where `k` is the base field.

        The input curve appears as the first entry of the result.

        .. NOTE::

            A *twist* of `E/k` is an elliptic curve `E'` defined over
            `k` that is isomorphic to `E` over the algebraic closure
            `\bar k`.

            Most elliptic curves over a finite field only admit a
            single nontrivial twist (the quadratic twist); the only
            exceptions are curves with `j`-invariant `0` or `1728`.

            In all cases the sum over all the twists `E'` of `1/|Aut(E')|` is 1.

        .. SEEALSO::

            - :meth:`~sage.schemes.elliptic_curves.ell_field.EllipticCurve_field.quadratic_twist`
            - :meth:`~sage.schemes.elliptic_curves.ell_field.EllipticCurve_field.quartic_twist`
            - :meth:`~sage.schemes.elliptic_curves.ell_field.EllipticCurve_field.sextic_twist`

        EXAMPLES::

            sage: E = EllipticCurve(GF(97), [1,1])
            sage: E.j_invariant()
            54
            sage: E.twists()
            [Elliptic Curve defined by y^2 = x^3 + x + 1 over Finite Field of size 97,
             Elliptic Curve defined by y^2 = x^3 + ... over Finite Field of size 97]

        ::

            sage: E = EllipticCurve(GF(97), [1,0])
            sage: E.j_invariant()
            79
            sage: E.twists()
            [Elliptic Curve defined by y^2 = x^3 + x over Finite Field of size 97,
             Elliptic Curve defined by y^2 = x^3 + ... over Finite Field of size 97,
             Elliptic Curve defined by y^2 = x^3 + ... over Finite Field of size 97,
             Elliptic Curve defined by y^2 = x^3 + ... over Finite Field of size 97]

        ::

            sage: E = EllipticCurve(GF(97), [0,1])
            sage: E.j_invariant()
            0
            sage: E.twists()
            [Elliptic Curve defined by y^2 = x^3 + 1 over Finite Field of size 97,
             Elliptic Curve defined by y^2 = x^3 + ... over Finite Field of size 97,
             Elliptic Curve defined by y^2 = x^3 + ... over Finite Field of size 97,
             Elliptic Curve defined by y^2 = x^3 + ... over Finite Field of size 97,
             Elliptic Curve defined by y^2 = x^3 + ... over Finite Field of size 97,
             Elliptic Curve defined by y^2 = x^3 + ... over Finite Field of size 97]

        This can be useful to quickly compute a list of all elliptic curves
        over a finite field `k` up to `k`-isomorphism::

            sage: Es = [E for j in GF(13) for E in EllipticCurve(j=j).twists()]
            sage: len(Es)
            32
            sage: Es
            [Elliptic Curve defined by y^2 = x^3 + 1 over Finite Field of size 13,
             ...
             Elliptic Curve defined by y^2 = x^3 + ... over Finite Field of size 13]

        In characteristic 3, the number of twists is 2 except for
        `j=0=1728`, when there are either 4 or 6 depending on whether the
        field has odd or even degree over `\GF{3}`::

            sage: K = GF(3**5)
            sage: [E.ainvs() for E in EllipticCurve(j=K(1)).twists()]
            [(0, 1, 0, 0, 2), (0, z5, 0, 0, 2*z5^3)]

            sage: K = GF(3**5)
            sage: [E.ainvs() for E in EllipticCurve(j=K(0)).twists()] # random
            [(0, 0, 0, 1, 0),
            (0, 0, 0, 2, 0),
            (0, 0, 0, 2, z5^4 + z5^3 + z5^2),
            (0, 0, 0, 2, 2*z5^4 + 2*z5^3 + 2*z5^2)]

            sage: K = GF(3**4)
            sage: [E.ainvs() for E in EllipticCurve(j=K(1)).twists()]
            [(0, 1, 0, 0, 2), (0, z4, 0, 0, 2*z4^3)]

            sage: K = GF(3**4)
            sage: [E.ainvs() for E in EllipticCurve(j=K(0)).twists()] # random
            [(0, 0, 0, 1, 0),
            (0, 0, 0, 2, 2*z4^3 + 2*z4^2 + 2*z4 + 2),
            (0, 0, 0, 1, 0),
            (0, 0, 0, 1, 2*z4^3 + 2*z4^2 + 2*z4 + 2),
            (0, 0, 0, z4, 0),
            (0, 0, 0, z4^3, 0)]

        In characteristic 2, the number of twists is 2 except for
        `j=0=1728`, when there are either 3 or 7 depending on whether the
        field has odd or even degree over `\GF{2}`::

            sage: K = GF(2**7)
            sage: [E.ainvs() for E in EllipticCurve(j=K(1)).twists()]
            [(1, 0, 0, 0, 1), (1, 1, 0, 0, 1)]

            sage: K = GF(2**7)
            sage: [E.ainvs() for E in EllipticCurve(j=K(0)).twists()]
            [(0, 0, 1, 0, 0), (0, 0, 1, 1, 0), (0, 0, 1, 1, 1)]

            sage: K = GF(2**8)
            sage: [E.ainvs() for E in EllipticCurve(j=K(1)).twists()] # random
            [(1, 0, 0, 0, 1), (1, z8^7 + z8^6 + z8^5 + z8^4 + z8^2 + z8, 0, 0, 1)]

            sage: K = GF(2**8)
            sage: [E.ainvs() for E in EllipticCurve(j=K(0)).twists()] # random
            [(0, 0, 1, 0, 0),
            (0, 0, 1, 0, z8^5 + z8^4 + z8^3),
            (0, 0, 1, z8^6 + z8^5 + z8^2 + 1, 0),
            (0, 0, z8^4 + z8^3 + z8^2 + 1, 0, 0),
            (0, 0, z8^4 + z8^3 + z8^2 + 1, 0, z8^3 + z8^2 + 1),
            (0, 0, z8^6 + z8^3 + z8^2, 0, 0),
            (0, 0, z8^6 + z8^3 + z8^2, 0, z8^3 + z8^2)]

        TESTS:

        Randomized check that we find all twists and there are no duplicates::

            sage: p = next_prime(randrange(2,100))
            sage: e = randrange(1,10)
            sage: F.<t> = GF((p,e))
            sage: while True:
            ....:     try:
            ....:         E = EllipticCurve([F.random_element() for _ in range(5)])
            ....:     except ArithmeticError:
            ....:         pass
            ....:     else:
            ....:         break
            sage: twists1 = E.twists()
            sage: {sum(E1.is_isomorphic(E2) for E2 in twists1) == 1 for E1 in twists1}
            {True}
            sage: j = E.j_invariant()
            sage: A,B = polygens(F, 'A,B')
            sage: eq = 1728*4*A**3 - j * (4*A**3 + 27*B**2)
            sage: twists2 = []
            sage: for _ in range(10):
            ....:     V = Ideal([eq, A + B - F.random_element()]).variety()
            ....:     if not V:
            ....:         continue
            ....:     sol = choice(V)
            ....:     a, b = sol[A], sol[B]
            ....:     try:
            ....:         twists2.append(EllipticCurve([a, b]))
            ....:     except ArithmeticError:
            ....:         pass
            sage: all(any(E2.is_isomorphic(E1) for E1 in twists1) for E2 in twists2)
            True
        """
        K = self.base_field()
        j = self.j_invariant()
        twists = None
        if not j:
            twists = curves_with_j_0(K)
        elif j==1728:
            twists = curves_with_j_1728(K)
        if twists: # i.e. if j=0 or 1728
            # replace the one isomorphic to self with self and move to front
            for i,t in enumerate(twists):
                if self.is_isomorphic(t):
                    twists[i] = twists[0]
                    twists[0] = self
                break
            return twists

        # Now j is not 0 or 1728, and we only have a quadratic twist

        if K.characteristic() == 2: # find D with trace 1 for the additive twist
            D = K.one() # will work if degree is odd
            while D.trace() == 0:
                D = K.random_element()
        else: # find a nonsquare D
            D = K.gen()
            q2 = (K.cardinality()-1)//2
            while not D or D**q2 == 1:
                D = K.random_element()
        return [self, self.quadratic_twist(D)]

def curves_with_j_0(K):
    r"""
    Return a complete list of pairwise nonisomorphic elliptic curves with `j`-invariant 0 over the finite field `K`.

        .. NOTE::

            In characteristics 2 and 3 this function simply calls ``curves_with_j_0_char2`` or
            ``curves_with_j_0_char3``.  Otherwise there are either 2 or 6 curves, parametrised by
            `K^*/(K^*)^6`.

    Examples:

    For `K=\GF{q}` where `q\equiv1\mod{6}` there are six curves, the sextic twists of `y^2=x^3+1`::

        sage: from sage.schemes.elliptic_curves.ell_finite_field import curves_with_j_0
        sage: sorted(curves_with_j_0(GF(7)), key = lambda E: E.a_invariants())
        [Elliptic Curve defined by y^2 = x^3 + 1 over Finite Field of size 7,
        Elliptic Curve defined by y^2 = x^3 + 2 over Finite Field of size 7,
        Elliptic Curve defined by y^2 = x^3 + 3 over Finite Field of size 7,
        Elliptic Curve defined by y^2 = x^3 + 4 over Finite Field of size 7,
        Elliptic Curve defined by y^2 = x^3 + 5 over Finite Field of size 7,
        Elliptic Curve defined by y^2 = x^3 + 6 over Finite Field of size 7]
        sage: curves_with_j_0(GF(25))
        [Elliptic Curve defined by y^2 = x^3 + 1 over Finite Field in z2 of size 5^2,
        Elliptic Curve defined by y^2 = x^3 + z2 over Finite Field in z2 of size 5^2,
        Elliptic Curve defined by y^2 = x^3 + (z2+3) over Finite Field in z2 of size 5^2,
        Elliptic Curve defined by y^2 = x^3 + (4*z2+3) over Finite Field in z2 of size 5^2,
        Elliptic Curve defined by y^2 = x^3 + (2*z2+2) over Finite Field in z2 of size 5^2,
        Elliptic Curve defined by y^2 = x^3 + (4*z2+1) over Finite Field in z2 of size 5^2]

    For `K=\GF{q}` where `q\equiv5\mod{6}` there are two curves,
    quadratic twists of each other by `-3`: `y^2=x^3+1` and
    `y^2=x^3-27`::

        sage: from sage.schemes.elliptic_curves.ell_finite_field import curves_with_j_0
        sage: curves_with_j_0(GF(5))
        [Elliptic Curve defined by y^2 = x^3 + 1 over Finite Field of size 5,
        Elliptic Curve defined by y^2 = x^3 + 3 over Finite Field of size 5]
        sage: curves_with_j_0(GF(11))
        [Elliptic Curve defined by y^2 = x^3 + 1 over Finite Field of size 11,
        Elliptic Curve defined by y^2 = x^3 + 6 over Finite Field of size 11]
    """
    if not K.is_finite():
        raise ValueError("field must be finite")
    p = K.characteristic()
    if p==2:
        return curves_with_j_0_char2(K)
    if p==3:
        return curves_with_j_0_char3(K)
    q = K.cardinality()
    if q%3==2:
        # Then we only have two quadratic twists (and -3 is non-square)
        return [EllipticCurve(K, [0,a]) for a in [1,-27]]
    # Now we have genuine sextic twists, find D generating K* mod 6th powers
    q2 = (q-1)//2
    q3 = (q-1)//3
    D = K.gen()
    while not D or D**q2 == 1 or D**q3==1:
        D = K.random_element()
    return [EllipticCurve(K, [0,D**i]) for i in range(6)]

def curves_with_j_1728(K):
    r"""
    Return a complete list of pairwise nonisomorphic elliptic curves with `j`-invariant 1728 over the finite field `K`.

        .. NOTE::

            In characteristics 2 and 3 (so 0=1728) this function simply calls ``curves_with_j_0_char2`` or
            ``curves_with_j_0_char3``.  Otherwise there are either 2 or 4 curves, parametrised by
            `K^*/(K^*)^4`.

    Examples:

    For `K=\GF{q}` where `q\equiv1\mod{4} there are four curves, the quartic twists of `y^2=x^3+x`::

        sage: from sage.schemes.elliptic_curves.ell_finite_field import curves_with_j_1728
        sage: sorted(curves_with_j_1728(GF(5)), key = lambda E: E.a_invariants())
        [Elliptic Curve defined by y^2 = x^3 + x over Finite Field of size 5,
        Elliptic Curve defined by y^2 = x^3 + 2*x over Finite Field of size 5,
        Elliptic Curve defined by y^2 = x^3 + 3*x over Finite Field of size 5,
        Elliptic Curve defined by y^2 = x^3 + 4*x over Finite Field of size 5]
        sage: curves_with_j_1728(GF(49))
        [Elliptic Curve defined by y^2 = x^3 + x over Finite Field in z2 of size 7^2,
        Elliptic Curve defined by y^2 = x^3 + z2*x over Finite Field in z2 of size 7^2,
        Elliptic Curve defined by y^2 = x^3 + (z2+4)*x over Finite Field in z2 of size 7^2,
        Elliptic Curve defined by y^2 = x^3 + (5*z2+4)*x over Finite Field in z2 of size 7^2]

    For `K=\GF{q}` where `q\equiv3\mod{4} there are two curves,
    quadratic twists of each other by `-1`: `y^2=x^3+x` and
    `y^2=x^3-x`::

        sage: from sage.schemes.elliptic_curves.ell_finite_field import curves_with_j_1728
        sage: curves_with_j_1728(GF(7))
        [Elliptic Curve defined by y^2 = x^3 + x over Finite Field of size 7,
        Elliptic Curve defined by y^2 = x^3 + 6*x over Finite Field of size 7]
        sage: curves_with_j_1728(GF(11))
        [Elliptic Curve defined by y^2 = x^3 + x over Finite Field of size 11,
        Elliptic Curve defined by y^2 = x^3 + 10*x over Finite Field of size 11]
    """
    if not K.is_finite():
        raise ValueError("field must be finite")
    p = K.characteristic()
    if p==2:
        return curves_with_j_0_char2(K)
    if p==3:
        return curves_with_j_0_char3(K)
    q = K.cardinality()
    if q%4==3:
        return [EllipticCurve(K, [a,0]) for a in [1,-1]]
    # Now we have genuine quartic twists, find D generating K* mod 4th powers
    q2 = (q-1)//2
    D = K.gen()
    while not D or D**q2 == 1:
        D = K.random_element()
    return [EllipticCurve(K, [D**i,0]) for i in range(4)]

def curves_with_j_0_char2(K):
    r"""
    Return a complete list of pairwise nonisomorphic elliptic curves with `j`-invariant 0 over the finite field `K` of characteristic 2.

        .. NOTE::

            The number of twists is either 3 or 7 depending on whether
            the field has odd or even degree over `\GF{2}`.  See
            [Connell1999]_, pages 429-431.

    Examples:

    In odd degree, there are three isomorphism classes all with representatives defined over `\GF{2}`::

        sage: from sage.schemes.elliptic_curves.ell_finite_field import curves_with_j_0_char2
        sage: K = GF(2**7)
        sage: curves = curves_with_j_0_char2(K)
        sage: len(curves)
        3
        sage: [E.ainvs() for E in curves]
        [(0, 0, 1, 0, 0), (0, 0, 1, 1, 0), (0, 0, 1, 1, 1)]

    Check that the curves are mutually non-isomorphic::

        sage: all((e1 == e2 or not e1.is_isomorphic(e2)) for e1 in curves for e2 in curves)
        True

    Check that the weight formula holds::

        sage: sum(1/len(E.automorphisms()) for E in curves) == 1
        True

    In even degree there are seven isomorphism classes::

        sage: from sage.schemes.elliptic_curves.ell_finite_field import curves_with_j_0_char2
        sage: K = GF(2**8)
        sage: curves = EllipticCurve(j=K(0)).twists()
        sage: len(curves)
        7
        sage: [E.ainvs() for E in curves] # random
        [(0, 0, 1, 0, 0),
        (0, 0, 1, 0, z8^5 + z8^4 + z8^3),
        (0, 0, 1, z8^6 + z8^5 + z8^2 + 1, 0),
        (0, 0, z8^4 + z8^3 + z8^2 + 1, 0, 0),
        (0, 0, z8^4 + z8^3 + z8^2 + 1, 0, z8^3 + z8^2 + 1),
        (0, 0, z8^6 + z8^3 + z8^2, 0, 0),
        (0, 0, z8^6 + z8^3 + z8^2, 0, z8^3 + z8^2)]

    Check that the twists are mutually non-isomorphic::

        sage: all((e1 == e2 or not e1.is_isomorphic(e2)) for e1 in curves for e2 in curves)
        True

    Check that the weight formula holds::

        sage: sum(1/len(E.automorphisms()) for E in curves) == 1
        True
    """
    if not K.is_finite() or K.characteristic() != 2:
        raise ValueError("field must be finite of characteristic 2")
    if K.degree()%2:
        return [EllipticCurve(K,[0,0,1,0,0]), EllipticCurve(K,[0,0,1,1,0]),  EllipticCurve(K,[0,0,1,1,1])]
    # find a,b,c,d,e such that
    # a is not a cube, i.e. a**((q-1)//3)!=1
    # Tr(b)=1
    # X^4+X+c irreducible
    # X^2+a*X+d irreducible
    # X^2+a^2*X+e irreducible
    a = b = c = d = e = None
    x = polygen(K)
    q3 = (K.cardinality()-1)//3
    while not a or a**q3==1:
        a = K.random_element()
    asq = a*a
    while not b or not b.trace():
        b = K.random_element()
    c = K.one() # OK if degree is 2 mod 4
    if K.degree()%4 == 0:
        while (x**4+x+c).roots():
            c = K.random_element()
    while not d or (x**2+a*x+d).roots():
        d = K.random_element()
    while not e or (x**2+asq*x+e).roots():
        e = K.random_element()
    return [EllipticCurve(K, ai) for ai in
            [[0,0,1,0,0], [0,0,1,0,b], [0,0,1,c,0], [0,0,a,0,0], [0,0,a,0,d], [0,0,asq,0,0], [0,0,asq,0,e]]]

def curves_with_j_0_char3(K):
    r"""
    Return a complete list of pairwise nonisomorphic elliptic curves with `j`-invariant 0 over the finite field `K` of characteristic 3.

        .. NOTE::

            The number of twists is either 4 or 6 depending on whether
            the field has odd or even degree over `\GF{3}`.  See
            [Connell1999]_, pages 429-431.

    Examples:

    In odd degree, there are four isomorphism classes::

        sage: from sage.schemes.elliptic_curves.ell_finite_field import curves_with_j_0_char3
        sage: K = GF(3**5)
        sage: curves = curves_with_j_0_char3(K)
        sage: len(curves)
        4
        sage: [E.ainvs() for E in curves] # random
        [(0, 0, 0, 1, 0),
        (0, 0, 0, 2, 0),
        (0, 0, 0, 2, z5^4 + z5^3 + z5^2),
        (0, 0, 0, 2, 2*z5^4 + 2*z5^3 + 2*z5^2)]

    Check that the twists are mutually non-isomorphic::

        sage: all((e1 == e2 or not e1.is_isomorphic(e2)) for e1 in curves for e2 in curves)
        True

    Check that the weight formula holds::

        sage: sum(1/len(E.automorphisms()) for E in curves) == 1
        True

    In even degree, there are six isomorphism classes::

        sage: from sage.schemes.elliptic_curves.ell_finite_field import curves_with_j_0_char3
        sage: K = GF(3**4)
        sage: curves = EllipticCurve(j=K(0)).twists()
        sage: len(curves)
        6
        sage: [E.ainvs() for E in curves] # random
        [(0, 0, 0, 1, 0),
        (0, 0, 0, 2, 2*z4^3 + 2*z4^2 + 2*z4 + 2),
        (0, 0, 0, 1, 0),
        (0, 0, 0, 1, 2*z4^3 + 2*z4^2 + 2*z4 + 2),
        (0, 0, 0, z4, 0),
        (0, 0, 0, z4^3, 0)]

    Check that the twists are mutually non-isomorphic::

        sage: all((e1 == e2 or not e1.is_isomorphic(e2)) for e1 in curves for e2 in curves)
        True

    Check that the weight formula holds::

        sage: sum(1/len(E.automorphisms()) for E in curves) == 1
        True
    """
    if not K.is_finite() or K.characteristic() != 3:
        raise ValueError("field must be finite of characteristic 3")
    # find b with nonzero trace
    b = None
    while not b or not b.trace():
        b = K.random_element()

    if K.degree()%2:
        return [EllipticCurve(K, a4a6) for a4a6 in
            [[1,0], [-1,0], [-1,b], [-1,-b]]]

    # find a, i, c where:
    # a generates K* mod 4th powers, i.e. non-square,
    # i^2=-1
    # c with x^3+a^2*x+c irreducible
    a = K.gen()
    q2 = (K.cardinality()-1)//2
    while not a or a**q2 == 1:
        a = K.random_element()
    x = polygen(K)
    i = (x**2+1).roots()[0][0]
    c = None
    while not c or (x**3 + a**2*x + c).roots():
        c = K.random_element()
    return [EllipticCurve(K, a4a6) for a4a6 in
            [[1,0], [1,i*b], [a,0], [a**2,0], [a**2,c], [a**3,0]]]

>>>>>>> 46a6105b

# dict to hold precomputed coefficient vectors of supersingular j values (excluding 0, 1728):

supersingular_j_polynomials = {}

def fill_ss_j_dict():
    r"""
    Fill the global cache of supersingular j-_polynomials.

    This function does nothing except the first time it is called,
    when it fills ``supersingular_j_polynomials`` with precomputed
    values for `p<300`.  Setting the values this way avoids start-up
    costs.
    """
    global supersingular_j_polynomials
    if not supersingular_j_polynomials:
        supersingular_j_polynomials[13] = [8, 1]
        supersingular_j_polynomials[17] = [9, 1]
        supersingular_j_polynomials[19] = [12, 1]
        supersingular_j_polynomials[23] = [4, 1]
        supersingular_j_polynomials[29] = [21, 2, 1]
        supersingular_j_polynomials[31] = [8, 25, 1]
        supersingular_j_polynomials[37] = [11, 5, 23, 1]
        supersingular_j_polynomials[41] = [18, 10, 19, 1]
        supersingular_j_polynomials[43] = [32, 11, 21, 1]
        supersingular_j_polynomials[47] = [35, 33, 31, 1]
        supersingular_j_polynomials[53] = [24, 9, 30, 7, 1]
        supersingular_j_polynomials[59] = [39, 31, 35, 39, 1]
        supersingular_j_polynomials[61] = [60, 21, 27, 8, 60, 1]
        supersingular_j_polynomials[67] = [8, 36, 47, 4, 53, 1]
        supersingular_j_polynomials[71] = [18, 54, 28, 33, 1, 1]
        supersingular_j_polynomials[73] = [7, 39, 38, 9, 68, 60, 1]
        supersingular_j_polynomials[79] = [10, 25, 1, 63, 57, 55, 1]
        supersingular_j_polynomials[83] = [43, 72, 81, 81, 62, 11, 1]
        supersingular_j_polynomials[89] = [42, 79, 23, 22, 37, 86, 60, 1]
        supersingular_j_polynomials[97] = [19, 28, 3, 72, 2, 96, 10, 60, 1]
        supersingular_j_polynomials[101] = [9, 76, 45, 79, 1, 68, 87, 60, 1]
        supersingular_j_polynomials[103] = [64, 15, 24, 58, 70, 83, 84, 100, 1]
        supersingular_j_polynomials[107] = [6, 18, 72, 59, 43, 19, 17, 68, 1]
        supersingular_j_polynomials[109] = [107, 22, 39, 83, 30, 34, 108, 104, 60, 1]
        supersingular_j_polynomials[113] = [86, 71, 75, 6, 47, 97, 100, 4, 60, 1]
        supersingular_j_polynomials[127] = [32, 31, 5, 50, 115, 122, 114, 67, 38, 35, 1]
        supersingular_j_polynomials[131] = [65, 64, 10, 34, 129, 35, 94, 127, 7, 7, 1]
        supersingular_j_polynomials[137] = [104, 83, 3, 82, 112, 23, 77, 135, 18, 50, 60, 1]
        supersingular_j_polynomials[139] = [87, 79, 109, 21, 138, 9, 104, 130, 61, 118, 90, 1]
        supersingular_j_polynomials[149] = [135, 55, 80, 86, 87, 74, 32, 60, 130, 80, 146, 60, 1]
        supersingular_j_polynomials[151] = [94, 125, 8, 6, 93, 21, 114, 80, 107, 58, 42, 18, 1]
        supersingular_j_polynomials[157] = [14, 95, 22, 58, 110, 23, 71, 51, 47, 5, 147, 59, 60, 1]
        supersingular_j_polynomials[163] = [102, 26, 74, 95, 112, 151, 98, 107, 27, 37, 25, 111, 109, 1]
        supersingular_j_polynomials[167] = [14, 9, 27, 109, 97, 55, 51, 74, 145, 125, 36, 113, 89, 1]
        supersingular_j_polynomials[173] = [152, 73, 56, 12, 18, 96, 98, 49, 30, 43, 52, 79, 163, 60, 1]
        supersingular_j_polynomials[179] = [110, 51, 3, 94, 123, 90, 156, 90, 88, 119, 158, 27, 71, 29, 1]
        supersingular_j_polynomials[181] = [7, 65, 77, 29, 139, 34, 65, 84, 164, 73, 51, 136, 7, 141, 60, 1]
        supersingular_j_polynomials[191] = [173, 140, 144, 3, 135, 80, 182, 84, 93, 75, 83, 17, 22, 42, 160, 1]
        supersingular_j_polynomials[193] = [23, 48, 26, 15, 108, 141, 124, 44, 132, 49, 72, 173, 126, 101, 22, 60, 1]
        supersingular_j_polynomials[197] = [14, 111, 64, 170, 193, 32, 124, 91, 112, 163, 14, 112, 167, 191, 183, 60, 1]
        supersingular_j_polynomials[199] = [125, 72, 65, 30, 63, 45, 10, 177, 91, 102, 28, 27, 5, 150, 51, 128, 1]
        supersingular_j_polynomials[211] = [27, 137, 128, 90, 102, 141, 5, 77, 131, 144, 83, 108, 23, 105, 98, 13, 80, 1]
        supersingular_j_polynomials[223] = [56, 183, 46, 133, 191, 94, 20, 8, 92, 100, 57, 200, 166, 67, 59, 218, 28, 32, 1]
        supersingular_j_polynomials[227] = [79, 192, 142, 66, 11, 114, 100, 208, 57, 147, 32, 5, 144, 93, 185, 147, 92, 16, 1]
        supersingular_j_polynomials[229] = [22, 55, 182, 130, 228, 172, 63, 25, 108, 99, 100, 101, 220, 111, 205, 199, 91, 163, 60, 1]
        supersingular_j_polynomials[233] = [101, 148, 85, 113, 226, 68, 71, 103, 61, 44, 173, 175, 5, 225, 227, 99, 146, 170, 60, 1]
        supersingular_j_polynomials[239] = [225, 81, 47, 26, 133, 182, 238, 2, 144, 154, 234, 178, 165, 130, 35, 61, 144, 112, 207, 1]
        supersingular_j_polynomials[241] = [224, 51, 227, 139, 134, 186, 187, 152, 161, 175, 213, 59, 105, 88, 87, 124, 202, 40, 15, 60, 1]
        supersingular_j_polynomials[251] = [30, 183, 80, 127, 40, 56, 230, 168, 192, 48, 226, 61, 214, 54, 165, 147, 105, 88, 38, 171, 1]
        supersingular_j_polynomials[257] = [148, 201, 140, 146, 169, 147, 220, 4, 205, 224, 35, 42, 198, 97, 127, 7, 110, 229, 118, 202, 60, 1]
        supersingular_j_polynomials[263] = [245, 126, 72, 213, 14, 64, 152, 83, 169, 114, 9, 128, 138, 231, 103, 85, 114, 211, 173, 249, 135, 1]
        supersingular_j_polynomials[269] = [159, 32, 69, 95, 201, 266, 190, 176, 76, 151, 212, 21, 106, 49, 263, 105, 136, 194, 215, 181, 237, 60, 1]
        supersingular_j_polynomials[271] = [169, 87, 179, 109, 133, 101, 31, 167, 208, 99, 127, 120, 83, 62, 36, 23, 61, 50, 69, 263, 265, 111, 1]
        supersingular_j_polynomials[277] = [251, 254, 171, 72, 190, 237, 12, 231, 123, 217, 263, 151, 270, 183, 29, 228, 85, 4, 67, 101, 29, 169, 60, 1]
        supersingular_j_polynomials[281] = [230, 15, 146, 69, 41, 23, 142, 232, 18, 80, 58, 134, 270, 62, 272, 70, 247, 189, 118, 255, 274, 159, 60, 1]
        supersingular_j_polynomials[283] = [212, 4, 42, 155, 38, 1, 270, 175, 172, 256, 264, 232, 50, 82, 244, 127, 148, 46, 249, 72, 59, 124, 75, 1]
        supersingular_j_polynomials[293] = [264, 66, 165, 144, 243, 25, 163, 210, 18, 107, 160, 153, 70, 255, 91, 211, 22, 7, 256, 50, 150, 94, 225, 60, 1]

def supersingular_j_polynomial(p, use_cache=True):
    r"""
    Return a polynomial whose roots are the supersingular
    `j`-invariants in characteristic `p`, other than 0, 1728.

    INPUT:

    - `p` (integer) -- a prime number.

    - `use_cache` (boolean, default ``True``) -- use cached coefficients if they exist

    ALGORITHM:

    First compute H(X) whose roots are the Legendre
    `\lambda`-invariants of supersingular curves (Silverman V.4.1(b))
    in characteristic `p`.  Then, using a resultant computation with
    the polynomial relating `\lambda` and `j` (Silverman III.1.7(b)),
    we recover the polynomial (in variable ``j``) whose roots are the
    `j`-invariants.  Factors of `j` and `j-1728` are removed if
    present.

    .. NOTE::

        The only point of the use_cache parameter is to allow checking
        the precomputed coefficients.

    EXAMPLES::

        sage: from sage.schemes.elliptic_curves.ell_finite_field import supersingular_j_polynomial
        sage: f = supersingular_j_polynomial(67); f
        j^5 + 53*j^4 + 4*j^3 + 47*j^2 + 36*j + 8
        sage: f.factor()
        (j + 1) * (j^2 + 8*j + 45) * (j^2 + 44*j + 24)

    ::

        sage: [supersingular_j_polynomial(p) for p in prime_range(30)]
        [1, 1, 1, 1, 1, j + 8, j + 9, j + 12, j + 4, j^2 + 2*j + 21]

    TESTS::

        sage: from sage.schemes.elliptic_curves.ell_finite_field import supersingular_j_polynomial
        sage: supersingular_j_polynomial(6)
        Traceback (most recent call last):
        ...
        ValueError: p (=6) should be a prime number

    Check the cached values are correct::

        sage: from sage.schemes.elliptic_curves.ell_finite_field import supersingular_j_polynomial as ssjpol
        sage: assert all(ssjpol(p,True) == ssjpol(p,False) for p in primes(300))
    """
    try:
        p = ZZ(p)
    except TypeError:
        raise ValueError("p (=%s) should be a prime number" % p)
    if not p.is_prime():
        raise ValueError("p (=%s) should be a prime number" % p)

    J = polygen(GF(p),'j')
    if p<13:
        return J.parent().one()
    if use_cache:
        fill_ss_j_dict()
        if p in supersingular_j_polynomials:
            return J.parent()(supersingular_j_polynomials[p])

    from sage.misc.misc_c import prod
    m=(p-1)//2
    X,T = PolynomialRing(GF(p),2,names=['X','T']).gens()
    H = sum(binomial(m, i) ** 2 * T ** i for i in range(m + 1))
    F = T**2 * (T-1)**2 * X - 256*(T**2-T+1)**3
    R = F.resultant(H, T)
    R = prod([fi for fi, e in R([J, 0]).factor()])
    if R(0) == 0:
        R = R // J
    if R(1728) == 0:
        R = R // (J - 1728)
    supersingular_j_polynomials[p] = R.coefficients(sparse=False)
    return R

def is_j_supersingular(j, proof=True):
    r"""
    Return True if `j` is a supersingular `j`-invariant.

    INPUT:

    - ``j`` (finite field element) -- an element of a finite field

    - ``proof`` (boolean, default True) -- If True, returns a proved
      result.  If False, then a return value of False is certain but a
      return value of True may be based on a probabilistic test.  See
      the ALGORITHM section below for more details.

    OUTPUT:

    (boolean) True if `j` is supersingular, else False.

    ALGORITHM:

    For small characteristics `p` we check whether the `j`-invariant
    is in a precomputed list of supersingular values.  Otherwise we
    next check the `j`-invariant.  If `j=0`, the curve is
    supersingular if and only if `p=2` or `p\equiv3\pmod{4}`; if
    `j=1728`, the curve is supersingular if and only if `p=3` or
    `p\equiv2\pmod{3}`.  Next, if the base field is the prime field
    `{\rm GF}(p)`, we check that `(p+1)P=0` for several random points
    `P`, returning False if any fail: supersingular curves over `{\rm
    GF}(p)` have cardinality `p+1`.  If Proof is false we now return
    True.  Otherwise we compute the cardinality and return True if and
    only if it is divisible by `p`.

    EXAMPLES::

        sage: from sage.schemes.elliptic_curves.ell_finite_field import is_j_supersingular, supersingular_j_polynomials
        sage: [(p,[j for j in GF(p) if is_j_supersingular(j)]) for p in prime_range(30)]
        [(2, [0]), (3, [0]), (5, [0]), (7, [6]), (11, [0, 1]), (13, [5]), (17, [0, 8]), (19, [7, 18]), (23, [0, 3, 19]), (29, [0, 2, 25])]

        sage: [j for j in GF(109) if is_j_supersingular(j)]
        [17, 41, 43]
        sage: PolynomialRing(GF(109),'j')(supersingular_j_polynomials[109]).roots()
        [(43, 1), (41, 1), (17, 1)]

        sage: [p for p in prime_range(100) if is_j_supersingular(GF(p)(0))]
        [2, 3, 5, 11, 17, 23, 29, 41, 47, 53, 59, 71, 83, 89]
        sage: [p for p in prime_range(100) if is_j_supersingular(GF(p)(1728))]
        [2, 3, 7, 11, 19, 23, 31, 43, 47, 59, 67, 71, 79, 83]
        sage: [p for p in prime_range(100) if is_j_supersingular(GF(p)(123456))]
        [2, 3, 59, 89]
    """
    if not is_FiniteFieldElement(j):
        raise ValueError("%s must be an element of a finite field" % j)

    F = j.parent()
    p = F.characteristic()
    d = F.degree()

    if j.is_zero():
        return p == 3 or p % 3 == 2

    if (j - 1728).is_zero():
        return p == 2 or p % 4 == 3

    # From now on we know that j != 0, 1728

    if p in (2, 3, 5, 7, 11):
        return False  # since j=0, 1728 are the only s.s. invariants

    # supersingular j-invariants have degree at most 2:

    jpol = j.minimal_polynomial()
    degj = jpol.degree()
    if degj > 2:
        return False

    # if p occurs in the precomputed list, use that:

    fill_ss_j_dict()
    if p in supersingular_j_polynomials:
        return supersingular_j_polynomial(p)(j).is_zero()

    # Over GF(p), supersingular elliptic curves have cardinality
    # exactly p+1, so we check some random points in order to detect
    # non-supersingularity.  Over GF(p^2) (for p at least 5) the
    # cardinality is either (p-1)^2 or (p+1)^2, and the group has
    # exponent p+1 or p-1, so we can do a similar random check: unless
    # (p+1)*P=0 for all the random points, or (p-1)*P=0 for all of
    # them, we can certainly return False.

    # First we replace j by an element of GF(p) or GF(p^2) (since F
    # might be a proper extension of these):

    if degj == 1:
        j = -jpol(0)  # = j, but in GF(p)
    elif d > 2:
        F = GF((p, 2), 'a')
        j = jpol.roots(F, multiplicities=False)[0]  # j, but in GF(p^2)

    E = EllipticCurve(j=j)
    if degj == 1:
        for i in range(10):
            P = E.random_element()
            if not ((p + 1) * P).is_zero():
                return False
    else:
        n = None  # will hold either p+1 or p-1 later
        for i in range(10):
            P = E.random_element()
            # avoid 2-torsion;  we know that a1=a3=0 and #E>4!
            while P[2].is_zero() or P[1].is_zero():
                P = E.random_element()

            if n is None:  # not yet decided between p+1 and p-1
                pP = p*P
                if pP[0] != P[0]:  # i.e. pP is neither P nor -P
                    return False
                if pP[1] == P[1]:  # then p*P == P != -P
                    n = p - 1
                else:           # then p*P == -P != P
                    n = p + 1
            else:
                if not (n*P).is_zero():
                    return False

    # when proof is False we return True for any curve which passes
    # the probabilistic test:

    if not proof:
        return True

    # otherwise we check the trace of Frobenius (which could be
    # expensive since it involves counting the number of points on E):

    return E.trace_of_frobenius() % p == 0<|MERGE_RESOLUTION|>--- conflicted
+++ resolved
@@ -1435,7 +1435,6 @@
         if n is not None:
             self._order = n
 
-<<<<<<< HEAD
     def height_above_floor(self, ell, e):
         r"""
         Return the height of the `j`-invariant of this ordinary elliptic curve on its `\ell`-volcano.
@@ -1581,7 +1580,7 @@
             if len(cs) == 1:
                 return (v//cs[0])**2 * D0
         raise ValueError("Incorrect class number {}".format(h))
-=======
+
     def twists(self):
         r"""
         Return a list of `k`-isomorphism representatives of all
@@ -2057,8 +2056,6 @@
         c = K.random_element()
     return [EllipticCurve(K, a4a6) for a4a6 in
             [[1,0], [1,i*b], [a,0], [a**2,0], [a**2,c], [a**3,0]]]
-
->>>>>>> 46a6105b
 
 # dict to hold precomputed coefficient vectors of supersingular j values (excluding 0, 1728):
 
