--- conflicted
+++ resolved
@@ -29,15 +29,6 @@
 """
 
 # *****************************************************************************
-<<<<<<< HEAD
-#       Copyright (C) 2011 Volker Braun <vbraun.name@gmail.com>
-#       Copyright (C) 2006 William Stein <wstein@gmail.com>
-#
-#  Distributed under the terms of the GNU General Public License (GPL)
-#  as published by the Free Software Foundation; either version 2 of
-#  the License, or (at your option) any later version.
-#                  http://www.gnu.org/licenses/
-=======
 #        Copyright (C) 2011 Volker Braun <vbraun.name@gmail.com>
 #        Copyright (C) 2006 William Stein <wstein@gmail.com>
 #
@@ -45,7 +36,6 @@
 #   as published by the Free Software Foundation; either version 2 of
 #   the License, or (at your option) any later version.
 #                   http://www.gnu.org/licenses/
->>>>>>> 1d7124e6
 # *****************************************************************************
 
 from sage.rings.integer_ring import ZZ
@@ -64,11 +54,7 @@
 from copy import copy
 
 # *******************************************************************
-<<<<<<< HEAD
-# Projective varieties
-=======
 #  Projective varieties
->>>>>>> 1d7124e6
 # *******************************************************************
 
 class SchemeHomset_points_projective_field(SchemeHomset_points):
@@ -578,11 +564,7 @@
 
 
 # *******************************************************************
-<<<<<<< HEAD
-# Abelian varieties
-=======
 #  Abelian varieties
->>>>>>> 1d7124e6
 # *******************************************************************
 
 class SchemeHomset_points_abelian_variety_field(SchemeHomset_points_projective_field):
