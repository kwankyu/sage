--- conflicted
+++ resolved
@@ -2618,15 +2618,9 @@
         gn = X.ambient_space().ngens()
 
         G = self.graph()
-<<<<<<< HEAD
-        I = G.defining_ideal()
-        S = G.ambient_space().coordinate_ring()
-        mres = I._singular_().mres(0)
-=======
         I = G.defining_ideal().groebner_basis()
         S = G.ambient_space().coordinate_ring()
         mres = I._singular_().res(0)
->>>>>>> 7cfd46db
 
         L = PolynomialRing(ZZ, names='t1,t2')
 
@@ -2637,11 +2631,7 @@
 
         bj = [(0,0)]
         data = [bj]
-<<<<<<< HEAD
-        for k in range(1, len(mres) + 1):
-=======
         for k in range(1, len(mres)):
->>>>>>> 7cfd46db
             bi = []
             ri = mres[k].matrix().sage_matrix(S)
             m, n = ri.dimensions()
