--- conflicted
+++ resolved
@@ -2385,15 +2385,9 @@
         periodic_points=self.lift_to_rational_periodic(pos_points,B)
         for p,n in periodic_points:
             for k in range(n):
-<<<<<<< HEAD
-                  P.normalize_coordinates()
-                  periodic.add(P)
-                  P = self(P)
-=======
-                  p.normalize_coordinates()
-                  periodic.add(p)
-                  p=self(p)
->>>>>>> bf3c19f5
+                p.normalize_coordinates()
+                periodic.add(p)
+                p=self(p)
         return(list(periodic))
 
     def rational_preimages(self, Q):
