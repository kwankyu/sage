--- conflicted
+++ resolved
@@ -2252,11 +2252,7 @@
 
         - ``x`` -- a point in the domain of definition
 
-<<<<<<< HEAD
-        OUTPUT: a point in the codomain
-=======
         OUTPUT: the image of the point ``x`` under the morphism
->>>>>>> ac60efe8
 
         TESTS::
 
@@ -2271,13 +2267,6 @@
             True
         """
         try:
-<<<<<<< HEAD
-            representatives = self.representatives()
-        except NotImplementedError:
-            return super(SchemeMorphism_polynomial_projective_space_field, self).__call__(x)
-
-        for m in representatives:
-=======
             reprs = self.representatives()
         except NotImplementedError:  # Singular does not support the base field
             try:
@@ -2286,15 +2275,10 @@
                 raise ValueError('cannot apply the morphism to this point')
 
         for m in reprs:
->>>>>>> ac60efe8
             try:
                 return super(SchemeMorphism_polynomial_projective_subscheme_field, m).__call__(x)
             except ValueError:
                 pass
-<<<<<<< HEAD
-
-=======
->>>>>>> ac60efe8
         raise ValueError('the morphism is not defined at this point')
 
     @cached_method
@@ -2392,10 +2376,6 @@
         X = self.domain()
         Y = self.codomain()
 
-        if not (X.base_ring() in _NumberFields or
-                X.base_ring() in _FiniteFields):
-            raise NotImplementedError("base ring {} is not supported by Singular".format(X.base_ring()))
-
         if not Y.is_projective():  # Y is affine
             emb = Y.projective_embedding(0)
             hom = self.parent()
@@ -2405,13 +2385,10 @@
                 reprs.append(hom([f / f0 for f in r[1:]]))
             return reprs
 
-<<<<<<< HEAD
-=======
         if not (X.base_ring() in _NumberFields or
                 X.base_ring() in _FiniteFields):
             raise NotImplementedError("base ring {} is not supported by Singular".format(X.base_ring()))
 
->>>>>>> ac60efe8
         if not X.is_irreducible():
             raise ValueError("domain is not an irreducible scheme")
 
