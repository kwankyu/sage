r"""
Morphisms on projective varieties

A morphism of schemes determined by rational functions that define
what the morphism does on points in the ambient projective space.


AUTHORS:

- David Kohel, William Stein

- William Stein (2006-02-11): fixed bug where P(0,0,0) was allowed as
  a projective point.

- Volker Braun (2011-08-08): Renamed classes, more documentation, misc
  cleanups.

- Ben Hutz (2013-03) iteration functionality and new directory structure
  for affine/projective, height functionality

- Brian Stout, Ben Hutz (Nov 2013) - added minimal model functionality

- Dillon Rose (2014-01):  Speed enhancements

"""

# Historical note: in trac #11599, V.B. renamed
# * _point_morphism_class -> _morphism
# * _homset_class -> _point_homset

#*****************************************************************************
#       Copyright (C) 2011 Volker Braun <vbraun.name@gmail.com>
#       Copyright (C) 2006 David Kohel <kohel@maths.usyd.edu.au>
#       Copyright (C) 2006 William Stein <wstein@gmail.com>
#
#  Distributed under the terms of the GNU General Public License (GPL)
#  as published by the Free Software Foundation; either version 2 of
#  the License, or (at your option) any later version.
#                  http://www.gnu.org/licenses/
#*****************************************************************************

from sage.categories.number_fields import NumberFields
from sage.categories.homset        import Hom
from sage.functions.all            import sqrt
from sage.libs.pari.gen            import PariError
from sage.matrix.constructor       import matrix, identity_matrix
from sage.misc.cachefunc           import cached_method
from sage.misc.misc                import subsets
from sage.misc.mrange              import xmrange
from sage.modules.free_module_element import vector
from sage.rings.all                import Integer, moebius
from sage.rings.arith              import gcd, lcm, next_prime, binomial, primes
from sage.categories.number_fields import NumberFields
from sage.rings.complex_field      import ComplexField_class,ComplexField
from sage.rings.complex_interval_field import ComplexIntervalField_class
from sage.rings.finite_rings.constructor import GF, is_PrimeFiniteField
from sage.rings.finite_rings.integer_mod_ring import Zmod
from sage.rings.fraction_field     import FractionField
from sage.rings.integer_ring       import ZZ
from sage.rings.polynomial.polynomial_ring_constructor import PolynomialRing
from sage.rings.quotient_ring      import QuotientRing_generic
from sage.rings.rational_field     import QQ
from sage.rings.real_mpfr          import RealField_class,RealField
from sage.rings.real_mpfi          import RealIntervalField_class
from sage.schemes.generic.morphism import SchemeMorphism_polynomial
from sage.symbolic.constants       import e
from copy import copy
from sage.parallel.ncpus           import ncpus
from sage.parallel.use_fork        import p_iter_fork
from sage.ext.fast_callable        import fast_callable
from sage.misc.lazy_attribute      import lazy_attribute
from sage.schemes.projective.projective_morphism_helper import _fast_possible_periods
import sys

class SchemeMorphism_polynomial_projective_space(SchemeMorphism_polynomial):
    """
    A morphism of schemes determined by rational functions that define
    what the morphism does on points in the ambient projective space.

    EXAMPLES::

        sage: R.<x,y> = QQ[]
        sage: P1 = ProjectiveSpace(R)
        sage: H = P1.Hom(P1)
        sage: H([y,2*x])
        Scheme endomorphism of Projective Space of dimension 1 over Rational Field
          Defn: Defined on coordinates by sending (x : y) to
                (y : 2*x)

    An example of a morphism between projective plane curves (see :trac:`10297`)::

        sage: P2.<x,y,z> = ProjectiveSpace(QQ,2)
        sage: f = x^3+y^3+60*z^3
        sage: g = y^2*z-( x^3 - 6400*z^3/3)
        sage: C = Curve(f)
        sage: E = Curve(g)
        sage: xbar,ybar,zbar = C.coordinate_ring().gens()
        sage: H = C.Hom(E)
        sage: H([zbar,xbar-ybar,-(xbar+ybar)/80])
        Scheme morphism:
          From: Projective Curve over Rational Field defined by x^3 + y^3 + 60*z^3
          To:   Projective Curve over Rational Field defined by -x^3 + y^2*z + 6400/3*z^3
          Defn: Defined on coordinates by sending (x : y : z) to
                (z : x - y : -1/80*x - 1/80*y)

    A more complicated example::

        sage: P2.<x,y,z> = ProjectiveSpace(2,QQ)
        sage: P1 = P2.subscheme(x-y)
        sage: H12 = P1.Hom(P2)
        sage: H12([x^2,x*z, z^2])
        Scheme morphism:
          From: Closed subscheme of Projective Space of dimension 2 over Rational Field defined by:
          x - y
          To:   Projective Space of dimension 2 over Rational Field
          Defn: Defined on coordinates by sending (x : y : z) to
              (y^2 : y*z : z^2)

    We illustrate some error checking::

        sage: R.<x,y> = QQ[]
        sage: P1 = ProjectiveSpace(R)
        sage: H = P1.Hom(P1)
        sage: f = H([x-y, x*y])
        Traceback (most recent call last):
        ...
        ValueError: polys (=[x - y, x*y]) must be of the same degree

        sage: H([x-1, x*y+x])
        Traceback (most recent call last):
        ...
        ValueError: polys (=[x - 1, x*y + x]) must be homogeneous

        sage: H([exp(x),exp(y)])
        Traceback (most recent call last):
        ...
        TypeError: polys (=[e^x, e^y]) must be elements of
        Multivariate Polynomial Ring in x, y over Rational Field
    """

    def __init__(self, parent, polys, check=True):
        """
        The Python constructor.

        See :class:`SchemeMorphism_polynomial` for details.

        EXAMPLES::

            sage: P1.<x,y> = ProjectiveSpace(QQ,1)
            sage: H = P1.Hom(P1)
            sage: H([y,2*x])
            Scheme endomorphism of Projective Space of dimension 1 over Rational Field
              Defn: Defined on coordinates by sending (x : y) to
                    (y : 2*x)
        """
        SchemeMorphism_polynomial.__init__(self, parent, polys, check)

        if check:
            # morphisms from projective space are always given by
            # homogeneous polynomials of the same degree
            try:
                d = polys[0].degree()
            except AttributeError:
                polys = [f.lift() for f in polys]
            if not all([f.is_homogeneous() for f in polys]):
                raise  ValueError("polys (=%s) must be homogeneous" % polys)
            degs = [f.degree() for f in polys]
            if not all([d == degs[0] for d in degs[1:]]):
                raise ValueError("polys (=%s) must be of the same degree" % polys)
        self._is_prime_finite_field = is_PrimeFiniteField(polys[0].base_ring())

    def __call__(self, x, check=True):
        """
        Evaluate projective morphism at point described by ``x``.

        EXAMPLES::

            sage: P.<x,y,z>=ProjectiveSpace(QQ,2)
            sage: H=Hom(P,P)
            sage: f=H([x^2+y^2,y^2,z^2 + y*z])
            sage: f(P([1,1,1]))
            (1 : 1/2 : 1)
        """
        from sage.schemes.projective.projective_point import SchemeMorphism_point_projective_ring
        if check:
            if not isinstance(x, SchemeMorphism_point_projective_ring):
                try:
                    x = self.domain()(x)
                except (TypeError, NotImplementedError):
                    raise TypeError, "%s fails to convert into the map's domain %s, but a `pushforward` method is not properly implemented"%(x, self.domain())
            elif self.domain()!=x.codomain():
                raise TypeError, "%s fails to convert into the map's domain %s, but a `pushforward` method is not properly implemented"%(x, self.domain())

        # Passes the array of args to _fast_eval
        P = self._fast_eval(x._coords)
        return self.codomain().point(P, check)

    @lazy_attribute
    def _fastpolys(self):
        """
        Lazy attribute for fast_callable polynomials for ``self``.

        EXAMPLES::

            sage: P.<x,y>=ProjectiveSpace(QQ,1)
            sage: H = Hom(P,P)
            sage: f = H([x^2+y^2,y^2])
            sage: [g.op_list() for g in f._fastpolys]
            [[('load_const', 0), ('load_const', 1), ('load_arg', 1), ('ipow', 2), 'mul', 'add', ('load_const', 1), ('load_arg', 0), ('ipow', 2), 'mul', 'add', 'return'], [('load_const', 0), ('load_const', 1), ('load_arg', 1), ('ipow', 2), 'mul', 'add', 'return']]
        """
        polys = self._polys

        fastpolys = []
        for poly in polys:
            # These tests are in place because the float and integer domain evaluate
            # faster than using the base_ring
            if self._is_prime_finite_field:
                prime = polys[0].base_ring().characteristic()
                degree = polys[0].degree()
                coefficients = poly.coefficients()
                height = max(abs(c.lift()) for c in coefficients)
                num_terms = len(coefficients)
                largest_value = num_terms * height * (prime - 1) ** degree
                # If the calculations will not overflow the float data type use domain float
                # Else use domain integer
                if largest_value < (2 ** sys.float_info.mant_dig):
                    fastpolys.append(fast_callable(poly, domain=float))
                else:
                    fastpolys.append(fast_callable(poly, domain=ZZ))
            else:
                fastpolys.append(fast_callable(poly, domain=poly.base_ring()))
        return fastpolys

    def _fast_eval(self, x):
        """
        Evaluate projective morphism at point described by ``x``.

        EXAMPLES::

            sage: P.<x,y,z>=ProjectiveSpace(QQ,2)
            sage: H=Hom(P,P)
            sage: f=H([x^2+y^2,y^2,z^2 + y*z])
            sage: f._fast_eval([1,1,1])
            [2, 1, 2]

            ::

            sage: T.<z> = LaurentSeriesRing(ZZ)
            sage: P.<x,y> = ProjectiveSpace(T,1)
            sage: H = End(P)
            sage: f = H([x^2+x*y,y^2])
            sage: Q = P(z,1)
            sage: f._fast_eval(list(Q))
            [z + z^2, 1]

            ::

            sage: T.<z>=PolynomialRing(CC)
            sage: I=T.ideal(z^3)
            sage: P.<x,y>=ProjectiveSpace(T.quotient_ring(I),1)
            sage: H=End(P)
            sage: f=H([x^2+x*y,y^2])
            sage: Q=P(z^2,1)
            sage: f._fast_eval(list(Q))
            [zbar^2, 1.00000000000000]

            ::

            sage: T.<z>=LaurentSeriesRing(CC)
            sage: R.<t>=PolynomialRing(T)
            sage: P.<x,y>=ProjectiveSpace(R,1)
            sage: H=End(P)
            sage: f=H([x^2+x*y,y^2])
            sage: F=f.dehomogenize(1)
            sage: Q=P(t^2,z)
            sage: f._fast_eval(list(Q))
            [t^4 + z*t^2, z^2]
        """
        P = [f(*x) for f in self._fastpolys]
        return P

    def __eq__(self, right):
        """
        Tests the equality of two projective morphisms.

        INPUT:

        - ``right`` - a map on projective space

        OUTPUT:

        - Boolean - True if ``self`` and ``right`` define the same projective map. False otherwise.

        EXAMPLES::

            sage: P.<x,y,z> = ProjectiveSpace(QQ, 2)
            sage: H = Hom(P,P)
            sage: f = H([x^2 - 2*x*y + z*x, z^2 -y^2 , 5*z*y])
            sage: g = H([x^2, y^2, z^2])
            sage: f == g
<<<<<<< HEAD
            False

            ::

            sage: P.<x,y> = ProjectiveSpace(QQ, 1)
            sage: P2.<u,v> = ProjectiveSpace(CC, 1)
            sage: H = End(P)
            sage: H2 = End(P2)
            sage: f = H([x^2 - 2*x*y, y^2])
            sage: g = H2([u^2 - 2*u*v, v^2])
            sage: f == g
=======
>>>>>>> a70d6821
            False

            ::

            sage: P.<x,y> = ProjectiveSpace(QQ, 1)
<<<<<<< HEAD
=======
            sage: P2.<u,v> = ProjectiveSpace(CC, 1)
            sage: H = End(P)
            sage: H2 = End(P2)
            sage: f = H([x^2 - 2*x*y, y^2])
            sage: g = H2([u^2 - 2*u*v, v^2])
            sage: f == g
            False

            ::

            sage: P.<x,y> = ProjectiveSpace(QQ, 1)
>>>>>>> a70d6821
            sage: H = End(P)
            sage: f = H([x^2 - 2*x*y, y^2])
            sage: g = H([x^2*y - 2*x*y^2, y^3])
            sage: f == g
            True
        """
        if not isinstance(right, SchemeMorphism_polynomial):
            return False
        if self.parent() != right.parent():
            return False
        n = len(self._polys)
        return all([self[i]*right[j] == self[j]*right[i] for i in range(0, n) for j in range(i+1, n)])

    def __ne__(self, right):
        """
        Tests the inequality of two projective morphisms.

        INPUT:

        - ``right`` -- a map on projective space

        OUTPUT:

        - Boolean -- True if ``self`` and ``right`` define different projective maps. False otherwise.

        EXAMPLES::

            sage: P.<x,y> = ProjectiveSpace(QQ, 1)
            sage: H = Hom(P,P)
            sage: f = H([x^3 - 2*x^2*y , 5*x*y^2])
            sage: g = f.change_ring(GF(7))
            sage: f != g
            True

            ::

            sage: P.<x,y,z> = ProjectiveSpace(QQ, 2)
            sage: H = Hom(P, P)
            sage: f = H([x^2 - 2*x*y + z*x, z^2 -y^2 , 5*z*y])
            sage: f != f
            False
        """
        if not isinstance(right, SchemeMorphism_polynomial):
            return True
        if self.parent() != right.parent():
            return True
        n = len(self._polys)
        for i in range(0, n):
            for j in range(i + 1, n):
                if self._polys[i] * right._polys[j] != self._polys[j] * right._polys[i]:
                    return True
        return False

    def scale_by(self, t):
        """
        Scales each coordinates by a factor of `t`.

        A ``TypeError`` occurs if the point is not in the coordinate_ring
        of the parent after scaling.

        INPUT:

        - ``t`` -- a ring element

        OUTPUT:

        - None.

        EXAMPLES::

            sage: A.<x,y> = ProjectiveSpace(QQ,1)
            sage: H = Hom(A,A)
            sage: f = H([x^3-2*x*y^2,x^2*y])
            sage: f.scale_by(1/x)
            sage: f
            Scheme endomorphism of Projective Space of dimension 1 over Rational
            Field
              Defn: Defined on coordinates by sending (x : y) to
                    (x^2 - 2*y^2 : x*y)

        ::

            sage: R.<t> = PolynomialRing(QQ)
            sage: P.<x,y> = ProjectiveSpace(R,1)
            sage: H = Hom(P,P)
            sage: f = H([3/5*x^2,6*y^2])
            sage: f.scale_by(5/3*t); f
            Scheme endomorphism of Projective Space of dimension 1 over Univariate
            Polynomial Ring in t over Rational Field
              Defn: Defined on coordinates by sending (x : y) to
                    (t*x^2 : 10*t*y^2)

        ::

            sage: P.<x,y,z> = ProjectiveSpace(GF(7),2)
            sage: X = P.subscheme(x^2-y^2)
            sage: H = Hom(X,X)
            sage: f = H([x^2,y^2,z^2])
            sage: f.scale_by(x-y);f
            Scheme endomorphism of Closed subscheme of Projective Space of dimension
            2 over Finite Field of size 7 defined by:
              x^2 - y^2
              Defn: Defined on coordinates by sending (x : y : z) to
                    (x*y^2 - y^3 : x*y^2 - y^3 : x*z^2 - y*z^2)
        """
        if t == 0:
            raise ValueError("Cannot scale by 0")
        R = self.domain().coordinate_ring()
        if isinstance(R, QuotientRing_generic):
            phi = R._internal_coerce_map_from(self.domain().ambient_space().coordinate_ring())
            for i in range(self.codomain().ambient_space().dimension_relative() + 1):
                self._polys[i] = phi(self._polys[i] * t).lift()
        else:
            for i in range(self.codomain().ambient_space().dimension_relative() + 1):
                self._polys[i] = R(self._polys[i] * t)

    def normalize_coordinates(self):
        """
        Scales by 1/gcd of the coordinate functions. Also, scales to clear any denominators from the coefficients.
        This is done in place.

        OUTPUT:

        - None.

        EXAMPLES::

            sage: P.<x,y> = ProjectiveSpace(QQ,1)
            sage: H = Hom(P,P)
            sage: f = H([5/4*x^3,5*x*y^2])
            sage: f.normalize_coordinates(); f
            Scheme endomorphism of Projective Space of dimension 1 over Rational
            Field
              Defn: Defined on coordinates by sending (x : y) to
                    (x^2 : 4*y^2)

        ::

            sage: P.<x,y,z> = ProjectiveSpace(GF(7),2)
            sage: X = P.subscheme(x^2-y^2)
            sage: H = Hom(X,X)
            sage: f = H([x^3+x*y^2,x*y^2,x*z^2])
            sage: f.normalize_coordinates(); f
            Scheme endomorphism of Closed subscheme of Projective Space of dimension
            2 over Finite Field of size 7 defined by:
              x^2 - y^2
              Defn: Defined on coordinates by sending (x : y : z) to
                    (2*y^2 : y^2 : z^2)

        .. NOTE:: gcd raises an error if the base_ring does not support gcds.
        """
        GCD = gcd(self[0], self[1])
        index = 2
        if self[0].lc() > 0 or self[1].lc() > 0:
            neg = 0
        else:
            neg = 1
        N = self.codomain().ambient_space().dimension_relative() + 1
        while GCD != 1 and index < N:
            if self[index].lc() > 0:
                neg = 0
            GCD = gcd(GCD, self[index])
            index += +1

        if GCD != 1:
            R = self.domain().base_ring()
            if neg == 1:
                self.scale_by(R(-1) / GCD)
            else:
                self.scale_by(R(1) / GCD)
        else:
            if neg == 1:
                self.scale_by(-1)

        #clears any denominators from the coefficients
        LCM = lcm([self[i].denominator() for i in range(N)])
        self.scale_by(LCM)

        #scales by 1/gcd of the coefficients.
        GCD = gcd([self[i].content() for i in range(N)])
        if GCD != 1:
            self.scale_by(1 / GCD)

    def dynatomic_polynomial(self, period):
        r"""
        For a map `f:\mathbb{P}^1 \to \mathbb{P}^1` this function computes the dynatomic polynomial.

        The dynatomic polynomial is the analog of the cyclotomic
        polynomial and its roots are the points of formal period `period`.

        ALGORITHM:

        For a positive integer `n`, let `[F_n,G_n]` be the coordinates of the `nth` iterate of `f`.
        Then construct

        .. MATH::

            \Phi^{\ast}_n(f)(x,y) = \sum_{d \mid n} (yF_d(x,y) - xG_d(x,y))^{\mu(n/d)}

        where `\mu` is the Moebius function.

        For a pair `[m,n]`, let `f^m = [F_m,G_m]`. Compute

        .. MATH::

            \Phi^{\ast}_{m,n}(f)(x,y) = \Phi^{\ast}_n(f)(F_m,G_m)/\Phi^{\ast}_n(f)(F_{m-1},G_{m-1})

        REFERENCES:

        .. [Hutz] B. Hutz. Efficient determination of rational preperiodic
           points for endomorphisms of projective space.
           :arxiv:`1210.6246`, 2012.

        .. [MoPa] P. Morton and P. Patel. The Galois theory of periodic points
           of polynomial maps. Proc. London Math. Soc., 68 (1994), 225-263.

        INPUT:

        - ``period`` -- a positive integer or a list/tuple `[m,n]` where `m` is the preperiod and `n` is the period

        OUTPUT:

        - If possible, a two variable polynomial in the coordinate ring of ``self``.
          Otherwise a fraction field element of the coordinate ring of ``self``

        .. TODO::

            Do the division when the base ring is p-adic or a function field
            so that the output is a polynomial.

        EXAMPLES::

            sage: P.<x,y> = ProjectiveSpace(QQ,1)
            sage: H = Hom(P,P)
            sage: f = H([x^2+y^2,y^2])
            sage: f.dynatomic_polynomial(2)
            x^2 + x*y + 2*y^2

        ::

            sage: P.<x,y> = ProjectiveSpace(ZZ,1)
            sage: H = Hom(P,P)
            sage: f = H([x^2+y^2,x*y])
            sage: f.dynatomic_polynomial(4)
            2*x^12 + 18*x^10*y^2 + 57*x^8*y^4 + 79*x^6*y^6 + 48*x^4*y^8 + 12*x^2*y^10 + y^12

        ::

            sage: P.<x,y> = ProjectiveSpace(CC,1)
            sage: H = Hom(P,P)
            sage: f = H([x^2+y^2,3*x*y])
            sage: f.dynatomic_polynomial(3)
            13.0000000000000*x^6 + 117.000000000000*x^4*y^2 +
            78.0000000000000*x^2*y^4 + y^6

        ::

            sage: P.<x,y> = ProjectiveSpace(QQ,1)
            sage: H = Hom(P,P)
            sage: f = H([x^2-10/9*y^2,y^2])
            sage: f.dynatomic_polynomial([2,1])
            x^4*y^2 - 11/9*x^2*y^4 - 80/81*y^6

        ::

            sage: P.<x,y> = ProjectiveSpace(QQ,1)
            sage: H = Hom(P,P)
            sage: f = H([x^2-29/16*y^2,y^2])
            sage: f.dynatomic_polynomial([2,3])
            x^12 - 95/8*x^10*y^2 + 13799/256*x^8*y^4 - 119953/1024*x^6*y^6 +
            8198847/65536*x^4*y^8 - 31492431/524288*x^2*y^10 +
            172692729/16777216*y^12

        ::

            sage: P.<x,y> = ProjectiveSpace(ZZ,1)
            sage: H = Hom(P,P)
            sage: f = H([x^2-y^2,y^2])
            sage: f.dynatomic_polynomial([1,2])
            x^2 - x*y

        ::

            sage: P.<x,y> = ProjectiveSpace(QQ,1)
            sage: H = Hom(P,P)
            sage: f = H([x^3-y^3,3*x*y^2])
            sage: f.dynatomic_polynomial([0,4])==f.dynatomic_polynomial(4)
            True

        ::

            sage: P.<x,y,z> = ProjectiveSpace(QQ,2)
            sage: H = Hom(P,P)
            sage: f = H([x^2+y^2,x*y,z^2])
            sage: f.dynatomic_polynomial(2)
            Traceback (most recent call last):
            ...
            TypeError: Does not make sense in dimension >1

        ::

            sage: P.<x,y> = ProjectiveSpace(Qp(5),1)
            sage: H = Hom(P,P)
            sage: f = H([x^2+y^2,y^2])
            sage: f.dynatomic_polynomial(2)
            (x^4*y + (2 + O(5^20))*x^2*y^3 - x*y^4 + (2 + O(5^20))*y^5)/(x^2*y -
            x*y^2 + y^3)

        ::

            sage: L.<t> = PolynomialRing(QQ)
            sage: P.<x,y> = ProjectiveSpace(L,1)
            sage: H = Hom(P,P)
            sage: f = H([x^2+t*y^2,y^2])
            sage: f.dynatomic_polynomial(2)
            x^2 + x*y + (t + 1)*y^2

        ::

            sage: K.<c> = PolynomialRing(ZZ)
            sage: P.<x,y> = ProjectiveSpace(K,1)
            sage: H = Hom(P,P)
            sage: f = H([x^2+ c*y^2,y^2])
            sage: f.dynatomic_polynomial([1,2])
            x^2 - x*y + (c + 1)*y^2

        ::

            sage: P.<x,y> = ProjectiveSpace(QQ,1)
            sage: H = Hom(P,P)
            sage: f = H([x^2+y^2,y^2])
            sage: f.dynatomic_polynomial(2)
            x^2 + x*y + 2*y^2
            sage: R.<X> = PolynomialRing(QQ)
            sage: K.<c> = NumberField(X^2 + X + 2)
            sage: PP = P.change_ring(K)
            sage: ff = f.change_ring(K)
            sage: p = PP((c,1))
            sage: ff(ff(p)) == p
            True

        ::

            sage: P.<x,y> = ProjectiveSpace(QQ,1)
            sage: H = Hom(P,P)
            sage: f = H([x^2+y^2,x*y])
            sage: f.dynatomic_polynomial([2,2])
            x^4 + 4*x^2*y^2 + y^4
            sage: R.<X> = PolynomialRing(QQ)
            sage: K.<c> = NumberField(X^4 + 4*X^2 + 1)
            sage: PP = P.change_ring(K)
            sage: ff = f.change_ring(K)
            sage: p = PP((c,1))
            sage: ff.nth_iterate(p,4) == ff.nth_iterate(p,2)
            True

        ::

            sage: P.<x,y> = ProjectiveSpace(CC, 1)
            sage: H = Hom(P,P)
            sage: f = H([x^2+(1+CC.0)*y^2,y^2])
            sage: f.dynatomic_polynomial(2)
            x^2 + x*y + (2.00000000000000 + 1.00000000000000*I)*y^2

        ::

            sage: L.<t> = PolynomialRing (QuadraticField(2).maximal_order())
            sage: P.<x, y> = ProjectiveSpace (L.fraction_field() , 1 )
            sage: H = Hom (P, P )
            sage: f = H ([x^2 + (t ^ 2 + 1) * y^2 , y^2 ])
            sage: f.dynatomic_polynomial(2)
            x^2 + x*y + (t^2 + 2)*y^2
       """
        if self.domain().ngens() > 2:
            raise TypeError("Does not make sense in dimension >1")
        if (isinstance(period, (list, tuple)) is False):
            period = [0, period]
        if period[0] != 0:
            m = period[0]
            fm = self.nth_iterate_map(m)
            fm1 = self.nth_iterate_map(m-1)
            n = period [1]
            PHI = 1;
            x = self.domain().gen(0)
            y = self.domain().gen(1)
            F = self._polys
            f = F
            for d in range(1, n+1):
                if n % d == 0:
                    PHI = PHI * ((y*F[0] - x*F[1]) ** moebius(n/d))
                if d != n: # avoid extra iteration
                    F = [f[0](F[0], F[1]), f[1](F[0], F[1])]
            if m != 0:
                PHI = PHI(fm._polys)/ PHI(fm1._polys )
        else:
            PHI = 1
            x = self.domain().gen(0)
            y = self.domain().gen(1)
            F = self._polys
            f = F
            for d in range(1, period[1] + 1):
                if period[1] % d == 0 :
                    PHI = PHI * ((y*F[0] - x*F[1]) ** moebius(period[1]/d))
                if d != period[1]: # avoid extra iteration
                    F = [f[0](F[0], F[1]), f[1](F[0], F[1])]
        try:
            QR = PHI.numerator().quo_rem(PHI.denominator())
            if QR[1] == 0:
                return(QR[0])
        except TypeError: # something Singular can't handle
            pass
        from sage.rings.padics.generic_nodes import is_pAdicField, is_pAdicRing
        BR = self.domain().base_ring().base_ring()
        if not (is_pAdicRing(BR) or is_pAdicField(BR)):
            try:
                PHI = PHI.numerator()._maxima_().divide(PHI.denominator())[0].sage()
                # do it again to divide out by denominators of coefficients
                PHI = PHI.numerator()._maxima_().divide(PHI.denominator())[0].sage()
                if PHI.denominator() == 1:
                    PHI = self.coordinate_ring()(PHI)
            except TypeError: #something Maxima can't handle
                pass
        return(PHI)

    def nth_iterate_map(self, n):
        r"""
        For a map ``self`` this function returns the nth iterate of ``self`` as a
        function on ``self.domain()``

        ALGORITHM:

        Uses a form of successive squaring to reducing computations.


        .. TODO:: This could be improved.

        INPUT:

        - ``n`` -- a positive integer.

        OUTPUT:

        - A map between projective spaces

        EXAMPLES::

            sage: P.<x,y> = ProjectiveSpace(QQ,1)
            sage: H = Hom(P,P)
            sage: f = H([x^2+y^2,y^2])
            sage: f.nth_iterate_map(2)
            Scheme endomorphism of Projective Space of dimension 1 over Rational
            Field
              Defn: Defined on coordinates by sending (x : y) to
                    (x^4 + 2*x^2*y^2 + 2*y^4 : y^4)

        ::

            sage: P.<x,y> = ProjectiveSpace(CC,1)
            sage: H = Hom(P,P)
            sage: f = H([x^2-y^2,x*y])
            sage: f.nth_iterate_map(3)
            Scheme endomorphism of Projective Space of dimension 1 over Complex
            Field with 53 bits of precision
              Defn: Defined on coordinates by sending (x : y) to
                    (x^8 + (-7.00000000000000)*x^6*y^2 + 13.0000000000000*x^4*y^4 +
            (-7.00000000000000)*x^2*y^6 + y^8 : x^7*y + (-4.00000000000000)*x^5*y^3
            + 4.00000000000000*x^3*y^5 - x*y^7)

        ::

            sage: P.<x,y,z> = ProjectiveSpace(ZZ,2)
            sage: H = Hom(P,P)
            sage: f = H([x^2-y^2,x*y,z^2+x^2])
            sage: f.nth_iterate_map(2)
            Scheme endomorphism of Projective Space of dimension 2 over Integer Ring
              Defn: Defined on coordinates by sending (x : y : z) to
                    (x^4 - 3*x^2*y^2 + y^4 : x^3*y - x*y^3 : 2*x^4 - 2*x^2*y^2 + y^4
            + 2*x^2*z^2 + z^4)

        ::

            sage: P.<x,y,z> = ProjectiveSpace(QQ,2)
            sage: X = P.subscheme(x*z-y^2)
            sage: H = Hom(X,X)
            sage: f = H([x^2,x*z,z^2])
            sage: f.nth_iterate_map(2)
            Scheme endomorphism of Closed subscheme of Projective Space of dimension
            2 over Rational Field defined by:
              -y^2 + x*z
              Defn: Defined on coordinates by sending (x : y : z) to
                    (x^4 : x^2*z^2 : z^4)
        """
        if self.domain() != self.codomain():
            raise TypeError("Domain and Codomain of function not equal")
        if n < 0:
            raise TypeError("Iterate number must be a positive integer")
        N = self.codomain().ambient_space().dimension_relative() + 1
        F = list(self._polys)
        D = Integer(n).digits(2)  #need base 2
        Coord_ring = self.codomain().coordinate_ring()
        if isinstance(Coord_ring, QuotientRing_generic):
            PHI = [Coord_ring.gen(i).lift() for i in range(N)]
        else:
            PHI = [Coord_ring.gen(i) for i in range(N)]
        for i in range(len(D)):
            T = tuple([F[j] for j in range(N)])
            for k in range(D[i]):
                PHI = [PHI[j](T) for j in range(N)]
            if i != len(D) - 1: #avoid extra iterate
                F = [F[j](T) for j in range(N)] #'square'
        H = Hom(self.domain(), self.codomain())
        return(H(PHI))

    def nth_iterate(self, P, n, normalize=False):
        r"""
        For a map ``self`` and a point `P` in ``self.domain()``
        this function returns the nth iterate of `P` by ``self``.

        If ``normalize`` is ``True``, then the coordinates are
        automatically normalized.

        .. TODO:: Is there a more efficient way to do this?

        INPUT:

        - ``P`` -- a point in ``self.domain()``

        - ``n`` -- a positive integer.

        - ``normalize`` - Boolean (optional Default: ``False``)

        OUTPUT:

        - A point in ``self.codomain()``

        EXAMPLES::

            sage: P.<x,y> = ProjectiveSpace(ZZ,1)
            sage: H = Hom(P,P)
            sage: f = H([x^2+y^2,2*y^2])
            sage: Q = P(1,1)
            sage: f.nth_iterate(Q,4)
            (32768 : 32768)

        ::

            sage: P.<x,y> = ProjectiveSpace(ZZ,1)
            sage: H = Hom(P,P)
            sage: f = H([x^2+y^2,2*y^2])
            sage: Q = P(1,1)
            sage: f.nth_iterate(Q,4,1)
            (1 : 1)

        Is this the right behavior? ::

            sage: P.<x,y,z> = ProjectiveSpace(QQ,2)
            sage: H = Hom(P,P)
            sage: f = H([x^2,2*y^2,z^2-x^2])
            sage: Q = P(2,7,1)
            sage: f.nth_iterate(Q,2)
            (-16/7 : -2744 : 1)

        ::

            sage: R.<t> = PolynomialRing(QQ)
            sage: P.<x,y,z> = ProjectiveSpace(R,2)
            sage: H = Hom(P,P)
            sage: f = H([x^2+t*y^2,(2-t)*y^2,z^2])
            sage: Q = P(2+t,7,t)
            sage: f.nth_iterate(Q,2)
            (t^4 + 2507*t^3 - 6787*t^2 + 10028*t + 16 : -2401*t^3 + 14406*t^2 -
            28812*t + 19208 : t^4)

        ::

            sage: P.<x,y,z> = ProjectiveSpace(ZZ,2)
            sage: X = P.subscheme(x^2-y^2)
            sage: H = Hom(X,X)
            sage: f = H([x^2,y^2,z^2])
            sage: f.nth_iterate(X(2,2,3),3)
            (256 : 256 : 6561)

        ::

            sage: K.<c> = FunctionField(QQ)
            sage: P.<x,y> = ProjectiveSpace(K,1)
            sage: H = Hom(P,P)
            sage: f = H([x^3-2*x*y^2 - c*y^3,x*y^2])
            sage: f.nth_iterate(P(c,1),2)
            ((c^6 - 9*c^4 + 25*c^2 - c - 21)/(c^2 - 3) : 1)
        """
        return(P.nth_iterate(self, n, normalize))

    def degree(self):
        r"""
        This function returns the degree of ``self``.

        The degree is defined as the degree of the homogeneous
        polynomials that are the coordinates of ``self``.

        OUTPUT:

        - A positive integer

        EXAMPLES::

            sage: P.<x,y> = ProjectiveSpace(QQ,1)
            sage: H = Hom(P,P)
            sage: f = H([x^2+y^2,y^2])
            sage: f.degree()
            2

        ::

            sage: P.<x,y,z> = ProjectiveSpace(CC,2)
            sage: H = Hom(P,P)
            sage: f = H([x^3+y^3,y^2*z,z*x*y])
            sage: f.degree()
            3

        ::

            sage: R.<t> = PolynomialRing(QQ)
            sage: P.<x,y,z> = ProjectiveSpace(R,2)
            sage: H = Hom(P,P)
            sage: f = H([x^2+t*y^2,(2-t)*y^2,z^2])
            sage: f.degree()
            2

        ::

            sage: P.<x,y,z> = ProjectiveSpace(ZZ,2)
            sage: X = P.subscheme(x^2-y^2)
            sage: H = Hom(X,X)
            sage: f = H([x^2,y^2,z^2])
            sage: f.degree()
            2
        """
        return(self._polys[0].degree())

    def dehomogenize(self, n):
        r"""
        Returns the standard dehomogenization at the ``n[0]`` coordinate for the domain
        and the ``n[1]`` coordinate for the codomain.

        Note that the new function is defined over the fraction field
        of the base ring of ``self``.

        INPUT:

        - ``n`` -- a tuple of nonnegative integers.  If ``n`` is an integer, then the two values of
            the tuple are assumed to be the same.

        OUTPUT:

        - :class:`SchemeMorphism_polynomial_affine_space`

        EXAMPLES::

            sage: P.<x,y> = ProjectiveSpace(ZZ,1)
            sage: H = Hom(P,P)
            sage: f = H([x^2+y^2,y^2])
            sage: f.dehomogenize(0)
            Scheme endomorphism of Affine Space of dimension 1 over Integer Ring
              Defn: Defined on coordinates by sending (x) to
                    (x^2/(x^2 + 1))

        ::

            sage: P.<x,y> = ProjectiveSpace(QQ,1)
            sage: H = Hom(P,P)
            sage: f = H([x^2-y^2,y^2])
            sage: f.dehomogenize((0,1))
            Scheme endomorphism of Affine Space of dimension 1 over Rational Field
              Defn: Defined on coordinates by sending (x) to
                    ((-x^2 + 1)/x^2)

        ::

            sage: P.<x,y,z> = ProjectiveSpace(QQ,2)
            sage: H = Hom(P,P)
            sage: f = H([x^2+y^2,y^2-z^2,2*z^2])
            sage: f.dehomogenize(2)
            Scheme endomorphism of Affine Space of dimension 2 over Rational Field
              Defn: Defined on coordinates by sending (x0, x1) to
                    (1/2*x0^2 + 1/2*x1^2, 1/2*x1^2 - 1/2)

        ::

            sage: R.<t> = PolynomialRing(QQ)
            sage: P.<x,y,z> = ProjectiveSpace(FractionField(R),2)
            sage: H = Hom(P,P)
            sage: f = H([x^2+t*y^2,t*y^2-z^2,t*z^2])
            sage: f.dehomogenize(2)
            Scheme endomorphism of Affine Space of dimension 2 over Fraction Field
            of Univariate Polynomial Ring in t over Rational Field
              Defn: Defined on coordinates by sending (x0, x1) to
                    (1/t*x0^2 + x1^2, x1^2 - 1/t)

        ::

            sage: P.<x,y,z> = ProjectiveSpace(ZZ,2)
            sage: X = P.subscheme(x^2-y^2)
            sage: H = Hom(X,X)
            sage: f = H([x^2,y^2,x*z])
            sage: f.dehomogenize(2)
            Scheme endomorphism of Closed subscheme of Affine Space of dimension 2
            over Integer Ring defined by:
              x0^2 - x1^2
              Defn: Defined on coordinates by sending (x0, x1) to
                    (x1^2/x0, x1^2/x0)

        ::

            sage: P.<x,y> = ProjectiveSpace(QQ,1)
            sage: H = End(P)
            sage: f = H([x^2 - 2*x*y, y^2])
            sage: f.dehomogenize(0).homogenize(0) == f
            True
        """
        #the dehomogenizations are stored for future use.
        try:
            return self.__dehomogenization[n]
        except AttributeError:
            self.__dehomogenization = {}
        except KeyError:
            pass
        #it is possible to dehomogenize the domain and codomain at different coordinates
        if isinstance(n,(tuple,list)):
            ind=tuple(n)
        else:
            ind=(n,n)
        PS_domain = self.domain()
        A_domain = PS_domain.ambient_space()
        if self._polys[ind[1]].substitute({A_domain.gen(ind[0]):1}) == 0:
            raise ValueError("Can't dehomogenize at 0 coordinate.")
        else:
            Aff_domain = PS_domain.affine_patch(ind[0])
            S = Aff_domain.ambient_space().coordinate_ring()
            N = A_domain.dimension_relative()
            R = A_domain.coordinate_ring()
            phi = R.hom([S.gen(j) for j in range(0, ind[0])] + [1] + [S.gen(j) for j in range(ind[0], N)], S)
            F = []
            G = phi(self._polys[ind[1]])
            for i in range(0, N + 1):
                if i != ind[1]:
                    F.append(phi(self._polys[i]) / G)
            H = Hom(Aff_domain, self.codomain().affine_patch(ind[1]))
            #since often you dehomogenize at the same coordinate in domain
            #and codomain it should be stored appropriately.
            if ind == (n,n):
                self.__dehomogenization[ind]=H(F)
                return self.__dehomogenization[ind]
            else:
                self.__dehomogenization[n]=H(F)
                return self.__dehomogenization[n]

    def orbit(self, P, N, **kwds):
        r"""
        Returns the orbit of `P` by ``self``. If `n` is an integer it returns `[P,self(P),\ldots,self^n(P)]`.
        If `n` is a list or tuple `n=[m,k]` it returns `[self^m(P),\ldots,self^k(P)]`.
        Automatically normalize the points if ``normalize=True``. Perform the checks on point initialize if
        ``check=True``

        INPUT:

        - ``P`` -- a point in ``self.domain()``

        - ``n`` -- a non-negative integer or list or tuple of two non-negative integers

        kwds:

        - ``check`` -- boolean (optional - default: ``True``)

        - ``normalize`` -- boolean (optional - default: ``False``)


        OUTPUT:

        - a list of points in ``self.codomain()``

        EXAMPLES::

            sage: P.<x,y,z> = ProjectiveSpace(ZZ,2)
            sage: H = Hom(P,P)
            sage: f = H([x^2+y^2,y^2-z^2,2*z^2])
            sage: f.orbit(P(1,2,1),3)
            [(1 : 2 : 1), (5 : 3 : 2), (34 : 5 : 8), (1181 : -39 : 128)]

        ::

            sage: P.<x,y,z> = ProjectiveSpace(ZZ,2)
            sage: H = Hom(P,P)
            sage: f = H([x^2+y^2,y^2-z^2,2*z^2])
            sage: f.orbit(P(1,2,1),[2,4])
            [(34 : 5 : 8), (1181 : -39 : 128), (1396282 : -14863 : 32768)]

        ::

            sage: P.<x,y,z> = ProjectiveSpace(ZZ,2)
            sage: X = P.subscheme(x^2-y^2)
            sage: H = Hom(X,X)
            sage: f = H([x^2,y^2,x*z])
            sage: f.orbit(X(2,2,3),3,normalize=True)
            [(2 : 2 : 3), (2 : 2 : 3), (2 : 2 : 3), (2 : 2 : 3)]

        ::

            sage: P.<x,y> = ProjectiveSpace(QQ,1)
            sage: H = Hom(P,P)
            sage: f = H([x^2+y^2,y^2])
            sage: f.orbit(P.point([1,2],False),4,check=False)
            [(1 : 2), (5 : 4), (41 : 16), (1937 : 256), (3817505 : 65536)]

        ::

            sage: K.<c> = FunctionField(QQ)
            sage: P.<x,y> = ProjectiveSpace(K,1)
            sage: H = Hom(P,P)
            sage: f = H([x^2+c*y^2,y^2])
            sage: f.orbit(P(0,1),3)
            [(0 : 1), (c : 1), (c^2 + c : 1), (c^4 + 2*c^3 + c^2 + c : 1)]
        """
        return(P.orbit(self, N, **kwds))

    @cached_method
    def is_morphism(self):
        r"""
        returns ``True`` if self is a morphism (no common zero of defining polynomials).

        The map is a morphism if and only if the ideal generated by
        the defining polynomials is the unit ideal.

        OUTPUT:

        - Boolean

        EXAMPLES::

            sage: P.<x,y> = ProjectiveSpace(QQ,1)
            sage: H = Hom(P,P)
            sage: f = H([x^2+y^2,y^2])
            sage: f.is_morphism()
            True

        ::

            sage: P.<x,y,z> = ProjectiveSpace(RR,2)
            sage: H = Hom(P,P)
            sage: f = H([x*z-y*z,x^2-y^2,z^2])
            sage: f.is_morphism()
            False

        ::

            sage: R.<t> = PolynomialRing(GF(5))
            sage: P.<x,y,z> = ProjectiveSpace(R,2)
            sage: H = Hom(P,P)
            sage: f = H([x*z-t*y^2,x^2-y^2,t*z^2])
            sage: f.is_morphism()
            True
        """
        from sage.schemes.projective.projective_space import is_ProjectiveSpace
        if is_ProjectiveSpace(self.domain()) is False or is_ProjectiveSpace(self.codomain()) is False:
            raise NotImplementedError
        R = self.coordinate_ring()
        F = self._polys
        if R.base_ring().is_field():
            J = R.ideal(F)
        else:
            S = PolynomialRing(R.base_ring().fraction_field(), R.gens(), R.ngens())
            J = S.ideal([S.coerce(F[i]) for i in range(R.ngens())])
        if J.dimension() > 0:
            return False
        else:
            return True

    def resultant(self, normalize=False):
        r"""
        Computes the resultant of the defining polynomials of ``self`` if ``self`` is a map in `\mathbb{P}^n`

        If ``normalize`` is ``True``, then first normalize the coordinate
        functions with :meth:`normalize_coordinates`.

        INPUT:

        - ``normalize`` -- Boolean (optional - default: ``False``)

        OUTPUT:

        - an element of ``self.codomain().base_ring()``

        EXAMPLES::

            sage: P.<x,y> = ProjectiveSpace(QQ,1)
            sage: H = Hom(P,P)
            sage: f = H([x^2+y^2,6*y^2])
            sage: f.resultant()
            36

        ::

            sage: R.<t> = PolynomialRing(GF(17))
            sage: P.<x,y> = ProjectiveSpace(R,1)
            sage: H = Hom(P,P)
            sage: f = H([t*x^2+t*y^2,6*y^2])
            sage: f.resultant()
            2*t^2

        ::

            sage: R.<t> = PolynomialRing(GF(17))
            sage: P.<x,y,z> = ProjectiveSpace(R,2)
            sage: H = Hom(P,P)
            sage: f = H([t*x^2+t*y^2,6*y^2,2*t*z^2])
            sage: f.resultant()
            13*t^8

        ::

            sage: P.<x,y,z> = ProjectiveSpace(QQ,2)
            sage: H = Hom(P,P)
            sage: F = H([x^2+y^2,6*y^2,10*x*z+z^2+y^2])
            sage: F.resultant()
            1296

        ::

            sage: R.<t>=PolynomialRing(QQ)
            sage: s = (t^3+t+1).roots(QQbar)[0][0]
            sage: P.<x,y>=ProjectiveSpace(QQbar,1)
            sage: H = Hom(P,P)
            sage: f = H([s*x^3-13*y^3,y^3-15*y^3])
            sage: f.resultant()
            871.6925062959149?
            """

        if self.domain().dimension_relative() != self.codomain().dimension_relative():
            raise ValueError("Domain and Codomain should be of same dimension")
        if normalize is True:
            F = copy(self)
            F.normalize_coordinates()
        else:
            F = self

        if self.domain().dimension_relative() == 1:
            x = self.domain().gen(0)
            y = self.domain().gen(1)
            d = self.degree()
            F = self
            f = F[0].substitute({y:1})
            g = F[1].substitute({y:1})
            #Try to use pari first, as it is faster for one dimensional case
            #however the coercion from a Pari object to a sage object breaks 
            #in the case of QQbar, so we just pass it into the macaulay resultant
            try:
                res = (f.lc() ** (d - g.degree()) * g.lc() ** (d - f.degree()) * f._pari_().polresultant(g, x))
                return(self.domain().base_ring()(res))
            except (TypeError, PariError):
                pass
        #Otherwise, use Macaulay
        R = F[0].parent()
        res = R.macaulay_resultant(F._polys)
        return res #Coercion here is not necessary as it is already done in Macaulay Resultant

    @cached_method
    def primes_of_bad_reduction(self, check=True):
        r"""
        Determines the primes of bad reduction for a map `self: \mathbb{P}^N \to \mathbb{P}^N`
        defined over `\ZZ` or `\QQ`.

        If ``check`` is ``True``, each prime is verified to be of bad reduction.

        ALGORITHM:

        `p` is a prime of bad reduction if and only if the defining
        polynomials of self have a common zero. Or stated another way,
        `p` is a prime of bad reducion if and only if the radical of
        the ideal defined by the defining polynomials of self is not
        `(x_0,x_1,\ldots,x_N)`.  This happens if and only if some
        power of each `x_i` is not in the ideal defined by the
        defining polynomials of self. This last condition is what is
        checked. The lcm of the coefficients of the monomials `x_i` in
        a groebner basis is computed. This may return extra primes.

        INPUT:

        - ``check`` -- Boolean (optional - default: ``True``)

        OUTPUT:

        - a list of integer primes.

        EXAMPLES::

            sage: P.<x,y> = ProjectiveSpace(QQ,1)
            sage: H = Hom(P,P)
            sage: f = H([1/3*x^2+1/2*y^2,y^2])
            sage: print f.primes_of_bad_reduction()
            [2, 3]

        ::

            sage: P.<x,y,z,w> = ProjectiveSpace(QQ,3)
            sage: H = Hom(P,P)
            sage: f = H([12*x*z-7*y^2,31*x^2-y^2,26*z^2,3*w^2-z*w])
            sage: f.primes_of_bad_reduction()
            [2, 3, 7, 13, 31]

        This is an example where check=False returns extra primes::

            sage: P.<x,y,z> = ProjectiveSpace(ZZ,2)
            sage: H = Hom(P,P)
            sage: f = H([3*x*y^2 + 7*y^3 - 4*y^2*z + 5*z^3, -5*x^3 + x^2*y + y^3 + 2*x^2*z, -2*x^2*y + x*y^2 + y^3 - 4*y^2*z + x*z^2])
            sage: f.primes_of_bad_reduction(False)
            [2, 5, 37, 2239, 304432717]
            sage: f.primes_of_bad_reduction()
            [5, 37, 2239, 304432717]
        """
        if self.base_ring() != ZZ and self.base_ring() != QQ:
            raise TypeError("Must be ZZ or QQ")
        from sage.schemes.projective.projective_space import is_ProjectiveSpace
        if is_ProjectiveSpace(self.domain()) is False or is_ProjectiveSpace(self.codomain()) is False:
            raise NotImplementedError
        R = self.coordinate_ring()
        F = self._polys
        if R.base_ring().is_field():
            J = R.ideal(F)
        else:
            S = PolynomialRing(R.base_ring().fraction_field(), R.gens(), R.ngens())
            J = S.ideal([S.coerce(F[i]) for i in range(R.ngens())])
        if J.dimension() > 0:
            raise TypeError("Not a morphism.")
        #normalize to coefficients in the ring not the fraction field.
        F = [F[i] * lcm([F[j].denominator() for j in range(len(F))]) for i in range(len(F))]

        #move the ideal to the ring of integers
        if R.base_ring().is_field():
            S = PolynomialRing(R.base_ring().ring_of_integers(), R.gens(), R.ngens())
            F = [F[i].change_ring(R.base_ring().ring_of_integers()) for i in range(len(F))]
            J = S.ideal(F)
        else:
            J = R.ideal(F)
        GB = J.groebner_basis()
        badprimes = []

        #get the primes dividing the coefficients of the monomials x_i^k_i
        for i in range(len(GB)):
            LT = GB[i].lt().degrees()
            power = 0
            for j in range(R.ngens()):
                if LT[j] != 0:
                    power += 1
            if power == 1:
                badprimes = badprimes + GB[i].lt().coefficients()[0].support()
        badprimes = sorted(set(badprimes))

        #check to return only the truly bad primes
        if check == True:
            index = 0
            while index < len(badprimes):  #figure out which primes are really bad primes...
                S = PolynomialRing(GF(badprimes[index]), R.gens(), R.ngens())
                J = S.ideal([S.coerce(F[j]) for j in range(R.ngens())])
                if J.dimension() == 0:
                    badprimes.pop(index)
                else:
                    index += 1
        return(badprimes)

    def conjugate(self, M):
        r"""
        Conjugates ``self`` by ``M``, i.e. `M^{-1} \circ f \circ M`.

        If possible the map will be defined over the same space as
        ``self``. Otherwise, will try to coerce to the base_ring of
        ``M``.

        INPUT:

        - ``M`` -- a square invertible matrix

        OUTPUT:

        - a map from ``self.domain()`` to ``self.codomain()``.

        EXAMPLES::

            sage: P.<x,y> = ProjectiveSpace(ZZ,1)
            sage: H = Hom(P,P)
            sage: f = H([x^2+y^2,y^2])
            sage: f.conjugate(matrix([[1,2],[0,1]]))
            Scheme endomorphism of Projective Space of dimension 1 over Integer Ring
              Defn: Defined on coordinates by sending (x : y) to
                    (x^2 + 4*x*y + 3*y^2 : y^2)

        ::

            sage: R.<x> = PolynomialRing(QQ)
            sage: K.<i> = NumberField(x^2+1)
            sage: P.<x,y> = ProjectiveSpace(ZZ,1)
            sage: H = Hom(P,P)
            sage: f = H([x^3+y^3,y^3])
            sage: f.conjugate(matrix([[i,0],[0,-i]]))
            Scheme endomorphism of Projective Space of dimension 1 over Integer Ring
              Defn: Defined on coordinates by sending (x : y) to
                    (-x^3 + y^3 : -y^3)

        ::

            sage: P.<x,y,z> = ProjectiveSpace(ZZ,2)
            sage: H = Hom(P,P)
            sage: f = H([x^2+y^2,y^2,y*z])
            sage: f.conjugate(matrix([[1,2,3],[0,1,2],[0,0,1]]))
            Scheme endomorphism of Projective Space of dimension 2 over Integer Ring
              Defn: Defined on coordinates by sending (x : y : z) to
                    (x^2 + 4*x*y + 3*y^2 + 6*x*z + 9*y*z + 7*z^2 : y^2 + 2*y*z : y*z + 2*z^2)

        ::

            sage: P.<x,y> = ProjectiveSpace(ZZ,1)
            sage: H = Hom(P,P)
            sage: f = H([x^2+y^2,y^2])
            sage: f.conjugate(matrix([[2,0],[0,1/2]]))
            Scheme endomorphism of Projective Space of dimension 1 over Multivariate
            Polynomial Ring in x, y over Rational Field
              Defn: Defined on coordinates by sending (x : y) to
                    (2*x^2 + 1/8*y^2 : 1/2*y^2)

        ::

            sage: R.<x> = PolynomialRing(QQ)
            sage: K.<i> = NumberField(x^2+1)
            sage: P.<x,y> = ProjectiveSpace(QQ,1)
            sage: H = Hom(P,P)
            sage: f = H([1/3*x^2+1/2*y^2,y^2])
            sage: f.conjugate(matrix([[i,0],[0,-i]]))
            Scheme endomorphism of Projective Space of dimension 1 over Multivariate
            Polynomial Ring in x, y over Number Field in i with defining polynomial
            x^2 + 1
              Defn: Defined on coordinates by sending (x : y) to
                    ((1/3*i)*x^2 + (1/2*i)*y^2 : (-i)*y^2)
        """

        if M.is_square() == 1 and M.determinant() != 0 and  M.ncols() == self.domain().ambient_space().dimension_relative() + 1:
            X = M * vector(self[0].parent().gens())
            F = vector(self._polys)
            F = F(list(X))
            N = M.inverse()
            F = N * F
            R = self.codomain().ambient_space().coordinate_ring()
            try:
                F = [R(f) for f in F]
                PS = self.codomain()
            except TypeError: #no longer defined over same ring
                R = R.change_ring(M.base_ring())
                F = [R(f) for f in F]
                PS = self.codomain().change_ring(R)
            H = Hom(PS, PS)
            return(H(F))
        else:
            raise TypeError("matrix must be invertible and size dimension +1 ")

    def green_function(self, P, v, **kwds):
        r"""
        Evaluates the local Green's function at the place ``v`` for ``P`` with ``N`` terms of the
        series or, in dimension 1, to within a given error bound.

        Use ``v=0`` for the archimedean place. Must be over `\ZZ` or `\QQ`.

        ALGORITHM:

        See Exercise 5.29 and Figure 5.6 of ``The Arithmetic of Dynamics Systems``, Joseph H. Silverman, Springer, GTM 241, 2007.

        INPUT:

        - ``P`` - a projective point

        - ``v`` - non-negative integer. a place, use v=0 for the archimedean place

        kwds:

        - ``N`` - positive integer. number of terms of the series to use

        - ``prec`` - positive integer, float point or p-adic precision, default: 100

        - ``error_bound`` - a positive real number

        OUTPUT:

        - a real number

        EXAMPLES::

            sage: P.<x,y> = ProjectiveSpace(QQ,1)
            sage: H = Hom(P,P)
            sage: f = H([x^2+y^2,x*y])
            sage: f.green_function(P.point([5,2],False),0,N=30)
            1.7315451844777407992085512000
            sage: f.green_function(P.point([2,1],False),0,N=30)
            0.86577259223181088325226209926
            sage: f.green_function(P.point([1,1],False),0,N=30)
            0.43288629610862338612700146098
        """
        if self.base_ring() != ZZ and self.base_ring() != QQ:
            raise TypeError("Must be ZZ or QQ")
        return(P.green_function(self, v, **kwds))

    def canonical_height(self, P, **kwds):
        r"""
        Evaluates the canonical height of ``P`` with respect to ``self``. Must be over `\ZZ` or `\QQ`.

        Specify either the number of terms of the series to evaluate
        or, in dimension 1, the error bound required.

        ALGORITHM:

        The sum of the Green's function at the archimedean place and the places of bad reduction.

        INPUT:

        - ``P`` -- a projective point

        kwds:

        - ``badprimes`` - a list of primes of bad reduction

        - ``N`` - positive integer. number of terms of the series to use in the local green functions

        - ``prec`` - positive integer, float point or p-adic precision, default: 100

        - ``error_bound`` - a positive real number

        OUTPUT:

        - a real number

        EXAMPLES::

            sage: P.<x,y> = ProjectiveSpace(ZZ,1)
            sage: H = Hom(P,P)
            sage: f = H([x^2+y^2,2*x*y]);
            sage: f.canonical_height(P.point([5,4]),error_bound=0.001)
            2.1970553519503404898926835324
            sage: f.canonical_height(P.point([2,1]),error_bound=0.001)
            1.0984430632822307984974382955

        Notice that preperiodic points may not be exactly 0::

            sage: P.<x,y> = ProjectiveSpace(QQ,1)
            sage: H = Hom(P,P)
            sage: f = H([x^2-29/16*y^2,y^2]);
            sage: f.canonical_height(P.point([1,4]),N=60)
            1.2024186864216154694752186858e-18

        ::

            sage: P.<x,y,z> = ProjectiveSpace(QQ,2)
            sage: X = P.subscheme(x^2-y^2);
            sage: H = Hom(X,X)
            sage: f = H([x^2,y^2,4*z^2]);
            sage: Q = X([4,4,1])
            sage: f.canonical_height(Q,badprimes=[2])
            0.0013538030870311431824555314882
        """
        if self.base_ring() != ZZ and self.base_ring() != QQ:
            raise TypeError("Must be ZZ or QQ")
        return(P.canonical_height(self, **kwds))

    def global_height(self, prec=None):
        r"""
        Returns the maximum of the heights of the coefficients in any of the coordinate functions of ``self``.

        INPUT:

        - ``prec`` -- desired floating point precision (default:
          default RealField precision).

        OUTPUT:

        - a real number

        EXAMPLES::

            sage: P.<x,y> = ProjectiveSpace(QQ,1)
            sage: H = Hom(P,P)
            sage: f = H([1/1331*x^2+1/4000*y^2,210*x*y]);
            sage: f.global_height()
            8.29404964010203

        This function does not automatically normalize::

            sage: P.<x,y,z> = ProjectiveSpace(ZZ,2)
            sage: H = Hom(P,P)
            sage: f = H([4*x^2+100*y^2,210*x*y,10000*z^2]);
            sage: f.global_height()
            9.21034037197618
            sage: f.normalize_coordinates()
            sage: f.global_height()
            8.51719319141624

        ::

            sage: R.<z> = PolynomialRing(QQ)
            sage: K.<w> = NumberField(z^2-2)
            sage: O = K.maximal_order()
            sage: P.<x,y> = ProjectiveSpace(O,1)
            sage: H = Hom(P,P)
            sage: f = H([2*x^2 + 3*O(w)*y^2,O(w)*y^2])
            sage: f.global_height()
            1.44518587894808

        .. TODO:: add heights to integer.pyx and remove special case
        """
        if self.domain().base_ring() == ZZ:
            if prec is None:
                R = RealField()
            else:
                R = RealField(prec)
            H = R(0)
            for i in range(self.domain().ambient_space().dimension_relative() + 1):
                C = self[i].coefficients()
                h = max([c.abs() for c in C])
                H = max(H, R(h).log())
            return(H)
        H = 0
        for i in range(self.domain().ambient_space().dimension_relative() + 1):
            C = self[i].coefficients()
            h = max([c.global_height(prec) for c in C])
            H = max(H, h)
        return(H)

    def height_difference_bound(self, prec=None):
        r"""
        Returns an upper bound on the different bewtween the canonical height of a point with
        respect to ``self`` and the height of the point. ``self`` must be a morphism.

        ALGORITHM:

            Uses a Nullstellensatz argument to compute the constant.
            For details: B. Hutz, Efficient determination of rational preperiodic points for endomorphisms of projective
            space, arxiv:1210.6246 (2012).

        INPUT:

        - ``prec`` - positive integer, float point, default: RealField default

        OUTPUT:

        - a real number

        EXAMPLES::

            sage: P.<x,y> = ProjectiveSpace(QQ,1)
            sage: H = End(P)
            sage: f = H([x^2+y^2,x*y]);
            sage: f.height_difference_bound()
            1.38629436111989

        This function does not automatically normalize. ::

            sage: P.<x,y,z> = ProjectiveSpace(ZZ,2)
            sage: H = End(P)
            sage: f = H([4*x^2+100*y^2,210*x*y,10000*z^2]);
            sage: f.height_difference_bound()
            11.0020998412042
            sage: f.normalize_coordinates()
            sage: f.height_difference_bound()
            10.3089526606443

       A number field example::

            sage: R.<x> = QQ[]
            sage: K.<c> = NumberField(x^3 - 2)
            sage: P.<x,y,z> = ProjectiveSpace(K,2)
            sage: H = End(P)
            sage: f = H([1/(c+1)*x^2+c*y^2,210*x*y,10000*z^2])
            sage: f.height_difference_bound()
            11.0020998412042
        """
        FF = FractionField(self.domain().base_ring()) #lift will only work over fields, so coercing into FF
        if not FF in NumberFields():
            raise NotImplementedError("Fraction field of the base ring must be a number field")
        if not self.is_endomorphism():
            raise NotImplementedError("Must be an endomorphism of projective space")
        if prec is None:
            R = RealField()
        else:
            R = RealField(prec)
        N = self.domain().dimension_relative()
        d = self.degree()
        D = (N + 1) * (d - 1) + 1
        #compute upper bound
        U = self.global_height(prec) + R(binomial(N + d, d)).log()
        #compute lower bound - from explicit polynomials of Nullstellensatz
        CR = self.domain().coordinate_ring()
        CR = CR.change_ring(FF)
        I = CR.ideal(self.defining_polynomials())
        MCP = []
        for k in range(N + 1):
            CoeffPolys = (CR.gen(k) ** D).lift(I)
            Res = 1
            for j in range(len(CoeffPolys)):
                if CoeffPolys[j] != 0:
                    for i in range(len(CoeffPolys[j].coefficients())):
                        Res = lcm(Res, abs(CoeffPolys[j].coefficients()[i].denominator()))
            h = max([c.global_height() for g in CoeffPolys for c in (Res*g).coefficients()])
            MCP.append([Res, h]) #since we need to clear denominators
        maxh = 0
        gcdRes = 0
        for k in range(len(MCP)):
            gcdRes = gcd(gcdRes, MCP[k][0])
            maxh = max(maxh, MCP[k][1])
        L = abs( R(gcdRes).log() - R((N + 1) * binomial(N + D - d, D - d)).log() - maxh)
        C = max(U, L) #height difference dh(P) - L <= h(f(P)) <= dh(P) +U
        return(C / (d - 1))

    def multiplier(self, P, n, check=True):
        r"""
        Returns the multiplier of ``self`` point ``P`` of period ``n``.
        ``self`` must be an endomorphism.

        INPUT:

        - ``P`` - a point on domain of ``self``

        - ``n`` - a positive integer, the period of ``P``

        - ``check`` -- verify that ``P`` has period ``n``, Default:True

        OUTPUT:

        - a square matrix of size ``self.codomain().dimension_relative()`` in the ``base_ring`` of ``self``

        EXAMPLES::

            sage: P.<x,y,z> = ProjectiveSpace(QQ,2)
            sage: H = End(P)
            sage: f = H([x^2,y^2,4*z^2]);
            sage: Q = P.point([4,4,1],False);
            sage: f.multiplier(Q,1)
            [2 0]
            [0 2]

        ::

            sage: P.<x,y> = ProjectiveSpace(QQ,1)
            sage: H = End(P)
            sage: f = H([7*x^2 - 28*y^2,24*x*y])
            sage: f.multiplier(P(2,5),4)
            [231361/20736]

        ::

            sage: P.<x,y> = ProjectiveSpace(CC,1)
            sage: H = End(P)
            sage: f = H([x^3 - 25*x*y^2 + 12*y^3,12*y^3])
            sage: f.multiplier(P(1,1),5)
            [0.389017489711935]

        ::

            sage: P.<x,y> = ProjectiveSpace(RR,1)
            sage: H = End(P)
            sage: f = H([x^2-2*y^2,y^2])
            sage: f.multiplier(P(2,1),1)
            [4.00000000000000]

        ::

            sage: P.<x,y> = ProjectiveSpace(Qp(13),1)
            sage: H = End(P)
            sage: f = H([x^2-29/16*y^2,y^2])
            sage: f.multiplier(P(5,4),3)
            [6 + 8*13 + 13^2 + 8*13^3 + 13^4 + 8*13^5 + 13^6 + 8*13^7 + 13^8 +
            8*13^9 + 13^10 + 8*13^11 + 13^12 + 8*13^13 + 13^14 + 8*13^15 + 13^16 +
            8*13^17 + 13^18 + 8*13^19 + O(13^20)]

        ::

            sage: P.<x,y> = ProjectiveSpace(QQ,1)
            sage: H = End(P)
            sage: f = H([x^2-y^2,y^2])
            sage: f.multiplier(P(0,1),1)
            Traceback (most recent call last):
            ...
            ValueError: (0 : 1) is not periodic of period 1
        """
        if not self.is_endomorphism():
            raise TypeError("Must be an endomorphism")
        if check:
            if self.nth_iterate(P, n) != P:
                raise ValueError("%s is not periodic of period %s" % (P, n))
            if n < 1:
                raise ValueError("Period must be a positive integer")
        N = self.domain().ambient_space().dimension_relative()
        l = identity_matrix(FractionField(self.codomain().base_ring()), N, N)
        Q = P
        Q.normalize_coordinates()
        index = N
        indexlist = [] #keep track of which dehomogenizations are needed
        while Q[index] == 0:
            index -= 1
        indexlist.append(index)
        for i in range(0, n):
            F = []
            R = self(Q)
            R.normalize_coordinates()
            index = N
            while R[index] == 0:
                index -= 1
            indexlist.append(index)
            #dehomogenize and compute multiplier
            F = self.dehomogenize((indexlist[i],indexlist[i+1]))
            l = F.jacobian()(tuple(Q.dehomogenize(indexlist[i])))*l #get the correct order for chain rule matrix multiplication
            Q = R
        return l

    def _multipliermod(self, P, n, p, k):
        r"""
        Returns the multiplier of ``self`` at the point ``P`` of period ``n`` modulo `p^k`.
        self must be an endomorphism of projective space defined over `\QQ` or '\ZZ'.
        This function should not be used at the top level as it does not perform input checks.
        It is used primarily for the rational preperiodic and periodic point algorithms.

        INPUT:

        - ``P`` - a point on domain of ``self``

        - ``n`` - a positive integer, the period of ``P``

        - ``p`` - a positive integer

        - ``k`` - a positive integer

        OUTPUT:

        - a square matrix of size ``self.codomain().dimension_relative()`` in `Zmod(p^k)`.

        EXAMPLES::

            sage: P.<x,y> = ProjectiveSpace(QQ,1)
            sage: H = End(P)
            sage: f = H([x^2-29/16*y^2,y^2])
            sage: f._multipliermod(P(5,4),3,11,1)
            [3]

        ::

            sage: P.<x,y> = ProjectiveSpace(QQ,1)
            sage: H = End(P)
            sage: f = H([x^2-29/16*y^2,y^2])
            sage: f._multipliermod(P(5,4),3,11,2)
            [80]
        """
        N = self.domain().dimension_relative()
        BR = FractionField(self.codomain().base_ring())
        l = identity_matrix(BR, N, N)
        Q = copy(P)
        g = gcd(Q._coords) #we can't use normalize_coordinates since it can cause denominators
        Q.scale_by(1 / g)
        index = N
        indexlist = [] #keep track of which dehomogenizations are needed
        while Q[index] % p == 0:
            index -= 1
        indexlist.append(index)
        for i in range(0, n):
            F = []
            R = self(Q, False)
            g = gcd(R._coords)
            R.scale_by(1 / g)
            for index in range(N + 1):
                R._coords[index] = R._coords[index] % (p ** k)
            index = N
            while R[index] % p == 0:
                index -= 1
            indexlist.append(index)
            #dehomogenize and compute multiplier
            F = self.dehomogenize((indexlist[i],indexlist[i+1]))
            l = (F.jacobian()(tuple(Q.dehomogenize(indexlist[i])))*l) % (p ** k)
            Q = R
        return(l)

    def possible_periods(self, **kwds):
        r"""
        Returns the set of possible periods for rational periodic points of self.
        Must be defined over `\ZZ` or `\QQ`.

        ALGORITHM:
            Calls ``self.possible_periods()`` modulo all primes of good reduction in range ``prime_bound``.
            Returns the intersection of those lists.

        INPUT:

        kwds:

        - ``prime_bound`` - a list or tuple of two positive integers. Or an integer for the upper bound. (optional)
            default: [1,20].

        - ``bad_primes`` - a list or tuple of integer primes, the primes of bad reduction.  (optional)

        - ``ncpus`` - number of cpus to use in parallel.  (optional)
            default: all available cpus.

        OUTPUT:

        - a list of positive integers.

        EXAMPLES::

            sage: P.<x,y> = ProjectiveSpace(QQ,1)
            sage: H = End(P)
            sage: f = H([x^2-29/16*y^2,y^2])
            sage: f.possible_periods(ncpus=1)
            [1, 3]

        ::

            sage: PS.<x,y> = ProjectiveSpace(1,QQ)
            sage: H = End(PS)
            sage: f = H([5*x^3 - 53*x*y^2 + 24*y^3, 24*y^3])
            sage: f.possible_periods(prime_bound=[1,5])
            Traceback (most recent call last):
            ...
            ValueError: No primes of good reduction in that range
            sage: f.possible_periods(prime_bound=[1,10])
            [1, 4, 12]
            sage: f.possible_periods(prime_bound=[1,20])
            [1, 4]

        ::

            sage: P.<x,y,z> = ProjectiveSpace(ZZ,2)
            sage: H = End(P)
            sage: f = H([2*x^3 - 50*x*z^2 + 24*z^3,5*y^3 - 53*y*z^2 + 24*z^3,24*z^3])
            sage: f.possible_periods(prime_bound=10)
            [1, 2, 6, 20, 42, 60, 140, 420]
            sage: f.possible_periods(prime_bound=20) # long time
            [1, 20]
        """
        if not self.is_endomorphism():
            raise NotImplementedError("Must be an endomorphism of projective space")
        if self.domain().base_ring() != ZZ and self.domain().base_ring() != QQ:
            raise NotImplementedError("Must be ZZ or QQ")


        primebound = kwds.pop("prime_bound", [1, 20])
        badprimes = kwds.pop("bad_primes", None)
        num_cpus = kwds.pop("ncpus", ncpus())

        if (isinstance(primebound, (list, tuple)) == False):
            try:
                primebound = [1, ZZ(primebound)]
            except TypeError:
                raise TypeError("Bound on primes must be an integer")
        else:
            try:
                primebound[0] = ZZ(primebound[0])
                primebound[1] = ZZ(primebound[1])
            except TypeError:
                raise TypeError("Prime bounds must be integers")

        if badprimes is None:
            badprimes = self.primes_of_bad_reduction()

        firstgood = 0

        def parallel_function(morphism):
            return morphism.possible_periods()

        # Calling possible_periods for each prime in parallel
        parallel_data = []
        for q in primes(primebound[0], primebound[1] + 1):
            if not (q in badprimes):
                F = self.change_ring(GF(q))
                parallel_data.append(((F,), {}))

        parallel_iter = p_iter_fork(num_cpus, 0)
        parallel_results = list(parallel_iter(parallel_function, parallel_data))

        for result in parallel_results:
            possible_periods = result[1]
            if firstgood == 0:
                periods = set(possible_periods)
                firstgood = 1
            else:
                periodsq = set(possible_periods)
                periods = periods.intersection(periodsq)

        if firstgood == 0:
            raise ValueError("No primes of good reduction in that range")
        else:
            return(sorted(periods))

    def _preperiodic_points_to_cyclegraph(self, preper):
        r"""
        Given the complete set of periodic or preperiodic points returns the
        digraph representing the orbit. If it is not the complete set, this function
        will not fill in the gaps.


        INPUT:

        - ``preper`` - a list or tuple of projective points. The complete set of rational periodic or preperiodic points.

        OUTPUT:

        - a digraph representing the orbit the rational preperiodic points ``preper`` in projective space.

        Examples::

            sage: P.<x,y> = ProjectiveSpace(QQ,1)
            sage: H = End(P)
            sage: f = H([x^2-2*y^2,y^2])
            sage: preper = [P(-2, 1), P(1, 0), P(0, 1), P(1, 1), P(2, 1), P(-1, 1)]
            sage: f._preperiodic_points_to_cyclegraph(preper)
            Looped digraph on 6 vertices
        """
        V = []
        E = []
        for i in range(0, len(preper)):
            V.append(str(preper[i]))
            Q = self(preper[i])
            Q.normalize_coordinates()
            E.append([str(Q)])
        from sage.graphs.digraph import DiGraph
        g = DiGraph(dict(zip(V, E)), loops=True)
        return(g)

    def is_PGL_minimal(self, prime_list=None):
        r"""
        Checks if ``self`` is a minimal model in its conjugacy class.  See [Bruin-Molnar]
        and [Molnar] for a description of the algorithm.

        INPUT:

        - ``prime_list`` -- list of primes to check minimality, if None, check all places

        OUTPUT:

        - Boolean - True if ``self`` is minimal, False otherwise.

        EXAMPLES::

            sage: PS.<X,Y> = ProjectiveSpace(QQ,1)
            sage: H = End(PS)
            sage: f = H([X^2+3*Y^2,X*Y])
            sage: f.is_PGL_minimal()
            True

        ::

            sage: PS.<x,y> = ProjectiveSpace(QQ,1)
            sage: H = End(PS)
            sage: f = H([6*x^2+12*x*y+7*y^2,12*x*y])
            sage: f.is_PGL_minimal()
            False

        ::

            sage: PS.<x,y> = ProjectiveSpace(QQ,1)
            sage: H = End(PS)
            sage: f = H([6*x^2+12*x*y+7*y^2,y^2])
            sage: f.is_PGL_minimal()
            Traceback (most recent call last):
            ...
            TypeError: Affine minimality is only considered for maps not of the form
            f or 1/f for a polynomial f.
        """
        if self.base_ring() != QQ and self.base_ring() != ZZ:
            raise NotImplementedError("Minimal models only implemented over ZZ or QQ")
        if not self.is_morphism():
            raise TypeError("The function is not a morphism")
        if self.degree() == 1:
            raise NotImplementedError("Minimality is only for degree 2 or higher")

        from endPN_minimal_model import affine_minimal
        return(affine_minimal(self, False , prime_list , True))

    def minimal_model(self, return_transformation=False, prime_list=None):
        r"""
        Given ``self`` a scheme morphism on the projective line over the rationals,
        determine if ``self`` is minimal. In particular, determine
        if ``self`` is affine minimal, which is enough to decide if it is minimal
        or not. See Proposition 2.10 in [Bruin-Molnar].

        REFERENCES:

        .. [Bruin-Molnar] N. Bruin and A. Molnar, Minimal models for rational
           functions in a dynamical setting
           LMS Journal of Computation and Mathematics, Volume 15 (2012), pp 400-417.

        .. [Molnar] A. Molnar, Fractional Linear Minimal Models of Rational Functions,
           M.Sc. Thesis.

        INPUT:

        - ``self`` -- scheme morphism on the projective line defined over `QQ`.

        - ``return_transformation`` -- a boolean value, default value True. This
                                    signals a return of the ``PGL_2`` transformation
                                    to conjugate ``self`` to the calculated minimal
                                    model. default: False

        - ``prime_list`` -- a list of primes, in case one only wants to determine minimality
                   at those specific primes.

        OUTPUT:

        - a scheme morphism on the projective line which is a minimal model of ``self``.

        - a `PGL(2,QQ)` element which conjugates ``self`` to a minimal model

        EXAMPLES::

            sage: PS.<X,Y> = ProjectiveSpace(QQ,1)
            sage: H = End(PS)
            sage: f = H([X^2+3*Y^2,X*Y])
            sage: f.minimal_model(return_transformation=True)
            (
            Scheme endomorphism of Projective Space of dimension 1 over Rational
            Field
              Defn: Defined on coordinates by sending (X : Y) to
                    (X^2 + 3*Y^2 : X*Y)
            ,
            [1 0]
            [0 1]
            )

        ::

            sage: PS.<X,Y> = ProjectiveSpace(QQ,1)
            sage: H = End(PS)
            sage: f = H([7365/2*X^4 + 6282*X^3*Y + 4023*X^2*Y^2 + 1146*X*Y^3 + 245/2*Y^4, -12329/2*X^4 - 10506*X^3*Y - 6723*X^2*Y^2 - 1914*X*Y^3 - 409/2*Y^4])
            sage: f.minimal_model(return_transformation=True)
            (
            Scheme endomorphism of Projective Space of dimension 1 over Rational
            Field
              Defn: Defined on coordinates by sending (X : Y) to
                    (22176*X^4 + 151956*X^3*Y + 390474*X^2*Y^2 + 445956*X*Y^3 +
            190999*Y^4 : -12329*X^4 - 84480*X^3*Y - 217080*X^2*Y^2 - 247920*X*Y^3 -
            106180*Y^4),
            [2 3]
            [0 1]
            )

        ::

            sage: PS.<x,y> = ProjectiveSpace(QQ,1)
            sage: H = End(PS)
            sage: f = H([6*x^2+12*x*y+7*y^2,12*x*y])
            sage: f.minimal_model()
            Scheme endomorphism of Projective Space of dimension 1 over Rational
            Field
              Defn: Defined on coordinates by sending (x : y) to
                    (x^2 + 12*x*y + 42*y^2 : 2*x*y)

        ::

            sage: PS.<x,y> = ProjectiveSpace(ZZ,1)
            sage: H = End(PS)
            sage: f = H([6*x^2+12*x*y+7*y^2,12*x*y + 42*y^2])
            sage: g,M=f.minimal_model(return_transformation=True)
            sage: f.conjugate(M)==g
            True

        ::

            sage: PS.<X,Y> = ProjectiveSpace(QQ,1)
            sage: H = End(PS)
            sage: f = H([X+Y,X-3*Y])
            sage: f.minimal_model()
            Traceback (most recent call last):
            ...
            NotImplementedError: Minimality is only for degree 2 or higher

        ::

            sage: PS.<X,Y> = ProjectiveSpace(QQ,1)
            sage: H = End(PS)
            sage: f = H([X^2-Y^2,X^2+X*Y])
            sage: f.minimal_model()
            Traceback (most recent call last):
            ...
            TypeError: The function is not a morphism

        """
        if self.base_ring() != QQ and self.base_ring() != ZZ:
            raise NotImplementedError("Minimal models only implemented over ZZ or QQ")
        if not self.is_morphism():
            raise TypeError("The function is not a morphism")
        if self.degree() == 1:
            raise NotImplementedError("Minimality is only for degree 2 or higher")

        from endPN_minimal_model import affine_minimal
        return(affine_minimal(self, return_transformation, prime_list, False))

class SchemeMorphism_polynomial_projective_space_field(SchemeMorphism_polynomial_projective_space):

    def lift_to_rational_periodic(self, points_modp, B=None):
        r"""
        Given a list of points in projective space over `GF(p)`, determine if they lift to
        `\QQ`-rational periodic points. ``self`` must be an endomorphism of projective
        space defined over `\QQ`

        ALGORITHM:
            Use Hensel lifting to find a `p`-adic approximation for that rational point. The accuracy needed
            is determined by the height bound `B`. Then apply the the LLL algorithm to determine if the lift
            corresponds to a rational point.

            If the point is a point of high multiplicity (multiplier 1) then procedure can be very slow.


        INPUT:

        - ``points_modp`` - a list or tuple of pairs containing a point in projective space
          over `GF(p)` and the possible period.

        - ``B`` - a positive integer - the height bound for a rational preperiodic point. (optional)

        OUTPUT:

        - a list of projective points.

        EXAMPLES::

            sage: P.<x,y> = ProjectiveSpace(QQ,1)
            sage: H = End(P)
            sage: f = H([x^2 - y^2,y^2])
            sage: f.lift_to_rational_periodic([[P(0,1).change_ring(GF(7)),4]])
            [[(0 : 1), 2]]

        ::

            There may be multiple points in the lift.
            sage: P.<x,y> = ProjectiveSpace(QQ,1)
            sage: H = End(P)
            sage: f = H([-5*x^2 + 4*y^2,4*x*y])
            sage: f.lift_to_rational_periodic([[P(1,0).change_ring(GF(3)),1]]) # long time
            [[(1 : 0), 1], [(2/3 : 1), 1], [(-2/3 : 1), 1]]

        ::

            sage: P.<x,y> = ProjectiveSpace(QQ,1)
            sage: H = End(P)
            sage: f = H([16*x^2 - 29*y^2,16*y^2])
            sage: f.lift_to_rational_periodic([[P(3,1).change_ring(GF(13)), 3]])
            [[(-1/4 : 1), 3]]

        ::

            sage: P.<x,y,z> = ProjectiveSpace(QQ,2)
            sage: H = End(P)
            sage: f = H([76*x^2 - 180*x*y + 45*y^2 + 14*x*z + 45*y*z - 90*z^2, 67*x^2 - 180*x*y - 157*x*z + 90*y*z, -90*z^2])
            sage: f.lift_to_rational_periodic([[P(14,19,1).change_ring(GF(23)), 9]]) # long time
            [[(-9 : -4 : 1), 9]]
        """
        if points_modp == []:
            return([])
        else:
            if B is None:
                B = e ** self.height_difference_bound()

            p = points_modp[0][0].codomain().base_ring().characteristic()
            if p == 0:
                raise TypeError("Must be positive characteristic")
            PS = self.domain()
            N = PS.dimension_relative()
            R = RealField()
            #compute the maximum p-adic precision needed to conclusively determine
            #if the rational point exists
            L = R((R(2 ** (N / 2 + 1) * sqrt(N + 1) * B ** 2).log()) / R(p).log() + 1).trunc()

            points = []
            for i in range(len(points_modp)):
                #[point mod p, period, current p-adic precision]
                points.append([points_modp[i][0].change_ring(QQ, False), points_modp[i][1], 1])
            good_points = []
            #shifts is used in non-Hensel lifting
            shifts = None
            #While there are still points to consider try to lift to next precision
            while points != []:
                q = points.pop()
                qindex = N
                #Find the last non-zero coordinate to use for normalizations
                while q[0][qindex] % p == 0:
                    qindex -= 1
                T = q[0]
                n = q[1]
                k = q[2]
                T.scale_by(1 / T[qindex]) #normalize
                bad = 0
                #stop where we reach the needed precision or the point is bad
                while k < L and bad == 0:
                    l = self._multipliermod(T, n, p, 2 * k)
                    l -= l.parent().one() #f^n(x) - x
                    lp = l.change_ring(Zmod(p ** k))
                    ldet = lp.determinant()
                    # if the matrix is invertible then we can Hensel lift
                    if ldet % p != 0:
                        RQ = ZZ.quo(p ** (2 * k))
                        T.clear_denominators()
                        newT = T.change_ring(RQ, False)
                        fp = self.change_ring(RQ, False)
                        S = newT.nth_iterate(fp, n, False).change_ring(QQ, False)
                        T.scale_by(1 / T[qindex])
                        S.scale_by(1 / S[qindex])
                        for i in range(N + 1):
                            S._coords[i] = S._coords[i] - T._coords[i]
                            if S[i] % (p ** k) != 0 and i != N:
                                bad = 1
                                break
                        if bad == 1:
                            break
                        S.scale_by(-1 / p ** k)
                        vecs = [Zmod(p ** k)(S._coords[iS]) for iS in range(N + 1)]
                        vecs.pop(qindex)
                        newvecs = list((lp.inverse()) * vector(vecs)) #l.inverse should be mod p^k!!
                        newS = []
                        [newS.append(QQ(newvecs[i])) for i in range(qindex)]
                        newS.append(0)
                        [newS.append(QQ(newvecs[i])) for i in range(qindex, N)]
                        S = PS.point(newS, False) #don't check for [0,...,0]
                        for i in range(N + 1):
                            S._coords[i] = S._coords[i] % (p ** k)
                        for i in range(N + 1):
                            T._coords[i] += S._coords[i] * (p ** k)
                        T.normalize_coordinates()
                        #Hensel gives us 2k for the newprecision
                        k = min(2 * k, L)
                    else:
                        #we are unable to Hensel Lift so must try all possible lifts
                        #to the next precision (k+1)
                        first = 0
                        newq = []
                        RQ = Zmod(p ** (k + 1))
                        fp = self.change_ring(RQ, False)
                        if shifts is None:
                            shifts = xmrange([p for i in range(N)])
                        for shift in shifts:
                            newT = T.change_ring(RQ, False)
                            shiftindex = 0
                            for i in range(N + 1):
                                if i != qindex:
                                    newT._coords[i] = newT[i] + shift[shiftindex] * p ** k
                                    shiftindex += 1
                            TT = fp.nth_iterate(newT, n, False)
                            if TT == newT:
                                if first == 0:
                                    newq.append(newT.change_ring(QQ, False))
                                    newq.append(n)
                                    newq.append(k + 1)
                                    first = 1
                                else:
                                    points.append([newT.change_ring(QQ, False), n, k + 1])
                        if newq == []:
                            bad = 1
                            break
                        else:
                            T = newq[0]
                            k += 1
                #given a p-adic lift of appropriate precision
                #perform LLL to find the "smallest" rational approximation
                #If this height is small enough, then it is a valid rational point
                if bad == 0:
                    M = matrix(N + 2, N + 1)
                    T.clear_denominators()
                    for i in range(N + 1):
                        M[0, i] = T[i]
                        M[i + 1, i] = p ** L
                    M[N + 1, N] = p ** L
                    M = M.LLL()
                    Q = []
                    [Q.append(M[1, i]) for i in range(N + 1)]
                    g = gcd(Q)
                    #remove gcds since this is a projective point
                    newB = B * g
                    for i in range(N + 1):
                        if abs(Q[i]) > newB:
                            #height too big, so not a valid point
                            bad = 1
                            break
                    if bad == 0:
                        P = PS.point(Q, False)
                        #check that it is actually periodic
                        newP = copy(P)
                        k = 1
                        done = False
                        while done == False and k <= n:
                              newP = self(newP)
                              if newP == P:
                                  if ([P, k] in good_points) == False:
                                      good_points.append([newP, k])
                                  done = True
                              k += 1

            return(good_points)

    def rational_periodic_points(self, **kwds):
        r"""
        Determine the set of rational periodic points for self an endomorphism of projective space.
        Must be defined over `\QQ`.

        The default parameter values are typically good choices for `\mathbb{P}^1`. If you are having
        trouble getting a partiuclar map to finish, try first computing the possible periods, then
        try various different ``lifting_prime``.

        ALGORITHM:
            Modulo each prime of good reduction `p` determine the set of periodic points modulo `p`.
            For each cycle modulo `p` compute the set of possible periods (`mrp^e`). Take the intersection
            of the list of possible periods modulo several primes of good reduction to get a possible list
            of minimal periods of rational periodic points. Take each point modulo `p` associated to each
            of these possible periods and try to lift it to a rational point with a combination of
            `p`-adic approximation and the LLL basis reducion algorithm.

            See B. Hutz, Determination of all rational preperiodic points for morphisms of Pn, submitted, 2012.

        INPUT:

        kwds:

        - ``prime_bound`` - a pair (list or tuple) of positive integers that represent the
            limits of primes to use in the reduction step. Or an integer that represents the upper bound. (optional)
            default: [1,20]

        -  ``lifting_prime`` - a prime integer. (optional) argument that specifies modulo which prime to try and perform the
            lifting. default: 23

        - ``periods`` - a list of positive integers which is the list of possible periods. (optional)

        - ``bad_primes`` - a list or tuple of integer primes, the primes of bad reduction.  (optional)

        OUTPUT:

        - a list of rational points in projective space.

        Examples::

            sage: P.<x,y> = ProjectiveSpace(QQ,1)
            sage: H = End(P)
            sage: f = H([x^2-3/4*y^2,y^2])
            sage: sorted(f.rational_periodic_points(prime_bound=20,lifting_prime=7)) # long time
            [(-1/2 : 1), (1 : 0), (3/2 : 1)]

        ::

            sage: P.<x,y,z> = ProjectiveSpace(QQ,2)
            sage: H = End(P)
            sage: f = H([2*x^3 - 50*x*z^2 + 24*z^3,5*y^3 - 53*y*z^2 + 24*z^3,24*z^3])
            sage: sorted(f.rational_periodic_points(prime_bound=[1,20])) # long time
            [(-3 : -1 : 1), (-3 : 0 : 1), (-3 : 1 : 1), (-3 : 3 : 1), (-1 : -1 : 1),
            (-1 : 0 : 1), (-1 : 1 : 1), (-1 : 3 : 1), (0 : 1 : 0), (1 : -1 : 1), (1
            : 0 : 0), (1 : 0 : 1), (1 : 1 : 1), (1 : 3 : 1), (3 : -1 : 1), (3 : 0 :
            1), (3 : 1 : 1), (3 : 3 : 1), (5 : -1 : 1), (5 : 0 : 1), (5 : 1 : 1), (5
            : 3 : 1)]

        ::

            sage: P.<x,y> = ProjectiveSpace(QQ,1)
            sage: H = End(P)
            sage: f = H([-5*x^2 + 4*y^2,4*x*y])
            sage: sorted(f.rational_periodic_points()) # long time
            [(-2 : 1), (-2/3 : 1), (2/3 : 1), (1 : 0), (2 : 1)]


        .. TODO::

            - move some of this to Cython so that it is faster especially the possible periods mod `p`.

            - have the last prime of good redution used also return the list of points instead of getting the
              information again for all_points.
        """
        if not self.is_endomorphism():
            raise NotImplementedError("Must be an endomorphism of projective space")
        if self.domain().base_ring() != QQ:
            raise NotImplementedError("Must be QQ") #for p-adic lifting

        primebound = kwds.pop("prime_bound", [1, 20])
        p = kwds.pop("lifting_prime", 23)
        periods = kwds.pop("periods", None)
        badprimes = kwds.pop("bad_primes", None)

        if (isinstance(primebound, (list, tuple)) == False):
            try:
                primebound = [1, ZZ(primebound)]
            except TypeError:
                raise TypeError("Bound on primes must be an integer")
        else:
            try:
                primebound[0] = ZZ(primebound[0])
                primebound[1] = ZZ(primebound[1])
            except TypeError:
                raise TypeError("Prime bounds must be integers")

        if badprimes is None:
            badprimes = self.primes_of_bad_reduction()
        if periods is None:
            periods = self.possible_periods(prime_bound=primebound, bad_primes=badprimes)
        PS = self.domain()
        R = PS.base_ring()
        periodic = set()
        while p in badprimes:
            p = next_prime(p + 1)
        B = e ** self.height_difference_bound()

        f = self.change_ring(GF(p))
        all_points = f.possible_periods(True) #return the list of points and their periods.
        pos_points = []
        for i in range(len(all_points)):
            if all_points[i][1] in periods and  (all_points[i] in pos_points) == False:  #check period, remove duplicates
                pos_points.append(all_points[i])
        periodic_points = self.lift_to_rational_periodic(pos_points,B)
        for p,n in periodic_points:
            for k in range(n):
                p.normalize_coordinates()
                periodic.add(p)
                p = self(p)
        return(list(periodic))

    def rational_preimages(self, Q):
        r"""
        Given a rational point `Q` in the domain of ``self``, return all the rational points `P`
        in the domain of ``self`` with `self(P)==Q`. In other words, the set of first pre-images of `Q`.
        ``self`` must be defined over number fields and be an endomorphism.

        ALGORITHM:
            Use elimination via groebner bases to find the rational pre-images

        INPUT:

        - ``Q`` - a rational point in the domain of ``self``.

        OUTPUT:

        - a list of rational points in the domain of ``self``.

        Examples::

            sage: P.<x,y> = ProjectiveSpace(QQ,1)
            sage: H = End(P)
            sage: f = H([16*x^2 - 29*y^2,16*y^2])
            sage: f.rational_preimages(P(-1,4))
            [(5/4 : 1), (-5/4 : 1)]

        ::

            sage: P.<x,y,z> = ProjectiveSpace(QQ,2)
            sage: H = End(P)
            sage: f = H([76*x^2 - 180*x*y + 45*y^2 + 14*x*z + 45*y*z - 90*z^2, 67*x^2 - 180*x*y - 157*x*z + 90*y*z, -90*z^2])
            sage: f.rational_preimages(P(-9,-4,1))
            [(0 : 4 : 1)]

        A non-periodic example ::

            sage: P.<x,y> = ProjectiveSpace(QQ,1)
            sage: H = End(P)
            sage: f = H([x^2 + y^2,2*x*y])
            sage: f.rational_preimages(P(17,15))
            [(5/3 : 1), (3/5 : 1)]

        ::

            sage: P.<x,y,z,w> = ProjectiveSpace(QQ,3)
            sage: H = End(P)
            sage: f = H([x^2 - 2*y*w - 3*w^2, -2*x^2 + y^2 - 2*x*z + 4*y*w + 3*w^2, x^2 - y^2 + 2*x*z + z^2 - 2*y*w - w^2, w^2])
            sage: f.rational_preimages(P(0,-1,0,1))
            []

        ::

            sage: P.<x,y> = ProjectiveSpace(QQ,1)
            sage: H = End(P)
            sage: f = H([x^2 + y^2,2*x*y])
            sage: f.rational_preimages([CC.0,1])
            Traceback (most recent call last):
            ...
            TypeError: Point must be in codomain of self

        A number field example ::

            sage: z = QQ['z'].0
            sage: K.<a> = NumberField(z^2 - 2);
            sage: P.<x,y> = ProjectiveSpace(K,1)
            sage: H = End(P)
            sage: f = H([x^2 + y^2,y^2])
            sage: f.rational_preimages(P(3,1))
            [(a : 1), (-a : 1)]

        ::

            sage: z = QQ['z'].0
            sage: K.<a> = NumberField(z^2 - 2);
            sage: P.<x,y,z> = ProjectiveSpace(K,2)
            sage: X = P.subscheme([x^2 - z^2])
            sage: H = Hom(X,X)
            sage: f= H([x^2 - z^2, a*y^2, z^2 - x^2])
            sage: f.rational_preimages(X([1,2,-1]))
            []

        ::

            sage: P.<x,y,z> = ProjectiveSpace(QQ,2)
            sage: X = P.subscheme([x^2 - z^2])
            sage: H = Hom(X,X)
            sage: f= H([x^2-z^2, y^2, z^2-x^2])
            sage: f.rational_preimages(X([0,1,0]))
            Traceback (most recent call last):
            ...
            NotImplementedError: Subschemes as Preimages not implemented
        """
        
        BR = self.base_ring()
        if not self.is_endomorphism():
            raise NotImplementedError("Must be an endomorphism of projective space")
        if (Q in self.codomain()) == False:
            raise TypeError("Point must be in codomain of self")
        if isinstance(BR.base_ring(),(ComplexField_class, RealField_class,RealIntervalField_class, ComplexIntervalField_class)):
            raise NotImplementedError("Not Implemented over precision fields") 
        Dom = self.domain()
        PS = self.domain().ambient_space()
        R = PS.coordinate_ring()
        N = PS.dimension_relative()
        #need a lexicographic ordering for elimination
        R = PolynomialRing(R.base_ring(), N + 1, R.gens(), order='lex')
        BR = R.base_ring()
        I = list(self.domain().defining_polynomials())
        preimages = set()
        for i in range(N + 1):
            for j in range(i + 1, N + 1):
                I.append(Q[i] * self[j] - Q[j] * self[i])
        I = I * R
        if I.dimension() > 1:
            raise NotImplementedError("Subschemes as Preimages not implemented")
        I0 = R.ideal(0)
        #Determine the points through elimination
        #This is much faster than using the I.variety() function on each affine chart.
        for k in range(N + 1):
            #create the elimination ideal for the kth affine patch
            G = I.substitute({R.gen(k):1}).groebner_basis()
            if G != [1]:
                P = {}
                #keep track that we know the kth coordinate is 1
                P.update({R.gen(k):1})
                points = [P]
                #work backwards from solving each equation for the possible
                #values of the next coordiante
                for i in range(len(G) - 1, -1, -1):
                    new_points = []
                    good = 0
                    for P in points:
                        #subsitute in our dictionary entry that has the values
                        #of coordinates known so far. This results in a single
                        #variable polynomial (by elimination)
                        L = G[i].substitute(P)
                        if L != 0:
                            L = L.factor()
                            #the linear factors give the possible rational values of
                            #this coordinate
                            for pol, pow in L:
                                if pol.degree() == 1 and len(pol.variables()) == 1:
                                    good = 1
                                    r = pol.variables()[0]
                                    varindex = R.gens().index(r)
                                    #add this coordinates information to 
                                    #each dictionary entry
                                    P.update({R.gen(varindex):-BR(pol.coefficient({r:0})) / BR(pol.coefficient({r:1}))})
                                    new_points.append(copy(P))
                    if good == 1:
                        points = new_points
                #the dictionary entries now have values for all coordinates
                #they are the rational solutions to the equations
                #make them into projective points
                for i in range(len(points)):
                    if len(points[i]) == N + 1 and I.subs(points[i]) == I0:
                        S = Dom([points[i][R.gen(j)] for j in range(N + 1)])
                        S.normalize_coordinates()
                        if not all([g(tuple(S)) == 0 for g in self]):
                            preimages.add(S)
        return(list(preimages))

    def all_rational_preimages(self, points):
        r"""
        Given a set of rational points in the domain of ``self``, return all the rational
        pre-images of those points. In others words, all the rational points which have some
        iterate in the set points. This function repeatedly calls ``rational_preimages``.
        If the degree is at least two, by Northocott, this is always a finite set.
        ``self`` must be defined over number fields and be an endomorphism.

        INPUT:

        - ``points`` - a list of rational points in the domain of ``self``

        OUTPUT:

        - a list of rational points in the domain of ``self``.

        Examples::

            sage: P.<x,y> = ProjectiveSpace(QQ,1)
            sage: H = End(P)
            sage: f = H([16*x^2 - 29*y^2,16*y^2])
            sage: sorted(f.all_rational_preimages([P(-1,4)]))
            [(-7/4 : 1), (-5/4 : 1), (-3/4 : 1), (-1/4 : 1), (1/4 : 1), (3/4 : 1),
            (5/4 : 1), (7/4 : 1)]

        ::

            sage: P.<x,y,z> = ProjectiveSpace(QQ,2)
            sage: H = End(P)
            sage: f = H([76*x^2 - 180*x*y + 45*y^2 + 14*x*z + 45*y*z - 90*z^2, 67*x^2 - 180*x*y - 157*x*z + 90*y*z, -90*z^2])
            sage: sorted(f.all_rational_preimages([P(-9,-4,1)]))
            [(-9 : -4 : 1), (0 : -1 : 1), (0 : 0 : 1), (0 : 1 : 1), (0 : 4 : 1), (1
            : 0 : 1), (1 : 1 : 1), (1 : 2 : 1), (1 : 3 : 1)]

        A non-periodic example ::

            sage: P.<x,y> = ProjectiveSpace(QQ,1)
            sage: H = End(P)
            sage: f = H([x^2 + y^2,2*x*y])
            sage: sorted(f.all_rational_preimages([P(17,15)]))
            [(1/3 : 1), (3/5 : 1), (5/3 : 1), (3 : 1)]

        A number field example.::

            sage: z = QQ['z'].0
            sage: K.<w> = NumberField(z^3 + (z^2)/4 - (41/16)*z + 23/64);
            sage: P.<x,y> = ProjectiveSpace(K,1)
            sage: H = End(P)
            sage: f = H([16*x^2 - 29*y^2,16*y^2])
            sage: f.all_rational_preimages([P(16*w^2 - 29,16)])
            [(-w^2 + 21/16 : 1), (-w^2 - w + 33/16 : 1), (w + 1/2 : 1), (-w^2 - w +
            25/16 : 1), (w^2 - 29/16 : 1), (w^2 - 21/16 : 1), (w^2 + w - 25/16 : 1),
            (-w - 1/2 : 1), (w : 1), (-w : 1), (-w^2 + 29/16 : 1), (w^2 + w - 33/16
            : 1)]
        """
        if not self.is_endomorphism():
            raise NotImplementedError("Must be an endomorphism of projective space")
        if self.domain().base_ring() not in NumberFields():
            raise TypeError("Field won't return finite list of elements")

        PS = self.domain()
        RPS = PS.base_ring()
        preperiodic = set()
        while points != []:
            P = points.pop()
            preimages = self.rational_preimages(P)
            for i in range(len(preimages)):
                if not preimages[i] in preperiodic:
                    points.append(preimages[i])
                    preperiodic.add(preimages[i])
        return(list(preperiodic))

    def rational_preperiodic_points(self, **kwds):
        r"""
        Determined the set of rational preperiodic points for ``self``.
        ``self`` must be defined over `\QQ` and be an endomorphism of projective space.

        The default parameter values are typically good choices for `\mathbb{P}^1`. If you are having
        trouble getting a partiuclar map to finish, try first computing the possible periods, then
        try various different ``lifting_prime``.

        ALGORITHM:

        - Determines the list of possible periods.

        - Determines the rational periodic points from the possible periods.

        - Determines the rational preperiodic points from the rational periodic points
          by determining rational preimages.

        INPUT:

        kwds:

        - ``prime_bound`` - a pair (list or tuple) of positive integers that represent the
          limits of primes to use in the reduction step. Or an integer that represents the upper bound. (optional)
          default: [1,20]

        - ``lifting_prime`` - a prime integer. (optional) argument that specifies modulo which prime to try and perform the
          lifting. default: 23

        - ``periods`` - a list of positive integers which is the list of possible periods. (optional)

        - ``bad_primes`` - a list or tuple of integer primes, the primes of bad reduction.  (optional)

        OUTPUT:

        - a list of rational points in projective space.

        Examples::

            sage: PS.<x,y> = ProjectiveSpace(1,QQ)
            sage: H = End(PS)
            sage: f = H([x^2 -y^2,3*x*y])
            sage: sorted(f.rational_preperiodic_points())
            [(-2 : 1), (-1 : 1), (-1/2 : 1), (0 : 1), (1/2 : 1), (1 : 0), (1 : 1),
            (2 : 1)]

        ::

            sage: PS.<x,y> = ProjectiveSpace(1,QQ)
            sage: H = End(PS)
            sage: f = H([5*x^3 - 53*x*y^2 + 24*y^3, 24*y^3])
            sage: sorted(f.rational_preperiodic_points(prime_bound=10))
            [(-1 : 1), (0 : 1), (1 : 0), (1 : 1), (3 : 1)]

        ::

            sage: PS.<x,y,z> = ProjectiveSpace(2,QQ)
            sage: H = End(PS)
            sage: f = H([x^2 - 21/16*z^2,y^2-2*z^2,z^2])
            sage: sorted(f.rational_preperiodic_points(prime_bound=[1,8],lifting_prime=7,periods=[2])) # long time
            [(-5/4 : -2 : 1), (-5/4 : -1 : 1), (-5/4 : 0 : 1), (-5/4 : 1 : 1), (-5/4
            : 2 : 1), (-1/4 : -2 : 1), (-1/4 : -1 : 1), (-1/4 : 0 : 1), (-1/4 : 1 :
            1), (-1/4 : 2 : 1), (1/4 : -2 : 1), (1/4 : -1 : 1), (1/4 : 0 : 1), (1/4
            : 1 : 1), (1/4 : 2 : 1), (5/4 : -2 : 1), (5/4 : -1 : 1), (5/4 : 0 : 1),
            (5/4 : 1 : 1), (5/4 : 2 : 1)]

        """
        #input error checking done in possible_periods and rational_peridic_points
        badprimes = kwds.pop("bad_primes", None)
        periods = kwds.pop("periods", None)
        primebound = kwds.pop("prime_bound", [1, 20])
        if badprimes is None:
            badprimes = self.primes_of_bad_reduction()
        if periods is None:
            periods = self.possible_periods(prime_bound=primebound, bad_primes=badprimes) #determine the set of possible periods
        if periods == []:
            return([]) #no rational preperiodic points
        else:
            p = kwds.pop("lifting_prime", 23)
            T = self.rational_periodic_points(prime_bound=primebound, lifting_prime=p, periods=periods, bad_primes=badprimes) #find the rational preperiodic points
            preper = self.all_rational_preimages(T) #find the preperiodic points
            preper = list(preper)
            return(preper)

    def rational_preperiodic_graph(self, **kwds):
        r"""
        Determines the set of rational preperiodic points for ``self``.
        self must be defined over `\QQ` and be an endomorphism of projective space.

        ALGORITHM:
        - Determines the list of possible periods.

        - Determines the rational periodic points from the possible periods.

        - Determines the rational preperiodic points from the rational periodic points
          by determining rational preimages.


        INPUT:

        kwds:

        - ``prime_bound`` - a pair (list or tuple) of positive integers that represent the
            limits of primes to use in the reduction step. Or an integer that represents the upper bound. (optional)
            default: [1,20]

        -  ``lifting_prime`` - a prime integer. (optional) argument that specifies modulo which prime to try and perform the
            lifting. default: 23

        - ``periods`` - a list of positive integers which is the list of possible periods. (optional)

        - ``bad_primes`` - a list or tuple of integer primes, the primes of bad reduction.  (optional)

        OUTPUT:

        - a digraph representing the orbits of the rational preperiodic points in projective space.

        Examples::

            sage: PS.<x,y> = ProjectiveSpace(1,QQ)
            sage: H = End(PS)
            sage: f = H([7*x^2 - 28*y^2,24*x*y])
            sage: f.rational_preperiodic_graph()
            Looped digraph on 12 vertices

        ::

            sage: PS.<x,y> = ProjectiveSpace(1,QQ)
            sage: H = End(PS)
            sage: f = H([-3/2*x^3 +19/6*x*y^2,y^3])
            sage: f.rational_preperiodic_graph(prime_bound=[1,8])
            Looped digraph on 12 vertices

        ::

            sage: PS.<x,y,z> = ProjectiveSpace(2,QQ)
            sage: H = End(PS)
            sage: f = H([2*x^3 - 50*x*z^2 + 24*z^3,5*y^3 - 53*y*z^2 + 24*z^3,24*z^3])
            sage: f.rational_preperiodic_graph(prime_bound=[1,11],lifting_prime=13) # long time
            Looped digraph on 30 vertices
        """
        #input checking done in .rational_preperiodic_points()
        preper = self.rational_preperiodic_points(**kwds)
        g = self._preperiodic_points_to_cyclegraph(preper)
        return(g)


class SchemeMorphism_polynomial_projective_space_finite_field(SchemeMorphism_polynomial_projective_space_field):

    def _fast_eval(self, x):
        """
        Evaluate projective morphism at point described by x.

        EXAMPLES::

            sage: P.<x,y,z>=ProjectiveSpace(GF(7),2)
            sage: H=Hom(P,P)
            sage: f=H([x^2+y^2,y^2,z^2 + y*z])
            sage: f._fast_eval([1,1,1])
            [2, 1, 2]
        """
        if self._is_prime_finite_field:
            p = self.base_ring().characteristic()
            P = [f(*x) % p for f in self._fastpolys]
        else:
            P = [f(*x) for f in self._fastpolys]
        return P

    def orbit_structure(self, P):
        r"""
        Every point is preperiodic over a finite field. This function returns the pair `[m,n]` where `m` is the
        preperiod and `n` is the period of the point ``P`` by ``self``.

        INPUT:

        - ``P`` -- a point in ``self.domain()``

        OUTPUT:

        - a list `[m,n]` of integers

        EXAMPLES::

            sage: P.<x,y,z> = ProjectiveSpace(GF(5),2)
            sage: H = Hom(P,P)
            sage: f = H([x^2 + y^2,y^2,z^2 + y*z])
            sage: f.orbit_structure(P(2,1,2))
            [0, 6]

        ::

            sage: P.<x,y,z> = ProjectiveSpace(GF(7),2)
            sage: X = P.subscheme(x^2-y^2)
            sage: H = Hom(X,X)
            sage: f = H([x^2,y^2,z^2])
            sage: f.orbit_structure(X(1,1,2))
            [0, 2]

        ::

            sage: P.<x,y> = ProjectiveSpace(GF(13),1)
            sage: H = Hom(P,P)
            sage: f = H([x^2 - y^2,y^2])
            sage: f.orbit_structure(P(3,4))
            [2, 3]
        """
        return(P.orbit_structure(self))

    def cyclegraph(self):
        r"""
        returns Digraph of all orbits of ``self`` mod `p`.

        For subschemes, only points on the subscheme whose image are
        also on the subscheme are in the digraph.

        OUTPUT:

        - a digraph

        EXAMPLES::

            sage: P.<x,y> = ProjectiveSpace(GF(13),1)
            sage: H = Hom(P,P)
            sage: f = H([x^2-y^2,y^2])
            sage: f.cyclegraph()
            Looped digraph on 14 vertices

        ::

            sage: P.<x,y,z> = ProjectiveSpace(GF(5^2,'t'),2)
            sage: H = Hom(P,P)
            sage: f = H([x^2+y^2,y^2,z^2+y*z])
            sage: f.cyclegraph()
            Looped digraph on 651 vertices

        ::

            sage: P.<x,y,z> = ProjectiveSpace(GF(7),2)
            sage: X = P.subscheme(x^2-y^2)
            sage: H = Hom(X,X)
            sage: f = H([x^2,y^2,z^2])
            sage: f.cyclegraph()
            Looped digraph on 15 vertices
        """
        if self.domain() != self.codomain():
            raise NotImplementedError("Domain and Codomain must be equal")
        V = []
        E = []
        from sage.schemes.projective.projective_space import is_ProjectiveSpace
        if is_ProjectiveSpace(self.domain()) is True:
            for P in self.domain():
                V.append(str(P))
                Q = self(P)
                Q.normalize_coordinates()
                E.append([str(Q)])
        else:
            X = self.domain()
            for P in X.ambient_space():
                try:
                    XP = X.point(P)
                    V.append(str(XP))
                    Q = self(XP)
                    Q.normalize_coordinates()
                    E.append([str(Q)])
                except TypeError:  # not a point on the scheme
                    pass
        from sage.graphs.digraph import DiGraph
        g = DiGraph(dict(zip(V, E)), loops=True)
        return g

    def possible_periods(self, return_points=False):
        r"""
        Returns the list of possible minimal periods of a periodic point
        over `\QQ` and (optionally) a point in each cycle.

        ALGORITHM:

        The list comes from: Hutz, Good reduction of periodic points, Illinois Journal of
        Mathematics 53 (Winter 2009), no. 4, 1109-1126.

        INPUT:

        - ``return_points`` - Boolean (optional) - a value of True returns the points as well as the possible periods.

        OUTPUT:

        - a list of positive integers, or a list of pairs of projective points and periods if ``flag`` is 1.

        Examples::

            sage: P.<x,y> = ProjectiveSpace(GF(23),1)
            sage: H = End(P)
            sage: f = H([x^2-2*y^2,y^2])
            sage: f.possible_periods()
            [1, 5, 11, 22, 110]

        ::

            sage: P.<x,y> = ProjectiveSpace(GF(13),1)
            sage: H = End(P)
            sage: f = H([x^2-y^2,y^2])
            sage: sorted(f.possible_periods(True))
            [[(0 : 1), 2], [(1 : 0), 1], [(3 : 1), 3], [(3 : 1), 36]]

        ::

            sage: PS.<x,y,z> = ProjectiveSpace(2,GF(7))
            sage: H = End(PS)
            sage: f = H([-360*x^3 + 760*x*z^2, y^3 - 604*y*z^2 + 240*z^3, 240*z^3])
            sage: f.possible_periods()
            [1, 2, 4, 6, 12, 14, 28, 42, 84]

        .. TODO::

            - do not return duplicate points

            - improve hash to reduce memory of pointtable

        """
        return _fast_possible_periods(self,return_points)
<|MERGE_RESOLUTION|>--- conflicted
+++ resolved
@@ -298,27 +298,11 @@
             sage: f = H([x^2 - 2*x*y + z*x, z^2 -y^2 , 5*z*y])
             sage: g = H([x^2, y^2, z^2])
             sage: f == g
-<<<<<<< HEAD
             False
 
             ::
 
             sage: P.<x,y> = ProjectiveSpace(QQ, 1)
-            sage: P2.<u,v> = ProjectiveSpace(CC, 1)
-            sage: H = End(P)
-            sage: H2 = End(P2)
-            sage: f = H([x^2 - 2*x*y, y^2])
-            sage: g = H2([u^2 - 2*u*v, v^2])
-            sage: f == g
-=======
->>>>>>> a70d6821
-            False
-
-            ::
-
-            sage: P.<x,y> = ProjectiveSpace(QQ, 1)
-<<<<<<< HEAD
-=======
             sage: P2.<u,v> = ProjectiveSpace(CC, 1)
             sage: H = End(P)
             sage: H2 = End(P2)
@@ -330,7 +314,6 @@
             ::
 
             sage: P.<x,y> = ProjectiveSpace(QQ, 1)
->>>>>>> a70d6821
             sage: H = End(P)
             sage: f = H([x^2 - 2*x*y, y^2])
             sage: g = H([x^2*y - 2*x*y^2, y^3])
