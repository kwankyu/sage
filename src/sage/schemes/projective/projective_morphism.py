# -*- coding: utf-8 -*-
r"""
Morphisms on projective schemes

This module defines morphisms from projective schemes. A morphism from a
projective scheme to a projective scheme is defined by homogeneous polynomials
of the same degree that define what the morphism does on points in the ambient
projective space. A morphism from a projective scheme to an affine scheme is
determined by rational function, that is, quotients of homogeneous polynomials
of the same degree.

EXAMPLES::

    sage: P2.<x0,x1,x2> = ProjectiveSpace(QQ, 2)
    sage: A2.<x,y> = AffineSpace(QQ, 2)
    sage: P2.hom([x0, x1, x1 + x2], P2)
    Scheme endomorphism of Projective Space of dimension 2 over Rational Field
      Defn: Defined on coordinates by sending (x0 : x1 : x2) to
            (x0 : x1 : x1 + x2)
    sage: P2.hom([x1/x0, (x1 + x2)/x0], A2)
    Scheme morphism:
      From: Projective Space of dimension 2 over Rational Field
      To:   Affine Space of dimension 2 over Rational Field
      Defn: Defined on coordinates by sending (x0 : x1 : x2) to
            (x1/x0, (x1 + x2)/x0)

AUTHORS:

- David Kohel, William Stein: initial version

- William Stein (2006-02-11): fixed bug where P(0,0,0) was allowed as
  a projective point

- Volker Braun (2011-08-08): renamed classes, more documentation, misc
  cleanups

- Ben Hutz (2013-03): iteration functionality and new directory structure
  for affine/projective, height functionality

- Brian Stout, Ben Hutz (2013-11): added minimal model functionality

- Dillon Rose (2014-01): speed enhancements

- Ben Hutz (2015-11): iteration of subschemes

- Kwankyu Lee (2020-02): added indeterminacy_locus() and image()

- Kwankyu Lee (2022-05): added graph(), projective_degrees(), and degree()

"""

# ****************************************************************************
#       Copyright (C) 2011 Volker Braun <vbraun.name@gmail.com>
#       Copyright (C) 2006 David Kohel <kohel@maths.usyd.edu.au>
#       Copyright (C) 2006 William Stein <wstein@gmail.com>
#
# This program is free software: you can redistribute it and/or modify
# it under the terms of the GNU General Public License as published by
# the Free Software Foundation, either version 2 of the License, or
# (at your option) any later version.
#                  http://www.gnu.org/licenses/
# ****************************************************************************

import sys
from sage.arith.all import gcd, lcm
from sage.interfaces.singular import singular
from sage.misc.misc_c import prod
from sage.misc.cachefunc import cached_method
from sage.misc.lazy_attribute import lazy_attribute
from sage.ext.fast_callable import fast_callable
from sage.calculus.functions import jacobian
import sage.rings.abc
from sage.rings.integer import Integer
from sage.rings.algebraic_closure_finite_field import AlgebraicClosureFiniteField_generic
from sage.rings.finite_rings.finite_field_constructor import is_FiniteField
from sage.rings.finite_rings.finite_field_constructor import is_PrimeFiniteField
from sage.rings.finite_rings.finite_field_constructor import GF
from sage.rings.fraction_field import FractionField
from sage.rings.integer_ring import ZZ
from sage.rings.number_field.order import is_NumberFieldOrder
from sage.rings.polynomial.polynomial_ring_constructor import PolynomialRing
from sage.rings.qqbar import QQbar, number_field_elements_from_algebraics
from sage.rings.quotient_ring import QuotientRing_generic
from sage.rings.rational_field import QQ
<<<<<<< HEAD
from sage.resolutions.graded import GradedMinimalFreeResolution
=======
from sage.resolutions.graded import GradedFreeResolution
>>>>>>> 87c62940
from sage.modules.free_module_element import vector
from sage.schemes.generic.morphism import SchemeMorphism_polynomial
from sage.categories.finite_fields import FiniteFields
from sage.categories.number_fields import NumberFields
from sage.categories.homset import Hom, End
from sage.categories.fields import Fields

_NumberFields = NumberFields()
_FiniteFields = FiniteFields()
_Fields = Fields()


class SchemeMorphism_polynomial_projective_space(SchemeMorphism_polynomial):
    r"""
    A morphism of schemes determined by rational functions that define
    what the morphism does on points in the ambient projective space.

    EXAMPLES::

        sage: R.<x,y> = QQ[]
        sage: P1 = ProjectiveSpace(R)
        sage: H = P1.Hom(P1)
        sage: H([y,2*x])
        Scheme endomorphism of Projective Space of dimension 1 over Rational Field
          Defn: Defined on coordinates by sending (x : y) to
                (y : 2*x)

    An example of a morphism between projective plane curves (see :trac:`10297`)::

        sage: P2.<x,y,z> = ProjectiveSpace(QQ,2)
        sage: f = x^3+y^3+60*z^3
        sage: g = y^2*z-( x^3 - 6400*z^3/3)
        sage: C = Curve(f)
        sage: E = Curve(g)
        sage: xbar,ybar,zbar = C.coordinate_ring().gens()
        sage: H = C.Hom(E)
        sage: H([zbar,xbar-ybar,-(xbar+ybar)/80])
        Scheme morphism:
          From: Projective Plane Curve over Rational Field defined by x^3 + y^3 + 60*z^3
          To:   Projective Plane Curve over Rational Field defined by -x^3 + y^2*z + 6400/3*z^3
          Defn: Defined on coordinates by sending (x : y : z) to
                (z : x - y : -1/80*x - 1/80*y)

    A more complicated example::

        sage: P2.<x,y,z> = ProjectiveSpace(2, QQ)
        sage: P1 = P2.subscheme(x-y)
        sage: H12 = P1.Hom(P2)
        sage: H12([x^2, x*z, z^2])
        Scheme morphism:
          From: Closed subscheme of Projective Space of dimension 2 over Rational Field defined by:
          x - y
          To:   Projective Space of dimension 2 over Rational Field
          Defn: Defined on coordinates by sending (x : y : z) to
              (x^2 : x*z : z^2)

    We illustrate some error checking::

        sage: R.<x,y> = QQ[]
        sage: P1 = ProjectiveSpace(R)
        sage: H = P1.Hom(P1)
        sage: f = H([x-y, x*y])
        Traceback (most recent call last):
        ...
        ValueError: polys (=[x - y, x*y]) must be of the same degree

        sage: H([x-1, x*y+x])
        Traceback (most recent call last):
        ...
        ValueError: polys (=[x - 1, x*y + x]) must be homogeneous

        sage: H([exp(x),exp(y)])
        Traceback (most recent call last):
        ...
        TypeError: polys (=[e^x, e^y]) must be elements of
        Multivariate Polynomial Ring in x, y over Rational Field

    We can also compute the forward image of subschemes through
    elimination. In particular, let `X = V(h_1,\ldots, h_t)` and define the ideal
    `I = (h_1,\ldots,h_t,y_0-f_0(\bar{x}), \ldots, y_n-f_n(\bar{x}))`.
    Then the elimination ideal `I_{n+1} = I \cap K[y_0,\ldots,y_n]` is a homogeneous
    ideal and `f(X) = V(I_{n+1})`::

        sage: P.<x,y,z> = ProjectiveSpace(QQ, 2)
        sage: H = End(P)
        sage: f = H([(x-2*y)^2, (x-2*z)^2, x^2])
        sage: X = P.subscheme(y-z)
        sage: f(f(f(X)))
        Closed subscheme of Projective Space of dimension 2 over Rational Field
        defined by:
          y - z

    ::

        sage: P.<x,y,z,w> = ProjectiveSpace(QQ, 3)
        sage: H = End(P)
        sage: f = H([(x-2*y)^2, (x-2*z)^2, (x-2*w)^2, x^2])
        sage: f(P.subscheme([x,y,z]))
        Closed subscheme of Projective Space of dimension 3 over Rational Field
        defined by:
          w,
          y,
          x
    """
    def __init__(self, parent, polys, check=True):
        """
        Initialize.

        EXAMPLES::

            sage: P1.<x,y> = ProjectiveSpace(QQ,1)
            sage: H = P1.Hom(P1)
            sage: H([y,2*x])
            Scheme endomorphism of Projective Space of dimension 1 over Rational Field
              Defn: Defined on coordinates by sending (x : y) to
                    (y : 2*x)

        ::

            sage: R.<t> = PolynomialRing(QQ)
            sage: P.<x,y,z> = ProjectiveSpace(R, 2)
            sage: X = P.subscheme([x])
            sage: H = End(X)
            sage: H([x^2, t*y^2, x*z])
            Scheme endomorphism of Closed subscheme of Projective Space of dimension
            2 over Univariate Polynomial Ring in t over Rational Field defined by:
              x
              Defn: Defined on coordinates by sending (x : y : z) to
                    (x^2 : t*y^2 : x*z)

        When elements of the quotient ring is used, they are reduced::

            sage: P.<x,y,z> = ProjectiveSpace(CC, 2)
            sage: X = P.subscheme([x-y])
            sage: u,v,w = X.coordinate_ring().gens()
            sage: H = End(X)
            sage: H([u^2, v^2, w*u])
            Scheme endomorphism of Closed subscheme of Projective Space of dimension
            2 over Complex Field with 53 bits of precision defined by:
              x - y
              Defn: Defined on coordinates by sending (x : y : z) to
                    (y^2 : y^2 : y*z)
        """
        if check:
            try:  # polys might be in a quotient ring
                polys = [f.lift() for f in polys]
            except (TypeError, AttributeError):
                pass

            try:
                source_ring = parent.domain().ambient_space().coordinate_ring()
                K = FractionField(source_ring)

                try:
                    polys = [K(f) for f in polys]
                except TypeError:
                    raise TypeError("polys (=%s) must be elements of %s"%(polys, source_ring))

                if parent.codomain().is_projective():
                    degs = []
                    l = 1
                    for f in polys:
                        num = f.numerator()
                        den = f.denominator()
                        if not num.is_homogeneous() or not den.is_homogeneous():
                            raise ValueError("polys (={}) must be homogeneous".format(polys))

                        if not num.is_zero():
                            l *= den
                            degs.append(num.degree() - den.degree())

                    d = degs[0]
                    if not all(d == deg for deg in degs[1:]):
                        raise ValueError("polys (={}) must be of the same degree".format(polys))

                    polys = [(l*f).numerator() for f in polys]
                elif parent.codomain().is_affine():
                    for f in polys:
                        num = f.numerator()
                        den = f.denominator()
                        if not (num.is_homogeneous() and
                                den.is_homogeneous() and
                                num.degree() == den.degree()):
                            raise ValueError("polys (={}) must be quotients of "
                                             "homogeneous polynomials of the same degree".format(polys))
                check = False
            except (NotImplementedError, TypeError, AttributeError):
                pass

        SchemeMorphism_polynomial.__init__(self, parent, polys, check)

        self._is_prime_finite_field = is_PrimeFiniteField(polys[0].base_ring())

    def __call__(self, x, check=True):
        r"""
        Compute the forward image of the point or subscheme ``x`` by this map.

        For subschemes, the forward image is computed through elimination.
        In particular, let `X = V(h_1,\ldots, h_t)` and define the ideal
        `I = (h_1,\ldots,h_t,y_0-f_0(\bar{x}), \ldots, y_n-f_n(\bar{x}))`.
        Then the elimination ideal `I_{n+1} = I \cap K[y_0,\ldots,y_n]` is a homogeneous
        ideal and `self(X) = V(I_{n+1})`.

        The input boolean ``check`` can be set to false when fast iteration of
        points is desired. It bypasses all input checking and passes ``x`` straight
        to the fast evaluation of points function.

        INPUT:

        - ``x`` - a point or subscheme in domain of this map.

        - ``check`` - Boolean - if `False` assume that ``x`` is a point.

        EXAMPLES::

            sage: P.<x,y,z> = ProjectiveSpace(QQ, 2)
            sage: H = End(P)
            sage: f = H([x^2+y^2, y^2, z^2 + y*z])
            sage: f(P([1,1,1]))
            (1 : 1/2 : 1)

        ::

            sage: PS.<x,y,z> = ProjectiveSpace(QQ, 2)
            sage: P1.<u,v> = ProjectiveSpace(QQ,1)
            sage: H = End(P1)
            sage: f = H([u^2, v^2])
            sage: f(PS([0,1,1]))
            Traceback (most recent call last):
            ...
            TypeError: (0 : 1 : 1) fails to convert into the map's domain Projective Space of
            dimension 1 over Rational Field, but a `pushforward` method is not properly implemented

        ::

            sage: PS.<x,y> = ProjectiveSpace(QQ, 1)
            sage: P1.<u,v> = ProjectiveSpace(QQ, 1)
            sage: H = End(P1)
            sage: f = H([u^2, v^2])
            sage: f([0,1])
            (0 : 1)
            sage: f(PS([0,1]))
            (0 : 1)

        ::

            sage: PS.<x,y,z,w> = ProjectiveSpace(QQ, 3)
            sage: H = End(PS)
            sage: f = H([y^2, x^2, w^2, z^2])
            sage: X = PS.subscheme([z^2+y*w])
            sage: f(X)
            Closed subscheme of Projective Space of dimension 3 over Rational Field
            defined by:
              x*z - w^2

        ::

            sage: PS.<x,y,z> = ProjectiveSpace(QQ, 2)
            sage: P1.<u,v> = ProjectiveSpace(ZZ, 1)
            sage: H = End(PS)
            sage: f = H([x^2, y^2, z^2])
            sage: X = P1.subscheme([u-v])
            sage: f(X)
            Traceback (most recent call last):
            ...
            TypeError: subscheme must be in ambient space of domain of map

        ::

            sage: PS.<x,y,z> = ProjectiveSpace(QQ, 2)
            sage: P1.<u,v> = ProjectiveSpace(ZZ, 1)
            sage: H = End(P1)
            sage: f = H([u^2, v^2])
            sage: f([u-v])
            Closed subscheme of Projective Space of dimension 1 over Integer Ring defined by:
              u - v
            sage: X = PS.subscheme([x-z])
            sage: f([x-z])
            Traceback (most recent call last):
            ...
            TypeError: [x - z] fails to convert into the map's domain Projective Space of
            dimension 1 over Integer Ring, but a `pushforward` method is not properly implemented

        TESTS:

        Check that :trac:`32209` is fixed::

            sage: S.<x,y> = ProjectiveSpace(ZZ, 1)
            sage: T.<u,v> = ProjectiveSpace(ZZ, 1)
            sage: h = T.hom([u^2 + v^2, u*v], S); h
            Scheme morphism:
              From: Projective Space of dimension 1 over Integer Ring
              To:   Projective Space of dimension 1 over Integer Ring
              Defn: Defined on coordinates by sending (u : v) to
                    (u^2 + v^2 : u*v)

            sage: F.<a> = GF(4)
            sage: P = T(F)(1, a)
            sage: h(P)
            (a : a)
            sage: h(P).domain()
            Spectrum of Finite Field in a of size 2^2
            sage: h.change_ring(F)(P)
            (1 : 1)
        """
        from sage.schemes.projective.projective_point import SchemeMorphism_point_projective_ring
        if check:
            from sage.schemes.projective.projective_subscheme import AlgebraicScheme_subscheme_projective
            if isinstance(x, SchemeMorphism_point_projective_ring):
                if self.domain() != x.codomain():
                    try:
                        x = self.domain()(x)
                    except (TypeError, NotImplementedError):
                        raise TypeError("%s fails to convert into the map's domain %s, but a `pushforward` method is not properly implemented"%(x, self.domain()))
                #else pass it onto the eval below
            elif isinstance(x, AlgebraicScheme_subscheme_projective):
                return x._forward_image(self) #call subscheme eval
            else: #not a projective point or subscheme
                try:
                    x = self.domain()(x)
                except (TypeError, NotImplementedError):
                    try:
                        x = self.domain().subscheme(x)
                        return x._forward_image(self) #call subscheme eval
                    except (TypeError, NotImplementedError):
                        raise TypeError("%s fails to convert into the map's domain %s, but a `pushforward` method is not properly implemented"%(x, self.domain()))

        R = x.domain().coordinate_ring()
        if R is self.base_ring():
            P = self._fast_eval(x._coords)
        else:
            P = [f(x._coords) for f in self._polys]
        return self.codomain().point_homset(R)(P, check=check)

    @lazy_attribute
    def _fastpolys(self):
        """
        Lazy attribute for fast_callable polynomials for this map.

        EXAMPLES::

            sage: P.<x,y>=ProjectiveSpace(QQ,1)
            sage: H = Hom(P,P)
            sage: f = H([x^2+y^2,y^2])
            sage: [g.op_list() for g in f._fastpolys]
            [[('load_const', 0), ('load_const', 1), ('load_arg', ...), ('ipow', 2), 'mul', 'add', ('load_const', 1), ('load_arg', ...), ('ipow', 2), 'mul', 'add', 'return'], [('load_const', 0), ('load_const', 1), ('load_arg', 1), ('ipow', 2), 'mul', 'add', 'return']]
        """
        polys = self._polys

        fastpolys = []
        for poly in polys:
            # These tests are in place because the float and integer domain evaluate
            # faster than using the base_ring
            if self._is_prime_finite_field:
                prime = polys[0].base_ring().characteristic()
                degree = polys[0].degree()
                coefficients = poly.coefficients()
                height = max(abs(c.lift()) for c in coefficients)
                num_terms = len(coefficients)
                largest_value = num_terms * height * (prime - 1) ** degree
                # If the calculations will not overflow the float data type use domain float
                # Else use domain integer
                if largest_value < (2 ** sys.float_info.mant_dig):
                    fastpolys.append(fast_callable(poly, domain=float))
                else:
                    fastpolys.append(fast_callable(poly, domain=ZZ))
            else:
                fastpolys.append(fast_callable(poly, domain=poly.base_ring()))
        return fastpolys

    def _fast_eval(self, x):
        """
        Evaluate projective morphism at point described by ``x``.

        EXAMPLES::

            sage: P.<x,y,z> = ProjectiveSpace(QQ,2)
            sage: H = Hom(P,P)
            sage: f = H([x^2+y^2, y^2, z^2 + y*z])
            sage: f._fast_eval([1,1,1])
            [2, 1, 2]

            ::

            sage: T.<z> = LaurentSeriesRing(ZZ)
            sage: P.<x,y> = ProjectiveSpace(T,1)
            sage: H = End(P)
            sage: f = H([x^2+x*y, y^2])
            sage: Q = P(z,1)
            sage: f._fast_eval(list(Q))
            [z + z^2, 1]

            ::

            sage: T.<z> = PolynomialRing(CC)
            sage: I = T.ideal(z^3)
            sage: P.<x,y> = ProjectiveSpace(T.quotient_ring(I),1)
            sage: H = End(P)
            sage: f = H([x^2+x*y, y^2])
            sage: Q = P(z^2, 1)
            sage: f._fast_eval(list(Q))
            [zbar^2, 1.00000000000000]

            ::

            sage: T.<z> = LaurentSeriesRing(CC)
            sage: R.<t> = PolynomialRing(T)
            sage: P.<x,y> = ProjectiveSpace(R,1)
            sage: H = End(P)
            sage: f = H([x^2+x*y, y^2])
            sage: Q = P(t^2, z)
            sage: f._fast_eval(list(Q))
            [t^4 + z*t^2, z^2]
        """
        P = [f(*x) for f in self._fastpolys]
        return P

    def __eq__(self, right):
        """
        Tests the equality of two projective morphisms.

        INPUT:

        - ``right`` -- a map on projective space

        OUTPUT:

        ``True`` if ``self`` and ``right`` define the same projective map.
        ``False`` otherwise.

        EXAMPLES::

            sage: P.<x,y,z> = ProjectiveSpace(QQ, 2)
            sage: H = Hom(P,P)
            sage: f = H([x^2 - 2*x*y + z*x, z^2 -y^2 , 5*z*y])
            sage: g = H([x^2, y^2, z^2])
            sage: f == g
            False

        ::

            sage: P.<x,y> = ProjectiveSpace(QQ, 1)
            sage: P2.<u,v> = ProjectiveSpace(CC, 1)
            sage: H = End(P)
            sage: H2 = End(P2)
            sage: f = H([x^2 - 2*x*y, y^2])
            sage: g = H2([u^2 - 2*u*v, v^2])
            sage: f == g
            False

        ::

            sage: P.<x,y> = ProjectiveSpace(QQ, 1)
            sage: H = End(P)
            sage: f = H([x^2 - 2*x*y, y^2])
            sage: g = H([x^2*y - 2*x*y^2, y^3])
            sage: f == g
            True
        """
        if not isinstance(right, SchemeMorphism_polynomial):
            return False
        if self.parent() != right.parent():
            return False
        n = len(self._polys)
        return all(self._polys[i] * right._polys[j] == self._polys[j] * right._polys[i]
                   for i in range(n) for j in range(i+1, n))

    def __ne__(self, right):
        """
        Tests the inequality of two projective morphisms.

        INPUT:

        - ``right`` -- a map on projective space

        OUTPUT:

        ``True`` if ``self`` and ``right`` define different projective maps.
        ``False`` otherwise.

        EXAMPLES::

            sage: P.<x,y> = ProjectiveSpace(QQ, 1)
            sage: H = Hom(P,P)
            sage: f = H([x^3 - 2*x^2*y , 5*x*y^2])
            sage: g = f.change_ring(GF(7))
            sage: f != g
            True

        ::

            sage: P.<x,y,z> = ProjectiveSpace(QQ, 2)
            sage: H = Hom(P, P)
            sage: f = H([x^2 - 2*x*y + z*x, z^2 -y^2 , 5*z*y])
            sage: f != f
            False
        """
        if not isinstance(right, SchemeMorphism_polynomial):
            return True
        if self.parent() != right.parent():
            return True
        n = len(self._polys)
        return any(self._polys[i] * right._polys[j] != self._polys[j] * right._polys[i]
                   for i in range(n) for j in range(i + 1, n))

    def _matrix_times_polymap_(self, mat, h):
        """
        Multiplies the morphism on the left by a matrix ``mat``.

        INPUT:

        - ``mat`` -- a matrix

        OUTPUT: a scheme morphism given by ``self*mat``

        EXAMPLES::

            sage: P.<x,y> = ProjectiveSpace(ZZ, 1)
            sage: H = Hom(P,P)
            sage: f = H([x^2 + y^2, y^2])
            sage: matrix([[1,2], [0,1]]) * f
            Scheme endomorphism of Projective Space of dimension 1 over Integer Ring
              Defn: Defined on coordinates by sending (x : y) to
                    (x^2 + 3*y^2 : y^2)

        ::

            sage: R.<x> = PolynomialRing(QQ)
            sage: K.<i> = NumberField(x^2+1)
            sage: P.<x,y> = ProjectiveSpace(QQ, 1)
            sage: H = Hom(P,P)
            sage: f = H([1/3*x^2 + 1/2*y^2, y^2])
            sage: matrix([[i,0], [0,i]]) * f
            Scheme endomorphism of Projective Space of dimension 1 over Number Field in i with defining polynomial x^2 + 1
              Defn: Defined on coordinates by sending (x : y) to
                    ((1/3*i)*x^2 + (1/2*i)*y^2 : i*y^2)
        """
        from sage.modules.free_module_element import vector
        from sage.dynamics.arithmetic_dynamics.generic_ds import DynamicalSystem
        if not mat.is_square():
            raise ValueError("matrix must be square")
        if mat.ncols() != self.codomain().ngens():
            raise ValueError("matrix size is incompatible")
        F = mat * vector(list(self))
        if isinstance(self, DynamicalSystem):
            return h(list(F)).as_dynamical_system()
        return h(list(F))

    def _polymap_times_matrix_(self, mat, h):
        """
        Multiplies the morphism on the right by a matrix ``mat``.

        INPUT:

        - ``mat`` -- a matrix

        OUTPUT: a scheme morphism given by ``mat*self``

        EXAMPLES::

            sage: P.<x,y> = ProjectiveSpace(ZZ, 1)
            sage: H = Hom(P, P)
            sage: f = H([x^2 + y^2, y^2])
            sage: f * matrix([[1,2], [0,1]])
            Scheme endomorphism of Projective Space of dimension 1 over Integer Ring
              Defn: Defined on coordinates by sending (x : y) to
                    (x^2 + 4*x*y + 5*y^2 : y^2)

        ::

            sage: R.<x> = PolynomialRing(QQ)
            sage: K.<i> = NumberField(x^2+1)
            sage: P.<x,y> = ProjectiveSpace(QQ, 1)
            sage: H = Hom(P,P)
            sage: f = H([1/3*x^2 + 1/2*y^2, y^2])
            sage: f * matrix([[i,0], [0,i]])
            Scheme endomorphism of Projective Space of dimension 1 over Number Field in i with defining polynomial x^2 + 1
              Defn: Defined on coordinates by sending (x : y) to
                    (-1/3*x^2 - 1/2*y^2 : -y^2)
        """
        from sage.modules.free_module_element import vector
        from sage.dynamics.arithmetic_dynamics.generic_ds import DynamicalSystem
        if not mat.is_square():
            raise ValueError("matrix must be square")
        if mat.nrows() != self.domain().ngens():
            raise ValueError("matrix size is incompatible")
        X = mat * vector(self[0].parent().gens())
        F = vector(self._polys)
        F = F(list(X))
        if isinstance(self, DynamicalSystem):
            return h(list(F)).as_dynamical_system()
        return h(list(F))

    def as_dynamical_system(self):
        """
        Return this endomorphism as a :class:`DynamicalSystem_projective`.

        OUTPUT:

        - :class:`DynamicalSystem_projective`

        EXAMPLES::

            sage: P.<x,y,z> = ProjectiveSpace(ZZ, 2)
            sage: H = End(P)
            sage: f = H([x^2, y^2, z^2])
            sage: type(f.as_dynamical_system())
            <class 'sage.dynamics.arithmetic_dynamics.projective_ds.DynamicalSystem_projective'>

        ::

            sage: P.<x,y> = ProjectiveSpace(QQ, 1)
            sage: H = End(P)
            sage: f = H([x^2-y^2, y^2])
            sage: type(f.as_dynamical_system())
            <class 'sage.dynamics.arithmetic_dynamics.projective_ds.DynamicalSystem_projective_field'>

        ::

            sage: P.<x,y> = ProjectiveSpace(GF(5), 1)
            sage: H = End(P)
            sage: f = H([x^2, y^2])
            sage: type(f.as_dynamical_system())
            <class 'sage.dynamics.arithmetic_dynamics.projective_ds.DynamicalSystem_projective_finite_field'>

        ::

            sage: P.<x,y> = ProjectiveSpace(RR, 1)
            sage: f = DynamicalSystem([x^2 + y^2, y^2], P)
            sage: g = f.as_dynamical_system()
            sage: g is f
            True
        """
        from sage.dynamics.arithmetic_dynamics.generic_ds import DynamicalSystem
        if isinstance(self, DynamicalSystem):
            return self
        if not self.is_endomorphism():
            raise TypeError("must be an endomorphism")
        from sage.dynamics.arithmetic_dynamics.projective_ds import DynamicalSystem_projective
        from sage.dynamics.arithmetic_dynamics.projective_ds import DynamicalSystem_projective_field
        from sage.dynamics.arithmetic_dynamics.projective_ds import DynamicalSystem_projective_finite_field
        R = self.base_ring()
        if R not in _Fields:
            return DynamicalSystem_projective(list(self), self.domain())
        if is_FiniteField(R):
            return DynamicalSystem_projective_finite_field(list(self), self.domain())
        return DynamicalSystem_projective_field(list(self), self.domain())

    def scale_by(self, t):
        """
        Scales each coordinate by a factor of ``t``.

        A ``TypeError`` occurs if the point is not in the coordinate_ring
        of the parent after scaling.

        INPUT:

        - ``t`` -- a ring element.

        OUTPUT:

        - None.

        EXAMPLES::

            sage: A.<x,y> = ProjectiveSpace(QQ,1)
            sage: H = Hom(A,A)
            sage: f = H([x^3-2*x*y^2,x^2*y])
            sage: f.scale_by(1/x)
            sage: f
            Scheme endomorphism of Projective Space of dimension 1 over Rational
            Field
              Defn: Defined on coordinates by sending (x : y) to
                    (x^2 - 2*y^2 : x*y)

        ::

            sage: R.<t> = PolynomialRing(QQ)
            sage: P.<x,y> = ProjectiveSpace(R,1)
            sage: H = Hom(P,P)
            sage: f = H([3/5*x^2,6*y^2])
            sage: f.scale_by(5/3*t); f
            Scheme endomorphism of Projective Space of dimension 1 over Univariate
            Polynomial Ring in t over Rational Field
              Defn: Defined on coordinates by sending (x : y) to
                    (t*x^2 : 10*t*y^2)

        ::

            sage: P.<x,y,z> = ProjectiveSpace(GF(7),2)
            sage: X = P.subscheme(x^2-y^2)
            sage: H = Hom(X,X)
            sage: f = H([x^2,y^2,z^2])
            sage: f.scale_by(x-y);f
            Scheme endomorphism of Closed subscheme of Projective Space of dimension
            2 over Finite Field of size 7 defined by:
              x^2 - y^2
              Defn: Defined on coordinates by sending (x : y : z) to
                    (x*y^2 - y^3 : x*y^2 - y^3 : x*z^2 - y*z^2)
        """
        if t == 0:
            raise ValueError("Cannot scale by 0")
        R = self.domain().coordinate_ring()
        if isinstance(R, QuotientRing_generic):
            phi = R._internal_coerce_map_from(self.domain().ambient_space().coordinate_ring())
            for i in range(self.codomain().ambient_space().dimension_relative() + 1):
                new_polys = [phi(u*t).lift() for u in self]
        else:
            for i in range(self.codomain().ambient_space().dimension_relative() + 1):
                new_polys = [R(u*t) for u in self]
        self._polys = tuple(new_polys)

    def normalize_coordinates(self, **kwds):
        """
        Ensures that this morphism has integral coefficients, and,
        if the coordinate ring has a GCD, then it ensures that the
        coefficients have no common factor.

        Also, makes the leading coefficients of the first polynomial
        positive (if positive has meaning in the coordinate ring).
        This is done in place.

        When ``ideal`` or ``valuation`` is specified,
        normalization occurs with respect to the absolute value
        defined by the ``ideal`` or ``valuation``. That is, the
        coefficients are scaled such that one coefficient has
        absolute value 1 while the others have absolute value
        less than or equal to 1. Only supported when the base
        ring is a number field.

        INPUT:

        keywords:

        - ``ideal`` -- (optional) a prime ideal of the base ring of this
          morphism.

        - ``valuation`` -- (optional) a valuation of the base ring of this
          morphism.

        OUTPUT:

        - None.

        EXAMPLES::

            sage: P.<x,y> = ProjectiveSpace(QQ, 1)
            sage: H = Hom(P, P)
            sage: f = H([5/4*x^3, 5*x*y^2])
            sage: f.normalize_coordinates(); f
            Scheme endomorphism of Projective Space of dimension 1 over Rational
            Field
              Defn: Defined on coordinates by sending (x : y) to
                    (x^2 : 4*y^2)

        ::

            sage: P.<x,y,z> = ProjectiveSpace(GF(7), 2)
            sage: X = P.subscheme(x^2 - y^2)
            sage: H = Hom(X, X)
            sage: f = H([x^3 + x*y^2, x*y^2, x*z^2])
            sage: f.normalize_coordinates(); f
            Scheme endomorphism of Closed subscheme of Projective Space of dimension
            2 over Finite Field of size 7 defined by:
              x^2 - y^2
              Defn: Defined on coordinates by sending (x : y : z) to
                    (2*y^2 : y^2 : z^2)

        ::

            sage: R.<a,b> = QQ[]
            sage: P.<x,y,z> = ProjectiveSpace(R, 2)
            sage: H = End(P)
            sage: f = H([a*(x*z + y^2)*x^2, a*b*(x*z + y^2)*y^2, a*(x*z + y^2)*z^2])
            sage: f.normalize_coordinates(); f
            Scheme endomorphism of Projective Space of dimension 2 over Multivariate
            Polynomial Ring in a, b over Rational Field
              Defn: Defined on coordinates by sending (x : y : z) to
                    (x^2 : b*y^2 : z^2)

        ::

            sage: K.<w> = QuadraticField(5)
            sage: P.<x,y> = ProjectiveSpace(K, 1)
            sage: f = DynamicalSystem([w*x^2 + (1/5*w)*y^2, w*y^2])
            sage: f.normalize_coordinates(); f
            Dynamical System of Projective Space of dimension 1 over Number Field in
            w with defining polynomial x^2 - 5 with w = 2.236067977499790?
              Defn: Defined on coordinates by sending (x : y) to
                    (5*x^2 + y^2 : 5*y^2)

        ::

            sage: R.<t> = PolynomialRing(ZZ)
            sage: K.<b> = NumberField(t^3 - 11)
            sage: a = 7/(b - 1)
            sage: P.<x,y> = ProjectiveSpace(K, 1)
            sage: f = DynamicalSystem_projective([a*y^2 - (a*y - x)^2, y^2])
            sage: f.normalize_coordinates(); f
            Dynamical System of Projective Space of dimension 1 over Number Field in b with defining polynomial t^3 - 11
            Defn: Defined on coordinates by sending (x : y) to
                    (-100*x^2 + (140*b^2 + 140*b + 140)*x*y + (-77*b^2 - 567*b - 1057)*y^2 : 100*y^2)

        We can used ``ideal`` to scale with respect to a norm defined by an ideal::

            sage: P.<x,y> = ProjectiveSpace(QQ, 1)
            sage: f = DynamicalSystem_projective([2*x^3, 2*x^2*y + 4*x*y^2])
            sage: f.normalize_coordinates(ideal=2); f
            Dynamical System of Projective Space of dimension 1 over Rational Field
              Defn: Defined on coordinates by sending (x : y) to
                    (x^3 : x^2*y + 2*x*y^2)

        ::

            sage: R.<w> = QQ[]
            sage: A.<a> = NumberField(w^2 + 1)
            sage: P.<x,y,z> = ProjectiveSpace(A, 2)
            sage: X = P.subscheme(x^2-y^2)
            sage: H = Hom(X,X)
            sage: f = H([(a+1)*x^3 + 2*x*y^2, 4*x*y^2, 8*x*z^2])
            sage: f.normalize_coordinates(ideal=A.prime_above(2)); f
            Scheme endomorphism of Closed subscheme of Projective Space of dimension 2 over
            Number Field in a with defining polynomial w^2 + 1 defined by:
              x^2 - y^2
              Defn: Defined on coordinates by sending (x : y : z) to
                    ((-a + 2)*x*y^2 : (-2*a + 2)*x*y^2 : (-4*a + 4)*x*z^2)

        We can pass in a valuation to ``valuation``::

            sage: g = H([(a+1)*x^3 + 2*x*y^2, 4*x*y^2, 8*x*z^2])
            sage: g.normalize_coordinates(valuation=A.valuation(A.prime_above(2)))
            sage: g == f
            True

        ::

            sage: P.<x,y> = ProjectiveSpace(Qp(3), 1)
            sage: f = DynamicalSystem_projective([3*x^2+6*y^2, 9*x*y])
            sage: f.normalize_coordinates(); f
            Dynamical System of Projective Space of dimension 1 over 3-adic Field with capped relative precision 20
              Defn: Defined on coordinates by sending (x : y) to
                    (x^2 + (2 + O(3^20))*y^2 : (3 + O(3^21))*x*y)
        """
        # if ideal or valuation is specified, we scale according the norm defined by the ideal/valuation
        ideal = kwds.pop('ideal', None)
        if ideal is not None:
            from sage.rings.number_field.number_field_ideal import NumberFieldFractionalIdeal
            if not (ideal in ZZ or isinstance(ideal, NumberFieldFractionalIdeal)):
                raise TypeError('ideal must be an ideal of a number field, not %s' %ideal)
            if isinstance(ideal, NumberFieldFractionalIdeal):
                if ideal.number_field() != self.base_ring():
                    raise ValueError('ideal must be an ideal of the base ring of this morphism ' +  \
                        ', not an ideal of %s' %ideal.number_field())
                if not ideal.is_prime():
                    raise ValueError('ideal was %s, not a prime ideal' %ideal)
                for generator in ideal.gens():
                    if generator.valuation(ideal) == 1:
                        uniformizer = generator
                        break
            else:
                ideal = ZZ(ideal)
                if self.base_ring() != QQ:
                    raise ValueError('ideal was an integer, but the base ring of this ' + \
                        'morphism is %s' %self.base_ring())
                if not ideal.is_prime():
                    raise ValueError('ideal must be a prime, not %s' %ideal)
                uniformizer = ideal
            valuations = []
            for poly in self:
                for coefficient, monomial in poly:
                    if coefficient != 0:
                        valuations.append(coefficient.valuation(ideal))
            min_val = min(valuations)
            self.scale_by(uniformizer**(-1*min_val))
            return
        valuation = kwds.pop('valuation', None)
        if valuation is not None:
            from sage.rings.padics.padic_valuation import pAdicValuation_base
            if not isinstance(valuation, pAdicValuation_base):
                raise TypeError('valuation must be a valuation on a number field, not %s' %valuation)
            if valuation.domain() != self.base_ring():
                raise ValueError('the domain of valuation must be the base ring of this morphism ' + \
                    'not %s' %valuation.domain())
            uniformizer = valuation.uniformizer()
            ramification_index = 1/valuation(uniformizer)
            valuations = []
            for poly in self:
                for coefficient, monomial in poly:
                    if coefficient != 0:
                        valuations.append(valuation(coefficient) * ramification_index)
            min_val = min(valuations)
            self.scale_by(uniformizer**(-1*min_val))
            return

        # clear any denominators from the coefficients
        N = self.codomain().ambient_space().dimension_relative() + 1
        LCM = lcm([self[i].denominator() for i in range(N)])
        self.scale_by(LCM)

        R = self.domain().base_ring()

        # There are cases, such as the example above over GF(7),
        # where we want to compute GCDs, but NOT in the case
        # where R is a NumberField of class number > 1.
        if R in NumberFields():
            if R.class_number() > 1:
                return

        # R is a Number Field with class number 1 (i.e., a UFD) then
        # we can compute GCDs, so we attempt to remove any common factors.

        GCD = gcd(self[0], self[1])
        index = 2

        while GCD != 1 and index < N:
            GCD = gcd(GCD, self[index])
            index += +1
        if GCD != 1:
            self.scale_by(R(1) / GCD)

        # scales by 1/gcd of the coefficients.
        if R in _NumberFields:
            O = R.maximal_order()
        elif is_FiniteField(R):
            O = R
        elif isinstance(R, QuotientRing_generic):
            O = R.ring()
        elif isinstance(R, sage.rings.abc.pAdicField):
            O = R.integer_ring()
        else:
            O = R
        GCD = gcd([O(c) for poly in self for c in poly.coefficients()])

        if GCD != 1:
            self.scale_by(1/GCD)
        from sage.rings.padics.padic_base_generic import pAdicGeneric
        # if R is not padic, we make the first coordinate positive
        if not isinstance(R, pAdicGeneric):
            if self[0].lc() < 0:
                self.scale_by(-1)

    def degree(self):
        r"""
        Return the degree of this map.

        The degree is defined as the degree of the homogeneous
        polynomials that are the coordinates of this map.

        OUTPUT:

        - A positive integer

        EXAMPLES::

            sage: P.<x,y> = ProjectiveSpace(QQ,1)
            sage: H = Hom(P,P)
            sage: f = H([x^2+y^2, y^2])
            sage: f.degree()
            2

        ::

            sage: P.<x,y,z> = ProjectiveSpace(CC,2)
            sage: H = Hom(P,P)
            sage: f = H([x^3+y^3, y^2*z, z*x*y])
            sage: f.degree()
            3

        ::

            sage: R.<t> = PolynomialRing(QQ)
            sage: P.<x,y,z> = ProjectiveSpace(R,2)
            sage: H = Hom(P,P)
            sage: f = H([x^2+t*y^2, (2-t)*y^2, z^2])
            sage: f.degree()
            2

        ::

            sage: P.<x,y,z> = ProjectiveSpace(ZZ,2)
            sage: X = P.subscheme(x^2-y^2)
            sage: H = Hom(X,X)
            sage: f = H([x^2, y^2, z^2])
            sage: f.degree()
            2
        """
        return self._polys[0].degree()

    def dehomogenize(self, n):
        r"""
        Returns the standard dehomogenization at the ``n[0]`` coordinate for the domain
        and the ``n[1]`` coordinate for the codomain.

        Note that the new function is defined over the fraction field
        of the base ring of this map.

        INPUT:

        - ``n`` -- a tuple of nonnegative integers.  If ``n`` is an integer, then the two values of
            the tuple are assumed to be the same.

        OUTPUT:

        - :class:`SchemeMorphism_polynomial_affine_space`.

        EXAMPLES::

            sage: P.<x,y> = ProjectiveSpace(ZZ,1)
            sage: H = Hom(P,P)
            sage: f = H([x^2+y^2, y^2])
            sage: f.dehomogenize(0)
            Scheme endomorphism of Affine Space of dimension 1 over Integer Ring
              Defn: Defined on coordinates by sending (y) to
                    (y^2/(y^2 + 1))

        ::

            sage: P.<x,y> = ProjectiveSpace(QQ,1)
            sage: H = Hom(P,P)
            sage: f = H([x^2-y^2, y^2])
            sage: f.dehomogenize((0,1))
            Scheme morphism:
              From: Affine Space of dimension 1 over Rational Field
              To:   Affine Space of dimension 1 over Rational Field
              Defn: Defined on coordinates by sending (y) to
                    ((-y^2 + 1)/y^2)

        ::

            sage: P.<x,y,z> = ProjectiveSpace(QQ,2)
            sage: H = Hom(P,P)
            sage: f = H([x^2+y^2, y^2-z^2, 2*z^2])
            sage: f.dehomogenize(2)
            Scheme endomorphism of Affine Space of dimension 2 over Rational Field
              Defn: Defined on coordinates by sending (x, y) to
                    (1/2*x^2 + 1/2*y^2, 1/2*y^2 - 1/2)

        ::

            sage: R.<t> = PolynomialRing(QQ)
            sage: P.<x,y,z> = ProjectiveSpace(FractionField(R),2)
            sage: H = Hom(P,P)
            sage: f = H([x^2+t*y^2, t*y^2-z^2, t*z^2])
            sage: f.dehomogenize(2)
            Scheme endomorphism of Affine Space of dimension 2 over Fraction Field
            of Univariate Polynomial Ring in t over Rational Field
              Defn: Defined on coordinates by sending (x, y) to
                    (1/t*x^2 + y^2, y^2 - 1/t)

        ::

            sage: P.<x,y,z> = ProjectiveSpace(ZZ,2)
            sage: X = P.subscheme(x^2-y^2)
            sage: H = Hom(X,X)
            sage: f = H([x^2, y^2, x*z])
            sage: f.dehomogenize(2)
            Scheme endomorphism of Closed subscheme of Affine Space of dimension 2 over Integer Ring defined by:
              x^2 - y^2
              Defn: Defined on coordinates by sending (x, y) to
                    (x, y^2/x)

        ::

            sage: P.<x,y> = ProjectiveSpace(QQ,1)
            sage: H = End(P)
            sage: f = H([x^2 - 2*x*y, y^2])
            sage: f.dehomogenize(0).homogenize(0) == f
            True

        ::

            sage: K.<w> = QuadraticField(3)
            sage: O = K.ring_of_integers()
            sage: P.<x,y> = ProjectiveSpace(O,1)
            sage: H = End(P)
            sage: f = H([x^2 - O(w)*y^2,y^2])
            sage: f.dehomogenize(1)
            Scheme endomorphism of Affine Space of dimension 1 over Maximal Order in Number Field in w with defining polynomial x^2 - 3 with w = 1.732050807568878?
              Defn: Defined on coordinates by sending (x) to
                    (x^2 - w)

        ::

            sage: P1.<x,y> = ProjectiveSpace(QQ,1)
            sage: P2.<u,v,w> = ProjectiveSpace(QQ,2)
            sage: H = Hom(P2,P1)
            sage: f = H([u*w,v^2 + w^2])
            sage: f.dehomogenize((2,1))
            Scheme morphism:
              From: Affine Space of dimension 2 over Rational Field
              To:   Affine Space of dimension 1 over Rational Field
              Defn: Defined on coordinates by sending (u, v) to
                  (u/(v^2 + 1))
        """
        # the dehomogenizations are stored for future use
        try:
            return self.__dehomogenization[n]
        except AttributeError:
            self.__dehomogenization = {}
        except KeyError:
            pass
        # it is possible to dehomogenize the domain and codomain at different coordinates
        if isinstance(n,(tuple,list)):
            ind=tuple(n)
        else:
            ind=(n,n)
        PS_domain = self.domain()
        A_domain = PS_domain.ambient_space()
        if self._polys[ind[1]].substitute({A_domain.gen(ind[0]):1}) == 0:
            raise ValueError("can't dehomogenize at 0 coordinate")
        else:
            Aff_domain = PS_domain.affine_patch(ind[0])
            S = Aff_domain.ambient_space().coordinate_ring()
            FS = FractionField(S)
            N = A_domain.dimension_relative()
            R = A_domain.coordinate_ring()
            phi = R.hom([S.gen(j) for j in range(0, ind[0])] + [1] + [S.gen(j) for j in range(ind[0], N)], FS)
            F = []
            G = phi(self._polys[ind[1]])
            # ind[1] is relative to codomain
            M = self.codomain().ambient_space().dimension_relative()
            for i in range(0, M + 1):
                if i != ind[1]:
                    F.append(phi(self._polys[i]) / G)
            H = Hom(Aff_domain, self.codomain().affine_patch(ind[1]))
            # since often you dehomogenize at the same coordinate in domain
            # and codomain it should be stored appropriately.
            if ind == (n,n):
                self.__dehomogenization[ind]=H(F)
                return self.__dehomogenization[ind]
            else:
                self.__dehomogenization[n]=H(F)
                return self.__dehomogenization[n]

    @cached_method
    def is_morphism(self):
        r"""
        returns ``True`` if this map is a morphism.

        The map is a morphism if and only if the ideal generated by
        the defining polynomials is the unit ideal
        (no common zeros of the defining polynomials).

        OUTPUT:

        - Boolean

        EXAMPLES::

            sage: P.<x,y> = ProjectiveSpace(QQ,1)
            sage: H = Hom(P,P)
            sage: f = H([x^2+y^2, y^2])
            sage: f.is_morphism()
            True

        ::

            sage: P.<x,y,z> = ProjectiveSpace(RR,2)
            sage: H = Hom(P,P)
            sage: f = H([x*z-y*z, x^2-y^2, z^2])
            sage: f.is_morphism()
            False

        ::

            sage: R.<t> = PolynomialRing(GF(5))
            sage: P.<x,y,z> = ProjectiveSpace(R,2)
            sage: H = Hom(P,P)
            sage: f = H([x*z-t*y^2, x^2-y^2, t*z^2])
            sage: f.is_morphism()
            True

        Map that is not morphism on projective space, but is over a subscheme::

            sage: P.<x,y,z> = ProjectiveSpace(RR,2)
            sage: X = P.subscheme([x*y + y*z])
            sage: H = Hom(X,X)
            sage: f = H([x*z-y*z, x^2-y^2, z^2])
            sage: f.is_morphism()
            True
        """

        R = self.coordinate_ring()
        F = list(self._polys)
        defpolys = list(self.domain().defining_polynomials())
        if R.base_ring().is_field():
            F.extend(defpolys)
            J = R.ideal(F)
        else:
            S = PolynomialRing(R.base_ring().fraction_field(), R.gens(), R.ngens())
            L = [S(f) for f in F] + [S(f) for f in defpolys]
            J = S.ideal(L)
        if J.dimension() > 0:
            return False
        else:
            return True

    def global_height(self, prec=None):
        r"""
        Returns the maximum of the absolute logarithmic heights of the coefficients
        in any of the coordinate functions of this map.

        INPUT:

        - ``prec`` -- desired floating point precision (default:
          default RealField precision).

        OUTPUT:

        - a real number.

        EXAMPLES::

            sage: P.<x,y> = ProjectiveSpace(QQ,1)
            sage: H = Hom(P,P)
            sage: f = H([1/1331*x^2+1/4000*y^2, 210*x*y]);
            sage: f.global_height()
            8.29404964010203

        This function does not automatically normalize::

            sage: P.<x,y,z> = ProjectiveSpace(ZZ,2)
            sage: H = Hom(P,P)
            sage: f = H([4*x^2+100*y^2, 210*x*y, 10000*z^2]);
            sage: f.global_height()
            9.21034037197618
            sage: f.normalize_coordinates()
            sage: f.global_height()
            8.51719319141624

        ::

            sage: R.<z> = PolynomialRing(QQ)
            sage: K.<w> = NumberField(z^2-2)
            sage: O = K.maximal_order()
            sage: P.<x,y> = ProjectiveSpace(O,1)
            sage: H = Hom(P,P)
            sage: f = H([2*x^2 + 3*O(w)*y^2, O(w)*y^2])
            sage: f.global_height()
            1.44518587894808

        ::

            sage: P.<x,y> = ProjectiveSpace(QQbar,1)
            sage: P2.<u,v,w> = ProjectiveSpace(QQbar,2)
            sage: H = Hom(P,P2)
            sage: f = H([x^2 + QQbar(I)*x*y + 3*y^2, y^2, QQbar(sqrt(5))*x*y])
            sage: f.global_height()
            1.09861228866811
        """
        K = self.domain().base_ring()
        if K in _NumberFields or is_NumberFieldOrder(K):
            f = self
        elif K is QQbar:
            f = self._number_field_from_algebraics()
        else:
            raise TypeError("Must be over a Numberfield or a Numberfield Order or QQbar")
        H = 0
        for i in range(self.domain().ambient_space().dimension_relative() + 1):
            C = f[i].coefficients()
            h = max([c.global_height(prec) for c in C])
            H = max(H, h)
        return H

    def local_height(self, v, prec=None):
        r"""
        Returns the maximum of the local height of the coefficients in any
        of the coordinate functions of this map.

        INPUT:

        - ``v`` -- a prime or prime ideal of the base ring.

        - ``prec`` -- desired floating point precision (default:
          default RealField precision).

        OUTPUT:

        - a real number.

        EXAMPLES::

            sage: P.<x,y> = ProjectiveSpace(QQ,1)
            sage: H = Hom(P,P)
            sage: f = H([1/1331*x^2+1/4000*y^2, 210*x*y]);
            sage: f.local_height(1331)
            7.19368581839511

        This function does not automatically normalize::

            sage: P.<x,y,z> = ProjectiveSpace(QQ,2)
            sage: H = Hom(P,P)
            sage: f = H([4*x^2+3/100*y^2, 8/210*x*y, 1/10000*z^2]);
            sage: f.local_height(2)
            2.77258872223978
            sage: f.normalize_coordinates()
            sage: f.local_height(2)
            0.000000000000000

        ::

            sage: R.<z> = PolynomialRing(QQ)
            sage: K.<w> = NumberField(z^2-2)
            sage: P.<x,y> = ProjectiveSpace(K,1)
            sage: H = Hom(P,P)
            sage: f = H([2*x^2 + w/3*y^2, 1/w*y^2])
            sage: f.local_height(K.ideal(3))
            1.09861228866811
        """
        K = FractionField(self.domain().base_ring())
        if K not in _NumberFields:
            raise TypeError("must be over a number field or a number field order")
        return max([K(c).local_height(v, prec) for f in self for c in f.coefficients()])

    def local_height_arch(self, i, prec=None):
        r"""
        Returns the maximum of the local height at the ``i``-th infinite place of the coefficients in any
        of the coordinate functions of this map.

        INPUT:

        - ``i`` -- an integer.

        - ``prec`` -- desired floating point precision (default:
          default RealField precision).

        OUTPUT:

        - a real number.

        EXAMPLES::

            sage: P.<x,y> = ProjectiveSpace(QQ,1)
            sage: H = Hom(P,P)
            sage: f = H([1/1331*x^2+1/4000*y^2, 210*x*y]);
            sage: f.local_height_arch(0)
            5.34710753071747

        ::

            sage: R.<z> = PolynomialRing(QQ)
            sage: K.<w> = NumberField(z^2-2)
            sage: P.<x,y> = ProjectiveSpace(K,1)
            sage: H = Hom(P,P)
            sage: f = H([2*x^2 + w/3*y^2, 1/w*y^2])
            sage: f.local_height_arch(1)
            0.6931471805599453094172321214582
        """
        K = FractionField(self.domain().base_ring())
        if K not in _NumberFields:
            raise TypeError("must be over a number field or a number field order")
        if K == QQ:
            return max([K(c).local_height_arch(prec=prec) for f in self for c in f.coefficients()])
        else:
            return max([K(c).local_height_arch(i, prec=prec) for f in self for c in f.coefficients()])

    def wronskian_ideal(self):
        r"""
        Returns the ideal generated by the critical point locus.

        This is the vanishing of the maximal minors of the Jacobian matrix.
        Not implemented for subvarieties.

        OUTPUT: an ideal in the coordinate ring of the domain of this map.

        EXAMPLES::

            sage: R.<x> = PolynomialRing(QQ)
            sage: K.<w> = NumberField(x^2+11)
            sage: P.<x,y> = ProjectiveSpace(K,1)
            sage: H = End(P)
            sage: f = H([x^2-w*y^2, w*y^2])
            sage: f.wronskian_ideal()
            Ideal ((4*w)*x*y) of Multivariate Polynomial Ring in x, y over Number
            Field in w with defining polynomial x^2 + 11

        ::

            sage: P.<x,y> = ProjectiveSpace(QQ,1)
            sage: P2.<u,v,t> = ProjectiveSpace(K,2)
            sage: H = Hom(P,P2)
            sage: f = H([x^2-2*y^2, y^2, x*y])
            sage: f.wronskian_ideal()
            Ideal (4*x*y, 2*x^2 + 4*y^2, -2*y^2) of Multivariate Polynomial Ring in
            x, y over Rational Field
        """
        dom = self.domain()
        from sage.schemes.projective.projective_space import is_ProjectiveSpace
        if not (is_ProjectiveSpace(dom) and is_ProjectiveSpace(self.codomain())):
            raise NotImplementedError("not implemented for subschemes")
        N = dom.dimension_relative()+1
        R = dom.coordinate_ring()
        J = jacobian(self.defining_polynomials(),dom.gens())
        return R.ideal(J.minors(N))


class SchemeMorphism_polynomial_projective_space_field(SchemeMorphism_polynomial_projective_space):

    def rational_preimages(self, Q, k=1):
        r"""
        Determine all of the rational `k`-th preimages of ``Q`` by this map.

        Given a rational point ``Q`` in the domain of this map, return all the rational points ``P``
        in the domain with `f^k(P)==Q`. In other words, the set of `k`-th preimages of ``Q``.
        The map must be defined over a number field and be an endomorphism for `k > 1`.

        If ``Q`` is a subscheme, then return the subscheme that maps to ``Q`` by this map.
        In particular, `f^{-k}(V(h_1,\ldots,h_t)) = V(h_1 \circ f^k, \ldots, h_t \circ f^k)`.

        INPUT:

        - ``Q`` - a rational point or subscheme in the domain of this map.

        - ``k`` - positive integer.

        OUTPUT:

        - a list of rational points or a subscheme in the domain of this map.

        EXAMPLES::

            sage: P.<x,y> = ProjectiveSpace(QQ, 1)
            sage: H = End(P)
            sage: f = H([16*x^2 - 29*y^2, 16*y^2])
            sage: f.rational_preimages(P(-1, 4))
            [(-5/4 : 1), (5/4 : 1)]

        ::

            sage: P.<x,y,z> = ProjectiveSpace(QQ, 2)
            sage: H = End(P)
            sage: f = H([76*x^2 - 180*x*y + 45*y^2 + 14*x*z + 45*y*z\
            - 90*z^2, 67*x^2 - 180*x*y - 157*x*z + 90*y*z, -90*z^2])
            sage: f.rational_preimages(P(-9, -4, 1))
            [(0 : 4 : 1)]

        A non-periodic example ::

            sage: P.<x,y> = ProjectiveSpace(QQ, 1)
            sage: H = End(P)
            sage: f = H([x^2 + y^2, 2*x*y])
            sage: f.rational_preimages(P(17, 15))
            [(3/5 : 1), (5/3 : 1)]

        ::

            sage: P.<x,y,z,w> = ProjectiveSpace(QQ, 3)
            sage: H = End(P)
            sage: f = H([x^2 - 2*y*w - 3*w^2, -2*x^2 + y^2 - 2*x*z\
            + 4*y*w + 3*w^2, x^2 - y^2 + 2*x*z + z^2 - 2*y*w - w^2, w^2])
            sage: f.rational_preimages(P(0, -1, 0, 1))
            []

        ::

            sage: P.<x,y> = ProjectiveSpace(QQ, 1)
            sage: H = End(P)
            sage: f = H([x^2 + y^2, 2*x*y])
            sage: f.rational_preimages([CC.0, 1])
            Traceback (most recent call last):
            ...
            TypeError: point must be in codomain of self

        A number field example ::

            sage: z = QQ['z'].0
            sage: K.<a> = NumberField(z^2 - 2);
            sage: P.<x,y> = ProjectiveSpace(K, 1)
            sage: H = End(P)
            sage: f = H([x^2 + y^2, y^2])
            sage: f.rational_preimages(P(3, 1))
            [(-a : 1), (a : 1)]

        ::

            sage: z = QQ['z'].0
            sage: K.<a> = NumberField(z^2 - 2);
            sage: P.<x,y,z> = ProjectiveSpace(K, 2)
            sage: X = P.subscheme([x^2 - z^2])
            sage: H = End(X)
            sage: f= H([x^2 - z^2, a*y^2, z^2 - x^2])
            sage: f.rational_preimages(X([1, 2, -1]))
            []

        ::

            sage: P.<x,y,z> = ProjectiveSpace(QQ, 2)
            sage: X = P.subscheme([x^2 - z^2])
            sage: H = End(X)
            sage: f = H([x^2-z^2, y^2, z^2-x^2])
            sage: f.rational_preimages(X([0, 1, 0]))
            Closed subscheme of Projective Space of dimension 2 over Rational Field defined by:
            x^2 - z^2,
            -x^2 + z^2,
            0,
            -x^2 + z^2

        ::

            sage: P.<x, y> = ProjectiveSpace(QQ, 1)
            sage: H = End(P)
            sage: f = H([x^2-y^2, y^2])
            sage: f.rational_preimages(P.subscheme([x]))
            Closed subscheme of Projective Space of dimension 1 over Rational Field
            defined by:
              x^2 - y^2

        ::

            sage: P.<x,y> = ProjectiveSpace(QQ, 1)
            sage: H = End(P)
            sage: f = H([x^2 - 29/16*y^2, y^2])
            sage: f.rational_preimages(P(5/4, 1), k=4)
            [(-3/4 : 1), (3/4 : 1), (-7/4 : 1), (7/4 : 1)]

        ::

            sage: P.<x,y> = ProjectiveSpace(QQ, 1)
            sage: P2.<u,v,w> = ProjectiveSpace(QQ, 2)
            sage: H = Hom(P, P2)
            sage: f = H([x^2, y^2, x^2-y^2])
            sage: f.rational_preimages(P2(1, 1, 0))
            [(-1 : 1), (1 : 1)]
        """
        k = ZZ(k)
        if k <= 0:
            raise ValueError("k (=%s) must be a positive integer" % k)
        # first check if subscheme
        from sage.schemes.projective.projective_subscheme import AlgebraicScheme_subscheme_projective
        if isinstance(Q, AlgebraicScheme_subscheme_projective):
            return Q.preimage(self, k)

        # else assume a point
        BR = self.base_ring()
        if k > 1 and not self.is_endomorphism():
            raise TypeError("must be an endomorphism of projective space")
        if Q not in self.codomain():
            raise TypeError("point must be in codomain of self")
        if isinstance(BR.base_ring(), (sage.rings.abc.ComplexField, sage.rings.abc.RealField,
                                       sage.rings.abc.RealIntervalField, sage.rings.abc.ComplexIntervalField)):
            raise NotImplementedError("not implemented over precision fields")
        PS = self.domain().ambient_space()
        N = PS.dimension_relative()
        L = [Q]
        for n in range(k):
            L2 = []
            for P in L:
                I = list(self.domain().defining_polynomials())
                for i in range(N+1):
                    for j in range(i+1, N+1):
                        I.append(P[i]*self[j] - P[j]*self[i])
                X = PS.subscheme(I)
                if X.dimension() > 0:
                    return X
                preimages = []
                for T in X.rational_points():
                    if not all(g(tuple(T)) == 0 for g in self):
                        preimages.append(PS(T))
                L2 = L2 + preimages
            L = L2
        return L

    def _number_field_from_algebraics(self):
        r"""
        Given a projective map defined over `\QQbar`, return the same map, but defined
        over a number field.

        This is only implemented for maps of projective space.

        OUTPUT: scheme morphism

        EXAMPLES::

            sage: R.<x> = PolynomialRing(QQ)
            sage: P.<x,y> = ProjectiveSpace(QQbar,1)
            sage: H = End(P)
            sage: f = H([QQbar(3^(1/3))*x^2 + QQbar(sqrt(-2))*y^2, y^2])
            sage: f._number_field_from_algebraics()
            Scheme endomorphism of Projective Space of dimension 1 over Number
            Field in a with defining polynomial y^6 + 6*y^4 - 6*y^3 + 12*y^2 + 36*y + 17
            with a = 1.442249570307409? + 1.414213562373095?*I
              Defn: Defined on coordinates by sending (x : y) to
                    ((-48/269*a^5 + 27/269*a^4 - 320/269*a^3 + 468/269*a^2 - 772/269*a
                    - 1092/269)*x^2 + (48/269*a^5 - 27/269*a^4 + 320/269*a^3 - 468/269*a^2
                    + 1041/269*a + 1092/269)*y^2 : y^2)

        ::

            sage: P.<x,y> = ProjectiveSpace(QQbar,1)
            sage: P2.<u,v,w> = ProjectiveSpace(QQbar,2)
            sage: H = Hom(P, P2)
            sage: f = H([x^2 + QQbar(I)*x*y + 3*y^2, y^2, QQbar(sqrt(5))*x*y])
            sage: f._number_field_from_algebraics()
            Scheme morphism:
              From: Projective Space of dimension 1 over Number Field in a with
              defining polynomial y^4 + 3*y^2 + 1 with a = 0.?e-113 + 0.618033988749895?*I
              To:   Projective Space of dimension 2 over Number Field in a with
              defining polynomial y^4 + 3*y^2 + 1 with a = 0.?e-113 + 0.618033988749895?*I
              Defn: Defined on coordinates by sending (x : y) to
                    (x^2 + (a^3 + 2*a)*x*y + 3*y^2 : y^2 : (2*a^2 + 3)*x*y)

        The following was fixed in :trac:`23808`::

            sage: R.<t>=PolynomialRing(QQ)
            sage: s = (t^3+t+1).roots(QQbar)[0][0]
            sage: P.<x,y>=ProjectiveSpace(QQbar,1)
            sage: H = Hom(P,P)
            sage: f = H([s*x^3-13*y^3, y^3-15*y^3])
            sage: f
            Scheme endomorphism of Projective Space of dimension 1 over Algebraic Field
              Defn: Defined on coordinates by sending (x : y) to
                    ((-0.6823278038280193?)*x^3 + (-13)*y^3 : (-14)*y^3)
            sage: f_alg = f._number_field_from_algebraics()
            sage: f_alg.change_ring(QQbar) # Used to fail
            Scheme endomorphism of Projective Space of dimension 1 over Algebraic Field
              Defn: Defined on coordinates by sending (x : y) to
                    ((-0.6823278038280193?)*x^3 + (-13)*y^3 : (-14)*y^3)
        """
        from sage.schemes.projective.projective_space import is_ProjectiveSpace
        if not (is_ProjectiveSpace(self.domain()) and is_ProjectiveSpace(self.domain())):
            raise NotImplementedError("not implemented for subschemes")

        K_pre,C,phi = number_field_elements_from_algebraics([c for f in self \
            for c in f.coefficients()], minimal=True)
        # check if the same field
        if K_pre is QQ:
            if K_pre is self.base_ring():
                return self
        elif self.base_ring() != QQbar and K_pre.is_isomorphic(self.base_ring()):
            return self
        # Trac 23808: The field K_pre returned above does not have its embedding set to be phi
        # and phi is forgotten, so we redefine K_pre to be a field K with phi as the specified
        # embedding:
        if K_pre is QQ:
            K = QQ
        else:
            from sage.rings.number_field.number_field import NumberField
            K = NumberField(K_pre.polynomial(), embedding=phi(K_pre.gen()), name='a')
            psi = K_pre.hom([K.gen()], K) # Identification of K_pre with K
            C = [ psi(c) for c in C ] # The elements of C were in K_pre, move them to K
        from sage.schemes.projective.projective_space import ProjectiveSpace
        N = self.domain().dimension_relative()
        PS = ProjectiveSpace(K,N,self.domain().variable_names())
        if self.is_endomorphism():
            H = End(PS)
        else:
            PS2 = ProjectiveSpace(K,self.codomain().dimension_relative(),\
                self.codomain().variable_names())
            H = Hom(PS,PS2)
        R = PS.coordinate_ring()
        exps = [f.exponents() for f in self]
        F = []
        j = 0
        for t in exps:
            G = 0
            for e in t:
                G += C[j]*prod([R.gen(i)**e[i] for i in range(N+1)])
                j += 1
            F.append(G)
        return H(F)

    def base_indeterminacy_locus(self):
        r"""
        Return the base indeterminacy locus of this map.

        The base indeterminacy locus is the set of points in projective space
        at which all of the defining polynomials of the rational map
        simultaneously vanish.

        OUTPUT: a subscheme of the domain of the map

        EXAMPLES::

            sage: P.<x,y,z> = ProjectiveSpace(QQ,2)
            sage: H = End(P)
            sage: f = H([x*z-y*z, x^2-y^2, z^2])
            sage: f.base_indeterminacy_locus()
            Closed subscheme of Projective Space of dimension 2 over Rational Field defined by:
                x*z - y*z,
                x^2 - y^2,
                z^2

        ::

            sage: P.<x,y,z> = ProjectiveSpace(QQ,2)
            sage: H = End(P)
            sage: f = H([x^2, y^2, z^2])
            sage: f.base_indeterminacy_locus()
            Closed subscheme of Projective Space of dimension 2 over Rational Field
            defined by:
                x^2,
                y^2,
                z^2

        ::

            sage: P1.<x,y,z> = ProjectiveSpace(RR,2)
            sage: P2.<t,u,v,w> = ProjectiveSpace(RR,3)
            sage: H = Hom(P1,P2)
            sage: h = H([y^3*z^3, x^3*z^3, y^3*z^3, x^2*y^2*z^2])
            sage: h.base_indeterminacy_locus()
            Closed subscheme of Projective Space of dimension 2 over Real Field with
            53 bits of precision defined by:
              y^3*z^3,
              x^3*z^3,
              y^3*z^3,
              x^2*y^2*z^2

        If defining polynomials are not normalized, output scheme will not be normalized::

            sage: P.<x,y,z>=ProjectiveSpace(QQ,2)
            sage: H=End(P)
            sage: f=H([x*x^2,x*y^2,x*z^2])
            sage: f.base_indeterminacy_locus()
            Closed subscheme of Projective Space of dimension 2 over Rational Field
            defined by:
              x^3,
              x*y^2,
              x*z^2
        """
        dom = self.domain()
        AS = dom.ambient_space()
        return AS.subscheme(list(dom.defining_polynomials()) + list(self.defining_polynomials()))

    def indeterminacy_locus(self):
        r"""
        Return the indeterminacy locus of this map as a rational map on the domain.

        The indeterminacy locus is the intersection of all the base indeterminacy
        locuses of maps that define the same rational map as by this map.

        OUTPUT: a subscheme of the domain of the map

        EXAMPLES::

            sage: P.<x,y,z> = ProjectiveSpace(QQ,2)
            sage: H = End(P)
            sage: f = H([x^2, y^2, z^2])
            sage: f.indeterminacy_locus()
            ... DeprecationWarning: The meaning of indeterminacy_locus() has changed. Read the docstring.
            See https://trac.sagemath.org/29145 for details.
            Closed subscheme of Projective Space of dimension 2 over Rational Field defined by:
              z,
              y,
              x

        ::

            sage: P.<x,y,z> = ProjectiveSpace(QQ,2)
            sage: H = End(P)
            sage: f = H([x*z - y*z, x^2 - y^2, z^2])
            sage: f.indeterminacy_locus()
            Closed subscheme of Projective Space of dimension 2 over Rational Field defined by:
              z,
              x^2 - y^2

        There is related :meth:`base_indeterminacy_locus()` method. This
        computes the indeterminacy locus only from the defining polynomials of
        the map::

            sage: P.<x,y,z> = ProjectiveSpace(QQ,2)
            sage: H = End(P)
            sage: f = H([x*z - y*z, x^2 - y^2, z^2])
            sage: f.base_indeterminacy_locus()
            Closed subscheme of Projective Space of dimension 2 over Rational Field defined by:
              x*z - y*z,
              x^2 - y^2,
              z^2

        """
        from sage.misc.superseded import deprecation
        deprecation(29145, "The meaning of indeterminacy_locus() has changed. Read the docstring.")
        P = self.domain()
        X = P.subscheme(0)  # projective space as a subscheme
        return (self*X.hom(P.gens(), P)).indeterminacy_locus()

    def indeterminacy_points(self, F=None, base=False):
        r"""
        Return the points in the indeterminacy locus of this map.

        If the dimension of the indeterminacy locus is not zero, an error is raised.

        INPUT:

        - ``F`` -- a field; if not given, the base ring of the domain is assumed

        - ``base`` -- if ``True``, the base indeterminacy locus is used

        OUTPUT: indeterminacy points of the map defined over ``F``

        EXAMPLES::

            sage: P.<x,y,z> = ProjectiveSpace(QQ,2)
            sage: H = End(P)
            sage: f = H([x*z-y*z, x^2-y^2, z^2])
            sage: f.indeterminacy_points()
            ... DeprecationWarning: The meaning of indeterminacy_locus() has changed. Read the docstring.
            See https://trac.sagemath.org/29145 for details.
            [(-1 : 1 : 0), (1 : 1 : 0)]

        ::

            sage: P1.<x,y,z> = ProjectiveSpace(RR,2)
            sage: P2.<t,u,v,w> = ProjectiveSpace(RR,3)
            sage: H = Hom(P1,P2)
            sage: h = H([x+y, y, z+y, y])
            sage: set_verbose(None)
            sage: h.indeterminacy_points(base=True)
            []
            sage: g = H([y^3*z^3, x^3*z^3, y^3*z^3, x^2*y^2*z^2])
            sage: g.indeterminacy_points(base=True)
            Traceback (most recent call last):
            ...
            ValueError: indeterminacy scheme is not dimension 0

        ::

            sage: P.<x,y,z> = ProjectiveSpace(QQ,2)
            sage: H = End(P)
            sage: f = H([x^2+y^2, x*z, x^2+y^2])
            sage: f.indeterminacy_points()
            [(0 : 0 : 1)]
            sage: R.<t> = QQ[]
            sage: K.<a> = NumberField(t^2+1)
            sage: f.indeterminacy_points(F=K)
            [(-a : 1 : 0), (0 : 0 : 1), (a : 1 : 0)]
            sage: set_verbose(None)
            sage: f.indeterminacy_points(F=QQbar, base=True)
            [(-1*I : 1 : 0), (0 : 0 : 1), (1*I : 1 : 0)]

        ::

            sage: set_verbose(None)
            sage: K.<t> = FunctionField(QQ)
            sage: P.<x,y,z> = ProjectiveSpace(K, 2)
            sage: H = End(P)
            sage: f = H([x^2 - t^2*y^2, y^2 - z^2, x^2 - t^2*z^2])
            sage: f.indeterminacy_points(base=True)
            [(-t : -1 : 1), (-t : 1 : 1), (t : -1 : 1), (t : 1 : 1)]

        ::

            sage: set_verbose(None)
            sage: P.<x,y,z> = ProjectiveSpace(Qp(3), 2)
            sage: H = End(P)
            sage: f = H([x^2 - 7*y^2, y^2 - z^2, x^2 - 7*z^2])
            sage: f.indeterminacy_points(base=True)
            [(2 + 3 + 3^2 + 2*3^3 + 2*3^5 + 2*3^6 + 3^8 + 3^9 + 2*3^11 + 3^15 +
            2*3^16 + 3^18 + O(3^20) : 1 + O(3^20) : 1 + O(3^20)),
            (2 + 3 + 3^2 + 2*3^3 + 2*3^5 + 2*3^6 + 3^8 + 3^9 + 2*3^11 + 3^15 +
            2*3^16 + 3^18 + O(3^20) : 2 + 2*3 + 2*3^2 + 2*3^3 + 2*3^4 + 2*3^5 +
            2*3^6 + 2*3^7 + 2*3^8 + 2*3^9 + 2*3^10 + 2*3^11 + 2*3^12 + 2*3^13 +
            2*3^14 + 2*3^15 + 2*3^16 + 2*3^17 + 2*3^18 + 2*3^19 + O(3^20) : 1 +
            O(3^20)),
             (1 + 3 + 3^2 + 2*3^4 + 2*3^7 + 3^8 + 3^9 + 2*3^10 + 2*3^12 + 2*3^13 +
            2*3^14 + 3^15 + 2*3^17 + 3^18 + 2*3^19 + O(3^20) : 1 + O(3^20) : 1 +
            O(3^20)),
             (1 + 3 + 3^2 + 2*3^4 + 2*3^7 + 3^8 + 3^9 + 2*3^10 + 2*3^12 + 2*3^13 +
            2*3^14 + 3^15 + 2*3^17 + 3^18 + 2*3^19 + O(3^20) : 2 + 2*3 + 2*3^2 +
            2*3^3 + 2*3^4 + 2*3^5 + 2*3^6 + 2*3^7 + 2*3^8 + 2*3^9 + 2*3^10 + 2*3^11
            + 2*3^12 + 2*3^13 + 2*3^14 + 2*3^15 + 2*3^16 + 2*3^17 + 2*3^18 + 2*3^19
            + O(3^20) : 1 + O(3^20))]
        """
        if F is None:
            fcn = self
        else:
            if not F.is_field():
                raise NotImplementedError("indeterminacy points only implemented for fields")
            fcn = self.change_ring(F)
        if base:
            indScheme = fcn.base_indeterminacy_locus()
        else:
            indScheme = fcn.indeterminacy_locus()
        if indScheme.dimension() > 0:
            raise ValueError("indeterminacy scheme is not dimension 0")
        # Other error checking is in indeterminacy_locus
        indPoints = indScheme.rational_points()
        return indPoints

    def reduce_base_field(self):
        """
        Return this map defined over the field of definition of the coefficients.

        The base field of the map could be strictly larger than
        the field where all of the coefficients are defined. This function
        reduces the base field to the minimal possible. This can be done when
        the base ring is a number field, QQbar, a finite field, or algebraic
        closure of a finite field.

        OUTPUT: A scheme morphism.

        EXAMPLES::

            sage: K.<t> = GF(3^4)
            sage: P.<x,y> = ProjectiveSpace(K, 1)
            sage: P2.<a,b,c> = ProjectiveSpace(K, 2)
            sage: H = End(P)
            sage: H2 = Hom(P,P2)
            sage: H3 = Hom(P2,P)
            sage: f = H([x^2 + (2*t^3 + 2*t^2 + 1)*y^2, y^2])
            sage: f.reduce_base_field()
            Scheme endomorphism of Projective Space of dimension 1 over Finite Field in t2 of size 3^2
              Defn: Defined on coordinates by sending (x : y) to
                    (x^2 + t2*y^2 : y^2)
            sage: f2 = H2([x^2 + 5*y^2,y^2, 2*x*y])
            sage: f2.reduce_base_field()
            Scheme morphism:
              From: Projective Space of dimension 1 over Finite Field of size 3
              To:   Projective Space of dimension 2 over Finite Field of size 3
              Defn: Defined on coordinates by sending (x : y) to
                    (x^2 - y^2 : y^2 : -x*y)
            sage: f3 = H3([a^2 + t*b^2, c^2])
            sage: f3.reduce_base_field()
            Scheme morphism:
              From: Projective Space of dimension 2 over Finite Field in t of size 3^4
              To:   Projective Space of dimension 1 over Finite Field in t of size 3^4
              Defn: Defined on coordinates by sending (a : b : c) to
                    (a^2 + t*b^2 : c^2)

        ::

            sage: K.<v> = CyclotomicField(4)
            sage: P.<x,y> = ProjectiveSpace(K, 1)
            sage: H = End(P)
            sage: f = H([x^2 + 2*y^2, y^2])
            sage: f.reduce_base_field()
            Scheme endomorphism of Projective Space of dimension 1 over Rational Field
              Defn: Defined on coordinates by sending (x : y) to
                    (x^2 + 2*y^2 : y^2)

        ::

            sage: K.<v> = GF(5)
            sage: L = K.algebraic_closure()
            sage: P.<x,y> = ProjectiveSpace(L, 1)
            sage: H = End(P)
            sage: f = H([(L.gen(2))*x^2 + L.gen(4)*y^2, x*y])
            sage: f.reduce_base_field()
            Scheme endomorphism of Projective Space of dimension 1 over Finite Field in z4 of size 5^4
              Defn: Defined on coordinates by sending (x : y) to
                    ((z4^3 + z4^2 + z4 - 2)*x^2 + z4*y^2 : x*y)
            sage: f=DynamicalSystem_projective([L.gen(3)*x^2 + L.gen(2)*y^2, x*y])
            sage: f.reduce_base_field()
            Dynamical System of Projective Space of dimension 1 over Finite Field in z6 of size 5^6
              Defn: Defined on coordinates by sending (x : y) to
                    ((-z6^5 + z6^4 - z6^3 - z6^2 - 2*z6 - 2)*x^2 + (z6^5 - 2*z6^4 + z6^2 - z6 + 1)*y^2 : x*y)

        TESTS::

            sage: F = GF(3).algebraic_closure()
            sage: P.<x,y> = ProjectiveSpace(F, 1)
            sage: H = Hom(P, P)
            sage: f = H([x^2 + y^2, y^2])
            sage: f.reduce_base_field()
            Scheme endomorphism of Projective Space of dimension 1 over Finite Field of size 3
              Defn: Defined on coordinates by sending (x : y) to
                    (x^2 + y^2 : y^2)
        """
        K = self.base_ring()
        if K in NumberFields() or K is QQbar:
            return self._number_field_from_algebraics()
        if K in FiniteFields():
            #find the degree of the extension containing the coefficients
            c = [v for g in self for v in g.coefficients()]
            d = lcm([a.minpoly().degree() for a in c])
            if d == 1:
                return self.change_ring(GF(K.characteristic()))
            if d == K.degree():
                return self
            # otherwise we are not in the prime subfield so coercion
            # to it does not work
            for L,phi in K.subfields():
                # find the right subfield and its embedding
                if L.degree() == d:
                    break
            # we need to rewrite each of the coefficients in terms of the generator
            # of L. To do this, we'll set-up an ideal and use elimination
            R = PolynomialRing(K.prime_subfield(), 2, 'a')
            a,b = R.gens()
            from sage.schemes.projective.projective_space import ProjectiveSpace
            new_domain = ProjectiveSpace(L, self.domain().dimension_relative(),\
                self.domain().variable_names())
            new_R = new_domain.coordinate_ring()
            u = phi(L.gen()) # gen of L in terms of gen of K
            g = R(str(u).replace(K.variable_name(),R.variable_names()[0])) #converted to R
            new_f = []
            for fi in self:
                mon = fi.monomials()
                mon_deg = [m.degrees() for m in mon]
                coef = fi.coefficients()
                new_c = []
                for c in coef:
                    # for each coefficient do the elimination
                    w = R(str(c).replace(K.variable_name(), R.variable_names()[0]))
                    I = R.ideal([b-g, w])
                    v = I.elimination_ideal([a]).gen(0)
                    # elimination can change scale the result, so correct the leading coefficient
                    # and convert back to L
                    if v.subs({b:g}).lc() == w.lc():
                        new_c.append(L(str(v).replace(R.variable_names()[1], L.variable_name())))
                    else:
                        new_c.append(L(str(w.lc()*v).replace(R.variable_names()[1], L.variable_name())))
                # reconstruct as a poly in the new domain
                new_f.append(sum(new_c[i]*prod(new_R.gen(j)**mon_deg[i][j]
                                               for j in range(new_R.ngens()))
                                 for i in range(len(mon))))
            # return the correct type of map
            if self.is_endomorphism():
                H = Hom(new_domain, new_domain)
            else:
                new_codomain = ProjectiveSpace(L, self.codomain().dimension_relative(), self.codomain().variable_names())
                H = Hom(new_domain, new_codomain)
            return H(new_f)
        elif isinstance(K, AlgebraicClosureFiniteField_generic):
            self.domain().coordinate_ring()
            #find the degree of the extension containing the coefficients
            c = [v for g in self for v in g.coefficients()]
            d = lcm([a.minpoly().degree() for a in c])
            #get the appropriate subfield
            L, L_to_K = K.subfield(d)
            from sage.schemes.projective.projective_space import ProjectiveSpace
            new_domain = ProjectiveSpace(L, self.domain().dimension_relative(),\
                self.domain().variable_names())
            new_R = new_domain.coordinate_ring()
            # we need to rewrite each of the coefficients in terms of the generator
            # of L. To do this, we'll set-up an ideal and use elimination
            new_f = []
            for fi in self:
                mon = fi.monomials()
                mon_deg = [m.degrees() for m in mon]
                coef = fi.coefficients()
                new_c = []
                for c in coef:
                    # for each coefficient move to the correct base field
                    da = c.minpoly().degree()
                    for M,M_to_L in L.subfields():
                        #find the right subfield and it's embedding
                        if M.degree() == da:
                            break
                    c = M((str(c).replace(c.as_finite_field_element()[0].variable_name(),\
                          M.variable_name())))
                    new_c.append(M_to_L(c))
                # reconstruct as a poly in the new domain
                new_f.append(sum([new_c[i]*prod([new_R.gen(j)**mon_deg[i][j] \
                                for j in range(new_R.ngens())]) for i in range(len(mon))]))
            # return the correct type of map
            if self.is_endomorphism():
                H = Hom(new_domain, new_domain)
            else:
                new_codomain = ProjectiveSpace(L, self.codomain().dimension_relative(), self.codomain().variable_names())
                H = Hom(new_domain, new_codomain)
            return H(new_f)
        raise NotImplementedError("only implemented for number fields and finite fields")

    def image(self):
        """
        Return the scheme-theoretic image of the morphism.

        OUTPUT: a subscheme of the ambient space of the codomain

        EXAMPLES::

            sage: P2.<x0,x1,x2> = ProjectiveSpace(QQ, 2)
            sage: f = P2.hom([x0^3, x0^2*x1, x0*x1^2], P2)
            sage: f.image()
            Closed subscheme of Projective Space of dimension 2 over Rational Field defined by:
              x1^2 - x0*x2
            sage: f = P2.hom([x0 - x1, x0 - x2, x1 - x2], P2)
            sage: f.image()
            Closed subscheme of Projective Space of dimension 2 over Rational Field defined by:
              x0 - x1 + x2

        ::

            sage: P2.<x0,x1,x2> = ProjectiveSpace(QQ, 2)
            sage: A2.<x,y> = AffineSpace(QQ, 2)
            sage: f = P2.hom([1,x0/x1], A2)
            sage: f.image()
            Closed subscheme of Affine Space of dimension 2 over Rational Field defined by:
              -x + 1
        """
        X = self.domain().subscheme(0)
        e = X.embedding_morphism()
        return (self*e).image()


class SchemeMorphism_polynomial_projective_space_finite_field(SchemeMorphism_polynomial_projective_space_field):

    def _fast_eval(self, x):
        """
        Evaluate projective morphism at point described by x.

        EXAMPLES::

            sage: P.<x,y,z> = ProjectiveSpace(GF(7),2)
            sage: H = Hom(P,P)
            sage: f = H([x^2+y^2, y^2, z^2 + y*z])
            sage: f._fast_eval([1,1,1])
            [2, 1, 2]
        """
        if self._is_prime_finite_field:
            p = self.base_ring().characteristic()
            P = [Integer(f(*x)) % p for f in self._fastpolys]
        else:
            P = [f(*x) for f in self._fastpolys]
        return P


class SchemeMorphism_polynomial_projective_subscheme_field(SchemeMorphism_polynomial_projective_space_field):
    """
    Morphisms from subschemes of projective spaces defined over fields.
    """
    def __call__(self, x):
        """
        Apply this morphism to the point ``x``.

        INPUT:

        - ``x`` -- a point in the domain of definition

        OUTPUT: a point in the codomain

        TESTS::

            sage: R.<x,y,z> = QQ[]
            sage: C = Curve(7*x^2 + 2*y*z + z^2)
            sage: f, g = C.parametrization()
            sage: g([0, -1, 2])
            (1 : 0)
            sage: f([1, 0])
            (0 : -1/2 : 1)
            sage: _ == C([0, -1, 2])
            True
        """
<<<<<<< HEAD
        try:
            representatives = self.representatives()
        except NotImplementedError:
            return super(SchemeMorphism_polynomial_projective_space_field, self).__call__(x)

        for m in representatives:
=======
        for m in self.representatives():
>>>>>>> 87c62940
            try:
                return super(SchemeMorphism_polynomial_projective_subscheme_field, m).__call__(x)
            except ValueError:
                pass
<<<<<<< HEAD

=======
>>>>>>> 87c62940
        raise ValueError('the morphism is not defined at this point')

    @cached_method
    def representatives(self):
        """
        Return all maps representing the same rational map as by this map.

        EXAMPLES::

            sage: P2.<x,y,z> = ProjectiveSpace(QQ,2)
            sage: X = P2.subscheme(0)
            sage: f = X.hom([x^2*y, x^2*z, x*y*z], P2)
            sage: f.representatives()
            [Scheme morphism:
               From: Closed subscheme of Projective Space of dimension 2 over Rational Field defined by:
               0
               To:   Projective Space of dimension 2 over Rational Field
               Defn: Defined on coordinates by sending (x : y : z) to
                     (x*y : x*z : y*z)]

        ::

            sage: P2.<x,y,z> = ProjectiveSpace(QQ,2)
            sage: P1.<a,b> = ProjectiveSpace(QQ,1)
            sage: X = P2.subscheme([x^2 - y^2 - y*z])
            sage: f = X.hom([x, y], P1)
            sage: f.representatives()
            [Scheme morphism:
               From: Closed subscheme of Projective Space of dimension 2 over Rational Field defined by:
               x^2 - y^2 - y*z
               To:   Projective Space of dimension 1 over Rational Field
               Defn: Defined on coordinates by sending (x : y : z) to
                     (y + z : x),
            Scheme morphism:
               From: Closed subscheme of Projective Space of dimension 2 over Rational Field defined by:
               x^2 - y^2 - y*z
               To:   Projective Space of dimension 1 over Rational Field
               Defn: Defined on coordinates by sending (x : y : z) to
                     (x : y)]
            sage: g = _[0]
            sage: g.representatives()
            [Scheme morphism:
               From: Closed subscheme of Projective Space of dimension 2 over Rational Field defined by:
               x^2 - y^2 - y*z
               To:   Projective Space of dimension 1 over Rational Field
               Defn: Defined on coordinates by sending (x : y : z) to
                     (y + z : x),
            Scheme morphism:
               From: Closed subscheme of Projective Space of dimension 2 over Rational Field defined by:
               x^2 - y^2 - y*z
               To:   Projective Space of dimension 1 over Rational Field
               Defn: Defined on coordinates by sending (x : y : z) to
                     (x : y)]

        ::

            sage: P2.<x,y,z> = ProjectiveSpace(QQ,2)
            sage: X = P2.subscheme([x^2 - y^2 - y*z])
            sage: A1.<a> = AffineSpace(QQ,1)
            sage: g = X.hom([y/x], A1)
            sage: g.representatives()
            [Scheme morphism:
               From: Closed subscheme of Projective Space of dimension 2 over Rational Field defined by:
               x^2 - y^2 - y*z
               To:   Affine Space of dimension 1 over Rational Field
               Defn: Defined on coordinates by sending (x : y : z) to
                     (x/(y + z)),
            Scheme morphism:
               From: Closed subscheme of Projective Space of dimension 2 over Rational Field defined by:
               x^2 - y^2 - y*z
               To:   Affine Space of dimension 1 over Rational Field
               Defn: Defined on coordinates by sending (x : y : z) to
                     (y/x)]
            sage: g0, g1 = _
            sage: emb = A1.projective_embedding(0)
            sage: emb*g0
            Scheme morphism:
              From: Closed subscheme of Projective Space of dimension 2 over Rational Field defined by:
              x^2 - y^2 - y*z
              To:   Projective Space of dimension 1 over Rational Field
              Defn: Defined on coordinates by sending (x : y : z) to
                    (y + z : x)
            sage: emb*g1
            Scheme morphism:
              From: Closed subscheme of Projective Space of dimension 2 over Rational Field defined by:
              x^2 - y^2 - y*z
              To:   Projective Space of dimension 1 over Rational Field
              Defn: Defined on coordinates by sending (x : y : z) to
                    (x : y)

        ALGORITHM:

        The algorithm is from Proposition 1.1 in [Sim2004]_.
        """
        X = self.domain()
        Y = self.codomain()

        if not (X.base_ring() in _NumberFields or
                X.base_ring() in _FiniteFields):
            raise NotImplementedError("base ring {} is not supported by Singular".format(X.base_ring()))

        if not Y.is_projective():  # Y is affine
            emb = Y.projective_embedding(0)
            hom = self.parent()
            reprs = []
            for r in (emb*self).representatives():
                f0 = r[0]
                reprs.append(hom([f / f0 for f in r[1:]]))
            return reprs

        if not X.is_irreducible():
            raise ValueError("domain is not an irreducible scheme")

        # prepare homogeneous coordinate ring of X in Singular
        from sage.rings.polynomial.term_order import TermOrder
        T = TermOrder('degrevlex')
        T._singular_ringorder_column = 1  # (c,dp) in Singular
        S = X.ambient_space().coordinate_ring().change_ring(order=T)
        R = S.quotient_ring(X.defining_ideal().change_ring(S))

        if R is S:  # true when the defining ideal is zero
            lift = lambda x: x.numerator()
        else:  # R is an ordinary quotient ring
            lift = lambda x: x.lift()

        F = [R(f) for f in self.defining_polynomials()]
        n = len(F)
        I = R.ideal(F)

        # find r with nonzero F[r]
        r = 0
        while not F[r]:
            r = r + 1

        # This is a minimal free presentation of the ideal I:
        #
        #          phi         F
        #    R^m ------> R^n -----> I
        #
        # where n is the number of defining polynomials and m is the number of
        # syzygy relations of I.

        # compute the kernel of the transpose of phi in Singular
        phi = I._singular_().syz()
        phi_trans = phi.matrix().transpose()
        kernel = singular.modulo(phi_trans, singular.module())

        M = kernel.sage_matrix(R)  # m * n matrix over R
        reprs = []
        for i in range(M.ncols()):
            reprs.append(X.hom([lift(F[j]*M[r][i] / F[r]) for j in range(n)], Y))

        return reprs

    def indeterminacy_locus(self):
        """
        Return the indeterminacy locus of this map.

        The map defines a rational map on the domain. The output is the
        subscheme of the domain on which the rational map is not defined by any
        representative of the rational map. See :meth:`representatives()`.

        EXAMPLES::

            sage: P.<x,y> = ProjectiveSpace(QQ, 1)
            sage: P2.<x0,x1,x2> = ProjectiveSpace(QQ, 2)
            sage: X = P2.subscheme(0)
            sage: f = X.hom([x1,x0], P)
            sage: L = f.indeterminacy_locus()
            sage: L.rational_points()
            [(0 : 0 : 1)]

        ::

            sage: P2.<x,y,z> = ProjectiveSpace(QQ, 2)
            sage: P1.<a,b> = ProjectiveSpace(QQ,1)
            sage: X = P2.subscheme([x^2 - y^2 - y*z])
            sage: f = X.hom([x,y], P1)
            sage: f.indeterminacy_locus()
            Closed subscheme of Projective Space of dimension 2 over Rational Field defined by:
              z,
              y,
              x

        ::

            sage: P3.<x,y,z,w> = ProjectiveSpace(QQ, 3)
            sage: P2.<a,b,c> = ProjectiveSpace(QQ, 2)
            sage: X = P3.subscheme(x^2 - w*y - x*z)
            sage: f = X.hom([x*y, y*z, z*x], P2)
            sage: L = f.indeterminacy_locus()
            sage: L.dimension()
            0
            sage: L.degree()
            2
            sage: L.rational_points()
            [(0 : 0 : 0 : 1), (0 : 1 : 0 : 0)]

        ::

            sage: P3.<x,y,z,w> = ProjectiveSpace(QQ, 3)
            sage: A2.<a,b> = AffineSpace(QQ, 2)
            sage: X = P3.subscheme(x^2 - w*y - x*z)
            sage: f = X.hom([x/z, y/x], A2)
            sage: L = f.indeterminacy_locus()
            sage: L.rational_points()
            [(0 : 0 : 0 : 1), (0 : 1 : 0 : 0)]

        ::

            sage: P.<x,y,z> = ProjectiveSpace(QQ, 2)
            sage: X = P.subscheme(x - y)
            sage: H = End(X)
            sage: f = H([x^2 - 4*y^2, y^2 - z^2, 4*z^2 - x^2])
            sage: Z = f.indeterminacy_locus(); Z
            Closed subscheme of Projective Space of dimension 2 over Rational Field defined by:
              z,
              y,
              x
        """
        X = self.domain()
        Y = self.codomain()
        Amb = X.ambient_space()

        if not X.is_irreducible():
            components = X.irreducible_components()

            def self_with_domain(C):
                return self*C.hom(Amb.gens(), X)

            locus = self_with_domain(components[0]).indeterminacy_locus()
            for C in components[1:]:
                locus = locus.union(self_with_domain(C).indeterminacy_locus())

            return locus

        if not Y.is_projective():  # Y is affine
            emb = Y.projective_embedding(0)
        else:
            emb = None

        polys = list(X.defining_polynomials())

        for r in self.representatives():
            r_proj = r if emb is None else emb*r
            for p in r_proj:
                polys.append(p)

        return Amb.subscheme(polys).reduce()

    def is_morphism(self):
        """
        Return ``True`` if the map is defined everywhere on the domain.

        EXAMPLES::

            sage: P2.<x,y,z> = ProjectiveSpace(QQ,2)
            sage: P1.<a,b> = ProjectiveSpace(QQ,1)
            sage: X = P2.subscheme([x^2 - y^2 - y*z])
            sage: f = X.hom([x,y], P1)
            sage: f.is_morphism()
            True
        """
        return self.indeterminacy_locus().dimension() < 0

    def image(self):
        """
        Return the scheme-theoretic image of the morphism.

        EXAMPLES::

            sage: P.<x,y> = ProjectiveSpace(QQ, 1)
            sage: P2.<x0,x1,x2> = ProjectiveSpace(QQ, 2)
            sage: X = P2.subscheme(0)
            sage: f = X.hom([x1,x0], P)
            sage: f.image()
            Closed subscheme of Projective Space of dimension 1 over Rational Field defined by:
              (no polynomials)

        ::

            sage: P2.<x,y,z> = ProjectiveSpace(QQ,2)
            sage: X = P2.subscheme([z^3 - x*y^2 + y^3])
            sage: f = X.hom([x*z, x*y, x^2 + y*z], P2)
            sage: f.image()
            Closed subscheme of Projective Space of dimension 2 over Rational Field defined by:
              x^6 + 2*x^3*y^3 + x*y^5 + y^6 - x^3*y^2*z - y^5*z
        """
        X = self.domain()
        Y = self.codomain()

        if not Y.is_projective():
            e = Y.projective_embedding(0)
            return (e * self).image().affine_patch(0, Y.ambient_space())

        k = self.base_ring()

        AX = X.ambient_space()
        AY = Y.ambient_space()

        S = AX.coordinate_ring()
        T = AY.coordinate_ring()

        n = S.ngens()
        m = T.ngens()

        dummy_names = ['d{}__'.format(i) for i in range(m)]
        D = PolynomialRing(k, names=dummy_names)

        names = list(S.variable_names()) + dummy_names  # this order of variables is important
        R = PolynomialRing(k, names=names, order='degrevlex({}),degrevlex({})'.format(m,n))

        # compute the ideal of the image by elimination
        i = R.ideal(list(X.defining_ideal().gens()) + [self._polys[i] - R.gen(n + i) for i in range(m)])
        j = [g for g in i.groebner_basis() if g in D]

        gens = [g.subs(dict(zip(R.gens()[n:],T.gens()))) for g in j]
        return AY.subscheme(gens)

    def graph(self):
        """
        Return the graph of this morphism.

        The graph is a subscheme of the product of the ambient spaces of the
        domain and the codomain. If the ambient space of the codomain is an
        affine space, it is first embedded into a projective space.

        EXAMPLES:

        We get the standard quadratic curve as the graph of a quadratic function
        of an affine line. ::

            sage: A1.<x> = AffineSpace(1, QQ)
            sage: X = A1.subscheme(0)  # affine line
            sage: phi = X.hom([x^2], A1)
            sage: mor = phi.homogenize(0)
            sage: G = mor.graph(); G
            Closed subscheme of Product of projective spaces P^1 x P^1 over Rational Field defined by:
              x1^2*x2 - x0^2*x3
            sage: G.affine_patch([0, 0])
            Closed subscheme of Affine Space of dimension 2 over Rational Field defined by:
              x0^2 - x1
        """
        X = self.domain()
        Y = self.codomain()

        if not Y.is_projective():
            e = Y.projective_embedding(0)
            return (e * self).graph()

        AX = X.ambient_space()
        AY = Y.ambient_space()

        n = AX.dimension()
        m = AY.dimension()

        if any(v in AX.variable_names() for v in AY.variable_names()):
            from sage.schemes.product_projective.space import ProductProjectiveSpaces
            AXY = ProductProjectiveSpaces([n, m], self.base_ring())
        else:
            AXY = AX * AY  # product of projective spaces

        R = AXY.coordinate_ring()
        F = [R(f) for f in self.defining_polynomials()]
        g = R.gens()

        # Suppose R = k[x_0, ..., x_n, y_0, ..., y_m]. Then the bihomogeneous
        # ideal of the graph is
        #
        #    I + (y_iF_j - y_jF_i : 0 <= i, j <= m)
        #
        # saturated with respect to (F_0, F_1, ..., F_m).
        n1 = n + 1; m1 = m + 1
        I = X.defining_ideal().change_ring(R)
        h = [g[n1 + i] * F[j] - g[n1 + j] * F[i] for i in range(m1) for j in range(i + 1, m1)]
        J, _ = (I + R.ideal(h)).saturation(R.ideal(F))

        return AXY.subscheme(J)

    def projective_degrees(self):
        """
        Return the projective degrees of this rational map.

        EXAMPLES::

            sage: k = GF(11)
            sage: E = EllipticCurve(k,[1,1])
            sage: Q = E(6,5)
            sage: phi = E.multiplication_by_m_isogeny(2)
            sage: mor = phi.morphism()
            sage: mor.projective_degrees()
            [12, 3]
        """
        X = self.domain()
        Y = self.codomain()

        if not Y.is_projective():  # Y is affine
            e = Y.projective_embedding(0)
            return (e * self).projective_degrees()

        AX = X.ambient_space()
        AY = Y.ambient_space()
        xn = AX.ngens()
        yn = AY.ngens()

        G = self.graph()
        I = G.defining_ideal()  # a bihomogeneous ideal

        degrees = xn*[vector([1,0])] + yn*[vector([0,1])]
<<<<<<< HEAD
        res = GradedMinimalFreeResolution(I, degrees, algorithm='shreyer')
=======
        res = GradedFreeResolution(I, degrees, algorithm='shreyer')
>>>>>>> 87c62940
        kpoly = res.K_polynomial()

        L = kpoly.parent()
        t1, t2 = L.gens()
        poly = kpoly.substitute({t1: 1 - t1, t2: 1 - t2})

        n = AX.dimension()
        m = AY.dimension()
        k = X.dimension()
        return [poly.monomial_coefficient(L.monomial(n - i, m - k + i)) for i in range(k + 1)]

    def degree(self):
        """
        Return the degree of this rational map.

        EXAMPLES::

            sage: k = GF(11)
            sage: E = EllipticCurve(k,[1,1])
            sage: Q = E(6,5)
            sage: phi = E.multiplication_by_m_isogeny(2)
            sage: mor = phi.morphism()
            sage: mor.degree()
            4
        """
        return self.projective_degrees()[0] // self.image().degree()<|MERGE_RESOLUTION|>--- conflicted
+++ resolved
@@ -82,11 +82,7 @@
 from sage.rings.qqbar import QQbar, number_field_elements_from_algebraics
 from sage.rings.quotient_ring import QuotientRing_generic
 from sage.rings.rational_field import QQ
-<<<<<<< HEAD
-from sage.resolutions.graded import GradedMinimalFreeResolution
-=======
 from sage.resolutions.graded import GradedFreeResolution
->>>>>>> 87c62940
 from sage.modules.free_module_element import vector
 from sage.schemes.generic.morphism import SchemeMorphism_polynomial
 from sage.categories.finite_fields import FiniteFields
@@ -2221,24 +2217,17 @@
             sage: _ == C([0, -1, 2])
             True
         """
-<<<<<<< HEAD
         try:
             representatives = self.representatives()
         except NotImplementedError:
             return super(SchemeMorphism_polynomial_projective_space_field, self).__call__(x)
 
         for m in representatives:
-=======
-        for m in self.representatives():
->>>>>>> 87c62940
             try:
                 return super(SchemeMorphism_polynomial_projective_subscheme_field, m).__call__(x)
             except ValueError:
                 pass
-<<<<<<< HEAD
-
-=======
->>>>>>> 87c62940
+
         raise ValueError('the morphism is not defined at this point')
 
     @cached_method
@@ -2648,11 +2637,7 @@
         I = G.defining_ideal()  # a bihomogeneous ideal
 
         degrees = xn*[vector([1,0])] + yn*[vector([0,1])]
-<<<<<<< HEAD
-        res = GradedMinimalFreeResolution(I, degrees, algorithm='shreyer')
-=======
         res = GradedFreeResolution(I, degrees, algorithm='shreyer')
->>>>>>> 87c62940
         kpoly = res.K_polynomial()
 
         L = kpoly.parent()
