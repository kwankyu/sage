--- conflicted
+++ resolved
@@ -2217,24 +2217,17 @@
             sage: _ == C([0, -1, 2])
             True
         """
-<<<<<<< HEAD
-        for m in self.representatives():
-=======
         try:
             representatives = self.representatives()
         except NotImplementedError:
             return super(SchemeMorphism_polynomial_projective_space_field, self).__call__(x)
 
         for m in representatives:
->>>>>>> 78ba3a9e
             try:
                 return super(SchemeMorphism_polynomial_projective_subscheme_field, m).__call__(x)
             except ValueError:
                 pass
-<<<<<<< HEAD
-=======
-
->>>>>>> 78ba3a9e
+
         raise ValueError('the morphism is not defined at this point')
 
     @cached_method
