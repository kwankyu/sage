# -*- coding: utf-8 -*-
r"""
Morphisms on projective schemes

This module defines morphisms from projective schemes. A morphism from a
projective scheme to a projective scheme is defined by homogeneous polynomials
of the same degree that define what the morphism does on points in the ambient
projective space. A morphism from a projective scheme to an affine scheme is
determined by rational function, that is, quotients of homogeneous polynomials
of the same degree.

EXAMPLES::

    sage: P2.<x0,x1,x2> = ProjectiveSpace(QQ, 2)
    sage: A2.<x,y> = AffineSpace(QQ, 2)
    sage: P2.hom([x0, x1, x1 + x2], P2)
    Scheme endomorphism of Projective Space of dimension 2 over Rational Field
      Defn: Defined on coordinates by sending (x0 : x1 : x2) to
            (x0 : x1 : x1 + x2)
    sage: P2.hom([x1/x0, (x1 + x2)/x0], A2)
    Scheme morphism:
      From: Projective Space of dimension 2 over Rational Field
      To:   Affine Space of dimension 2 over Rational Field
      Defn: Defined on coordinates by sending (x0 : x1 : x2) to
            (x1/x0, (x1 + x2)/x0)

AUTHORS:

- David Kohel, William Stein: initial version

- William Stein (2006-02-11): fixed bug where P(0,0,0) was allowed as
  a projective point

- Volker Braun (2011-08-08): renamed classes, more documentation, misc
  cleanups

- Ben Hutz (2013-03): iteration functionality and new directory structure
  for affine/projective, height functionality

- Brian Stout, Ben Hutz (2013-11): added minimal model functionality

- Dillon Rose (2014-01): speed enhancements

- Ben Hutz (2015-11): iteration of subschemes

- Kwankyu Lee (2020-02): added indeterminacy_locus() and image()

"""

# ****************************************************************************
#       Copyright (C) 2011 Volker Braun <vbraun.name@gmail.com>
#       Copyright (C) 2006 David Kohel <kohel@maths.usyd.edu.au>
#       Copyright (C) 2006 William Stein <wstein@gmail.com>
#
# This program is free software: you can redistribute it and/or modify
# it under the terms of the GNU General Public License as published by
# the Free Software Foundation, either version 2 of the License, or
# (at your option) any later version.
#                  http://www.gnu.org/licenses/
# ****************************************************************************


import sys

from sage.arith.all import gcd, lcm

from sage.interfaces.singular import singular

from sage.misc.misc_c import prod
from sage.misc.cachefunc import cached_method
from sage.misc.lazy_attribute import lazy_attribute

from sage.ext.fast_callable import fast_callable

from sage.calculus.functions import jacobian

import sage.rings.abc
from sage.rings.integer import Integer
from sage.rings.algebraic_closure_finite_field import AlgebraicClosureFiniteField_generic
from sage.rings.finite_rings.finite_field_constructor import is_FiniteField
from sage.rings.finite_rings.finite_field_constructor import is_PrimeFiniteField
from sage.rings.finite_rings.finite_field_constructor import GF
from sage.rings.fraction_field import FractionField
from sage.rings.integer_ring import ZZ
from sage.rings.number_field.order import is_NumberFieldOrder
from sage.rings.polynomial.polynomial_ring_constructor import PolynomialRing
from sage.rings.qqbar import QQbar, number_field_elements_from_algebraics
from sage.rings.quotient_ring import QuotientRing_generic
from sage.rings.rational_field import QQ

from sage.schemes.generic.morphism import SchemeMorphism_polynomial

from sage.categories.finite_fields import FiniteFields
from sage.categories.number_fields import NumberFields
from sage.categories.homset import Hom, End
from sage.categories.fields import Fields

_NumberFields = NumberFields()
_FiniteFields = FiniteFields()
_Fields = Fields()


class SchemeMorphism_polynomial_projective_space(SchemeMorphism_polynomial):
    r"""
    A morphism of schemes determined by rational functions that define
    what the morphism does on points in the ambient projective space.

    EXAMPLES::

        sage: R.<x,y> = QQ[]
        sage: P1 = ProjectiveSpace(R)
        sage: H = P1.Hom(P1)
        sage: H([y,2*x])
        Scheme endomorphism of Projective Space of dimension 1 over Rational Field
          Defn: Defined on coordinates by sending (x : y) to
                (y : 2*x)

    An example of a morphism between projective plane curves (see :trac:`10297`)::

        sage: P2.<x,y,z> = ProjectiveSpace(QQ,2)
        sage: f = x^3+y^3+60*z^3
        sage: g = y^2*z-( x^3 - 6400*z^3/3)
        sage: C = Curve(f)
        sage: E = Curve(g)
        sage: xbar,ybar,zbar = C.coordinate_ring().gens()
        sage: H = C.Hom(E)
        sage: H([zbar,xbar-ybar,-(xbar+ybar)/80])
        Scheme morphism:
          From: Projective Plane Curve over Rational Field defined by x^3 + y^3 + 60*z^3
          To:   Projective Plane Curve over Rational Field defined by -x^3 + y^2*z + 6400/3*z^3
          Defn: Defined on coordinates by sending (x : y : z) to
                (z : x - y : -1/80*x - 1/80*y)

    A more complicated example::

        sage: P2.<x,y,z> = ProjectiveSpace(2, QQ)
        sage: P1 = P2.subscheme(x-y)
        sage: H12 = P1.Hom(P2)
        sage: H12([x^2, x*z, z^2])
        Scheme morphism:
          From: Closed subscheme of Projective Space of dimension 2 over Rational Field defined by:
          x - y
          To:   Projective Space of dimension 2 over Rational Field
          Defn: Defined on coordinates by sending (x : y : z) to
              (x^2 : x*z : z^2)

    We illustrate some error checking::

        sage: R.<x,y> = QQ[]
        sage: P1 = ProjectiveSpace(R)
        sage: H = P1.Hom(P1)
        sage: f = H([x-y, x*y])
        Traceback (most recent call last):
        ...
        ValueError: polys (=[x - y, x*y]) must be of the same degree

        sage: H([x-1, x*y+x])
        Traceback (most recent call last):
        ...
        ValueError: polys (=[x - 1, x*y + x]) must be homogeneous

        sage: H([exp(x),exp(y)])
        Traceback (most recent call last):
        ...
        TypeError: polys (=[e^x, e^y]) must be elements of
        Multivariate Polynomial Ring in x, y over Rational Field

    We can also compute the forward image of subschemes through
    elimination. In particular, let `X = V(h_1,\ldots, h_t)` and define the ideal
    `I = (h_1,\ldots,h_t,y_0-f_0(\bar{x}), \ldots, y_n-f_n(\bar{x}))`.
    Then the elimination ideal `I_{n+1} = I \cap K[y_0,\ldots,y_n]` is a homogeneous
    ideal and `f(X) = V(I_{n+1})`::

        sage: P.<x,y,z> = ProjectiveSpace(QQ, 2)
        sage: H = End(P)
        sage: f = H([(x-2*y)^2, (x-2*z)^2, x^2])
        sage: X = P.subscheme(y-z)
        sage: f(f(f(X)))
        Closed subscheme of Projective Space of dimension 2 over Rational Field
        defined by:
          y - z

    ::

        sage: P.<x,y,z,w> = ProjectiveSpace(QQ, 3)
        sage: H = End(P)
        sage: f = H([(x-2*y)^2, (x-2*z)^2, (x-2*w)^2, x^2])
        sage: f(P.subscheme([x,y,z]))
        Closed subscheme of Projective Space of dimension 3 over Rational Field
        defined by:
          w,
          y,
          x
    """
    def __init__(self, parent, polys, check=True):
        """
        Initialize.

        EXAMPLES::

            sage: P1.<x,y> = ProjectiveSpace(QQ,1)
            sage: H = P1.Hom(P1)
            sage: H([y,2*x])
            Scheme endomorphism of Projective Space of dimension 1 over Rational Field
              Defn: Defined on coordinates by sending (x : y) to
                    (y : 2*x)

        ::

            sage: R.<t> = PolynomialRing(QQ)
            sage: P.<x,y,z> = ProjectiveSpace(R, 2)
            sage: X = P.subscheme([x])
            sage: H = End(X)
            sage: H([x^2, t*y^2, x*z])
            Scheme endomorphism of Closed subscheme of Projective Space of dimension
            2 over Univariate Polynomial Ring in t over Rational Field defined by:
              x
              Defn: Defined on coordinates by sending (x : y : z) to
                    (x^2 : t*y^2 : x*z)

        When elements of the quotient ring is used, they are reduced::

            sage: P.<x,y,z> = ProjectiveSpace(CC, 2)
            sage: X = P.subscheme([x-y])
            sage: u,v,w = X.coordinate_ring().gens()
            sage: H = End(X)
            sage: H([u^2, v^2, w*u])
            Scheme endomorphism of Closed subscheme of Projective Space of dimension
            2 over Complex Field with 53 bits of precision defined by:
              x - y
              Defn: Defined on coordinates by sending (x : y : z) to
                    (y^2 : y^2 : y*z)
        """
        if check:
            try:  # polys might be in a quotient ring
                polys = [f.lift() for f in polys]
            except (TypeError, AttributeError):
                pass

            try:
                source_ring = parent.domain().ambient_space().coordinate_ring()
                K = FractionField(source_ring)

                try:
                    polys = [K(f) for f in polys]
                except TypeError:
                    raise TypeError("polys (=%s) must be elements of %s"%(polys, source_ring))

                if parent.codomain().is_projective():
                    degs = []
                    l = 1
                    for f in polys:
                        num = f.numerator()
                        den = f.denominator()
                        if not num.is_homogeneous() or not den.is_homogeneous():
                            raise ValueError("polys (={}) must be homogeneous".format(polys))

                        if not num.is_zero():
                            l *= den
                            degs.append(num.degree() - den.degree())

                    d = degs[0]
                    if not all(d == deg for deg in degs[1:]):
                        raise ValueError("polys (={}) must be of the same degree".format(polys))

                    polys = [(l*f).numerator() for f in polys]
                elif parent.codomain().is_affine():
                    for f in polys:
                        num = f.numerator()
                        den = f.denominator()
                        if not (num.is_homogeneous() and
                                den.is_homogeneous() and
                                num.degree() == den.degree()):
                            raise ValueError("polys (={}) must be quotients of "
                                             "homogeneous polynomials of the same degree".format(polys))
                check = False
            except (NotImplementedError, TypeError, AttributeError):
                pass

        SchemeMorphism_polynomial.__init__(self, parent, polys, check)

        self._is_prime_finite_field = is_PrimeFiniteField(polys[0].base_ring())

    def __call__(self, x, check=True):
        r"""
        Compute the forward image of the point or subscheme ``x`` by this map.

        For subschemes, the forward image is computed through elimination.
        In particular, let `X = V(h_1,\ldots, h_t)` and define the ideal
        `I = (h_1,\ldots,h_t,y_0-f_0(\bar{x}), \ldots, y_n-f_n(\bar{x}))`.
        Then the elimination ideal `I_{n+1} = I \cap K[y_0,\ldots,y_n]` is a homogeneous
        ideal and `self(X) = V(I_{n+1})`.

        The input boolean ``check`` can be set to false when fast iteration of
        points is desired. It bypasses all input checking and passes ``x`` straight
        to the fast evaluation of points function.

        INPUT:

        - ``x`` - a point or subscheme in domain of this map.

        - ``check`` - Boolean - if `False` assume that ``x`` is a point.

        EXAMPLES::

            sage: P.<x,y,z> = ProjectiveSpace(QQ, 2)
            sage: H = End(P)
            sage: f = H([x^2+y^2, y^2, z^2 + y*z])
            sage: f(P([1,1,1]))
            (1 : 1/2 : 1)

        ::

            sage: PS.<x,y,z> = ProjectiveSpace(QQ, 2)
            sage: P1.<u,v> = ProjectiveSpace(QQ,1)
            sage: H = End(P1)
            sage: f = H([u^2, v^2])
            sage: f(PS([0,1,1]))
            Traceback (most recent call last):
            ...
            TypeError: (0 : 1 : 1) fails to convert into the map's domain Projective Space of
            dimension 1 over Rational Field, but a `pushforward` method is not properly implemented

        ::

            sage: PS.<x,y> = ProjectiveSpace(QQ, 1)
            sage: P1.<u,v> = ProjectiveSpace(QQ, 1)
            sage: H = End(P1)
            sage: f = H([u^2, v^2])
            sage: f([0,1])
            (0 : 1)
            sage: f(PS([0,1]))
            (0 : 1)

        ::

            sage: PS.<x,y,z,w> = ProjectiveSpace(QQ, 3)
            sage: H = End(PS)
            sage: f = H([y^2, x^2, w^2, z^2])
            sage: X = PS.subscheme([z^2+y*w])
            sage: f(X)
            Closed subscheme of Projective Space of dimension 3 over Rational Field
            defined by:
              x*z - w^2

        ::

            sage: PS.<x,y,z> = ProjectiveSpace(QQ, 2)
            sage: P1.<u,v> = ProjectiveSpace(ZZ, 1)
            sage: H = End(PS)
            sage: f = H([x^2, y^2, z^2])
            sage: X = P1.subscheme([u-v])
            sage: f(X)
            Traceback (most recent call last):
            ...
            TypeError: subscheme must be in ambient space of domain of map

        ::

            sage: PS.<x,y,z> = ProjectiveSpace(QQ, 2)
            sage: P1.<u,v> = ProjectiveSpace(ZZ, 1)
            sage: H = End(P1)
            sage: f = H([u^2, v^2])
            sage: f([u-v])
            Closed subscheme of Projective Space of dimension 1 over Integer Ring defined by:
              u - v
            sage: X = PS.subscheme([x-z])
            sage: f([x-z])
            Traceback (most recent call last):
            ...
            TypeError: [x - z] fails to convert into the map's domain Projective Space of
            dimension 1 over Integer Ring, but a `pushforward` method is not properly implemented

        TESTS:

        Check that :trac:`32209` is fixed::

            sage: S.<x,y> = ProjectiveSpace(ZZ, 1)
            sage: T.<u,v> = ProjectiveSpace(ZZ, 1)
            sage: h = T.hom([u^2 + v^2, u*v], S); h
            Scheme morphism:
              From: Projective Space of dimension 1 over Integer Ring
              To:   Projective Space of dimension 1 over Integer Ring
              Defn: Defined on coordinates by sending (u : v) to
                    (u^2 + v^2 : u*v)

            sage: F.<a> = GF(4)
            sage: P = T(F)(1, a)
            sage: h(P)
            (a : a)
            sage: h(P).domain()
            Spectrum of Finite Field in a of size 2^2
            sage: h.change_ring(F)(P)
            (1 : 1)
        """
        from sage.schemes.projective.projective_point import SchemeMorphism_point_projective_ring
        if check:
            from sage.schemes.projective.projective_subscheme import AlgebraicScheme_subscheme_projective
            if isinstance(x, SchemeMorphism_point_projective_ring):
                if self.domain() != x.codomain():
                    try:
                        x = self.domain()(x)
                    except (TypeError, NotImplementedError):
                        raise TypeError("%s fails to convert into the map's domain %s, but a `pushforward` method is not properly implemented"%(x, self.domain()))
                #else pass it onto the eval below
            elif isinstance(x, AlgebraicScheme_subscheme_projective):
                return x._forward_image(self) #call subscheme eval
            else: #not a projective point or subscheme
                try:
                    x = self.domain()(x)
                except (TypeError, NotImplementedError):
                    try:
                        x = self.domain().subscheme(x)
                        return x._forward_image(self) #call subscheme eval
                    except (TypeError, NotImplementedError):
                        raise TypeError("%s fails to convert into the map's domain %s, but a `pushforward` method is not properly implemented"%(x, self.domain()))

        R = x.domain().coordinate_ring()
        if R is self.base_ring():
            P = self._fast_eval(x._coords)
        else:
            P = [f(x._coords) for f in self._polys]
        return self.codomain().point_homset(R)(P, check=check)

    @lazy_attribute
    def _fastpolys(self):
        """
        Lazy attribute for fast_callable polynomials for this map.

        EXAMPLES::

            sage: P.<x,y>=ProjectiveSpace(QQ,1)
            sage: H = Hom(P,P)
            sage: f = H([x^2+y^2,y^2])
            sage: [g.op_list() for g in f._fastpolys]
            [[('load_const', 0), ('load_const', 1), ('load_arg', ...), ('ipow', 2), 'mul', 'add', ('load_const', 1), ('load_arg', ...), ('ipow', 2), 'mul', 'add', 'return'], [('load_const', 0), ('load_const', 1), ('load_arg', 1), ('ipow', 2), 'mul', 'add', 'return']]
        """
        polys = self._polys

        fastpolys = []
        for poly in polys:
            # These tests are in place because the float and integer domain evaluate
            # faster than using the base_ring
            if self._is_prime_finite_field:
                prime = polys[0].base_ring().characteristic()
                degree = polys[0].degree()
                coefficients = poly.coefficients()
                height = max(abs(c.lift()) for c in coefficients)
                num_terms = len(coefficients)
                largest_value = num_terms * height * (prime - 1) ** degree
                # If the calculations will not overflow the float data type use domain float
                # Else use domain integer
                if largest_value < (2 ** sys.float_info.mant_dig):
                    fastpolys.append(fast_callable(poly, domain=float))
                else:
                    fastpolys.append(fast_callable(poly, domain=ZZ))
            else:
                fastpolys.append(fast_callable(poly, domain=poly.base_ring()))
        return fastpolys

    def _fast_eval(self, x):
        """
        Evaluate projective morphism at point described by ``x``.

        EXAMPLES::

            sage: P.<x,y,z> = ProjectiveSpace(QQ,2)
            sage: H = Hom(P,P)
            sage: f = H([x^2+y^2, y^2, z^2 + y*z])
            sage: f._fast_eval([1,1,1])
            [2, 1, 2]

            ::

            sage: T.<z> = LaurentSeriesRing(ZZ)
            sage: P.<x,y> = ProjectiveSpace(T,1)
            sage: H = End(P)
            sage: f = H([x^2+x*y, y^2])
            sage: Q = P(z,1)
            sage: f._fast_eval(list(Q))
            [z + z^2, 1]

            ::

            sage: T.<z> = PolynomialRing(CC)
            sage: I = T.ideal(z^3)
            sage: P.<x,y> = ProjectiveSpace(T.quotient_ring(I),1)
            sage: H = End(P)
            sage: f = H([x^2+x*y, y^2])
            sage: Q = P(z^2, 1)
            sage: f._fast_eval(list(Q))
            [zbar^2, 1.00000000000000]

            ::

            sage: T.<z> = LaurentSeriesRing(CC)
            sage: R.<t> = PolynomialRing(T)
            sage: P.<x,y> = ProjectiveSpace(R,1)
            sage: H = End(P)
            sage: f = H([x^2+x*y, y^2])
            sage: Q = P(t^2, z)
            sage: f._fast_eval(list(Q))
            [t^4 + z*t^2, z^2]
        """
        P = [f(*x) for f in self._fastpolys]
        return P

    def __eq__(self, right):
        """
        Tests the equality of two projective morphisms.

        INPUT:

        - ``right`` -- a map on projective space

        OUTPUT:

        ``True`` if ``self`` and ``right`` define the same projective map.
        ``False`` otherwise.

        EXAMPLES::

            sage: P.<x,y,z> = ProjectiveSpace(QQ, 2)
            sage: H = Hom(P,P)
            sage: f = H([x^2 - 2*x*y + z*x, z^2 -y^2 , 5*z*y])
            sage: g = H([x^2, y^2, z^2])
            sage: f == g
            False

        ::

            sage: P.<x,y> = ProjectiveSpace(QQ, 1)
            sage: P2.<u,v> = ProjectiveSpace(CC, 1)
            sage: H = End(P)
            sage: H2 = End(P2)
            sage: f = H([x^2 - 2*x*y, y^2])
            sage: g = H2([u^2 - 2*u*v, v^2])
            sage: f == g
            False

        ::

            sage: P.<x,y> = ProjectiveSpace(QQ, 1)
            sage: H = End(P)
            sage: f = H([x^2 - 2*x*y, y^2])
            sage: g = H([x^2*y - 2*x*y^2, y^3])
            sage: f == g
            True
        """
        if not isinstance(right, SchemeMorphism_polynomial):
            return False
        if self.parent() != right.parent():
            return False
        n = len(self._polys)
        return all(self._polys[i] * right._polys[j] == self._polys[j] * right._polys[i]
                   for i in range(n) for j in range(i+1, n))

    def __ne__(self, right):
        """
        Tests the inequality of two projective morphisms.

        INPUT:

        - ``right`` -- a map on projective space

        OUTPUT:

        ``True`` if ``self`` and ``right`` define different projective maps.
        ``False`` otherwise.

        EXAMPLES::

            sage: P.<x,y> = ProjectiveSpace(QQ, 1)
            sage: H = Hom(P,P)
            sage: f = H([x^3 - 2*x^2*y , 5*x*y^2])
            sage: g = f.change_ring(GF(7))
            sage: f != g
            True

        ::

            sage: P.<x,y,z> = ProjectiveSpace(QQ, 2)
            sage: H = Hom(P, P)
            sage: f = H([x^2 - 2*x*y + z*x, z^2 -y^2 , 5*z*y])
            sage: f != f
            False
        """
        if not isinstance(right, SchemeMorphism_polynomial):
            return True
        if self.parent() != right.parent():
            return True
        n = len(self._polys)
        return any(self._polys[i] * right._polys[j] != self._polys[j] * right._polys[i]
                   for i in range(n) for j in range(i + 1, n))

    def _matrix_times_polymap_(self, mat, h):
        """
        Multiplies the morphism on the left by a matrix ``mat``.

        INPUT:

        - ``mat`` -- a matrix

        OUTPUT: a scheme morphism given by ``self*mat``

        EXAMPLES::

            sage: P.<x,y> = ProjectiveSpace(ZZ, 1)
            sage: H = Hom(P,P)
            sage: f = H([x^2 + y^2, y^2])
            sage: matrix([[1,2], [0,1]]) * f
            Scheme endomorphism of Projective Space of dimension 1 over Integer Ring
              Defn: Defined on coordinates by sending (x : y) to
                    (x^2 + 3*y^2 : y^2)

        ::

            sage: R.<x> = PolynomialRing(QQ)
            sage: K.<i> = NumberField(x^2+1)
            sage: P.<x,y> = ProjectiveSpace(QQ, 1)
            sage: H = Hom(P,P)
            sage: f = H([1/3*x^2 + 1/2*y^2, y^2])
            sage: matrix([[i,0], [0,i]]) * f
            Scheme endomorphism of Projective Space of dimension 1 over Number Field in i with defining polynomial x^2 + 1
              Defn: Defined on coordinates by sending (x : y) to
                    ((1/3*i)*x^2 + (1/2*i)*y^2 : i*y^2)
        """
        from sage.modules.free_module_element import vector
        from sage.dynamics.arithmetic_dynamics.generic_ds import DynamicalSystem
        if not mat.is_square():
            raise ValueError("matrix must be square")
        if mat.ncols() != self.codomain().ngens():
            raise ValueError("matrix size is incompatible")
        F = mat * vector(list(self))
        if isinstance(self, DynamicalSystem):
            return h(list(F)).as_dynamical_system()
        return h(list(F))

    def _polymap_times_matrix_(self, mat, h):
        """
        Multiplies the morphism on the right by a matrix ``mat``.

        INPUT:

        - ``mat`` -- a matrix

        OUTPUT: a scheme morphism given by ``mat*self``

        EXAMPLES::

            sage: P.<x,y> = ProjectiveSpace(ZZ, 1)
            sage: H = Hom(P, P)
            sage: f = H([x^2 + y^2, y^2])
            sage: f * matrix([[1,2], [0,1]])
            Scheme endomorphism of Projective Space of dimension 1 over Integer Ring
              Defn: Defined on coordinates by sending (x : y) to
                    (x^2 + 4*x*y + 5*y^2 : y^2)

        ::

            sage: R.<x> = PolynomialRing(QQ)
            sage: K.<i> = NumberField(x^2+1)
            sage: P.<x,y> = ProjectiveSpace(QQ, 1)
            sage: H = Hom(P,P)
            sage: f = H([1/3*x^2 + 1/2*y^2, y^2])
            sage: f * matrix([[i,0], [0,i]])
            Scheme endomorphism of Projective Space of dimension 1 over Number Field in i with defining polynomial x^2 + 1
              Defn: Defined on coordinates by sending (x : y) to
                    (-1/3*x^2 - 1/2*y^2 : -y^2)
        """
        from sage.modules.free_module_element import vector
        from sage.dynamics.arithmetic_dynamics.generic_ds import DynamicalSystem
        if not mat.is_square():
            raise ValueError("matrix must be square")
        if mat.nrows() != self.domain().ngens():
            raise ValueError("matrix size is incompatible")
        X = mat * vector(self[0].parent().gens())
        F = vector(self._polys)
        F = F(list(X))
        if isinstance(self, DynamicalSystem):
            return h(list(F)).as_dynamical_system()
        return h(list(F))

    def as_dynamical_system(self):
        """
        Return this endomorphism as a :class:`DynamicalSystem_projective`.

        OUTPUT:

        - :class:`DynamicalSystem_projective`

        EXAMPLES::

            sage: P.<x,y,z> = ProjectiveSpace(ZZ, 2)
            sage: H = End(P)
            sage: f = H([x^2, y^2, z^2])
            sage: type(f.as_dynamical_system())
            <class 'sage.dynamics.arithmetic_dynamics.projective_ds.DynamicalSystem_projective'>

        ::

            sage: P.<x,y> = ProjectiveSpace(QQ, 1)
            sage: H = End(P)
            sage: f = H([x^2-y^2, y^2])
            sage: type(f.as_dynamical_system())
            <class 'sage.dynamics.arithmetic_dynamics.projective_ds.DynamicalSystem_projective_field'>

        ::

            sage: P.<x,y> = ProjectiveSpace(GF(5), 1)
            sage: H = End(P)
            sage: f = H([x^2, y^2])
            sage: type(f.as_dynamical_system())
            <class 'sage.dynamics.arithmetic_dynamics.projective_ds.DynamicalSystem_projective_finite_field'>

        ::

            sage: P.<x,y> = ProjectiveSpace(RR, 1)
            sage: f = DynamicalSystem([x^2 + y^2, y^2], P)
            sage: g = f.as_dynamical_system()
            sage: g is f
            True
        """
        from sage.dynamics.arithmetic_dynamics.generic_ds import DynamicalSystem
        if isinstance(self, DynamicalSystem):
            return self
        if not self.is_endomorphism():
            raise TypeError("must be an endomorphism")
        from sage.dynamics.arithmetic_dynamics.projective_ds import DynamicalSystem_projective
        from sage.dynamics.arithmetic_dynamics.projective_ds import DynamicalSystem_projective_field
        from sage.dynamics.arithmetic_dynamics.projective_ds import DynamicalSystem_projective_finite_field
        R = self.base_ring()
        if R not in _Fields:
            return DynamicalSystem_projective(list(self), self.domain())
        if is_FiniteField(R):
            return DynamicalSystem_projective_finite_field(list(self), self.domain())
        return DynamicalSystem_projective_field(list(self), self.domain())

    def scale_by(self, t):
        """
        Scales each coordinate by a factor of ``t``.

        A ``TypeError`` occurs if the point is not in the coordinate_ring
        of the parent after scaling.

        INPUT:

        - ``t`` -- a ring element.

        OUTPUT:

        - None.

        EXAMPLES::

            sage: A.<x,y> = ProjectiveSpace(QQ,1)
            sage: H = Hom(A,A)
            sage: f = H([x^3-2*x*y^2,x^2*y])
            sage: f.scale_by(1/x)
            sage: f
            Scheme endomorphism of Projective Space of dimension 1 over Rational
            Field
              Defn: Defined on coordinates by sending (x : y) to
                    (x^2 - 2*y^2 : x*y)

        ::

            sage: R.<t> = PolynomialRing(QQ)
            sage: P.<x,y> = ProjectiveSpace(R,1)
            sage: H = Hom(P,P)
            sage: f = H([3/5*x^2,6*y^2])
            sage: f.scale_by(5/3*t); f
            Scheme endomorphism of Projective Space of dimension 1 over Univariate
            Polynomial Ring in t over Rational Field
              Defn: Defined on coordinates by sending (x : y) to
                    (t*x^2 : 10*t*y^2)

        ::

            sage: P.<x,y,z> = ProjectiveSpace(GF(7),2)
            sage: X = P.subscheme(x^2-y^2)
            sage: H = Hom(X,X)
            sage: f = H([x^2,y^2,z^2])
            sage: f.scale_by(x-y);f
            Scheme endomorphism of Closed subscheme of Projective Space of dimension
            2 over Finite Field of size 7 defined by:
              x^2 - y^2
              Defn: Defined on coordinates by sending (x : y : z) to
                    (x*y^2 - y^3 : x*y^2 - y^3 : x*z^2 - y*z^2)
        """
        if t == 0:
            raise ValueError("Cannot scale by 0")
        R = self.domain().coordinate_ring()
        if isinstance(R, QuotientRing_generic):
            phi = R._internal_coerce_map_from(self.domain().ambient_space().coordinate_ring())
            for i in range(self.codomain().ambient_space().dimension_relative() + 1):
                new_polys = [phi(u*t).lift() for u in self]
        else:
            for i in range(self.codomain().ambient_space().dimension_relative() + 1):
                new_polys = [R(u*t) for u in self]
        self._polys = tuple(new_polys)

    def normalize_coordinates(self, **kwds):
        """
        Ensures that this morphism has integral coefficients, and,
        if the coordinate ring has a GCD, then it ensures that the
        coefficients have no common factor.

        Also, makes the leading coefficients of the first polynomial
        positive (if positive has meaning in the coordinate ring).
        This is done in place.

        When ``ideal`` or ``valuation`` is specified,
        normalization occurs with respect to the absolute value
        defined by the ``ideal`` or ``valuation``. That is, the
        coefficients are scaled such that one coefficient has
        absolute value 1 while the others have absolute value
        less than or equal to 1. Only supported when the base
        ring is a number field.

        INPUT:

        keywords:

        - ``ideal`` -- (optional) a prime ideal of the base ring of this
          morphism.

        - ``valuation`` -- (optional) a valuation of the base ring of this
          morphism.

        OUTPUT:

        - None.

        EXAMPLES::

            sage: P.<x,y> = ProjectiveSpace(QQ, 1)
            sage: H = Hom(P, P)
            sage: f = H([5/4*x^3, 5*x*y^2])
            sage: f.normalize_coordinates(); f
            Scheme endomorphism of Projective Space of dimension 1 over Rational
            Field
              Defn: Defined on coordinates by sending (x : y) to
                    (x^2 : 4*y^2)

        ::

            sage: P.<x,y,z> = ProjectiveSpace(GF(7), 2)
            sage: X = P.subscheme(x^2 - y^2)
            sage: H = Hom(X, X)
            sage: f = H([x^3 + x*y^2, x*y^2, x*z^2])
            sage: f.normalize_coordinates(); f
            Scheme endomorphism of Closed subscheme of Projective Space of dimension
            2 over Finite Field of size 7 defined by:
              x^2 - y^2
              Defn: Defined on coordinates by sending (x : y : z) to
                    (2*y^2 : y^2 : z^2)

        ::

            sage: R.<a,b> = QQ[]
            sage: P.<x,y,z> = ProjectiveSpace(R, 2)
            sage: H = End(P)
            sage: f = H([a*(x*z + y^2)*x^2, a*b*(x*z + y^2)*y^2, a*(x*z + y^2)*z^2])
            sage: f.normalize_coordinates(); f
            Scheme endomorphism of Projective Space of dimension 2 over Multivariate
            Polynomial Ring in a, b over Rational Field
              Defn: Defined on coordinates by sending (x : y : z) to
                    (x^2 : b*y^2 : z^2)

        ::

            sage: K.<w> = QuadraticField(5)
            sage: P.<x,y> = ProjectiveSpace(K, 1)
            sage: f = DynamicalSystem([w*x^2 + (1/5*w)*y^2, w*y^2])
            sage: f.normalize_coordinates(); f
            Dynamical System of Projective Space of dimension 1 over Number Field in
            w with defining polynomial x^2 - 5 with w = 2.236067977499790?
              Defn: Defined on coordinates by sending (x : y) to
                    (5*x^2 + y^2 : 5*y^2)

        ::

            sage: R.<t> = PolynomialRing(ZZ)
            sage: K.<b> = NumberField(t^3 - 11)
            sage: a = 7/(b - 1)
            sage: P.<x,y> = ProjectiveSpace(K, 1)
            sage: f = DynamicalSystem_projective([a*y^2 - (a*y - x)^2, y^2])
            sage: f.normalize_coordinates(); f
            Dynamical System of Projective Space of dimension 1 over Number Field in b with defining polynomial t^3 - 11
            Defn: Defined on coordinates by sending (x : y) to
                    (-100*x^2 + (140*b^2 + 140*b + 140)*x*y + (-77*b^2 - 567*b - 1057)*y^2 : 100*y^2)

        We can used ``ideal`` to scale with respect to a norm defined by an ideal::

            sage: P.<x,y> = ProjectiveSpace(QQ, 1)
            sage: f = DynamicalSystem_projective([2*x^3, 2*x^2*y + 4*x*y^2])
            sage: f.normalize_coordinates(ideal=2); f
            Dynamical System of Projective Space of dimension 1 over Rational Field
              Defn: Defined on coordinates by sending (x : y) to
                    (x^3 : x^2*y + 2*x*y^2)

        ::

            sage: R.<w> = QQ[]
            sage: A.<a> = NumberField(w^2 + 1)
            sage: P.<x,y,z> = ProjectiveSpace(A, 2)
            sage: X = P.subscheme(x^2-y^2)
            sage: H = Hom(X,X)
            sage: f = H([(a+1)*x^3 + 2*x*y^2, 4*x*y^2, 8*x*z^2])
            sage: f.normalize_coordinates(ideal=A.prime_above(2)); f
            Scheme endomorphism of Closed subscheme of Projective Space of dimension 2 over
            Number Field in a with defining polynomial w^2 + 1 defined by:
              x^2 - y^2
              Defn: Defined on coordinates by sending (x : y : z) to
                    ((-a + 2)*x*y^2 : (-2*a + 2)*x*y^2 : (-4*a + 4)*x*z^2)

        We can pass in a valuation to ``valuation``::

            sage: g = H([(a+1)*x^3 + 2*x*y^2, 4*x*y^2, 8*x*z^2])
            sage: g.normalize_coordinates(valuation=A.valuation(A.prime_above(2)))
            sage: g == f
            True

        ::

            sage: P.<x,y> = ProjectiveSpace(Qp(3), 1)
            sage: f = DynamicalSystem_projective([3*x^2+6*y^2, 9*x*y])
            sage: f.normalize_coordinates(); f
            Dynamical System of Projective Space of dimension 1 over 3-adic Field with capped relative precision 20
              Defn: Defined on coordinates by sending (x : y) to
                    (x^2 + (2 + O(3^20))*y^2 : (3 + O(3^21))*x*y)
        """
        # if ideal or valuation is specified, we scale according the norm defined by the ideal/valuation
        ideal = kwds.pop('ideal', None)
        if ideal is not None:
            from sage.rings.number_field.number_field_ideal import NumberFieldFractionalIdeal
            if not (ideal in ZZ or isinstance(ideal, NumberFieldFractionalIdeal)):
                raise TypeError('ideal must be an ideal of a number field, not %s' %ideal)
            if isinstance(ideal, NumberFieldFractionalIdeal):
                if ideal.number_field() != self.base_ring():
                    raise ValueError('ideal must be an ideal of the base ring of this morphism ' +  \
                        ', not an ideal of %s' %ideal.number_field())
                if not ideal.is_prime():
                    raise ValueError('ideal was %s, not a prime ideal' %ideal)
                for generator in ideal.gens():
                    if generator.valuation(ideal) == 1:
                        uniformizer = generator
                        break
            else:
                ideal = ZZ(ideal)
                if self.base_ring() != QQ:
                    raise ValueError('ideal was an integer, but the base ring of this ' + \
                        'morphism is %s' %self.base_ring())
                if not ideal.is_prime():
                    raise ValueError('ideal must be a prime, not %s' %ideal)
                uniformizer = ideal
            valuations = []
            for poly in self:
                for coefficient, monomial in poly:
                    if coefficient != 0:
                        valuations.append(coefficient.valuation(ideal))
            min_val = min(valuations)
            self.scale_by(uniformizer**(-1*min_val))
            return
        valuation = kwds.pop('valuation', None)
        if valuation is not None:
            from sage.rings.padics.padic_valuation import pAdicValuation_base
            if not isinstance(valuation, pAdicValuation_base):
                raise TypeError('valuation must be a valuation on a number field, not %s' %valuation)
            if valuation.domain() != self.base_ring():
                raise ValueError('the domain of valuation must be the base ring of this morphism ' + \
                    'not %s' %valuation.domain())
            uniformizer = valuation.uniformizer()
            ramification_index = 1/valuation(uniformizer)
            valuations = []
            for poly in self:
                for coefficient, monomial in poly:
                    if coefficient != 0:
                        valuations.append(valuation(coefficient) * ramification_index)
            min_val = min(valuations)
            self.scale_by(uniformizer**(-1*min_val))
            return

        # clear any denominators from the coefficients
        N = self.codomain().ambient_space().dimension_relative() + 1
        LCM = lcm([self[i].denominator() for i in range(N)])
        self.scale_by(LCM)

        R = self.domain().base_ring()

        # There are cases, such as the example above over GF(7),
        # where we want to compute GCDs, but NOT in the case
        # where R is a NumberField of class number > 1.
        if R in NumberFields():
            if R.class_number() > 1:
                return

        # R is a Number Field with class number 1 (i.e., a UFD) then
        # we can compute GCDs, so we attempt to remove any common factors.

        GCD = gcd(self[0], self[1])
        index = 2

        while GCD != 1 and index < N:
            GCD = gcd(GCD, self[index])
            index += +1
        if GCD != 1:
            self.scale_by(R(1) / GCD)

        # scales by 1/gcd of the coefficients.
        if R in _NumberFields:
            O = R.maximal_order()
        elif is_FiniteField(R):
            O = R
        elif isinstance(R, QuotientRing_generic):
            O = R.ring()
        elif isinstance(R, sage.rings.abc.pAdicField):
            O = R.integer_ring()
        else:
            O = R
        GCD = gcd([O(c) for poly in self for c in poly.coefficients()])

        if GCD != 1:
            self.scale_by(1/GCD)
        from sage.rings.padics.padic_base_generic import pAdicGeneric
        # if R is not padic, we make the first coordinate positive
        if not isinstance(R, pAdicGeneric):
            if self[0].lc() < 0:
                self.scale_by(-1)

    def degree(self):
        r"""
        Return the degree of this map.

        The degree is defined as the degree of the homogeneous
        polynomials that are the coordinates of this map.

        OUTPUT:

        - A positive integer

        EXAMPLES::

            sage: P.<x,y> = ProjectiveSpace(QQ,1)
            sage: H = Hom(P,P)
            sage: f = H([x^2+y^2, y^2])
            sage: f.degree()
            2

        ::

            sage: P.<x,y,z> = ProjectiveSpace(CC,2)
            sage: H = Hom(P,P)
            sage: f = H([x^3+y^3, y^2*z, z*x*y])
            sage: f.degree()
            3

        ::

            sage: R.<t> = PolynomialRing(QQ)
            sage: P.<x,y,z> = ProjectiveSpace(R,2)
            sage: H = Hom(P,P)
            sage: f = H([x^2+t*y^2, (2-t)*y^2, z^2])
            sage: f.degree()
            2

        ::

            sage: P.<x,y,z> = ProjectiveSpace(ZZ,2)
            sage: X = P.subscheme(x^2-y^2)
            sage: H = Hom(X,X)
            sage: f = H([x^2, y^2, z^2])
            sage: f.degree()
            2
        """
        return self._polys[0].degree()

    def dehomogenize(self, n):
        r"""
        Returns the standard dehomogenization at the ``n[0]`` coordinate for the domain
        and the ``n[1]`` coordinate for the codomain.

        Note that the new function is defined over the fraction field
        of the base ring of this map.

        INPUT:

        - ``n`` -- a tuple of nonnegative integers.  If ``n`` is an integer, then the two values of
            the tuple are assumed to be the same.

        OUTPUT:

        - :class:`SchemeMorphism_polynomial_affine_space`.

        EXAMPLES::

            sage: P.<x,y> = ProjectiveSpace(ZZ,1)
            sage: H = Hom(P,P)
            sage: f = H([x^2+y^2, y^2])
            sage: f.dehomogenize(0)
            Scheme endomorphism of Affine Space of dimension 1 over Integer Ring
              Defn: Defined on coordinates by sending (y) to
                    (y^2/(y^2 + 1))

        ::

            sage: P.<x,y> = ProjectiveSpace(QQ,1)
            sage: H = Hom(P,P)
            sage: f = H([x^2-y^2, y^2])
            sage: f.dehomogenize((0,1))
            Scheme morphism:
              From: Affine Space of dimension 1 over Rational Field
              To:   Affine Space of dimension 1 over Rational Field
              Defn: Defined on coordinates by sending (y) to
                    ((-y^2 + 1)/y^2)

        ::

            sage: P.<x,y,z> = ProjectiveSpace(QQ,2)
            sage: H = Hom(P,P)
            sage: f = H([x^2+y^2, y^2-z^2, 2*z^2])
            sage: f.dehomogenize(2)
            Scheme endomorphism of Affine Space of dimension 2 over Rational Field
              Defn: Defined on coordinates by sending (x, y) to
                    (1/2*x^2 + 1/2*y^2, 1/2*y^2 - 1/2)

        ::

            sage: R.<t> = PolynomialRing(QQ)
            sage: P.<x,y,z> = ProjectiveSpace(FractionField(R),2)
            sage: H = Hom(P,P)
            sage: f = H([x^2+t*y^2, t*y^2-z^2, t*z^2])
            sage: f.dehomogenize(2)
            Scheme endomorphism of Affine Space of dimension 2 over Fraction Field
            of Univariate Polynomial Ring in t over Rational Field
              Defn: Defined on coordinates by sending (x, y) to
                    (1/t*x^2 + y^2, y^2 - 1/t)

        ::

            sage: P.<x,y,z> = ProjectiveSpace(ZZ,2)
            sage: X = P.subscheme(x^2-y^2)
            sage: H = Hom(X,X)
            sage: f = H([x^2, y^2, x*z])
            sage: f.dehomogenize(2)
            Scheme endomorphism of Closed subscheme of Affine Space of dimension 2 over Integer Ring defined by:
              x^2 - y^2
              Defn: Defined on coordinates by sending (x, y) to
                    (x, y^2/x)

        ::

            sage: P.<x,y> = ProjectiveSpace(QQ,1)
            sage: H = End(P)
            sage: f = H([x^2 - 2*x*y, y^2])
            sage: f.dehomogenize(0).homogenize(0) == f
            True

        ::

            sage: K.<w> = QuadraticField(3)
            sage: O = K.ring_of_integers()
            sage: P.<x,y> = ProjectiveSpace(O,1)
            sage: H = End(P)
            sage: f = H([x^2 - O(w)*y^2,y^2])
            sage: f.dehomogenize(1)
            Scheme endomorphism of Affine Space of dimension 1 over Maximal Order in Number Field in w with defining polynomial x^2 - 3 with w = 1.732050807568878?
              Defn: Defined on coordinates by sending (x) to
                    (x^2 - w)

        ::

            sage: P1.<x,y> = ProjectiveSpace(QQ,1)
            sage: P2.<u,v,w> = ProjectiveSpace(QQ,2)
            sage: H = Hom(P2,P1)
            sage: f = H([u*w,v^2 + w^2])
            sage: f.dehomogenize((2,1))
            Scheme morphism:
              From: Affine Space of dimension 2 over Rational Field
              To:   Affine Space of dimension 1 over Rational Field
              Defn: Defined on coordinates by sending (u, v) to
                  (u/(v^2 + 1))
        """
        # the dehomogenizations are stored for future use
        try:
            return self.__dehomogenization[n]
        except AttributeError:
            self.__dehomogenization = {}
        except KeyError:
            pass
        # it is possible to dehomogenize the domain and codomain at different coordinates
        if isinstance(n,(tuple,list)):
            ind=tuple(n)
        else:
            ind=(n,n)
        PS_domain = self.domain()
        A_domain = PS_domain.ambient_space()
        if self._polys[ind[1]].substitute({A_domain.gen(ind[0]):1}) == 0:
            raise ValueError("can't dehomogenize at 0 coordinate")
        else:
            Aff_domain = PS_domain.affine_patch(ind[0])
            S = Aff_domain.ambient_space().coordinate_ring()
            FS = FractionField(S)
            N = A_domain.dimension_relative()
            R = A_domain.coordinate_ring()
            phi = R.hom([S.gen(j) for j in range(0, ind[0])] + [1] + [S.gen(j) for j in range(ind[0], N)], FS)
            F = []
            G = phi(self._polys[ind[1]])
            # ind[1] is relative to codomain
            M = self.codomain().ambient_space().dimension_relative()
            for i in range(0, M + 1):
                if i != ind[1]:
                    F.append(phi(self._polys[i]) / G)
            H = Hom(Aff_domain, self.codomain().affine_patch(ind[1]))
            # since often you dehomogenize at the same coordinate in domain
            # and codomain it should be stored appropriately.
            if ind == (n,n):
                self.__dehomogenization[ind]=H(F)
                return self.__dehomogenization[ind]
            else:
                self.__dehomogenization[n]=H(F)
                return self.__dehomogenization[n]

    @cached_method
    def is_morphism(self):
        r"""
        returns ``True`` if this map is a morphism.

        The map is a morphism if and only if the ideal generated by
        the defining polynomials is the unit ideal
        (no common zeros of the defining polynomials).

        OUTPUT:

        - Boolean

        EXAMPLES::

            sage: P.<x,y> = ProjectiveSpace(QQ,1)
            sage: H = Hom(P,P)
            sage: f = H([x^2+y^2, y^2])
            sage: f.is_morphism()
            True

        ::

            sage: P.<x,y,z> = ProjectiveSpace(RR,2)
            sage: H = Hom(P,P)
            sage: f = H([x*z-y*z, x^2-y^2, z^2])
            sage: f.is_morphism()
            False

        ::

            sage: R.<t> = PolynomialRing(GF(5))
            sage: P.<x,y,z> = ProjectiveSpace(R,2)
            sage: H = Hom(P,P)
            sage: f = H([x*z-t*y^2, x^2-y^2, t*z^2])
            sage: f.is_morphism()
            True

        Map that is not morphism on projective space, but is over a subscheme::

            sage: P.<x,y,z> = ProjectiveSpace(RR,2)
            sage: X = P.subscheme([x*y + y*z])
            sage: H = Hom(X,X)
            sage: f = H([x*z-y*z, x^2-y^2, z^2])
            sage: f.is_morphism()
            True
        """

        R = self.coordinate_ring()
        F = list(self._polys)
        defpolys = list(self.domain().defining_polynomials())
        if R.base_ring().is_field():
            F.extend(defpolys)
            J = R.ideal(F)
        else:
            S = PolynomialRing(R.base_ring().fraction_field(), R.gens(), R.ngens())
            L = [S(f) for f in F] + [S(f) for f in defpolys]
            J = S.ideal(L)
        if J.dimension() > 0:
            return False
        else:
            return True

    def global_height(self, prec=None):
        r"""
        Returns the maximum of the absolute logarithmic heights of the coefficients
        in any of the coordinate functions of this map.

        INPUT:

        - ``prec`` -- desired floating point precision (default:
          default RealField precision).

        OUTPUT:

        - a real number.

        EXAMPLES::

            sage: P.<x,y> = ProjectiveSpace(QQ,1)
            sage: H = Hom(P,P)
            sage: f = H([1/1331*x^2+1/4000*y^2, 210*x*y]);
            sage: f.global_height()
            8.29404964010203

        This function does not automatically normalize::

            sage: P.<x,y,z> = ProjectiveSpace(ZZ,2)
            sage: H = Hom(P,P)
            sage: f = H([4*x^2+100*y^2, 210*x*y, 10000*z^2]);
            sage: f.global_height()
            9.21034037197618
            sage: f.normalize_coordinates()
            sage: f.global_height()
            8.51719319141624

        ::

            sage: R.<z> = PolynomialRing(QQ)
            sage: K.<w> = NumberField(z^2-2)
            sage: O = K.maximal_order()
            sage: P.<x,y> = ProjectiveSpace(O,1)
            sage: H = Hom(P,P)
            sage: f = H([2*x^2 + 3*O(w)*y^2, O(w)*y^2])
            sage: f.global_height()
            1.44518587894808

        ::

            sage: P.<x,y> = ProjectiveSpace(QQbar,1)
            sage: P2.<u,v,w> = ProjectiveSpace(QQbar,2)
            sage: H = Hom(P,P2)
            sage: f = H([x^2 + QQbar(I)*x*y + 3*y^2, y^2, QQbar(sqrt(5))*x*y])
            sage: f.global_height()
            1.09861228866811
        """
        K = self.domain().base_ring()
        if K in _NumberFields or is_NumberFieldOrder(K):
            f = self
        elif K is QQbar:
            f = self._number_field_from_algebraics()
        else:
            raise TypeError("Must be over a Numberfield or a Numberfield Order or QQbar")
        H = 0
        for i in range(self.domain().ambient_space().dimension_relative() + 1):
            C = f[i].coefficients()
            h = max([c.global_height(prec) for c in C])
            H = max(H, h)
        return H

    def local_height(self, v, prec=None):
        r"""
        Returns the maximum of the local height of the coefficients in any
        of the coordinate functions of this map.

        INPUT:

        - ``v`` -- a prime or prime ideal of the base ring.

        - ``prec`` -- desired floating point precision (default:
          default RealField precision).

        OUTPUT:

        - a real number.

        EXAMPLES::

            sage: P.<x,y> = ProjectiveSpace(QQ,1)
            sage: H = Hom(P,P)
            sage: f = H([1/1331*x^2+1/4000*y^2, 210*x*y]);
            sage: f.local_height(1331)
            7.19368581839511

        This function does not automatically normalize::

            sage: P.<x,y,z> = ProjectiveSpace(QQ,2)
            sage: H = Hom(P,P)
            sage: f = H([4*x^2+3/100*y^2, 8/210*x*y, 1/10000*z^2]);
            sage: f.local_height(2)
            2.77258872223978
            sage: f.normalize_coordinates()
            sage: f.local_height(2)
            0.000000000000000

        ::

            sage: R.<z> = PolynomialRing(QQ)
            sage: K.<w> = NumberField(z^2-2)
            sage: P.<x,y> = ProjectiveSpace(K,1)
            sage: H = Hom(P,P)
            sage: f = H([2*x^2 + w/3*y^2, 1/w*y^2])
            sage: f.local_height(K.ideal(3))
            1.09861228866811
        """
        K = FractionField(self.domain().base_ring())
        if K not in _NumberFields:
            raise TypeError("must be over a number field or a number field order")
        return max([K(c).local_height(v, prec) for f in self for c in f.coefficients()])

    def local_height_arch(self, i, prec=None):
        r"""
        Returns the maximum of the local height at the ``i``-th infinite place of the coefficients in any
        of the coordinate functions of this map.

        INPUT:

        - ``i`` -- an integer.

        - ``prec`` -- desired floating point precision (default:
          default RealField precision).

        OUTPUT:

        - a real number.

        EXAMPLES::

            sage: P.<x,y> = ProjectiveSpace(QQ,1)
            sage: H = Hom(P,P)
            sage: f = H([1/1331*x^2+1/4000*y^2, 210*x*y]);
            sage: f.local_height_arch(0)
            5.34710753071747

        ::

            sage: R.<z> = PolynomialRing(QQ)
            sage: K.<w> = NumberField(z^2-2)
            sage: P.<x,y> = ProjectiveSpace(K,1)
            sage: H = Hom(P,P)
            sage: f = H([2*x^2 + w/3*y^2, 1/w*y^2])
            sage: f.local_height_arch(1)
            0.6931471805599453094172321214582
        """
        K = FractionField(self.domain().base_ring())
        if K not in _NumberFields:
            raise TypeError("must be over a number field or a number field order")
        if K == QQ:
            return max([K(c).local_height_arch(prec=prec) for f in self for c in f.coefficients()])
        else:
            return max([K(c).local_height_arch(i, prec=prec) for f in self for c in f.coefficients()])

    def wronskian_ideal(self):
        r"""
        Returns the ideal generated by the critical point locus.

        This is the vanishing of the maximal minors of the Jacobian matrix.
        Not implemented for subvarieties.

        OUTPUT: an ideal in the coordinate ring of the domain of this map.

        EXAMPLES::

            sage: R.<x> = PolynomialRing(QQ)
            sage: K.<w> = NumberField(x^2+11)
            sage: P.<x,y> = ProjectiveSpace(K,1)
            sage: H = End(P)
            sage: f = H([x^2-w*y^2, w*y^2])
            sage: f.wronskian_ideal()
            Ideal ((4*w)*x*y) of Multivariate Polynomial Ring in x, y over Number
            Field in w with defining polynomial x^2 + 11

        ::

            sage: P.<x,y> = ProjectiveSpace(QQ,1)
            sage: P2.<u,v,t> = ProjectiveSpace(K,2)
            sage: H = Hom(P,P2)
            sage: f = H([x^2-2*y^2, y^2, x*y])
            sage: f.wronskian_ideal()
            Ideal (4*x*y, 2*x^2 + 4*y^2, -2*y^2) of Multivariate Polynomial Ring in
            x, y over Rational Field
        """
        dom = self.domain()
        from sage.schemes.projective.projective_space import is_ProjectiveSpace
        if not (is_ProjectiveSpace(dom) and is_ProjectiveSpace(self.codomain())):
            raise NotImplementedError("not implemented for subschemes")
        N = dom.dimension_relative()+1
        R = dom.coordinate_ring()
        J = jacobian(self.defining_polynomials(),dom.gens())
        return R.ideal(J.minors(N))


class SchemeMorphism_polynomial_projective_space_field(SchemeMorphism_polynomial_projective_space):

    def rational_preimages(self, Q, k=1):
        r"""
        Determine all of the rational `k`-th preimages of ``Q`` by this map.

        Given a rational point ``Q`` in the domain of this map, return all the rational points ``P``
        in the domain with `f^k(P)==Q`. In other words, the set of `k`-th preimages of ``Q``.
        The map must be defined over a number field and be an endomorphism for `k > 1`.

        If ``Q`` is a subscheme, then return the subscheme that maps to ``Q`` by this map.
        In particular, `f^{-k}(V(h_1,\ldots,h_t)) = V(h_1 \circ f^k, \ldots, h_t \circ f^k)`.

        INPUT:

        - ``Q`` - a rational point or subscheme in the domain of this map.

        - ``k`` - positive integer.

        OUTPUT:

        - a list of rational points or a subscheme in the domain of this map.

        EXAMPLES::

            sage: P.<x,y> = ProjectiveSpace(QQ, 1)
            sage: H = End(P)
            sage: f = H([16*x^2 - 29*y^2, 16*y^2])
            sage: f.rational_preimages(P(-1, 4))
            [(-5/4 : 1), (5/4 : 1)]

        ::

            sage: P.<x,y,z> = ProjectiveSpace(QQ, 2)
            sage: H = End(P)
            sage: f = H([76*x^2 - 180*x*y + 45*y^2 + 14*x*z + 45*y*z\
            - 90*z^2, 67*x^2 - 180*x*y - 157*x*z + 90*y*z, -90*z^2])
            sage: f.rational_preimages(P(-9, -4, 1))
            [(0 : 4 : 1)]

        A non-periodic example ::

            sage: P.<x,y> = ProjectiveSpace(QQ, 1)
            sage: H = End(P)
            sage: f = H([x^2 + y^2, 2*x*y])
            sage: f.rational_preimages(P(17, 15))
            [(3/5 : 1), (5/3 : 1)]

        ::

            sage: P.<x,y,z,w> = ProjectiveSpace(QQ, 3)
            sage: H = End(P)
            sage: f = H([x^2 - 2*y*w - 3*w^2, -2*x^2 + y^2 - 2*x*z\
            + 4*y*w + 3*w^2, x^2 - y^2 + 2*x*z + z^2 - 2*y*w - w^2, w^2])
            sage: f.rational_preimages(P(0, -1, 0, 1))
            []

        ::

            sage: P.<x,y> = ProjectiveSpace(QQ, 1)
            sage: H = End(P)
            sage: f = H([x^2 + y^2, 2*x*y])
            sage: f.rational_preimages([CC.0, 1])
            Traceback (most recent call last):
            ...
            TypeError: point must be in codomain of self

        A number field example ::

            sage: z = QQ['z'].0
            sage: K.<a> = NumberField(z^2 - 2);
            sage: P.<x,y> = ProjectiveSpace(K, 1)
            sage: H = End(P)
            sage: f = H([x^2 + y^2, y^2])
            sage: f.rational_preimages(P(3, 1))
            [(-a : 1), (a : 1)]

        ::

            sage: z = QQ['z'].0
            sage: K.<a> = NumberField(z^2 - 2);
            sage: P.<x,y,z> = ProjectiveSpace(K, 2)
            sage: X = P.subscheme([x^2 - z^2])
            sage: H = End(X)
            sage: f= H([x^2 - z^2, a*y^2, z^2 - x^2])
            sage: f.rational_preimages(X([1, 2, -1]))
            []

        ::

            sage: P.<x,y,z> = ProjectiveSpace(QQ, 2)
            sage: X = P.subscheme([x^2 - z^2])
            sage: H = End(X)
            sage: f = H([x^2-z^2, y^2, z^2-x^2])
            sage: f.rational_preimages(X([0, 1, 0]))
            Closed subscheme of Projective Space of dimension 2 over Rational Field defined by:
            x^2 - z^2,
            -x^2 + z^2,
            0,
            -x^2 + z^2

        ::

            sage: P.<x, y> = ProjectiveSpace(QQ, 1)
            sage: H = End(P)
            sage: f = H([x^2-y^2, y^2])
            sage: f.rational_preimages(P.subscheme([x]))
            Closed subscheme of Projective Space of dimension 1 over Rational Field
            defined by:
              x^2 - y^2

        ::

            sage: P.<x,y> = ProjectiveSpace(QQ, 1)
            sage: H = End(P)
            sage: f = H([x^2 - 29/16*y^2, y^2])
            sage: f.rational_preimages(P(5/4, 1), k=4)
            [(-3/4 : 1), (3/4 : 1), (-7/4 : 1), (7/4 : 1)]

        ::

            sage: P.<x,y> = ProjectiveSpace(QQ, 1)
            sage: P2.<u,v,w> = ProjectiveSpace(QQ, 2)
            sage: H = Hom(P, P2)
            sage: f = H([x^2, y^2, x^2-y^2])
            sage: f.rational_preimages(P2(1, 1, 0))
            [(-1 : 1), (1 : 1)]
        """
        k = ZZ(k)
        if k <= 0:
            raise ValueError("k (=%s) must be a positive integer" % k)
        # first check if subscheme
        from sage.schemes.projective.projective_subscheme import AlgebraicScheme_subscheme_projective
        if isinstance(Q, AlgebraicScheme_subscheme_projective):
            return Q.preimage(self, k)

        # else assume a point
        BR = self.base_ring()
        if k > 1 and not self.is_endomorphism():
            raise TypeError("must be an endomorphism of projective space")
        if Q not in self.codomain():
            raise TypeError("point must be in codomain of self")
        if isinstance(BR.base_ring(), (sage.rings.abc.ComplexField, sage.rings.abc.RealField,
                                       sage.rings.abc.RealIntervalField, sage.rings.abc.ComplexIntervalField)):
            raise NotImplementedError("not implemented over precision fields")
        PS = self.domain().ambient_space()
        N = PS.dimension_relative()
        L = [Q]
        for n in range(k):
            L2 = []
            for P in L:
                I = list(self.domain().defining_polynomials())
                for i in range(N+1):
                    for j in range(i+1, N+1):
                        I.append(P[i]*self[j] - P[j]*self[i])
                X = PS.subscheme(I)
                if X.dimension() > 0:
                    return X
                preimages = []
                for T in X.rational_points():
                    if not all(g(tuple(T)) == 0 for g in self):
                        preimages.append(PS(T))
                L2 = L2 + preimages
            L = L2
        return L

    def _number_field_from_algebraics(self):
        r"""
        Given a projective map defined over `\QQbar`, return the same map, but defined
        over a number field.

        This is only implemented for maps of projective space.

        OUTPUT: scheme morphism

        EXAMPLES::

            sage: R.<x> = PolynomialRing(QQ)
            sage: P.<x,y> = ProjectiveSpace(QQbar,1)
            sage: H = End(P)
            sage: f = H([QQbar(3^(1/3))*x^2 + QQbar(sqrt(-2))*y^2, y^2])
            sage: f._number_field_from_algebraics()
            Scheme endomorphism of Projective Space of dimension 1 over Number
            Field in a with defining polynomial y^6 + 6*y^4 - 6*y^3 + 12*y^2 + 36*y + 17
            with a = 1.442249570307409? + 1.414213562373095?*I
              Defn: Defined on coordinates by sending (x : y) to
                    ((-48/269*a^5 + 27/269*a^4 - 320/269*a^3 + 468/269*a^2 - 772/269*a
                    - 1092/269)*x^2 + (48/269*a^5 - 27/269*a^4 + 320/269*a^3 - 468/269*a^2
                    + 1041/269*a + 1092/269)*y^2 : y^2)

        ::

            sage: P.<x,y> = ProjectiveSpace(QQbar,1)
            sage: P2.<u,v,w> = ProjectiveSpace(QQbar,2)
            sage: H = Hom(P, P2)
            sage: f = H([x^2 + QQbar(I)*x*y + 3*y^2, y^2, QQbar(sqrt(5))*x*y])
            sage: f._number_field_from_algebraics()
            Scheme morphism:
              From: Projective Space of dimension 1 over Number Field in a with
              defining polynomial y^4 + 3*y^2 + 1 with a = 0.?e-113 + 0.618033988749895?*I
              To:   Projective Space of dimension 2 over Number Field in a with
              defining polynomial y^4 + 3*y^2 + 1 with a = 0.?e-113 + 0.618033988749895?*I
              Defn: Defined on coordinates by sending (x : y) to
                    (x^2 + (a^3 + 2*a)*x*y + 3*y^2 : y^2 : (2*a^2 + 3)*x*y)

        The following was fixed in :trac:`23808`::

            sage: R.<t>=PolynomialRing(QQ)
            sage: s = (t^3+t+1).roots(QQbar)[0][0]
            sage: P.<x,y>=ProjectiveSpace(QQbar,1)
            sage: H = Hom(P,P)
            sage: f = H([s*x^3-13*y^3, y^3-15*y^3])
            sage: f
            Scheme endomorphism of Projective Space of dimension 1 over Algebraic Field
              Defn: Defined on coordinates by sending (x : y) to
                    ((-0.6823278038280193?)*x^3 + (-13)*y^3 : (-14)*y^3)
            sage: f_alg = f._number_field_from_algebraics()
            sage: f_alg.change_ring(QQbar) # Used to fail
            Scheme endomorphism of Projective Space of dimension 1 over Algebraic Field
              Defn: Defined on coordinates by sending (x : y) to
                    ((-0.6823278038280193?)*x^3 + (-13)*y^3 : (-14)*y^3)
        """
        from sage.schemes.projective.projective_space import is_ProjectiveSpace
        if not (is_ProjectiveSpace(self.domain()) and is_ProjectiveSpace(self.domain())):
            raise NotImplementedError("not implemented for subschemes")

        K_pre,C,phi = number_field_elements_from_algebraics([c for f in self \
            for c in f.coefficients()], minimal=True)
        # check if the same field
        if K_pre is QQ:
            if K_pre is self.base_ring():
                return self
        elif self.base_ring() != QQbar and K_pre.is_isomorphic(self.base_ring()):
            return self
        # Trac 23808: The field K_pre returned above does not have its embedding set to be phi
        # and phi is forgotten, so we redefine K_pre to be a field K with phi as the specified
        # embedding:
        if K_pre is QQ:
            K = QQ
        else:
            from sage.rings.number_field.number_field import NumberField
            K = NumberField(K_pre.polynomial(), embedding=phi(K_pre.gen()), name='a')
            psi = K_pre.hom([K.gen()], K) # Identification of K_pre with K
            C = [ psi(c) for c in C ] # The elements of C were in K_pre, move them to K
        from sage.schemes.projective.projective_space import ProjectiveSpace
        N = self.domain().dimension_relative()
        PS = ProjectiveSpace(K,N,self.domain().variable_names())
        if self.is_endomorphism():
            H = End(PS)
        else:
            PS2 = ProjectiveSpace(K,self.codomain().dimension_relative(),\
                self.codomain().variable_names())
            H = Hom(PS,PS2)
        R = PS.coordinate_ring()
        exps = [f.exponents() for f in self]
        F = []
        j = 0
        for t in exps:
            G = 0
            for e in t:
                G += C[j]*prod([R.gen(i)**e[i] for i in range(N+1)])
                j += 1
            F.append(G)
        return H(F)

    def base_indeterminacy_locus(self):
        r"""
        Return the base indeterminacy locus of this map.

        The base indeterminacy locus is the set of points in projective space
        at which all of the defining polynomials of the rational map
        simultaneously vanish.

        OUTPUT: a subscheme of the domain of the map

        EXAMPLES::

            sage: P.<x,y,z> = ProjectiveSpace(QQ,2)
            sage: H = End(P)
            sage: f = H([x*z-y*z, x^2-y^2, z^2])
            sage: f.base_indeterminacy_locus()
            Closed subscheme of Projective Space of dimension 2 over Rational Field defined by:
                x*z - y*z,
                x^2 - y^2,
                z^2

        ::

            sage: P.<x,y,z> = ProjectiveSpace(QQ,2)
            sage: H = End(P)
            sage: f = H([x^2, y^2, z^2])
            sage: f.base_indeterminacy_locus()
            Closed subscheme of Projective Space of dimension 2 over Rational Field
            defined by:
                x^2,
                y^2,
                z^2

        ::

            sage: P1.<x,y,z> = ProjectiveSpace(RR,2)
            sage: P2.<t,u,v,w> = ProjectiveSpace(RR,3)
            sage: H = Hom(P1,P2)
            sage: h = H([y^3*z^3, x^3*z^3, y^3*z^3, x^2*y^2*z^2])
            sage: h.base_indeterminacy_locus()
            Closed subscheme of Projective Space of dimension 2 over Real Field with
            53 bits of precision defined by:
              y^3*z^3,
              x^3*z^3,
              y^3*z^3,
              x^2*y^2*z^2

        If defining polynomials are not normalized, output scheme will not be normalized::

            sage: P.<x,y,z>=ProjectiveSpace(QQ,2)
            sage: H=End(P)
            sage: f=H([x*x^2,x*y^2,x*z^2])
            sage: f.base_indeterminacy_locus()
            Closed subscheme of Projective Space of dimension 2 over Rational Field
            defined by:
              x^3,
              x*y^2,
              x*z^2
        """
        dom = self.domain()
        AS = dom.ambient_space()
        return AS.subscheme(list(dom.defining_polynomials()) + list(self.defining_polynomials()))

    def indeterminacy_locus(self):
        r"""
        Return the indeterminacy locus of this map as a rational map on the domain.

        The indeterminacy locus is the intersection of all the base indeterminacy
        locuses of maps that define the same rational map as by this map.

        OUTPUT: a subscheme of the domain of the map

        EXAMPLES::

            sage: P.<x,y,z> = ProjectiveSpace(QQ,2)
            sage: H = End(P)
            sage: f = H([x^2, y^2, z^2])
            sage: f.indeterminacy_locus()
            ... DeprecationWarning: The meaning of indeterminacy_locus() has changed. Read the docstring.
            See https://trac.sagemath.org/29145 for details.
            Closed subscheme of Projective Space of dimension 2 over Rational Field defined by:
              z,
              y,
              x

        ::

            sage: P.<x,y,z> = ProjectiveSpace(QQ,2)
            sage: H = End(P)
            sage: f = H([x*z - y*z, x^2 - y^2, z^2])
            sage: f.indeterminacy_locus()
            Closed subscheme of Projective Space of dimension 2 over Rational Field defined by:
              z,
              x^2 - y^2

        There is related :meth:`base_indeterminacy_locus()` method. This
        computes the indeterminacy locus only from the defining polynomials of
        the map::

            sage: P.<x,y,z> = ProjectiveSpace(QQ,2)
            sage: H = End(P)
            sage: f = H([x*z - y*z, x^2 - y^2, z^2])
            sage: f.base_indeterminacy_locus()
            Closed subscheme of Projective Space of dimension 2 over Rational Field defined by:
              x*z - y*z,
              x^2 - y^2,
              z^2

        """
        from sage.misc.superseded import deprecation
        deprecation(29145, "The meaning of indeterminacy_locus() has changed. Read the docstring.")
        P = self.domain()
        X = P.subscheme(0)  # projective space as a subscheme
        return (self*X.hom(P.gens(), P)).indeterminacy_locus()

    def indeterminacy_points(self, F=None, base=False):
        r"""
        Return the points in the indeterminacy locus of this map.

        If the dimension of the indeterminacy locus is not zero, an error is raised.

        INPUT:

        - ``F`` -- a field; if not given, the base ring of the domain is assumed

        - ``base`` -- if ``True``, the base indeterminacy locus is used

        OUTPUT: indeterminacy points of the map defined over ``F``

        EXAMPLES::

            sage: P.<x,y,z> = ProjectiveSpace(QQ,2)
            sage: H = End(P)
            sage: f = H([x*z-y*z, x^2-y^2, z^2])
            sage: f.indeterminacy_points()
            ... DeprecationWarning: The meaning of indeterminacy_locus() has changed. Read the docstring.
            See https://trac.sagemath.org/29145 for details.
            [(-1 : 1 : 0), (1 : 1 : 0)]

        ::

            sage: P1.<x,y,z> = ProjectiveSpace(RR,2)
            sage: P2.<t,u,v,w> = ProjectiveSpace(RR,3)
            sage: H = Hom(P1,P2)
            sage: h = H([x+y, y, z+y, y])
            sage: set_verbose(None)
            sage: h.indeterminacy_points(base=True)
            []
            sage: g = H([y^3*z^3, x^3*z^3, y^3*z^3, x^2*y^2*z^2])
            sage: g.indeterminacy_points(base=True)
            Traceback (most recent call last):
            ...
            ValueError: indeterminacy scheme is not dimension 0

        ::

            sage: P.<x,y,z> = ProjectiveSpace(QQ,2)
            sage: H = End(P)
            sage: f = H([x^2+y^2, x*z, x^2+y^2])
            sage: f.indeterminacy_points()
            [(0 : 0 : 1)]
            sage: R.<t> = QQ[]
            sage: K.<a> = NumberField(t^2+1)
            sage: f.indeterminacy_points(F=K)
            [(-a : 1 : 0), (0 : 0 : 1), (a : 1 : 0)]
            sage: set_verbose(None)
            sage: f.indeterminacy_points(F=QQbar, base=True)
            [(-1*I : 1 : 0), (0 : 0 : 1), (1*I : 1 : 0)]

        ::

            sage: set_verbose(None)
            sage: K.<t> = FunctionField(QQ)
            sage: P.<x,y,z> = ProjectiveSpace(K, 2)
            sage: H = End(P)
            sage: f = H([x^2 - t^2*y^2, y^2 - z^2, x^2 - t^2*z^2])
            sage: f.indeterminacy_points(base=True)
            [(-t : -1 : 1), (-t : 1 : 1), (t : -1 : 1), (t : 1 : 1)]

        ::

            sage: set_verbose(None)
            sage: P.<x,y,z> = ProjectiveSpace(Qp(3), 2)
            sage: H = End(P)
            sage: f = H([x^2 - 7*y^2, y^2 - z^2, x^2 - 7*z^2])
            sage: f.indeterminacy_points(base=True)
            [(2 + 3 + 3^2 + 2*3^3 + 2*3^5 + 2*3^6 + 3^8 + 3^9 + 2*3^11 + 3^15 +
            2*3^16 + 3^18 + O(3^20) : 1 + O(3^20) : 1 + O(3^20)),
            (2 + 3 + 3^2 + 2*3^3 + 2*3^5 + 2*3^6 + 3^8 + 3^9 + 2*3^11 + 3^15 +
            2*3^16 + 3^18 + O(3^20) : 2 + 2*3 + 2*3^2 + 2*3^3 + 2*3^4 + 2*3^5 +
            2*3^6 + 2*3^7 + 2*3^8 + 2*3^9 + 2*3^10 + 2*3^11 + 2*3^12 + 2*3^13 +
            2*3^14 + 2*3^15 + 2*3^16 + 2*3^17 + 2*3^18 + 2*3^19 + O(3^20) : 1 +
            O(3^20)),
             (1 + 3 + 3^2 + 2*3^4 + 2*3^7 + 3^8 + 3^9 + 2*3^10 + 2*3^12 + 2*3^13 +
            2*3^14 + 3^15 + 2*3^17 + 3^18 + 2*3^19 + O(3^20) : 1 + O(3^20) : 1 +
            O(3^20)),
             (1 + 3 + 3^2 + 2*3^4 + 2*3^7 + 3^8 + 3^9 + 2*3^10 + 2*3^12 + 2*3^13 +
            2*3^14 + 3^15 + 2*3^17 + 3^18 + 2*3^19 + O(3^20) : 2 + 2*3 + 2*3^2 +
            2*3^3 + 2*3^4 + 2*3^5 + 2*3^6 + 2*3^7 + 2*3^8 + 2*3^9 + 2*3^10 + 2*3^11
            + 2*3^12 + 2*3^13 + 2*3^14 + 2*3^15 + 2*3^16 + 2*3^17 + 2*3^18 + 2*3^19
            + O(3^20) : 1 + O(3^20))]
        """
        if F is None:
            fcn = self
        else:
            if not F.is_field():
                raise NotImplementedError("indeterminacy points only implemented for fields")
            fcn = self.change_ring(F)
        if base:
            indScheme = fcn.base_indeterminacy_locus()
        else:
            indScheme = fcn.indeterminacy_locus()
        if indScheme.dimension() > 0:
            raise ValueError("indeterminacy scheme is not dimension 0")
        # Other error checking is in indeterminacy_locus
        indPoints = indScheme.rational_points()
        return indPoints

    def reduce_base_field(self):
        """
        Return this map defined over the field of definition of the coefficients.

        The base field of the map could be strictly larger than
        the field where all of the coefficients are defined. This function
        reduces the base field to the minimal possible. This can be done when
        the base ring is a number field, QQbar, a finite field, or algebraic
        closure of a finite field.

        OUTPUT: A scheme morphism.

        EXAMPLES::

            sage: K.<t> = GF(3^4)
            sage: P.<x,y> = ProjectiveSpace(K, 1)
            sage: P2.<a,b,c> = ProjectiveSpace(K, 2)
            sage: H = End(P)
            sage: H2 = Hom(P,P2)
            sage: H3 = Hom(P2,P)
            sage: f = H([x^2 + (2*t^3 + 2*t^2 + 1)*y^2, y^2])
            sage: f.reduce_base_field()
            Scheme endomorphism of Projective Space of dimension 1 over Finite Field in t2 of size 3^2
              Defn: Defined on coordinates by sending (x : y) to
                    (x^2 + t2*y^2 : y^2)
            sage: f2 = H2([x^2 + 5*y^2,y^2, 2*x*y])
            sage: f2.reduce_base_field()
            Scheme morphism:
              From: Projective Space of dimension 1 over Finite Field of size 3
              To:   Projective Space of dimension 2 over Finite Field of size 3
              Defn: Defined on coordinates by sending (x : y) to
                    (x^2 - y^2 : y^2 : -x*y)
            sage: f3 = H3([a^2 + t*b^2, c^2])
            sage: f3.reduce_base_field()
            Scheme morphism:
              From: Projective Space of dimension 2 over Finite Field in t of size 3^4
              To:   Projective Space of dimension 1 over Finite Field in t of size 3^4
              Defn: Defined on coordinates by sending (a : b : c) to
                    (a^2 + t*b^2 : c^2)

        ::

            sage: K.<v> = CyclotomicField(4)
            sage: P.<x,y> = ProjectiveSpace(K, 1)
            sage: H = End(P)
            sage: f = H([x^2 + 2*y^2, y^2])
            sage: f.reduce_base_field()
            Scheme endomorphism of Projective Space of dimension 1 over Rational Field
              Defn: Defined on coordinates by sending (x : y) to
                    (x^2 + 2*y^2 : y^2)

        ::

            sage: K.<v> = GF(5)
            sage: L = K.algebraic_closure()
            sage: P.<x,y> = ProjectiveSpace(L, 1)
            sage: H = End(P)
            sage: f = H([(L.gen(2))*x^2 + L.gen(4)*y^2, x*y])
            sage: f.reduce_base_field()
            Scheme endomorphism of Projective Space of dimension 1 over Finite Field in z4 of size 5^4
              Defn: Defined on coordinates by sending (x : y) to
                    ((z4^3 + z4^2 + z4 - 2)*x^2 + z4*y^2 : x*y)
            sage: f=DynamicalSystem_projective([L.gen(3)*x^2 + L.gen(2)*y^2, x*y])
            sage: f.reduce_base_field()
            Dynamical System of Projective Space of dimension 1 over Finite Field in z6 of size 5^6
              Defn: Defined on coordinates by sending (x : y) to
                    ((-z6^5 + z6^4 - z6^3 - z6^2 - 2*z6 - 2)*x^2 + (z6^5 - 2*z6^4 + z6^2 - z6 + 1)*y^2 : x*y)

        TESTS::

            sage: F = GF(3).algebraic_closure()
            sage: P.<x,y> = ProjectiveSpace(F, 1)
            sage: H = Hom(P, P)
            sage: f = H([x^2 + y^2, y^2])
            sage: f.reduce_base_field()
            Scheme endomorphism of Projective Space of dimension 1 over Finite Field of size 3
              Defn: Defined on coordinates by sending (x : y) to
                    (x^2 + y^2 : y^2)
        """
        K = self.base_ring()
        if K in NumberFields() or K is QQbar:
            return self._number_field_from_algebraics()
        if K in FiniteFields():
            #find the degree of the extension containing the coefficients
            c = [v for g in self for v in g.coefficients()]
            d = lcm([a.minpoly().degree() for a in c])
            if d == 1:
                return self.change_ring(GF(K.characteristic()))
            if d == K.degree():
                return self
            # otherwise we are not in the prime subfield so coercion
            # to it does not work
            for L,phi in K.subfields():
                # find the right subfield and its embedding
                if L.degree() == d:
                    break
            # we need to rewrite each of the coefficients in terms of the generator
            # of L. To do this, we'll set-up an ideal and use elimination
            R = PolynomialRing(K.prime_subfield(), 2, 'a')
            a,b = R.gens()
            from sage.schemes.projective.projective_space import ProjectiveSpace
            new_domain = ProjectiveSpace(L, self.domain().dimension_relative(),\
                self.domain().variable_names())
            new_R = new_domain.coordinate_ring()
            u = phi(L.gen()) # gen of L in terms of gen of K
            g = R(str(u).replace(K.variable_name(),R.variable_names()[0])) #converted to R
            new_f = []
            for fi in self:
                mon = fi.monomials()
                mon_deg = [m.degrees() for m in mon]
                coef = fi.coefficients()
                new_c = []
                for c in coef:
                    # for each coefficient do the elimination
                    w = R(str(c).replace(K.variable_name(), R.variable_names()[0]))
                    I = R.ideal([b-g, w])
                    v = I.elimination_ideal([a]).gen(0)
                    # elimination can change scale the result, so correct the leading coefficient
                    # and convert back to L
                    if v.subs({b:g}).lc() == w.lc():
                        new_c.append(L(str(v).replace(R.variable_names()[1], L.variable_name())))
                    else:
                        new_c.append(L(str(w.lc()*v).replace(R.variable_names()[1], L.variable_name())))
                # reconstruct as a poly in the new domain
                new_f.append(sum(new_c[i]*prod(new_R.gen(j)**mon_deg[i][j]
                                               for j in range(new_R.ngens()))
                                 for i in range(len(mon))))
            # return the correct type of map
            if self.is_endomorphism():
                H = Hom(new_domain, new_domain)
            else:
                new_codomain = ProjectiveSpace(L, self.codomain().dimension_relative(), self.codomain().variable_names())
                H = Hom(new_domain, new_codomain)
            return H(new_f)
        elif isinstance(K, AlgebraicClosureFiniteField_generic):
            self.domain().coordinate_ring()
            #find the degree of the extension containing the coefficients
            c = [v for g in self for v in g.coefficients()]
            d = lcm([a.minpoly().degree() for a in c])
            #get the appropriate subfield
            L, L_to_K = K.subfield(d)
            from sage.schemes.projective.projective_space import ProjectiveSpace
            new_domain = ProjectiveSpace(L, self.domain().dimension_relative(),\
                self.domain().variable_names())
            new_R = new_domain.coordinate_ring()
            # we need to rewrite each of the coefficients in terms of the generator
            # of L. To do this, we'll set-up an ideal and use elimination
            new_f = []
            for fi in self:
                mon = fi.monomials()
                mon_deg = [m.degrees() for m in mon]
                coef = fi.coefficients()
                new_c = []
                for c in coef:
                    # for each coefficient move to the correct base field
                    da = c.minpoly().degree()
                    for M,M_to_L in L.subfields():
                        #find the right subfield and it's embedding
                        if M.degree() == da:
                            break
                    c = M((str(c).replace(c.as_finite_field_element()[0].variable_name(),\
                          M.variable_name())))
                    new_c.append(M_to_L(c))
                # reconstruct as a poly in the new domain
                new_f.append(sum([new_c[i]*prod([new_R.gen(j)**mon_deg[i][j] \
                                for j in range(new_R.ngens())]) for i in range(len(mon))]))
            # return the correct type of map
            if self.is_endomorphism():
                H = Hom(new_domain, new_domain)
            else:
                new_codomain = ProjectiveSpace(L, self.codomain().dimension_relative(), self.codomain().variable_names())
                H = Hom(new_domain, new_codomain)
            return H(new_f)
        raise NotImplementedError("only implemented for number fields and finite fields")

    def image(self):
        """
        Return the scheme-theoretic image of the morphism.

        OUTPUT: a subscheme of the ambient space of the codomain

        EXAMPLES::

            sage: P2.<x0,x1,x2> = ProjectiveSpace(QQ, 2)
            sage: f = P2.hom([x0^3, x0^2*x1, x0*x1^2], P2)
            sage: f.image()
            Closed subscheme of Projective Space of dimension 2 over Rational Field defined by:
              x1^2 - x0*x2
            sage: f = P2.hom([x0 - x1, x0 - x2, x1 - x2], P2)
            sage: f.image()
            Closed subscheme of Projective Space of dimension 2 over Rational Field defined by:
              x0 - x1 + x2

        ::

            sage: P2.<x0,x1,x2> = ProjectiveSpace(QQ, 2)
            sage: A2.<x,y> = AffineSpace(QQ, 2)
            sage: f = P2.hom([1,x0/x1], A2)
            sage: f.image()
            Closed subscheme of Affine Space of dimension 2 over Rational Field defined by:
              -x + 1
        """
        X = self.domain().subscheme(0)
        e = X.embedding_morphism()
        return (self*e).image()


class SchemeMorphism_polynomial_projective_space_finite_field(SchemeMorphism_polynomial_projective_space_field):

    def _fast_eval(self, x):
        """
        Evaluate projective morphism at point described by x.

        EXAMPLES::

            sage: P.<x,y,z> = ProjectiveSpace(GF(7),2)
            sage: H = Hom(P,P)
            sage: f = H([x^2+y^2, y^2, z^2 + y*z])
            sage: f._fast_eval([1,1,1])
            [2, 1, 2]
        """
        if self._is_prime_finite_field:
            p = self.base_ring().characteristic()
            P = [Integer(f(*x)) % p for f in self._fastpolys]
        else:
            P = [f(*x) for f in self._fastpolys]
        return P


class SchemeMorphism_polynomial_projective_subscheme_field(SchemeMorphism_polynomial_projective_space_field):
    """
    Morphisms from subschemes of projective spaces defined over fields.
    """
    def __call__(self, x):
        """
        Apply this morphism to the point ``x``.

        INPUT:

        - ``x`` -- a point in the domain of definition

        OUTPUT: a point in the codomain

        TESTS::

            sage: k = GF(11)
            sage: E = EllipticCurve(k,[1,1])
            sage: Q = E(6,5)
            sage: phi = E.isogeny(Q)
            sage: mor = phi.morphism()
            sage: mor(0*Q)
            (0 : 1 : 0)
            sage: mor(1*Q)
            (0 : 1 : 0)
        """
        for m in self.representatives():
            try:
                return super(SchemeMorphism_polynomial_projective_subscheme_field, m).__call__(x)
            except ValueError:
                pass
        raise ValueError('the morphism is not defined at this point')

    @cached_method
    def representatives(self):
        """
        Return all maps representing the same rational map as by this map.

        EXAMPLES::

            sage: P2.<x,y,z> = ProjectiveSpace(QQ,2)
            sage: X = P2.subscheme(0)
            sage: f = X.hom([x^2*y, x^2*z, x*y*z], P2)
            sage: f.representatives()
            [Scheme morphism:
               From: Closed subscheme of Projective Space of dimension 2 over Rational Field defined by:
               0
               To:   Projective Space of dimension 2 over Rational Field
               Defn: Defined on coordinates by sending (x : y : z) to
                     (x*y : x*z : y*z)]

        ::

            sage: P2.<x,y,z> = ProjectiveSpace(QQ,2)
            sage: P1.<a,b> = ProjectiveSpace(QQ,1)
            sage: X = P2.subscheme([x^2 - y^2 - y*z])
            sage: f = X.hom([x, y], P1)
            sage: f.representatives()
            [Scheme morphism:
               From: Closed subscheme of Projective Space of dimension 2 over Rational Field defined by:
               x^2 - y^2 - y*z
               To:   Projective Space of dimension 1 over Rational Field
               Defn: Defined on coordinates by sending (x : y : z) to
                     (y + z : x),
            Scheme morphism:
               From: Closed subscheme of Projective Space of dimension 2 over Rational Field defined by:
               x^2 - y^2 - y*z
               To:   Projective Space of dimension 1 over Rational Field
               Defn: Defined on coordinates by sending (x : y : z) to
                     (x : y)]
            sage: g = _[0]
            sage: g.representatives()
            [Scheme morphism:
               From: Closed subscheme of Projective Space of dimension 2 over Rational Field defined by:
               x^2 - y^2 - y*z
               To:   Projective Space of dimension 1 over Rational Field
               Defn: Defined on coordinates by sending (x : y : z) to
                     (y + z : x),
            Scheme morphism:
               From: Closed subscheme of Projective Space of dimension 2 over Rational Field defined by:
               x^2 - y^2 - y*z
               To:   Projective Space of dimension 1 over Rational Field
               Defn: Defined on coordinates by sending (x : y : z) to
                     (x : y)]

        ::

            sage: P2.<x,y,z> = ProjectiveSpace(QQ,2)
            sage: X = P2.subscheme([x^2 - y^2 - y*z])
            sage: A1.<a> = AffineSpace(QQ,1)
            sage: g = X.hom([y/x], A1)
            sage: g.representatives()
            [Scheme morphism:
               From: Closed subscheme of Projective Space of dimension 2 over Rational Field defined by:
               x^2 - y^2 - y*z
               To:   Affine Space of dimension 1 over Rational Field
               Defn: Defined on coordinates by sending (x : y : z) to
                     (x/(y + z)),
            Scheme morphism:
               From: Closed subscheme of Projective Space of dimension 2 over Rational Field defined by:
               x^2 - y^2 - y*z
               To:   Affine Space of dimension 1 over Rational Field
               Defn: Defined on coordinates by sending (x : y : z) to
                     (y/x)]
            sage: g0, g1 = _
            sage: emb = A1.projective_embedding(0)
            sage: emb*g0
            Scheme morphism:
              From: Closed subscheme of Projective Space of dimension 2 over Rational Field defined by:
              x^2 - y^2 - y*z
              To:   Projective Space of dimension 1 over Rational Field
              Defn: Defined on coordinates by sending (x : y : z) to
                    (y + z : x)
            sage: emb*g1
            Scheme morphism:
              From: Closed subscheme of Projective Space of dimension 2 over Rational Field defined by:
              x^2 - y^2 - y*z
              To:   Projective Space of dimension 1 over Rational Field
              Defn: Defined on coordinates by sending (x : y : z) to
                    (x : y)

        ALGORITHM:

        The algorithm is from Proposition 1.1 in [Sim2004]_.
        """
        X = self.domain()
        Y = self.codomain()

        if not Y.is_projective():  # Y is affine
            emb = Y.projective_embedding(0)
            hom = self.parent()
            reprs = []
            for r in (emb*self).representatives():
                f0 = r[0]
                reprs.append(hom([f / f0 for f in r[1:]]))
            return reprs

        if not X.is_irreducible():
            raise ValueError("domain is not an irreducible scheme")

        if not (X.base_ring() in _NumberFields or
                X.base_ring() in _FiniteFields):
            raise NotImplementedError("base ring {} is not supported by Singular".format(X.base_ring()))

        # prepare homogeneous coordinate ring of X in Singular
        from sage.rings.polynomial.term_order import TermOrder
        T = TermOrder('degrevlex')
        T._singular_ringorder_column = 1  # (c,dp) in Singular
        S = X.ambient_space().coordinate_ring().change_ring(order=T)
        R = S.quotient_ring(X.defining_ideal().change_ring(S))

        if R is S:  # true when the defining ideal is zero
            lift = lambda x: x.numerator()
        else:  # R is an ordinary quotient ring
            lift = lambda x: x.lift()

        F = [R(f) for f in self.defining_polynomials()]
        n = len(F)
        I = R.ideal(F)

        # find r with nonzero F[r]
        r = 0
        while not F[r]:
            r = r + 1

        # This is a minimal free presentation of the ideal I:
        #
        #          phi         F
        #    R^m ------> R^n -----> I
        #
        # where n is the number of defining polynomials and m is the number of
        # syzygy relations of I.

        # compute the kernel of the transpose of phi in Singular
        phi = I._singular_().syz()
        phi_trans = phi.matrix().transpose()
        kernel = singular.modulo(phi_trans, singular.module())

        M = kernel.sage_matrix(R)  # m * n matrix over R
        reprs = []
        for i in range(M.ncols()):
            reprs.append(X.hom([lift(F[j]*M[r][i] / F[r]) for j in range(n)], Y))

        return reprs

    def indeterminacy_locus(self):
        """
        Return the indeterminacy locus of this map.

        The map defines a rational map on the domain. The output is the
        subscheme of the domain on which the rational map is not defined by any
        representative of the rational map. See :meth:`representatives()`.

        EXAMPLES::

            sage: P.<x,y> = ProjectiveSpace(QQ, 1)
            sage: P2.<x0,x1,x2> = ProjectiveSpace(QQ, 2)
            sage: X = P2.subscheme(0)
            sage: f = X.hom([x1,x0], P)
            sage: L = f.indeterminacy_locus()
            sage: L.rational_points()
            [(0 : 0 : 1)]

        ::

            sage: P2.<x,y,z> = ProjectiveSpace(QQ, 2)
            sage: P1.<a,b> = ProjectiveSpace(QQ,1)
            sage: X = P2.subscheme([x^2 - y^2 - y*z])
            sage: f = X.hom([x,y], P1)
            sage: f.indeterminacy_locus()
            Closed subscheme of Projective Space of dimension 2 over Rational Field defined by:
              z,
              y,
              x

        ::

            sage: P3.<x,y,z,w> = ProjectiveSpace(QQ, 3)
            sage: P2.<a,b,c> = ProjectiveSpace(QQ, 2)
            sage: X = P3.subscheme(x^2 - w*y - x*z)
            sage: f = X.hom([x*y, y*z, z*x], P2)
            sage: L = f.indeterminacy_locus()
            sage: L.dimension()
            0
            sage: L.degree()
            2
            sage: L.rational_points()
            [(0 : 0 : 0 : 1), (0 : 1 : 0 : 0)]

        ::

            sage: P3.<x,y,z,w> = ProjectiveSpace(QQ, 3)
            sage: A2.<a,b> = AffineSpace(QQ, 2)
            sage: X = P3.subscheme(x^2 - w*y - x*z)
            sage: f = X.hom([x/z, y/x], A2)
            sage: L = f.indeterminacy_locus()
            sage: L.rational_points()
            [(0 : 0 : 0 : 1), (0 : 1 : 0 : 0)]

        ::

            sage: P.<x,y,z> = ProjectiveSpace(QQ, 2)
            sage: X = P.subscheme(x - y)
            sage: H = End(X)
            sage: f = H([x^2 - 4*y^2, y^2 - z^2, 4*z^2 - x^2])
            sage: Z = f.indeterminacy_locus(); Z
            Closed subscheme of Projective Space of dimension 2 over Rational Field defined by:
              z,
              y,
              x
        """
        X = self.domain()
        Y = self.codomain()
        Amb = X.ambient_space()

        if not X.is_irreducible():
            components = X.irreducible_components()

            def self_with_domain(C):
                return self*C.hom(Amb.gens(), X)

            locus = self_with_domain(components[0]).indeterminacy_locus()
            for C in components[1:]:
                locus = locus.union(self_with_domain(C).indeterminacy_locus())

            return locus

        if not Y.is_projective():  # Y is affine
            emb = Y.projective_embedding(0)
        else:
            emb = None

        polys = list(X.defining_polynomials())

        for r in self.representatives():
            r_proj = r if emb is None else emb*r
            for p in r_proj:
                polys.append(p)

        return Amb.subscheme(polys).reduce()

    def is_morphism(self):
        """
        Return ``True`` if the map is defined everywhere on the domain.

        EXAMPLES::

            sage: P2.<x,y,z> = ProjectiveSpace(QQ,2)
            sage: P1.<a,b> = ProjectiveSpace(QQ,1)
            sage: X = P2.subscheme([x^2 - y^2 - y*z])
            sage: f = X.hom([x,y], P1)
            sage: f.is_morphism()
            True
        """
        return self.indeterminacy_locus().dimension() < 0

    def image(self):
        """
        Return the scheme-theoretic image of the morphism.

        EXAMPLES::

            sage: P.<x,y> = ProjectiveSpace(QQ, 1)
            sage: P2.<x0,x1,x2> = ProjectiveSpace(QQ, 2)
            sage: X = P2.subscheme(0)
            sage: f = X.hom([x1,x0], P)
            sage: f.image()
            Closed subscheme of Projective Space of dimension 1 over Rational Field defined by:
              (no polynomials)

        ::

            sage: P2.<x,y,z> = ProjectiveSpace(QQ,2)
            sage: X = P2.subscheme([z^3 - x*y^2 + y^3])
            sage: f = X.hom([x*z, x*y, x^2 + y*z], P2)
            sage: f.image()
            Closed subscheme of Projective Space of dimension 2 over Rational Field defined by:
              x^6 + 2*x^3*y^3 + x*y^5 + y^6 - x^3*y^2*z - y^5*z
        """
        X = self.domain()
        Y = self.codomain()

        if not Y.is_projective():
            e = Y.projective_embedding(0)
            return (e * self).image().affine_patch(0, Y.ambient_space())

        k = self.base_ring()

        AX = X.ambient_space()
        AY = Y.ambient_space()

        S = AX.coordinate_ring()
        T = AY.coordinate_ring()

        n = S.ngens()
        m = T.ngens()

        dummy_names = ['d{}__'.format(i) for i in range(m)]
        D = PolynomialRing(k, names=dummy_names)

        names = list(S.variable_names()) + dummy_names  # this order of variables is important
        R = PolynomialRing(k, names=names, order='degrevlex({}),degrevlex({})'.format(m,n))

        # compute the ideal of the image by elimination
        i = R.ideal(list(X.defining_ideal().gens()) + [self._polys[i] - R.gen(n + i) for i in range(m)])
        j = [g for g in i.groebner_basis() if g in D]

        gens = [g.subs(dict(zip(R.gens()[n:],T.gens()))) for g in j]
        return AY.subscheme(gens)

    def graph(self):
        """
        Return the graph of this morphism.

        The graph is a subscheme of the product of the ambient spaces of the
        domain and the codomain. If the ambient space of the codomain is an
        affine space, it is first embedded into a projective space.

        EXAMPLES:

        We get the standard quadratic curve as the graph of a quadratic function
        of an affine line. ::

            sage: A1.<x> = AffineSpace(1, QQ)
            sage: X = A1.subscheme(0)  # affine line
            sage: phi = X.hom([x^2], A1)
            sage: mor = phi.homogenize(0)
            sage: G = mor.graph(); G
            Closed subscheme of Product of projective spaces P^1 x P^1 over Rational Field defined by:
              x1^2*x2 - x0^2*x3
            sage: G.affine_patch([0, 0])
            Closed subscheme of Affine Space of dimension 2 over Rational Field defined by:
              x0^2 - x1
        """
        X = self.domain()
        Y = self.codomain()

        if not Y.is_projective():
            e = Y.projective_embedding(0)
            return (e * self).graph()

        AX = X.ambient_space()
        AY = Y.ambient_space()

        n = AX.dimension()
        m = AY.dimension()

        if any(v in AX.variable_names() for v in AY.variable_names()):
            from sage.schemes.product_projective.space import ProductProjectiveSpaces
            AXY = ProductProjectiveSpaces([n, m], self.base_ring())
        else:
            AXY = AX * AY  # product of projective spaces

        R = AXY.coordinate_ring()
        F = [R(f) for f in self.defining_polynomials()]
        g = R.gens()

        # Suppose R = k[x_0, ..., x_n, y_0, ..., y_m]. Then the bihomogeneous
        # ideal of the graph is
        #
        #    I + (y_iF_j - y_jF_i : 0 <= i, j <= m)
        #
        # saturated with respect to (F_0, F_1, ..., F_m).
        n1 = n + 1; m1 = m + 1
        I = X.defining_ideal().change_ring(R)
        h = [g[n1 + i] * F[j] - g[n1 + j] * F[i] for i in range(m1) for j in range(i + 1, m1)]
        J, _ = (I + R.ideal(h)).saturation(R.ideal(F))

<<<<<<< HEAD
        return AXY.subscheme(J)
=======
        return AXY.subscheme(J)

    def projective_degrees(self):
        """
        """
        X = self.domain()
        Y = self.codomain()

        if not Y.is_projective():
            pass

        gn = X.ambient_space().ngens()

        G = self.graph()
        I = G.defining_ideal()
        S = G.ambient_space().coordinate_ring()
        mres = I._singular_().mres(0)

        L = PolynomialRing(ZZ, names='t1,t2')

        def degree(p):
            for exp in p.exponents():
                return (sum(exp[:gn]), sum(exp[gn:]))
            return -1

        bj = [(0,0)]
        data = [bj]
        for k in range(1, len(mres) + 1):
            bi = []
            ri = mres[k].matrix().sage_matrix(S)
            m, n = ri.dimensions()
            for j in range(n):
                for i in range(m):
                    if ri[i,j]:
                        d = degree(ri[i,j])
                        e = bj[i]
                        bi.append((d[0] + e[0], d[1] + e[1]))
                        break
            data.append(bi)
            bj = bi

        Kpoly = 0
        sign = 1
        for j in range(len(data)):
            for v in data[j]:
                Kpoly += sign * L.monomial(*v)
            sign = -sign

        t1, t2 = L.gens()
        poly = Kpoly.substitute({t1: 1 - t1, t2: 1 - t2})

        n = X.ambient_space().dimension()
        m = Y.ambient_space().dimension()
        k = X.dimension()
        return [poly.monomial_coefficient(L.monomial(n - i, m - k + i)) for i in range(k + 1)]

    def degree(self):
        return self.projective_degrees()[0] // self.image().degree()
>>>>>>> 7f623e3d
<|MERGE_RESOLUTION|>--- conflicted
+++ resolved
@@ -2604,9 +2604,6 @@
         h = [g[n1 + i] * F[j] - g[n1 + j] * F[i] for i in range(m1) for j in range(i + 1, m1)]
         J, _ = (I + R.ideal(h)).saturation(R.ideal(F))
 
-<<<<<<< HEAD
-        return AXY.subscheme(J)
-=======
         return AXY.subscheme(J)
 
     def projective_degrees(self):
@@ -2664,5 +2661,4 @@
         return [poly.monomial_coefficient(L.monomial(n - i, m - k + i)) for i in range(k + 1)]
 
     def degree(self):
-        return self.projective_degrees()[0] // self.image().degree()
->>>>>>> 7f623e3d
+        return self.projective_degrees()[0] // self.image().degree()