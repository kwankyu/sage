--- conflicted
+++ resolved
@@ -46,10 +46,7 @@
 - Kwankyu Lee (2020-02): added indeterminacy_locus() and image()
 
 - Kwankyu Lee (2022-05): added graph(), projective_degrees(), and degree()
-<<<<<<< HEAD
-=======
-
->>>>>>> 81ee63fd
+
 """
 
 # ****************************************************************************
