--- conflicted
+++ resolved
@@ -755,22 +755,6 @@
         """
         return SchemeHomset_polynomial_projective_space(*args, **kwds)
 
-<<<<<<< HEAD
-    def identity_morphism(self):
-        """                                          ii
-        Return the identity morphism of this projective space.
-
-        EXAMPLES::
-
-            sage: P.<x,y,z> = ProjectiveSpace(2, QQ)
-            sage: P.identity_morphism()
-            Scheme endomorphism of Projective Space of dimension 2 over Rational Field
-              Defn: Identity map
-        """
-        return Hom(self, self).identity()
-
-=======
->>>>>>> 80375a2b
     def _point_homset(self, *args, **kwds):
         """
         Construct a point Hom-set.
