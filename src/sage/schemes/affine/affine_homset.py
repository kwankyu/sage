--- conflicted
+++ resolved
@@ -22,11 +22,8 @@
 
 - Ben Hutz (2018): add numerical point support
 
-<<<<<<< HEAD
 """
 
-=======
->>>>>>> 80375a2b
 # *****************************************************************************
 #        Copyright (C) 2006 William Stein <wstein@gmail.com>
 #
@@ -48,19 +45,11 @@
 from sage.rings.finite_rings.finite_field_constructor import is_FiniteField
 from sage.rings.polynomial.polynomial_ring_constructor import PolynomialRing
 from sage.schemes.generic.homset import SchemeHomset_points, SchemeHomset_generic
-<<<<<<< HEAD
 
 # *******************************************************************
 #  Affine varieties
 # *******************************************************************
 
-=======
-
-# *******************************************************************
-#  Affine varieties
-# *******************************************************************
-
->>>>>>> 80375a2b
 class SchemeHomset_points_spec(SchemeHomset_generic):
     """
     Set of rational points of an affine variety.
@@ -149,43 +138,6 @@
         raise TypeError("identity map is only defined for endomorphisms")
 
 
-<<<<<<< HEAD
-class SchemeHomset_polynomial_affine_space(SchemeHomset_generic):
-    """
-    Set of morphisms between affine spaces defined by polynomials.
-
-    EXAMPLES::
-
-        sage: A.<x,y> = AffineSpace(2, QQ)
-        sage: Hom(A, A)
-        Set of morphisms
-          From: Affine Space of dimension 2 over Rational Field
-          To:   Affine Space of dimension 2 over Rational Field
-    """
-    def identity(self):
-        """
-        The identity morphism of this homset.
-
-        EXAMPLES::
-
-            sage: A.<x,y> = AffineSpace(2, QQ)
-            sage: I = A.identity_morphism()
-            sage: I.parent()
-            Set of morphisms
-              From: Affine Space of dimension 2 over Rational Field
-              To:   Affine Space of dimension 2 over Rational Field
-            sage: _.identity() == I
-            True
-        """
-        if self.is_endomorphism_set():
-            from sage.schemes.generic.morphism import SchemeMorphism_polynomial_id
-            return SchemeMorphism_polynomial_id(self.domain())
-        else:
-            raise TypeError("identity map is only defined for endomorphisms")
-
-
-=======
->>>>>>> 80375a2b
 # *******************************************************************
 #  Affine varieties
 # *******************************************************************
