r"""
Set of homomorphisms between two schemes

For schemes `X` and `Y`, this module implements the set of morphisms
`Hom(X,Y)`. This is done by :class:`SchemeHomset_generic`.

As a special case, the Hom-sets can also represent the points of a
scheme. Recall that the `K`-rational points of a scheme `X` over `k`
can be identified with the set of morphisms `Spec(K) \to X`. In Sage
the rational points are implemented by such scheme morphisms. This is
done by :class:`SchemeHomset_points` and its subclasses.

.. note::

    You should not create the Hom-sets manually. Instead, use the
    :meth:`~sage.structure.parent.Hom` method that is inherited by all
    schemes.

AUTHORS:

- William Stein (2006): initial version.

- Volker Braun (2011-08-11): significant improvement and refactoring.

- Ben Hutz (June 2012): added support for projective ring

"""

# *****************************************************************************
<<<<<<< HEAD
#       Copyright (C) 2011 Volker Braun <vbraun.name@gmail.com>
#       Copyright (C) 2006 William Stein <wstein@gmail.com>
#
#  Distributed under the terms of the GNU General Public License (GPL)
#  as published by the Free Software Foundation; either version 2 of
#  the License, or (at your option) any later version.
#                  http://www.gnu.org/licenses/
=======
#        Copyright (C) 2011 Volker Braun <vbraun.name@gmail.com>
#        Copyright (C) 2006 William Stein <wstein@gmail.com>
#
#   Distributed under the terms of the GNU General Public License (GPL)
#   as published by the Free Software Foundation; either version 2 of
#   the License, or (at your option) any later version.
#                   http://www.gnu.org/licenses/
>>>>>>> 1d7124e6
# *****************************************************************************

from sage.categories.homset import HomsetWithBase
from sage.structure.factory import UniqueFactory
from sage.structure.parent import Set_generic

from sage.rings.integer_ring import ZZ
from sage.rings.ring import CommutativeRing

from sage.schemes.generic.scheme import AffineScheme, is_AffineScheme
from sage.schemes.generic.morphism import (
    SchemeMorphism,
    SchemeMorphism_structure_map,
    SchemeMorphism_spec )


def is_SchemeHomset(H):
    r"""
    Test whether ``H`` is a scheme Hom-set.

    EXAMPLES::

        sage: f = Spec(QQ).identity_morphism();  f
        Scheme endomorphism of Spectrum of Rational Field
          Defn: Identity map
        sage: from sage.schemes.generic.homset import is_SchemeHomset
        sage: is_SchemeHomset(f)
        False
        sage: is_SchemeHomset(f.parent())
        True
        sage: is_SchemeHomset('a string')
        False
    """
    return isinstance(H, SchemeHomset_generic)


# *******************************************************************
<<<<<<< HEAD
# Factory for Hom sets of schemes
=======
#  Factory for Hom sets of schemes
>>>>>>> 1d7124e6
# *******************************************************************

class SchemeHomsetFactory(UniqueFactory):
    """
    Factory for Hom-sets of schemes.

    EXAMPLES::

        sage: A2 = AffineSpace(QQ,2)
        sage: A3 = AffineSpace(QQ,3)
        sage: Hom = A3.Hom(A2)

    The Hom-sets are uniquely determined by domain and codomain::

        sage: Hom is copy(Hom)
        True
        sage: Hom is A3.Hom(A2)
        True

    The Hom-sets are identical if the domains and codomains are
    identical::

        sage: loads(Hom.dumps()) is Hom
        True
        sage: A3_iso = AffineSpace(QQ,3)
        sage: A3_iso is A3
        True
        sage: Hom_iso = A3_iso.Hom(A2)
        sage: Hom_iso is Hom
        True

    TESTS::

        sage: Hom.base()
        Rational Field
        sage: Hom.base_ring()
        Rational Field
    """

    def create_key_and_extra_args(self, X, Y, category=None, base=None,
                                  check=True, as_point_homset=False):
        """
        Create a key that uniquely determines the Hom-set.

        INPUT:

        - ``X`` -- a scheme. The domain of the morphisms.

        - ``Y`` -- a scheme. The codomain of the morphisms.

        - ``category`` -- a category for the Hom-sets (default: schemes over
          given base).

        - ``base`` -- a scheme or a ring. The base scheme of domain
          and codomain schemes. If a ring is specified, the spectrum
          of that ring will be used as base scheme.

        - ``check`` -- boolean (default: ``True``).

        EXAMPLES::

            sage: A2 = AffineSpace(QQ,2)
            sage: A3 = AffineSpace(QQ,3)
            sage: A3.Hom(A2)    # indirect doctest
            Set of morphisms
              From: Affine Space of dimension 3 over Rational Field
              To:   Affine Space of dimension 2 over Rational Field
            sage: from sage.schemes.generic.homset import SchemeHomsetFactory
            sage: SHOMfactory = SchemeHomsetFactory('test')
            sage: key, extra = SHOMfactory.create_key_and_extra_args(A3,A2,check=False)
            sage: key
            (..., ..., Category of schemes over Rational Field, False)
            sage: extra
            {'X': Affine Space of dimension 3 over Rational Field,
             'Y': Affine Space of dimension 2 over Rational Field,
             'base_ring': Rational Field,
             'check': False}
        """
        if isinstance(X, CommutativeRing):
            X = AffineScheme(X)
        if isinstance(Y, CommutativeRing):
            Y = AffineScheme(Y)
        if base is None:
            from sage.structure.element import coercion_model
            base = coercion_model.common_parent(X.base_ring(), Y.base_ring())
        if is_AffineScheme(base):
            base_spec = base
            base_ring = base.coordinate_ring()
        elif isinstance(base, CommutativeRing):
            base_spec = AffineScheme(base)
            base_ring = base
        else:
            raise ValueError('base must be a commutative ring or its spectrum')
        if not category:
            from sage.categories.schemes import Schemes
            category = Schemes(base_spec)
        key = tuple([id(X), id(Y), category, as_point_homset])
        extra = {'X':X, 'Y':Y, 'base_ring':base_ring, 'check':check}
        return key, extra

    def create_object(self, version, key, **extra_args):
        """
        Create a :class:`SchemeHomset_generic`.

        INPUT:

        - ``version`` -- object version. Currently not used.

        - ``key`` -- a key created by :meth:`create_key_and_extra_args`.

        - ``extra_args`` -- a dictionary of extra keyword arguments.

        EXAMPLES::

            sage: A2 = AffineSpace(QQ,2)
            sage: A3 = AffineSpace(QQ,3)
            sage: A3.Hom(A2) is A3.Hom(A2)   # indirect doctest
            True
            sage: from sage.schemes.generic.homset import SchemeHomsetFactory
            sage: SHOMfactory = SchemeHomsetFactory('test')
            sage: SHOMfactory.create_object(0, [id(A3), id(A2), A3.category(), False],
            ....:                           check=True, X=A3, Y=A2, base_ring=QQ)
            Set of morphisms
              From: Affine Space of dimension 3 over Rational Field
              To:   Affine Space of dimension 2 over Rational Field
        """
        category = key[2]
        X = extra_args.pop('X')
        Y = extra_args.pop('Y')
        base_ring = extra_args.pop('base_ring')
        if len(key) >= 4 and key[3]:  # as_point_homset=True
            return Y._point_homset(X, Y, category=category, base=base_ring, **extra_args)
        try:
            return X._homset(X, Y, category=category, base=base_ring, **extra_args)
        except AttributeError:
            return SchemeHomset_generic(X, Y, category=category, base=base_ring, **extra_args)


SchemeHomset = SchemeHomsetFactory('sage.schemes.generic.homset.SchemeHomset')


# *******************************************************************
<<<<<<< HEAD
# Base class
=======
#  Base class
>>>>>>> 1d7124e6
# *******************************************************************

class SchemeHomset_generic(HomsetWithBase):
    r"""
    The base class for Hom-sets of schemes.

    INPUT:

    - ``X`` -- a scheme. The domain of the Hom-set.

    - ``Y`` -- a scheme. The codomain of the Hom-set.

    - ``category`` -- a category (optional). The category of the
      Hom-set.

    - ``check`` -- boolean (optional, default=``True``). Whether to
      check the defining data for consistency.

    EXAMPLES::

        sage: from sage.schemes.generic.homset import SchemeHomset_generic
        sage: A2 = AffineSpace(QQ,2)
        sage: Hom = SchemeHomset_generic(A2, A2); Hom
        Set of morphisms
          From: Affine Space of dimension 2 over Rational Field
          To:   Affine Space of dimension 2 over Rational Field
        sage: Hom.category()
        Category of endsets of schemes over Rational Field
    """
    Element = SchemeMorphism

    def __reduce__(self):
        """
        Used in pickling.

        EXAMPLES::

            sage: A2 = AffineSpace(QQ,2)
            sage: A3 = AffineSpace(QQ,3)
            sage: Hom = A3.Hom(A2)
            sage: loads(Hom.dumps()) == Hom
            True
        """
        return SchemeHomset, (self.domain(), self.codomain(), self.homset_category(),
                              self.base_ring(), False, False)

    def __call__(self, *args, **kwds):
        r"""
        Make Hom-sets callable.

        See the ``_call_()`` method of the derived class. All
        arguments are handed through.

        EXAMPLES::

            sage: A2 = AffineSpace(QQ,2)
            sage: A2(4,5)
            (4, 5)
        """
        # Homset (base of HomsetWithBase) overrides __call__ @#$
        return Set_generic.__call__(self, *args, **kwds)

    def _repr_(self):
        r"""
        Return a string representation.

        OUTPUT:

        A string.

        EXAMPLES::

            sage: A = AffineSpace(4, QQ)
            sage: print(A.structure_morphism()._repr_())
            Scheme morphism:
              From: Affine Space of dimension 4 over Rational Field
              To:   Spectrum of Rational Field
              Defn: Structure map
        """
        s = 'Set of morphisms'
        s += '\n  From: %s' % self.domain()
        s += '\n  To:   %s' % self.codomain()
        return s

    def natural_map(self):
        r"""
        Return a natural map in the Hom space.

        OUTPUT:

        A :class:`SchemeMorphism` if there is a natural map from
        domain to codomain. Otherwise, a ``NotImplementedError`` is
        raised.

        EXAMPLES::

            sage: A = AffineSpace(4, QQ)
            sage: A.structure_morphism()   # indirect doctest
            Scheme morphism:
              From: Affine Space of dimension 4 over Rational Field
              To:   Spectrum of Rational Field
              Defn: Structure map
        """
        X = self.domain()
        Y = self.codomain()
        if is_AffineScheme(Y) and Y.coordinate_ring() == X.base_ring():
            return SchemeMorphism_structure_map(self)
        raise NotImplementedError

    def _element_constructor_(self, x, check=True):
        """
        Construct a scheme morphism.

        INPUT:

        - `x` -- a ring morphism, or a list or a tuple that define a
          ring morphism.

        - ``check`` -- boolean (default: ``True``) passed onto
          functions called by this one to be more careful about input
          argument type checking.

        EXAMPLES::

            sage: f = ZZ.hom(QQ); f
            Natural morphism:
              From: Integer Ring
              To:   Rational Field

            sage: H = Hom(Spec(QQ, ZZ), Spec(ZZ)); H
            Set of morphisms
              From: Spectrum of Rational Field
              To:   Spectrum of Integer Ring

            sage: phi = H(f); phi
            Affine Scheme morphism:
              From: Spectrum of Rational Field
              To:   Spectrum of Integer Ring
              Defn: Natural morphism:
                      From: Integer Ring
                      To:   Rational Field

        TESTS::

            sage: H._element_constructor_(f)
            Affine Scheme morphism:
              From: Spectrum of Rational Field
              To:   Spectrum of Integer Ring
              Defn: Natural morphism:
                      From: Integer Ring
                      To:   Rational Field

        We illustrate input type checking::

            sage: R.<x,y> = QQ[]
            sage: A.<x,y> = AffineSpace(R)
            sage: C = A.subscheme(x*y-1)
            sage: H = C.Hom(C); H
            Set of morphisms
              From: Closed subscheme of Affine Space of dimension 2 over Rational Field defined by:
              x*y - 1
              To:   Closed subscheme of Affine Space of dimension 2 over Rational Field defined by:
              x*y - 1
            sage: H(1)
            Traceback (most recent call last):
            ...
            TypeError: x must be a ring homomorphism, list or tuple
        """
        if isinstance(x, (list, tuple)):
            return self.domain()._morphism(self, x, check=check)

        from sage.categories.map import Map
        from sage.categories.rings import Rings
        if isinstance(x, Map) and x.category_for().is_subcategory(Rings()):
            # x is a morphism of Rings
            return SchemeMorphism_spec(self, x, check=check)

        raise TypeError("x must be a ring homomorphism, list or tuple")


# *******************************************************************
<<<<<<< HEAD
# Base class for points
=======
#  Base class for points
>>>>>>> 1d7124e6
# *******************************************************************

class SchemeHomset_points(SchemeHomset_generic):
    """
    Set of rational points of the scheme.

    Recall that the `K`-rational points of a scheme `X` over `k` can
    be identified with the set of morphisms `Spec(K) \to X`. In Sage,
    the rational points are implemented by such scheme morphisms.

    If a scheme has a finite number of points, then the homset is
    supposed to implement the Python iterator interface. See
    :class:`~sage.schemes.toric.homset.SchemeHomset_points_toric_field`
    for example.

    INPUT:

    See :class:`SchemeHomset_generic`.

    EXAMPLES::

        sage: from sage.schemes.generic.homset import SchemeHomset_points
        sage: SchemeHomset_points(Spec(QQ), AffineSpace(ZZ,2))
        Set of rational points of Affine Space of dimension 2 over Rational Field
    """

    def __init__(self, X, Y, category=None, check=True, base=ZZ):
        """
        Python constructor.

        INPUT:

        See :class:`SchemeHomset_generic`.

        EXAMPLES::

            sage: from sage.schemes.generic.homset import SchemeHomset_points
            sage: SchemeHomset_points(Spec(QQ), AffineSpace(ZZ,2))
            Set of rational points of Affine Space of dimension 2 over Rational Field
        """
        if check and not is_AffineScheme(X):
            raise ValueError('The domain must be an affine scheme.')
        SchemeHomset_generic.__init__(self, X, Y, category=category, check=check, base=base)

    def __reduce__(self):
        """
        Used in pickling.

        EXAMPLES::

            sage: A2 = AffineSpace(QQ,2)
            sage: Hom = A2(QQ)
            sage: loads(Hom.dumps()) == Hom
            True
        """
        return SchemeHomset, (self.domain(), self.codomain(), self.homset_category(),
                              self.base_ring(), False, True)

    def _coerce_map_from_(self, other):
        r"""
        Return true if ``other`` canonically coerces to ``self``.

        EXAMPLES::

            sage: R.<t> = QQ[]
            sage: P = ProjectiveSpace(QQ, 1, 'x')
            sage: P2 = ProjectiveSpace(R, 1, 'x')
            sage: P2(R)._coerce_map_from_(P(QQ))
            True
            sage: P(QQ)._coerce_map_from_(P2(R))
            False

        ::

            sage: P = ProjectiveSpace(QQ, 1, 'x')
            sage: P2 = ProjectiveSpace(CC, 1, 'y')
            sage: P2(CC)._coerce_map_from_(P(QQ))
            False

        ::

            sage: A.<x,y,z> = AffineSpace(QQ, 3)
            sage: H = A.subscheme(z)
            sage: L = A.subscheme([z, y+z])
            sage: A(QQ)._coerce_map_from_(H(QQ))
            True
            sage: H(QQ)._coerce_map_from_(L(QQ))
            True
            sage: L(QQ).has_coerce_map_from(H(QQ))
            False
            sage: A(CC)._coerce_map_from_(H(QQ))
            True
            sage: H(CC)._coerce_map_from_(L(RR))
            True

        ::

            sage: A.<x,y,z> = AffineSpace(QQ, 3)
            sage: A2.<u,v> = AffineSpace(QQ, 2)
            sage: A(QQ).has_coerce_map_from(A2(QQ))
            False

        ::

            sage: A.<x,y> = AffineSpace(QQ, 2)
            sage: P.<u,v,w> = ProjectiveSpace(QQ, 2)
            sage: A(QQ).has_coerce_map_from(P(QQ))
            False

        ::

            sage: A = AffineSpace(QQ, 1)
            sage: A(QQ)._coerce_map_from_(ZZ)
            True

        ::

            sage: PS = ProjectiveSpace(ZZ, 1, 'x')
            sage: PS2 = ProjectiveSpace(Zp(7), 1, 'x')
            sage: PS(ZZ).has_coerce_map_from(PS2(Zp(7)))
            False
            sage: PS2(Zp(7)).has_coerce_map_from(PS(ZZ))
            True

        ::

            sage: PP1 = ProductProjectiveSpaces(ZZ, [2,1], 'x')
            sage: PP1(QQ)._coerce_map_from_(PP1(ZZ))
            True
            sage: PP2 = ProductProjectiveSpaces(QQ, [1,2], 'x')
            sage: PP2(QQ)._coerce_map_from_(PP1(ZZ))
            False
            sage: PP3 = ProductProjectiveSpaces(QQ, [2,1], 'y')
            sage: PP3(QQ)._coerce_map_from_(PP1(ZZ))
            False

        ::

            sage: K.<w> = QuadraticField(2)
            sage: A.<x,y,z> = AffineSpace(QQ, 3)
            sage: H = A.subscheme(z)
            sage: A(K).has_coerce_map_from(H(QQ))
            True

        TESTS::

            sage: P.<x,y> = ProjectiveSpace(QQ, 1)
            sage: X = P. subscheme ([x-y])
            sage: P(1,1) == X(1,1)
            True

        ::

            sage: A = AffineSpace(QQ, 1, 'x')
            sage: AC = AffineSpace(CC, 1, 'x')
            sage: A(3/2) == AC(3/2)
            True

        ::

            sage: A = AffineSpace(QQ, 1)
            sage: A(0) == 0
            True
        """
        target = self.codomain()
        #ring elements can be coerced to a space if we're affine dimension 1
        #and the base rings are coercible
        if isinstance(other, CommutativeRing):
            try:
                from sage.schemes.affine.affine_space import is_AffineSpace
                if is_AffineSpace(target.ambient_space())\
                  and target.ambient_space().dimension_relative() == 1:
                    return target.base_ring().has_coerce_map_from(other)
                else:
                    return False
            except AttributeError: #no .ambient_space
                return False
        elif isinstance(other, SchemeHomset_points):
        #we are converting between scheme points
            from sage.schemes.generic.algebraic_scheme import AlgebraicScheme_subscheme
            source = other.codomain()
            if isinstance(target, AlgebraicScheme_subscheme):
                #subscheme coerce when there is containment
                if not isinstance(source, AlgebraicScheme_subscheme):
                    return False
                if target.ambient_space() == source.ambient_space():
                    if all(g in source.defining_ideal()
                           for g in target.defining_polynomials()):
                        return self.domain().coordinate_ring().has_coerce_map_from(other.domain().coordinate_ring())
            else:
                #if the target is an ambient space, we can coerce if the base rings coerce
                #and they are the same type: affine, projective, etc and have the same
                #variable names
                from sage.schemes.projective.projective_space import is_ProjectiveSpace
                from sage.schemes.affine.affine_space import is_AffineSpace
                from sage.schemes.product_projective.space import is_ProductProjectiveSpaces
                try:
                    ta = target.ambient_space()
                    sa = source.ambient_space()
                except AttributeError: #no .ambient_space
                    return False
                #for projective and affine varieties, we check dimension
                #and matching variable names
                if (is_ProjectiveSpace(ta) and is_ProjectiveSpace(sa))\
                  or (is_AffineSpace(ta) and is_AffineSpace(sa)):
                    if (ta.variable_names() == sa.variable_names()):
                        return self.domain().coordinate_ring().has_coerce_map_from(other.domain().coordinate_ring())
                    else:
                        return False
                #for products of projective spaces, we check dimension of
                #components and matching variable names
                elif (is_ProductProjectiveSpaces(ta) and is_ProductProjectiveSpaces(sa)):
                    if (ta.dimension_relative_components() == sa.dimension_relative_components()) \
                      and (ta.variable_names() == sa.variable_names()):
                        return self.domain().coordinate_ring().has_coerce_map_from(other.domain().coordinate_ring())
                    else:
                        return False

    def _element_constructor_(self, *v, **kwds):
        """
        The element constructor.

        INPUT:

        - ``v`` -- anything that determines a scheme morphism in the
          Hom-set.

        OUTPUT:

        The scheme morphism determined by ``v``.

        EXAMPLES::

            sage: A2 = AffineSpace(ZZ,2)
            sage: F = GF(3)
            sage: F_points = A2(F);  type(F_points)
            <class 'sage.schemes.affine.affine_homset.SchemeHomset_points_affine_with_category'>
            sage: F_points([2,5])
            (2, 2)

            sage: P2 = ProjectiveSpace(GF(3),2)
            sage: F.<a> = GF(9,'a')
            sage: F_points = P2(F)
            sage: type(F_points)
            <class 'sage.schemes.projective.projective_homset.SchemeHomset_points_projective_field_with_category'>
            sage: F_points([4,2*a])
            (1 : 2*a : 1)

        TESTS::

            sage: F_points._element_constructor_([4,2*a])
            (1 : 2*a : 1)
        """
        if len(v) == 1:
            v = v[0]
        return self.codomain()._point(self, v, **kwds)

    def extended_codomain(self):
        """
        Return the codomain with extended base, if necessary.

        OUTPUT:

        The codomain scheme, with its base ring extended to the
        codomain. That is, the codomain is of the form `Spec(R)` and
        the base ring of the domain is extended to `R`.

        EXAMPLES::

            sage: P2 = ProjectiveSpace(QQ,2)
            sage: K.<a> = NumberField(x^2 + x - (3^3-3))
            sage: K_points = P2(K);  K_points
            Set of rational points of Projective Space of dimension 2
            over Number Field in a with defining polynomial x^2 + x - 24

            sage: K_points.codomain()
            Projective Space of dimension 2 over Rational Field

            sage: K_points.extended_codomain()
            Projective Space of dimension 2 over Number Field in a with
            defining polynomial x^2 + x - 24
        """
        if '_extended_codomain' in self.__dict__:
            return self._extended_codomain
        R = self.domain().coordinate_ring()
        if R is not self.codomain().base_ring():
            X = self.codomain().base_extend(R)
        else:
            X = self.codomain()
        self._extended_codomain = X
        return X

    def _repr_(self):
        """
        Return a string representation of ``self``.

        OUTPUT:

        A string.

        EXAMPLES::

            sage: P2 = ProjectiveSpace(ZZ,2)
            sage: P2(QQ)._repr_()
            'Set of rational points of Projective Space of dimension 2 over Rational Field'
        """
        return 'Set of rational points of '+str(self.extended_codomain())

    def value_ring(self):
        """
        Return `R` for a point Hom-set `X(Spec(R))`.

        OUTPUT:

        A commutative ring.

        EXAMPLES::

            sage: P2 = ProjectiveSpace(ZZ,2)
            sage: P2(QQ).value_ring()
            Rational Field
        """
        dom = self.domain()
        if not is_AffineScheme(dom):
            raise ValueError("value rings are defined for affine domains only")
        return dom.coordinate_ring()

    def cardinality(self):
        """
        Return the number of points.

        OUTPUT:

        An integer or infinity.

        EXAMPLES::

            sage: toric_varieties.P2().point_set().cardinality()
            +Infinity

            sage: P2 = toric_varieties.P2(base_ring=GF(3))
            sage: P2.point_set().cardinality()
            13
        """
        if hasattr(self, 'is_finite') and not self.is_finite():
            from sage.rings.infinity import Infinity
            return Infinity
        return sum(ZZ.one() for point in self)

    __len__ = cardinality

    def list(self):
        """
        Return a tuple containing all points.

        OUTPUT:

        A tuple containing all points of the toric variety.

        EXAMPLES::

            sage: P1 = toric_varieties.P1(base_ring=GF(3))
            sage: P1.point_set().list()
            ([0 : 1], [1 : 0], [1 : 1], [1 : 2])
        """
        return tuple(self)<|MERGE_RESOLUTION|>--- conflicted
+++ resolved
@@ -27,15 +27,6 @@
 """
 
 # *****************************************************************************
-<<<<<<< HEAD
-#       Copyright (C) 2011 Volker Braun <vbraun.name@gmail.com>
-#       Copyright (C) 2006 William Stein <wstein@gmail.com>
-#
-#  Distributed under the terms of the GNU General Public License (GPL)
-#  as published by the Free Software Foundation; either version 2 of
-#  the License, or (at your option) any later version.
-#                  http://www.gnu.org/licenses/
-=======
 #        Copyright (C) 2011 Volker Braun <vbraun.name@gmail.com>
 #        Copyright (C) 2006 William Stein <wstein@gmail.com>
 #
@@ -43,7 +34,6 @@
 #   as published by the Free Software Foundation; either version 2 of
 #   the License, or (at your option) any later version.
 #                   http://www.gnu.org/licenses/
->>>>>>> 1d7124e6
 # *****************************************************************************
 
 from sage.categories.homset import HomsetWithBase
@@ -81,11 +71,7 @@
 
 
 # *******************************************************************
-<<<<<<< HEAD
-# Factory for Hom sets of schemes
-=======
 #  Factory for Hom sets of schemes
->>>>>>> 1d7124e6
 # *******************************************************************
 
 class SchemeHomsetFactory(UniqueFactory):
@@ -228,11 +214,7 @@
 
 
 # *******************************************************************
-<<<<<<< HEAD
-# Base class
-=======
 #  Base class
->>>>>>> 1d7124e6
 # *******************************************************************
 
 class SchemeHomset_generic(HomsetWithBase):
@@ -414,11 +396,7 @@
 
 
 # *******************************************************************
-<<<<<<< HEAD
-# Base class for points
-=======
 #  Base class for points
->>>>>>> 1d7124e6
 # *******************************************************************
 
 class SchemeHomset_points(SchemeHomset_generic):
