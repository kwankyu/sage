# sage_setup: distribution = sagemath-environment
r"""
Testing for features of the environment at runtime

A computation can require a certain package to be installed in the runtime
environment. Abstractly such a package describes a :class:`Feature` which can
be tested for at runtime. It can be of various kinds, most prominently an
:class:`Executable` in the ``PATH``, a :class:`PythonModule`, or an additional
package for some installed
system such as a :class:`~sage.features.gap.GapPackage`.

AUTHORS:

- Julian Rüth (2016-04-07): Initial version

- Jeroen Demeyer (2018-02-12): Refactoring and clean up

EXAMPLES:

Some generic features are available for common cases. For example, to
test for the existence of a binary, one can use an :class:`Executable`
feature::

    sage: from sage.features import Executable
    sage: Executable(name='sh', executable='sh').is_present()
    FeatureTestResult('sh', True)

Here we test whether the grape GAP package is available::

    sage: from sage.features.gap import GapPackage
    sage: GapPackage("grape", spkg='gap_packages').is_present()  # optional - gap_package_grape
    FeatureTestResult('gap_package_grape', True)

Note that a :class:`FeatureTestResult` acts like a bool in most contexts::

    sage: if Executable(name='sh', executable='sh').is_present(): "present."
    'present.'

When one wants to raise an error if the feature is not available, one
can use the ``require`` method::

    sage: Executable(name='sh', executable='sh').require()

    sage: Executable(name='random', executable='randomOochoz6x', spkg='random', url='http://rand.om').require() # optional - sage_spkg
    Traceback (most recent call last):
    ...
    FeatureNotPresentError: random is not available.
    Executable 'randomOochoz6x' not found on PATH.
    ...try to run...sage -i random...
    Further installation instructions might be available at http://rand.om.

As can be seen above, features try to produce helpful error messages.
"""

# *****************************************************************************
#       Copyright (C) 2016      Julian Rüth
#                     2018      Jeroen Demeyer
#                     2018      Timo Kaufmann
#                     2019-2022 Matthias Koeppe
#                     2021      Kwankyu Lee
#
#  Distributed under the terms of the GNU General Public License (GPL)
#  as published by the Free Software Foundation; either version 2 of
#  the License, or (at your option) any later version.
#                  https://www.gnu.org/licenses/
# *****************************************************************************

from __future__ import annotations

import os
import shutil
from pathlib import Path

from sage.env import SAGE_SHARE, SAGE_LOCAL, SAGE_VENV


class TrivialClasscallMetaClass(type):
    """
    A trivial version of :class:`sage.misc.classcall_metaclass.ClasscallMetaclass` without Cython dependencies.
    """
    def __call__(cls, *args, **kwds):
        r"""
        This method implements ``cls(<some arguments>)``.
        """
        if hasattr(cls, '__classcall__'):
            return cls.__classcall__(cls, *args, **kwds)
        else:
            return type.__call__(cls, *args, **kwds)


_trivial_unique_representation_cache = dict()


class TrivialUniqueRepresentation(metaclass=TrivialClasscallMetaClass):
    r"""
    A trivial version of :class:`UniqueRepresentation` without Cython dependencies.
    """

    @staticmethod
    def __classcall__(cls, *args, **options):
        r"""
        Construct a new object of this class or reuse an existing one.
        """
        key = (cls, tuple(args), frozenset(options.items()))
        cached = _trivial_unique_representation_cache.get(key, None)
        if cached is None:
            cached = _trivial_unique_representation_cache[key] = type.__call__(cls, *args, **options)
        return cached


class Feature(TrivialUniqueRepresentation):
    r"""
    A feature of the runtime environment.

    INPUT:

    - ``name`` -- string; name of the feature. This should be suitable as an optional tag
      for the Sage doctester, i.e., lowercase alphanumeric with underscores (``_``) allowed;
      features that correspond to Python modules/packages may use periods (``.``)

    - ``spkg`` -- string; name of the SPKG providing the feature

    - ``description`` -- string (optional); plain English description of the feature

    - ``url`` -- a URL for the upstream package providing the feature

    - ``type`` -- string; one of ``'standard'``, ``'optional'`` (default), ``'experimental'``

    Overwrite :meth:`_is_present` to add feature checks.

    EXAMPLES::

        sage: from sage.features.gap import GapPackage
        sage: GapPackage("grape", spkg='gap_packages')  # indirect doctest
        Feature('gap_package_grape')

    For efficiency, features are unique::

        sage: GapPackage("grape") is GapPackage("grape")
        True
    """
    def __init__(self, name, spkg=None, url=None, description=None, type='optional'):
        r"""
        TESTS::

            sage: from sage.features import Feature
            sage: from sage.features.gap import GapPackage
            sage: isinstance(GapPackage("grape", spkg='gap_packages'), Feature)  # indirect doctest
            True
        """
        self.name = name
        self.spkg = spkg
        self.url = url
        self.description = description

        self._cache_is_present = None
        self._cache_resolution = None
        self._hidden = False
        self._type = type

        try:
            from sage.misc.package import spkg_type
        except ImportError:  # may have been surgically removed in a downstream distribution
            pass
        else:
            if spkg and (t := spkg_type(spkg)) not in (type, None):
                from warnings import warn
                warn(f'Feature {name} is declared {type}, '
                     f'but it is provided by {spkg}, '
                     f'which is declared {t} in SAGE_ROOT/build/pkgs',
                     stacklevel=3)

    def is_present(self):
        r"""
        Return whether the feature is present.

        OUTPUT:

        A :class:`FeatureTestResult` which can be used as a boolean and
        contains additional information about the feature test.

        EXAMPLES::

            sage: from sage.features.gap import GapPackage
            sage: GapPackage("grape", spkg='gap_packages').is_present()  # optional - gap_package_grape
            FeatureTestResult('gap_package_grape', True)
            sage: GapPackage("NOT_A_PACKAGE", spkg='gap_packages').is_present()
            FeatureTestResult('gap_package_NOT_A_PACKAGE', False)

        The result is cached::

            sage: from sage.features import Feature
            sage: class TestFeature(Feature):
            ....:     def _is_present(self):
            ....:         print("checking presence")
            ....:         return True
            sage: TestFeature("test").is_present()
            checking presence
            FeatureTestResult('test', True)
            sage: TestFeature("test").is_present()
            FeatureTestResult('test', True)
            sage: TestFeature("other").is_present()
            checking presence
            FeatureTestResult('other', True)
            sage: TestFeature("other").is_present()
            FeatureTestResult('other', True)
        """
        # We do not use @cached_method here because we wish to use
        # Feature early in the build system of sagelib.
        if self._cache_is_present is None:
            res = self._is_present()
            if not isinstance(res, FeatureTestResult):
                res = FeatureTestResult(self, res)
            self._cache_is_present = res

        if self._hidden:
            return FeatureTestResult(self, False, reason="Feature `{name}` is hidden.".format(name=self.name))

        return self._cache_is_present

    def _is_present(self):
        r"""
        Override this in a derived class to implement the feature check.

        This should return either an instance of
        :class:`FeatureTestResult` or a boolean.
        """
        raise NotImplementedError("_is_present not implemented for feature {!r}".format(self.name))

    def require(self):
        r"""
        Raise a :class:`FeatureNotPresentError` if the feature is not present.

        EXAMPLES::

            sage: from sage.features.gap import GapPackage
            sage: GapPackage("ve1EeThu").require()                                      # needs sage.libs.gap
            Traceback (most recent call last):
            ...
            FeatureNotPresentError: gap_package_ve1EeThu is not available.
            `LoadPackage("ve1EeThu")` evaluated to `fail` in GAP.
        """
        presence = self.is_present()
        if not presence:
            raise FeatureNotPresentError(self, presence.reason, presence.resolution)

    def __repr__(self):
        r"""
        Return a printable representation of this object.

        EXAMPLES::

            sage: from sage.features.gap import GapPackage
            sage: GapPackage("grape")  # indirect doctest
            Feature('gap_package_grape')
        """
        description = f'{self.name!r}: {self.description}' if self.description else f'{self.name!r}'
        return f'Feature({description})'

    def _spkg_type(self):
        r"""
        Return the type of this feature.

        For features provided by an SPKG in the Sage distribution,
        this should match the SPKG type, or a warning will be issued.

        EXAMPLES::

            sage: from sage.features.databases import DatabaseCremona
            sage: DatabaseCremona()._spkg_type()
            'optional'

        OUTPUT:

        The type as a string in ``('base', 'standard', 'optional', 'experimental')``.
        """
        return self._type

    def resolution(self):
        r"""
        Return a suggestion on how to make :meth:`is_present` pass if it did not
        pass.

        OUTPUT: string

        EXAMPLES::

            sage: from sage.features import Executable
            sage: Executable(name='CSDP', spkg='csdp', executable='theta', url='https://github.com/dimpase/csdp').resolution()  # optional - sage_spkg
            '...To install CSDP...you can try to run...sage -i csdp...Further installation instructions might be available at https://github.com/dimpase/csdp.'
        """
        if self._hidden:
            return "Use method `unhide` to make it available again."
        if self._cache_resolution is not None:
            return self._cache_resolution
        lines = []
        if self.spkg:
            for ps in package_systems():
                lines.append(ps.spkg_installation_hint(self.spkg, feature=self.name))
        if self.url:
            lines.append("Further installation instructions might be available at {url}.".format(url=self.url))
        self._cache_resolution = "\n".join(lines)
        return self._cache_resolution

    def joined_features(self):
        r"""
        Return a list of features that ``self`` is the join of.

        OUTPUT:

        A (possibly empty) list of instances of :class:`Feature`.

        EXAMPLES::

            sage: from sage.features.graphviz import Graphviz
            sage: Graphviz().joined_features()
            [Feature('dot'), Feature('neato'), Feature('twopi')]
            sage: from sage.features.sagemath import sage__rings__function_field
            sage: sage__rings__function_field().joined_features()
            [Feature('sage.rings.function_field.function_field_polymod'),
            Feature('sage.libs.singular'),
            Feature('sage.libs.singular.singular'),
            Feature('sage.interfaces.singular')]
            sage: from sage.features.interfaces import Mathematica
            sage: Mathematica().joined_features()
            []
        """
        from sage.features.join_feature import JoinFeature
        res = []
        if isinstance(self, JoinFeature):
            for f in self._features:
                res += [f] + f.joined_features()
        return res

    def is_standard(self):
        r"""
        Return whether this feature corresponds to a standard SPKG.

        EXAMPLES::

            sage: from sage.features.databases import DatabaseCremona
            sage: DatabaseCremona().is_standard()
            False
        """
        if self.name.startswith('sage.'):
            return True
        return self._spkg_type() == 'standard'

    def is_optional(self):
        r"""
        Return whether this feature corresponds to an optional SPKG.

        EXAMPLES::

            sage: from sage.features.databases import DatabaseCremona
            sage: DatabaseCremona().is_optional()
            True
        """
        return self._spkg_type() == 'optional'

    def hide(self):
        r"""
        Hide this feature. For example this is used when the doctest option
        ``--hide`` is set. Setting an installed feature as hidden pretends
        that it is not available. To revert this use :meth:`unhide`.

        EXAMPLES:

        Benzene is an optional SPKG. The following test fails if it is hidden or
        not installed. Thus, in the second invocation the optional tag is needed::

            sage: from sage.features.graph_generators import Benzene
            sage: Benzene().hide()
            sage: len(list(graphs.fusenes(2)))                                          # needs sage.graphs
            Traceback (most recent call last):
            ...
            FeatureNotPresentError: benzene is not available.
            Feature `benzene` is hidden.
            Use method `unhide` to make it available again.

            sage: Benzene().unhide()            # optional - benzene, needs sage.graphs
            sage: len(list(graphs.fusenes(2)))  # optional - benzene, needs sage.graphs
            1
        """
        self._hidden = True

    def unhide(self):
        r"""
        Revert what :meth:`hide` did.

        EXAMPLES:

            sage: from sage.features.sagemath import sage__plot
            sage: sage__plot().hide()
            sage: sage__plot().is_present()
            FeatureTestResult('sage.plot', False)
            sage: sage__plot().unhide()                                                 # needs sage.plot
            sage: sage__plot().is_present()                                             # needs sage.plot
            FeatureTestResult('sage.plot', True)
        """
        self._hidden = False

    def is_hidden(self):
        r"""
        Return whether ``self`` is present but currently hidden.

        EXAMPLES:

            sage: from sage.features.sagemath import sage__plot
            sage: sage__plot().hide()
            sage: sage__plot().is_hidden()                                              # needs sage.plot
            True
            sage: sage__plot().unhide()
            sage: sage__plot().is_hidden()
            False
        """
        if self._hidden and self._is_present():
            return True
        return False

class FeatureNotPresentError(RuntimeError):
    r"""
    A missing feature error.

    EXAMPLES::

        sage: from sage.features import Feature, FeatureTestResult
        sage: class Missing(Feature):
        ....:     def _is_present(self):
        ....:         return False

        sage: Missing(name='missing').require()
        Traceback (most recent call last):
        ...
        FeatureNotPresentError: missing is not available.
    """
    def __init__(self, feature, reason=None, resolution=None):
        self.feature = feature
        self.reason = reason
        self._resolution = resolution

    @property
    def resolution(self):
        if self._resolution:
            return self._resolution
        return self.feature.resolution()

    def __str__(self):
        r"""
        Return the error message.

        EXAMPLES::

            sage: from sage.features.gap import GapPackage
            sage: GapPackage("gapZuHoh8Uu").require()  # indirect doctest               # needs sage.libs.gap
            Traceback (most recent call last):
            ...
            FeatureNotPresentError: gap_package_gapZuHoh8Uu is not available.
            `LoadPackage("gapZuHoh8Uu")` evaluated to `fail` in GAP.
        """
        lines = ["{feature} is not available.".format(feature=self.feature.name)]
        if self.reason:
            lines.append(self.reason)
        resolution = self.resolution
        if resolution:
            lines.append(str(resolution))
        return "\n".join(lines)


class FeatureTestResult():
    r"""
    The result of a :meth:`Feature.is_present` call.

    Behaves like a boolean with some extra data which may explain why a feature
    is not present and how this may be resolved.

    EXAMPLES::

        sage: from sage.features.gap import GapPackage
        sage: presence = GapPackage("NOT_A_PACKAGE").is_present(); presence  # indirect doctest
        FeatureTestResult('gap_package_NOT_A_PACKAGE', False)
        sage: bool(presence)
        False

    Explanatory messages might be available as ``reason`` and
    ``resolution``::

        sage: presence.reason                                                           # needs sage.libs.gap
        '`LoadPackage("NOT_A_PACKAGE")` evaluated to `fail` in GAP.'
        sage: bool(presence.resolution)
        False

    If a feature is not present, ``resolution`` defaults to
    ``feature.resolution()`` if this is defined. If you do not want to use this
    default you need explicitly set ``resolution`` to a string::

        sage: from sage.features import FeatureTestResult
        sage: package = GapPackage("NOT_A_PACKAGE", spkg='no_package')
        sage: str(FeatureTestResult(package, True).resolution)  # optional - sage_spkg
        '...To install gap_package_NOT_A_PACKAGE...you can try to run...sage -i no_package...'
        sage: str(FeatureTestResult(package, False).resolution) # optional - sage_spkg
        '...To install gap_package_NOT_A_PACKAGE...you can try to run...sage -i no_package...'
        sage: FeatureTestResult(package, False, resolution='rtm').resolution
        'rtm'
    """
    def __init__(self, feature, is_present, reason=None, resolution=None):
        r"""
        TESTS::

            sage: from sage.features import Executable, FeatureTestResult
            sage: isinstance(Executable(name='sh', executable='sh').is_present(), FeatureTestResult)
            True
        """
        self.feature = feature
        self.is_present = is_present
        self.reason = reason
        self._resolution = resolution

    @property
    def resolution(self):
        if self._resolution:
            return self._resolution
        return self.feature.resolution()

    def __bool__(self):
        r"""
        Whether the tested :class:`Feature` is present.

        TESTS::

            sage: from sage.features import Feature, FeatureTestResult
            sage: bool(FeatureTestResult(Feature("SomePresentFeature"), True))  # indirect doctest
            True
            sage: bool(FeatureTestResult(Feature("SomeMissingFeature"), False))
            False
        """
        return bool(self.is_present)

    def __repr__(self):
        r"""
        TESTS::

            sage: from sage.features import Feature, FeatureTestResult
            sage: FeatureTestResult(Feature("SomePresentFeature"), True)  # indirect doctest
            FeatureTestResult('SomePresentFeature', True)
        """
        return "FeatureTestResult({feature!r}, {is_present!r})".format(feature=self.feature.name, is_present=self.is_present)


_cache_package_systems = None


def package_systems():
    """
    Return a list of :class:`~sage.features.pkg_systems.PackageSystem` objects
    representing the available package systems.

    The list is ordered by decreasing preference.

    EXAMPLES::

        sage: from sage.features import package_systems
        sage: package_systems()    # random
        [Feature('homebrew'), Feature('sage_spkg'), Feature('pip')]
    """
    # The current implementation never returns more than one system.
    from subprocess import run, CalledProcessError, PIPE
    global _cache_package_systems
    if _cache_package_systems is None:
        from .pkg_systems import PackageSystem, SagePackageSystem, PipPackageSystem
        _cache_package_systems = []
        # Try to use scripts from SAGE_ROOT (or an installation of sage_bootstrap)
        # to obtain system package advice.
        try:
            proc = run('sage-guess-package-system', shell=True, capture_output=True, text=True, check=True)
            system_name = proc.stdout.strip()
            if system_name != 'unknown':
                _cache_package_systems = [PackageSystem(system_name)]
        except CalledProcessError:
            pass
        more_package_systems = [SagePackageSystem(), PipPackageSystem()]
        _cache_package_systems += [ps for ps in more_package_systems if ps.is_present()]

    return _cache_package_systems


class FileFeature(Feature):
    r"""
    Base class for features that describe a file or directory in the file system.

    A subclass should implement a method :meth:`absolute_filename`.

    EXAMPLES:

    Two direct concrete subclasses of :class:`FileFeature` are defined::

        sage: from sage.features import StaticFile, Executable, FileFeature
        sage: issubclass(StaticFile, FileFeature)
        True
        sage: issubclass(Executable, FileFeature)
        True

    To work with the file described by the feature, use the method :meth:`absolute_filename`.
    A :class:`FeatureNotPresentError` is raised if the file cannot be found::

<<<<<<< HEAD
        sage: Executable(name='does-not-exist', executable='does-not-exist-xxxxyxyyxyy').absolute_path()
=======
        sage: Executable(name="does-not-exist", executable="does-not-exist-xxxxyxyyxyy").absolute_filename()
>>>>>>> ab24dac4
        Traceback (most recent call last):
        ...
        sage.features.FeatureNotPresentError: does-not-exist is not available.
        Executable 'does-not-exist-xxxxyxyyxyy' not found on PATH.

    A :class:`FileFeature` also provides the :meth:`is_present` method to test for
    the presence of the file at run time. This is inherited from the base class
    :class:`Feature`::

        sage: Executable(name='sh', executable='sh').is_present()
        FeatureTestResult('sh', True)
    """
    def _is_present(self):
        r"""
        Whether the file is present.

        EXAMPLES::

           sage: from sage.features import StaticFile
           sage: StaticFile(name='no_such_file', filename='KaT1aihu', spkg='some_spkg', url='http://rand.om').is_present()
           FeatureTestResult('no_such_file', False)
        """
        try:
            abspath = self.absolute_filename()
            return FeatureTestResult(self, True, reason="Found at `{abspath}`.".format(abspath=abspath))
        except FeatureNotPresentError as e:
            return FeatureTestResult(self, False, reason=e.reason, resolution=e.resolution)

    def absolute_filename(self) -> str:
        r"""
        The absolute path of the file as a string.

        Concrete subclasses must override this abstract method.

        TESTS::

            sage: from sage.features import FileFeature
            sage: FileFeature(name='abstract_file').absolute_filename()
            Traceback (most recent call last):
            ...
            NotImplementedError
        """
        # We do not use sage.misc.abstract_method here because that is provided by
        # the distribution sagemath-objects, which is not an install-requires of
        # the distribution sagemath-environment.
        raise NotImplementedError

<<<<<<< HEAD
    def absolute_path(self):
        r"""
        Deprecated alias for :meth:`absolute_filename`.

        Deprecated to make way for a method of this name returning a ``Path``.

        EXAMPLES::

            sage: from sage.features import Executable
            sage: Executable(name='sh', executable='sh').absolute_path()
            doctest:warning...
            DeprecationWarning: method absolute_path has been replaced by absolute_filename
            See https://github.com/sagemath/sage/issues/31292 for details.
            '/...bin/sh'
        """
        try:
            from sage.misc.superseded import deprecation
        except ImportError:
            # The import can fail because sage.misc.superseded is provided by
            # the distribution sagemath-objects, which is not an
            # install-requires of the distribution sagemath-environment.
            pass
        else:
            deprecation(31292, 'method absolute_path has been replaced by absolute_filename')
        return self.absolute_filename()

=======
>>>>>>> ab24dac4

class Executable(FileFeature):
    r"""
    A feature describing an executable in the ``PATH``.

    In an installation of Sage with ``SAGE_LOCAL`` different from ``SAGE_VENV``, the
    executable is searched first in ``SAGE_VENV/bin``, then in ``SAGE_LOCAL/bin``,
    then in ``PATH``.

    .. NOTE::

        Overwrite :meth:`is_functional` if you also want to check whether
        the executable shows proper behaviour.

        Calls to :meth:`is_present` are cached. You might want to cache the
        :class:`Executable` object to prevent unnecessary calls to the
        executable.

    EXAMPLES::

        sage: from sage.features import Executable
        sage: Executable(name='sh', executable='sh').is_present()
        FeatureTestResult('sh', True)
        sage: Executable(name='does-not-exist', executable='does-not-exist-xxxxyxyyxyy').is_present()
        FeatureTestResult('does-not-exist', False)
    """
    def __init__(self, name, executable, **kwds):
        r"""
        TESTS::

            sage: from sage.features import Executable
            sage: isinstance(Executable(name='sh', executable='sh'), Executable)
            True
        """
        Feature.__init__(self, name, **kwds)
        self.executable = executable

    def _is_present(self):
        r"""
        Test whether the executable is on the current PATH and functional.

        .. SEEALSO:: :meth:`is_functional`

        EXAMPLES::

            sage: from sage.features import Executable
            sage: Executable(name='sh', executable='sh').is_present()
            FeatureTestResult('sh', True)
        """
        result = FileFeature._is_present(self)
        if not result:
            return result
        return self.is_functional()

    def is_functional(self):
        r"""
        Return whether an executable in the path is functional.

        This method is used internally and can be overridden in subclasses
        in order to implement a feature test. It should not be called directly.
        Use :meth:`Feature.is_present` instead.

        EXAMPLES:

        The function returns ``True`` unless explicitly overwritten::

            sage: from sage.features import Executable
            sage: Executable(name='sh', executable='sh').is_functional()
            FeatureTestResult('sh', True)
        """
        return FeatureTestResult(self, True)

    def absolute_filename(self) -> str:
        r"""
        The absolute path of the executable as a string.

        EXAMPLES::

            sage: from sage.features import Executable
            sage: Executable(name='sh', executable='sh').absolute_filename()
            '/...bin/sh'

        A :class:`FeatureNotPresentError` is raised if the file cannot be found::

<<<<<<< HEAD
            sage: Executable(name='does-not-exist', executable='does-not-exist-xxxxyxyyxyy').absolute_path()
=======
            sage: Executable(name="does-not-exist", executable="does-not-exist-xxxxyxyyxyy").absolute_filename()
>>>>>>> ab24dac4
            Traceback (most recent call last):
            ...
            sage.features.FeatureNotPresentError: does-not-exist is not available.
            Executable 'does-not-exist-xxxxyxyyxyy' not found on PATH.
        """
        if SAGE_LOCAL:
            if Path(SAGE_VENV).resolve() != Path(SAGE_LOCAL).resolve():
                # As sage.env currently gives SAGE_LOCAL a fallback value from SAGE_VENV,
                # SAGE_LOCAL is never unset.  So we only use it if it differs from SAGE_VENV.
                search_path = ':'.join([os.path.join(SAGE_VENV, 'bin'),
                                        os.path.join(SAGE_LOCAL, 'bin')])
                path = shutil.which(self.executable, path=search_path)
                if path is not None:
                    return path
        # Now look up in the regular PATH.
        path = shutil.which(self.executable)
        if path is not None:
            return path
        raise FeatureNotPresentError(self,
                                     reason="Executable {executable!r} not found on PATH.".format(executable=self.executable),
                                     resolution=self.resolution())


class StaticFile(FileFeature):
    r"""
    A :class:`Feature` which describes the presence of a certain file such as a
    database.

    EXAMPLES::

        sage: from sage.features import StaticFile
        sage: StaticFile(name='no_such_file', filename='KaT1aihu',              # optional - sage_spkg
        ....:            search_path='/', spkg='some_spkg',
        ....:            url='http://rand.om').require()
        Traceback (most recent call last):
        ...
        FeatureNotPresentError: no_such_file is not available.
        'KaT1aihu' not found in any of ['/']...
        To install no_such_file...you can try to run...sage -i some_spkg...
        Further installation instructions might be available at http://rand.om.
    """
    def __init__(self, name, filename, *, search_path=None, type='optional', **kwds):
        r"""
        TESTS::

            sage: from sage.features import StaticFile
            sage: StaticFile(name='null', filename='null', search_path='/dev')
            Feature('null')
            sage: sh = StaticFile(name='shell', filename='sh',
            ....:                 search_path=("/dev", "/bin", "/usr"))
            sage: sh
            Feature('shell')
            sage: sh.absolute_filename()
            '/bin/sh'
        """
        Feature.__init__(self, name, type=type, **kwds)
        self.filename = filename
        if search_path is None:
            self.search_path = [SAGE_SHARE]
        elif isinstance(search_path, str):
            self.search_path = [search_path]
        else:
            self.search_path = list(search_path)

    def absolute_filename(self) -> str:
        r"""
        The absolute path of the file as a string.

        EXAMPLES::

            sage: from sage.features import StaticFile
            sage: from sage.misc.temporary_file import tmp_dir
            sage: dir_with_file = tmp_dir()
            sage: file_path = os.path.join(dir_with_file, "file.txt")
            sage: open(file_path, 'a').close() # make sure the file exists
            sage: search_path = ( '/foo/bar', dir_with_file ) # file is somewhere in the search path
            sage: feature = StaticFile(name='file', filename='file.txt', search_path=search_path)
            sage: feature.absolute_filename() == file_path
            True

        A :class:`FeatureNotPresentError` is raised if the file cannot be found::

            sage: from sage.features import StaticFile
            sage: StaticFile(name='no_such_file', filename='KaT1aihu',\
                             search_path=(), spkg='some_spkg',\
                             url='http://rand.om').absolute_filename()  # optional - sage_spkg
            Traceback (most recent call last):
            ...
            FeatureNotPresentError: no_such_file is not available.
            'KaT1aihu' not found in any of []...
            To install no_such_file...you can try to run...sage -i some_spkg...
            Further installation instructions might be available at http://rand.om.
        """
        for directory in self.search_path:
            path = os.path.join(directory, self.filename)
            if os.path.isfile(path) or os.path.isdir(path):
                return os.path.abspath(path)
        reason = "{filename!r} not found in any of {search_path}".format(filename=self.filename, search_path=self.search_path)
        raise FeatureNotPresentError(self, reason=reason, resolution=self.resolution())


class CythonFeature(Feature):
    r"""
    A :class:`Feature` which describes the ability to compile and import
    a particular piece of Cython code.

    To test the presence of ``name``, the cython compiler is run on
    ``test_code`` and the resulting module is imported.

    EXAMPLES::

        sage: from sage.features import CythonFeature
        sage: fabs_test_code = '''
        ....: cdef extern from "<math.h>":
        ....:     double fabs(double x)
        ....:
        ....: assert fabs(-1) == 1
        ....: '''
        sage: fabs = CythonFeature("fabs", test_code=fabs_test_code,                    # needs sage.misc.cython
        ....:                      spkg='gcc', url='https://gnu.org',
        ....:                      type='standard')
        sage: fabs.is_present()                                                         # needs sage.misc.cython
        FeatureTestResult('fabs', True)

    Test various failures::

        sage: broken_code = '''this is not a valid Cython program!'''
        sage: broken = CythonFeature("broken", test_code=broken_code)
        sage: broken.is_present()
        FeatureTestResult('broken', False)

    ::

        sage: broken_code = '''cdef extern from "no_such_header_file": pass'''
        sage: broken = CythonFeature("broken", test_code=broken_code)
        sage: broken.is_present()
        FeatureTestResult('broken', False)

    ::

        sage: broken_code = '''import no_such_python_module'''
        sage: broken = CythonFeature("broken", test_code=broken_code)
        sage: broken.is_present()
        FeatureTestResult('broken', False)

    ::

        sage: broken_code = '''raise AssertionError("sorry!")'''
        sage: broken = CythonFeature("broken", test_code=broken_code)
        sage: broken.is_present()
        FeatureTestResult('broken', False)
    """
    def __init__(self, name, test_code, **kwds):
        r"""
        TESTS::

            sage: from sage.features import CythonFeature
            sage: from sage.features.bliss import BlissLibrary
            sage: isinstance(BlissLibrary(), CythonFeature)  # indirect doctest
            True
        """
        Feature.__init__(self, name, **kwds)
        self.test_code = test_code

    def _is_present(self):
        r"""
        Run test code to determine whether the shared library is present.

        EXAMPLES::

            sage: from sage.features import CythonFeature
            sage: empty = CythonFeature("empty", test_code="")
            sage: empty.is_present()                                                    # needs sage.misc.cython
            FeatureTestResult('empty', True)
        """
        from sage.misc.temporary_file import tmp_filename
        try:
            # Available since https://setuptools.pypa.io/en/latest/history.html#v59-0-0
            from setuptools.errors import CCompilerError
        except ImportError:
            try:
                from distutils.errors import CCompilerError
            except ImportError:
                CCompilerError = ()
        with open(tmp_filename(ext='.pyx'), 'w') as pyx:
            pyx.write(self.test_code)
        try:
            from sage.misc.cython import cython_import
        except ImportError:
            return FeatureTestResult(self, False, reason="sage.misc.cython is not available")
        try:
            cython_import(pyx.name, verbose=-1)
        except CCompilerError:
            return FeatureTestResult(self, False, reason="Failed to compile test code.")
        except ImportError:
            return FeatureTestResult(self, False, reason="Failed to import test code.")
        except Exception:
            return FeatureTestResult(self, False, reason="Failed to run test code.")
        return FeatureTestResult(self, True, reason="Test code compiled and imported.")


class PythonModule(Feature):
    r"""
    A :class:`Feature` which describes whether a python module can be imported.

    EXAMPLES:

    Not all builds of python include the ``ssl`` module, so you could check
    whether it is available::

        sage: from sage.features import PythonModule
        sage: PythonModule("ssl").require()  # not tested - output depends on the python build
    """
    def __init__(self, name, **kwds):
        r"""
        TESTS::

            sage: from sage.features import PythonModule
            sage: from sage.features.databases import DatabaseKnotInfo
            sage: isinstance(DatabaseKnotInfo(), PythonModule)  # indirect doctest
            True
        """
        Feature.__init__(self, name, **kwds)

    def _is_present(self):
        r"""
        Return whether the module can be imported. This is determined by
        actually importing it.

        EXAMPLES::

            sage: from sage.features import PythonModule
            sage: PythonModule("sys").is_present()
            FeatureTestResult('sys', True)
            sage: PythonModule("_no_such_module_").is_present()
            FeatureTestResult('_no_such_module_', False)
        """
        import importlib
        try:
            importlib.import_module(self.name)
        except ImportError as exception:
            return FeatureTestResult(self, False, reason=f"Failed to import `{self.name}`: {exception}")
        return FeatureTestResult(self, True, reason=f"Successfully imported `{self.name}`.")<|MERGE_RESOLUTION|>--- conflicted
+++ resolved
@@ -603,11 +603,7 @@
     To work with the file described by the feature, use the method :meth:`absolute_filename`.
     A :class:`FeatureNotPresentError` is raised if the file cannot be found::
 
-<<<<<<< HEAD
-        sage: Executable(name='does-not-exist', executable='does-not-exist-xxxxyxyyxyy').absolute_path()
-=======
-        sage: Executable(name="does-not-exist", executable="does-not-exist-xxxxyxyyxyy").absolute_filename()
->>>>>>> ab24dac4
+        sage: Executable(name='does-not-exist', executable='does-not-exist-xxxxyxyyxyy').absolute_filename()
         Traceback (most recent call last):
         ...
         sage.features.FeatureNotPresentError: does-not-exist is not available.
@@ -655,35 +651,6 @@
         # the distribution sagemath-environment.
         raise NotImplementedError
 
-<<<<<<< HEAD
-    def absolute_path(self):
-        r"""
-        Deprecated alias for :meth:`absolute_filename`.
-
-        Deprecated to make way for a method of this name returning a ``Path``.
-
-        EXAMPLES::
-
-            sage: from sage.features import Executable
-            sage: Executable(name='sh', executable='sh').absolute_path()
-            doctest:warning...
-            DeprecationWarning: method absolute_path has been replaced by absolute_filename
-            See https://github.com/sagemath/sage/issues/31292 for details.
-            '/...bin/sh'
-        """
-        try:
-            from sage.misc.superseded import deprecation
-        except ImportError:
-            # The import can fail because sage.misc.superseded is provided by
-            # the distribution sagemath-objects, which is not an
-            # install-requires of the distribution sagemath-environment.
-            pass
-        else:
-            deprecation(31292, 'method absolute_path has been replaced by absolute_filename')
-        return self.absolute_filename()
-
-=======
->>>>>>> ab24dac4
 
 class Executable(FileFeature):
     r"""
@@ -768,11 +735,7 @@
 
         A :class:`FeatureNotPresentError` is raised if the file cannot be found::
 
-<<<<<<< HEAD
-            sage: Executable(name='does-not-exist', executable='does-not-exist-xxxxyxyyxyy').absolute_path()
-=======
-            sage: Executable(name="does-not-exist", executable="does-not-exist-xxxxyxyyxyy").absolute_filename()
->>>>>>> ab24dac4
+            sage: Executable(name='does-not-exist', executable='does-not-exist-xxxxyxyyxyy').absolute_filename()
             Traceback (most recent call last):
             ...
             sage.features.FeatureNotPresentError: does-not-exist is not available.
