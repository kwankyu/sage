# -*- coding: utf-8 -*-
r"""
Feature for testing the presence of ``ffmpeg``
"""
# ****************************************************************************
#       Copyright (C) 2018 Sebastien Labbe <slabqc@gmail.com>
#
# This program is free software: you can redistribute it and/or modify
# it under the terms of the GNU General Public License as published by
# the Free Software Foundation, either version 2 of the License, or
# (at your option) any later version.
#                  https://www.gnu.org/licenses/
# ****************************************************************************

from . import Executable, FeatureTestResult

class FFmpeg(Executable):
    r"""
    A :class:`~sage.features.Feature` describing the presence of ``ffmpeg``

    EXAMPLES::

        sage: from sage.features.ffmpeg import FFmpeg
        sage: FFmpeg().is_present()  # optional - ffmpeg
        FeatureTestResult('ffmpeg', True)
    """
    def __init__(self):
        r"""
        TESTS::

            sage: from sage.features.ffmpeg import FFmpeg
            sage: isinstance(FFmpeg(), FFmpeg)
            True
        """
        Executable.__init__(self, "ffmpeg", executable="ffmpeg",
                            spkg="ffmpeg",
                            url="https://www.ffmpeg.org/")

<<<<<<< HEAD
=======
    def is_functional(self):
        r"""
        Return whether command ``ffmpeg`` in the path is functional.

        EXAMPLES::

            sage: from sage.features.ffmpeg import FFmpeg
            sage: FFmpeg().is_functional()   # optional - ffmpeg
            FeatureTestResult('ffmpeg', True)

        """
        # Create the content of 1-pixel png file
        content = b'\x89PNG\r\n\x1a\n\x00\x00\x00\rIHDR\x00\x00\x00\x01\x00\x00\x00\x01\x08\x00\x00\x00\x00:~\x9bU\x00\x00\x00\nIDATx\x9cc`\x00\x00\x00\x02\x00\x01H\xaf\xa4q\x00\x00\x00\x00IEND\xaeB`\x82'

        # NOTE:
        #
        # This is how the above content of a 1 pixel PNG was created::
        #
        #    sage: import numpy as np
        #    sage: from PIL import Image
        #    sage: image = Image.fromarray(np.array([[100]], dtype=np.uint8))
        #    sage: image.save('file.png')
        #    sage: with open('file.png', 'rb') as f:
        #    ....:     content = f.read()

        # create a png file with the content
        from sage.misc.temporary_file import tmp_filename
        base_filename_png = tmp_filename(ext='.png')
        with open(base_filename_png, 'wb') as f:
            f.write(content)

        # Set up filenames
        import os
        base, filename_png = os.path.split(base_filename_png)
        filename, _png = os.path.splitext(filename_png)

        # Setting a list of commands (taken from sage/plot/animate.py)
        # The `-nostdin` is needed to avoid the command to hang, see
        # https://stackoverflow.com/questions/16523746/ffmpeg-hangs-when-run-in-background
        commands = []
        for ext in ['.avi', '.flv', '.gif', '.mkv', '.mov', #'.mpg',
                '.mp4', '.ogg', '.ogv', '.webm', '.wmv']:

            cmd = ['ffmpeg', '-nostdin', '-y', '-f', 'image2', '-r', '5',
                    '-i', filename_png, '-pix_fmt', 'rgb24', '-loop', '0',
                    filename + ext]
            commands.append(cmd)

        for ext in ['.avi', '.flv', '.gif', '.mkv', '.mov', '.mpg',
                '.mp4', '.ogg', '.ogv', '.webm', '.wmv']:

            cmd = ['ffmpeg', '-nostdin', '-y', '-f', 'image2', '-i',
                    filename_png, filename + ext]
            commands.append(cmd)

        # Running the commands and reporting any issue encountered
        from subprocess import run
        for cmd in commands:
            result = run(cmd, cwd=base, capture_output=True, text=True)

            # If an error occurred, return False
            if result.returncode:
                return FeatureTestResult(self, False, reason='Running command "{}" '
                            'returned non-zero exit status "{}" with stderr '
                            '"{}" and stdout "{}".'.format(result.args,
                                                            result.returncode,
                                                            result.stderr.strip(),
                                                            result.stdout.strip()))

        # If necessary, run more tests here
        # ...

        # The command seems functional
        return FeatureTestResult(self, True)

>>>>>>> ebcae245

def all_features():
    return [FFmpeg()]<|MERGE_RESOLUTION|>--- conflicted
+++ resolved
@@ -36,8 +36,6 @@
                             spkg="ffmpeg",
                             url="https://www.ffmpeg.org/")
 
-<<<<<<< HEAD
-=======
     def is_functional(self):
         r"""
         Return whether command ``ffmpeg`` in the path is functional.
@@ -113,7 +111,6 @@
         # The command seems functional
         return FeatureTestResult(self, True)
 
->>>>>>> ebcae245
 
 def all_features():
     return [FFmpeg()]