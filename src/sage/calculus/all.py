--- conflicted
+++ resolved
@@ -139,7 +139,6 @@
 
     TESTS:
 
-<<<<<<< HEAD
     Lists, tuples, and vectors of length 0 become vectors over a symbolic ring::
 
         sage: symbolic_expression([]).parent()
@@ -155,7 +154,7 @@
         Full MatrixSpace of 2 by 0 dense matrices over Symbolic Constants Subring
         sage: symbolic_expression(matrix(QQ, 0, 3)).parent()
         Full MatrixSpace of 0 by 3 dense matrices over Symbolic Constants Subring
-=======
+
     Also functions defined using ``def`` can be used, but we do not advertise it as a use case::
 
         sage: def sos(x, y):
@@ -179,7 +178,6 @@
         ...
         TypeError: unable to convert <function function_with_keyword_only_arg at 0x...>
         to a symbolic expression
->>>>>>> 2b5535ff
     """
     from sage.symbolic.expression import Expression
     from sage.symbolic.ring import SR
