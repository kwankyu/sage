r"""
"Named" Permutation groups (such as the symmetric group, S_n)

You can construct the following permutation groups:

-- SymmetricGroup, `S_n` of order `n!` (n can also be a list `X` of distinct
                   positive integers, in which case it returns `S_X`)

-- AlternatingGroup, `A_n` of order `n!/2` (n can also be a list `X`
                   of distinct positive integers, in which case it returns
                   `A_X`)

-- DihedralGroup, `D_n` of order `2n`

-- GeneralDihedralGroup, `Dih(G)`, where G is an abelian group

-- CyclicPermutationGroup, `C_n` of order `n`

-- DiCyclicGroup, nonabelian groups of order `4m` with a unique element of order 2

-- TransitiveGroup, `n^{th}` transitive group of degree `d`
                      from the GAP tables of transitive groups

-- TransitiveGroups(d), TransitiveGroups(), set of all of the above

-- PrimitiveGroup, `n^{th}` primitive group of degree `d`
                      from the GAP tables of primitive groups

-- PrimitiveGroups(d), PrimitiveGroups(), set of all of the above

-- MathieuGroup(degree), Mathieu group of degree 9, 10, 11, 12, 21, 22, 23, or 24.

-- KleinFourGroup, subgroup of `S_4` of order `4` which is not `C_2 \times C_2`

-- QuaternionGroup, non-abelian group of order `8`, `\{\pm 1, \pm I, \pm J, \pm K\}`

-- SplitMetacyclicGroup, nonabelian groups of order `p^m` with cyclic
subgroups of index p

-- SemidihedralGroup, nonabelian 2-groups with cyclic subgroups of index 2

-- PGL(n,q), projective general linear group of `n\times n` matrices over
             the finite field GF(q)

-- PSL(n,q), projective special linear group of `n\times n` matrices over
             the finite field GF(q)

-- PSp(2n,q), projective symplectic linear group of `2n\times 2n` matrices
              over the finite field GF(q)

-- PSU(n,q), projective special unitary group of `n \times n` matrices having
             coefficients in the finite field `GF(q^2)` that respect a
             fixed nondegenerate sesquilinear form, of determinant 1.

-- PGU(n,q), projective general unitary group of `n\times n` matrices having
             coefficients in the finite field `GF(q^2)` that respect a
             fixed nondegenerate sesquilinear form, modulo the centre.

-- SuzukiGroup(q), Suzuki group over GF(q), `^2 B_2(2^{2k+1}) = Sz(2^{2k+1})`.

-- ComplexReflectionGroup, the complex reflection group `G(m, p, n)` or
                           the exceptional complex reflection group `G_m`

-- SmallPermutationGroup, a permutation realization of an group specified by its GAP id.

AUTHOR:

- David Joyner (2007-06): split from permgp.py (suggested by Nick Alexander)

REFERENCES:

- Cameron, P., Permutation Groups. New York: Cambridge University Press, 1999.
- Wielandt, H., Finite Permutation Groups. New York: Academic Press, 1964.
- Dixon, J. and Mortimer, B., Permutation Groups, Springer-Verlag, Berlin/New York, 1996.

.. NOTE::

    Though Suzuki groups are okay, Ree groups should *not* be wrapped as
    permutation groups - the construction is too slow - unless (for
    small values or the parameter) they are made using explicit generators.
"""
# ****************************************************************************
#       Copyright (C) 2006 William Stein <wstein@gmail.com>
#                          David Joyner <wdjoyner@gmail.com>
#
#  Distributed under the terms of the GNU General Public License (GPL)
#                  https://www.gnu.org/licenses/
# ****************************************************************************
from pathlib import Path

from sage.rings.all import Integer
from sage.interfaces.gap import gap
from sage.libs.gap.libgap import libgap
from sage.groups.perm_gps.permgroup import from_gap_list
from sage.rings.finite_rings.finite_field_constructor import FiniteField as GF
from sage.arith.all import factor, valuation
from sage.groups.abelian_gps.abelian_group import AbelianGroup
from sage.misc.functional import is_even
from sage.misc.cachefunc import cached_method, weak_cached_function
from sage.groups.perm_gps.permgroup import PermutationGroup_generic
from sage.groups.perm_gps.permgroup_element import SymmetricGroupElement
from sage.structure.unique_representation import CachedRepresentation
from sage.structure.parent import Parent
from sage.structure.richcmp import richcmp
from sage.categories.finite_enumerated_sets import FiniteEnumeratedSets
from sage.sets.finite_enumerated_set import FiniteEnumeratedSet
from sage.sets.disjoint_union_enumerated_sets import DisjointUnionEnumeratedSets
from sage.sets.non_negative_integers import NonNegativeIntegers
from sage.sets.family import Family
from sage.sets.primes import Primes


class PermutationGroup_unique(CachedRepresentation, PermutationGroup_generic):
    """
    .. TODO::

        Fix the broken hash. ::

            sage: G = SymmetricGroup(6)
            sage: G3 = G.subgroup([G((1,2,3,4,5,6)),G((1,2))])
            sage: hash(G) == hash(G3)  # todo: Should be True!
            False

    TESTS::

        sage: G = SymmetricGroup(6)
        sage: G3 = G.subgroup([G((1,2,3,4,5,6)),G((1,2))])
        sage: G == G3
        True
    """
    @weak_cached_function
    def __classcall__(cls, *args, **kwds):
        """
        This makes sure that domain is a FiniteEnumeratedSet before it gets passed
        on to the __init__ method.

        EXAMPLES::

            sage: SymmetricGroup(['a','b']).domain() #indirect doctest
            {'a', 'b'}
        """
        domain = kwds.pop('domain', None)
        if domain is not None:
            if domain not in FiniteEnumeratedSets():
                domain = FiniteEnumeratedSet(domain)
            kwds['domain'] = domain
        return super().__classcall__(cls, *args, **kwds)


class PermutationGroup_symalt(PermutationGroup_unique):
    """
    This is a class used to factor out some of the commonality
    in the SymmetricGroup and AlternatingGroup classes.
    """

    @staticmethod
    def __classcall__(cls, domain):
        """
        Normalizes the input of the constructor into a set

        INPUT:

        - ``n`` -- an integer or list or tuple thereof

        Calls the constructor with a tuple representing the set.

        EXAMPLES::

            sage: S1 = SymmetricGroup(4)
            sage: S2 = SymmetricGroup([1,2,3,4])
            sage: S3 = SymmetricGroup((1,2,3,4))
            sage: S1 is S2
            True
            sage: S1 is S3
            True

        TESTS::

            sage: SymmetricGroup(0)
            Symmetric group of order 0! as a permutation group
            sage: SymmetricGroup(1)
            Symmetric group of order 1! as a permutation group
            sage: SymmetricGroup(-1)
            Traceback (most recent call last):
            ...
            ValueError: domain (=-1) must be an integer >= 0 or a list
        """
        if domain not in FiniteEnumeratedSets():
            if not isinstance(domain, (tuple, list, range)):
                try:
                    domain = Integer(domain)
                except TypeError:
                    raise TypeError("domain (={}) must be an integer >= 0 or a finite set (but domain has type {})".format(domain, type(domain)))

                if domain < 0:
                    raise ValueError("domain (={}) must be an integer >= 0 or a list".format(domain))
                domain = list(range(1, domain+1))
            v = FiniteEnumeratedSet(domain)
        else:
            v = domain

        return super().__classcall__(cls, domain=v)


class SymmetricGroup(PermutationGroup_symalt):
    r"""
    The full symmetric group of order `n!`, as a permutation group.

    If `n` is a list or tuple of positive integers then it returns the
    symmetric group of the associated set.

    INPUT:

    - ``n`` -- a positive integer, or list or tuple thereof

    .. NOTE::

        This group is also available via ``groups.permutation.Symmetric()``.

    EXAMPLES::

        sage: G = SymmetricGroup(8)
        sage: G.order()
        40320
        sage: G
        Symmetric group of order 8! as a permutation group
        sage: G.degree()
        8
        sage: S8 = SymmetricGroup(8)
        sage: G = SymmetricGroup([1,2,4,5])
        sage: G
        Symmetric group of order 4! as a permutation group
        sage: G.domain()
        {1, 2, 4, 5}
        sage: G = SymmetricGroup(4)
        sage: G
        Symmetric group of order 4! as a permutation group
        sage: G.domain()
        {1, 2, 3, 4}
        sage: G.category()
        Join of Category of finite enumerated permutation groups and
        Category of finite weyl groups and
        Category of well generated finite irreducible complex reflection groups

    TESTS::

        sage: groups.permutation.Symmetric(4)
        Symmetric group of order 4! as a permutation group
    """
    def __init__(self, domain=None):
        """
        Initialize ``self``.

        TESTS::

            sage: TestSuite(SymmetricGroup(0)).run()
            sage: TestSuite(SymmetricGroup(1)).run()
            sage: TestSuite(SymmetricGroup(3)).run()
        """
        from sage.categories.finite_weyl_groups import FiniteWeylGroups
        from sage.categories.finite_permutation_groups import FinitePermutationGroups
        from sage.categories.category import Category

        # Note that we skip the call to the superclass initializer in order to
        # avoid infinite recursion since SymmetricGroup is called by
        # PermutationGroupElement
        cat = Category.join([FinitePermutationGroups(), FiniteWeylGroups().Irreducible()])
        super(PermutationGroup_generic, self).__init__(category=cat)

        self._domain = domain
        self._deg = len(self._domain)
        self._domain_to_gap = {key: i+1 for i, key in enumerate(self._domain)}
        self._domain_from_gap = {i+1: key for i, key in enumerate(self._domain)}

        # Create the generators for the symmetric group
        gens = [tuple(self._domain)]
        if len(self._domain) > 2:
            gens.append(tuple(self._domain[:2]))
        self._gens = tuple([self.element_class(g, self, check=False)
                            for g in gens])

    def _gap_init_(self, gap=None):
        """
        Return the string used to create this group in GAP.

        EXAMPLES::

            sage: S = SymmetricGroup(3)
            sage: S._gap_init_()
            'SymmetricGroup(3)'
            sage: S = SymmetricGroup(['a', 'b', 'c'])
            sage: S._gap_init_()
            'SymmetricGroup(3)'
        """
        return 'SymmetricGroup({})'.format(self.degree())

    @cached_method
    def index_set(self):
        """
        Return the index set for the descents of the symmetric group ``self``.

        EXAMPLES::

            sage: S8 = SymmetricGroup(8)
            sage: S8.index_set()
            (1, 2, 3, 4, 5, 6, 7)

            sage: S = SymmetricGroup([3,1,4,5])
            sage: S.index_set()
            (3, 1, 4)
        """
        return tuple(self.domain()[:-1])

    def __richcmp__(self, x, op):
        """
        Fast comparison for SymmetricGroups.

        EXAMPLES::

            sage: S8 = SymmetricGroup(8)
            sage: S3 = SymmetricGroup(3)
            sage: S8 > S3
            True
        """
        if isinstance(x, SymmetricGroup):
            return richcmp((self._deg, self._domain), (x._deg, x._domain), op)
        return super().__richcmp__(x, op)

    def _repr_(self):
        """
        EXAMPLES::

            sage: A = SymmetricGroup([2,3,7]); A
            Symmetric group of order 3! as a permutation group
        """
        return "Symmetric group of order {}! as a permutation group".format(self.degree())

    def _coerce_map_from_(self, G):
        """
        Return if there is a coercion map from ``G`` into ``self``.

        EXAMPLES::

            sage: J3 = groups.misc.Cactus(3)
            sage: S5 = SymmetricGroup(5)
            sage: S5.coerce_map_from(J3)
            Conversion via _from_cactus_group_element map:
              From: Cactus Group with 3 fruit
              To:   Symmetric group of order 5! as a permutation group
            sage: S2 = SymmetricGroup(2)
            sage: S2._coerce_map_from_(J3) is None
            True
        """
        from sage.groups.cactus_group import CactusGroup
        if isinstance(G, CactusGroup) and G._n <= self._deg:
            return self._from_cactus_group_element
        return super()._coerce_map_from_(G)

    def _from_cactus_group_element(self, x):
        """
        Return an element of ``self`` from a cactus group element.

        EXAMPLES::

            sage: J3 = groups.misc.Cactus(3)
            sage: s12,s13,s23 = J3.gens()
            sage: elt = s12*s23*s13
            sage: S5 = SymmetricGroup(5)
            sage: S5._from_cactus_group_element(elt)
            (2,3)
        """
        return self(x.to_permutation())

    def cartan_type(self):
        r"""
        Return the Cartan type of ``self``

        The symmetric group `S_n` is a Coxeter group of type `A_{n-1}`.

        EXAMPLES::

            sage: A = SymmetricGroup([2,3,7]); A.cartan_type()
            ['A', 2]

            sage: A = SymmetricGroup([]); A.cartan_type()
            ['A', 0]
        """
        from sage.combinat.root_system.cartan_type import CartanType
        return CartanType(['A', max(self.degree() - 1, 0)])

    def coxeter_matrix(self):
        r"""
        Return the Coxeter matrix of ``self``.

        EXAMPLES::

            sage: A = SymmetricGroup([2,3,7,'a']); A.coxeter_matrix()
            [1 3 2]
            [3 1 3]
            [2 3 1]
        """
        return self.cartan_type().coxeter_matrix()

    def simple_reflection(self, i):
        r"""
        For `i` in the index set of ``self``, this returns the
        elementary transposition `s_i = (i,i+1)`.

        EXAMPLES::

            sage: A = SymmetricGroup(5)
            sage: A.simple_reflection(3)
            (3,4)

            sage: A = SymmetricGroup([2,3,7])
            sage: A.simple_reflections()
            Finite family {2: (2,3), 3: (3,7)}
        """
        return self([(i, self._domain[self._domain.index(i)+1])], check=False)

    def reflections(self):
        """
        Return the list of all reflections in ``self``.

        EXAMPLES::

            sage: A = SymmetricGroup(3)
            sage: A.reflections()
            [(1,2), (1,3), (2,3)]
        """
        from itertools import combinations
        dom = self._domain
        return [self([(i, j)], check=False) for i, j in combinations(dom, 2)]

    def young_subgroup(self, comp):
        """
        Return the Young subgroup associated with the composition ``comp``.

        EXAMPLES::

            sage: S = SymmetricGroup(8)
            sage: c = Composition([2,2,2,2])
            sage: S.young_subgroup(c)
            Subgroup generated by [(7,8), (5,6), (3,4), (1,2)] of (Symmetric group of order 8! as a permutation group)

            sage: S = SymmetricGroup(['a','b','c'])
            sage: S.young_subgroup([2,1])
            Subgroup generated by [('a','b')] of (Symmetric group of order 3! as a permutation group)

            sage: Y = S.young_subgroup([2,2,2,2,2])
            Traceback (most recent call last):
            ...
            ValueError: the composition is not of expected size
        """
        if sum(comp) != self.degree():
            raise ValueError('the composition is not of expected size')

        domain = self._domain
        gens = []
        pos = 0
        for c in comp:
            for i in range(c - 1):
                gens.append(self((domain[pos + i], domain[pos + i + 1])))
            pos += c

        return self.subgroup(gens)

    def major_index(self, parameter=None):
        r"""
        Return the *major index generating polynomial* of ``self``,
        which is a gadget counting the elements of ``self`` by major
        index.

        INPUT:

        - ``parameter`` -- an element of a ring; the result is
          more explicit with a formal variable (default:
          element ``q`` of Univariate Polynomial Ring in ``q`` over
          Integer Ring)

        .. MATH::

            P(q) = \sum_{g\in S_n} q^{ \operatorname{major\ index}(g) }

        EXAMPLES::

            sage: S4 = SymmetricGroup(4)
            sage: S4.major_index()
            q^6 + 3*q^5 + 5*q^4 + 6*q^3 + 5*q^2 + 3*q + 1
            sage: K.<t> = QQ[]
            sage: S4.major_index(t)
            t^6 + 3*t^5 + 5*t^4 + 6*t^3 + 5*t^2 + 3*t + 1
        """
        from sage.combinat.q_analogues import q_factorial
        return q_factorial(self.degree(), parameter)

    def conjugacy_classes_representatives(self):
        r"""
        Return a complete list of representatives of conjugacy classes in
        a permutation group `G`.

        Let `S_n` be the symmetric group on `n` letters. The conjugacy
        classes are indexed by partitions `\lambda` of `n`. The ordering
        of the conjugacy classes is reverse lexicographic order of
        the partitions.

        EXAMPLES::

            sage: G = SymmetricGroup(5)
            sage: G.conjugacy_classes_representatives()
            [(), (1,2), (1,2)(3,4), (1,2,3), (1,2,3)(4,5),
             (1,2,3,4), (1,2,3,4,5)]

        ::

            sage: S = SymmetricGroup(['a','b','c'])
            sage: S.conjugacy_classes_representatives()
            [(), ('a','b'), ('a','b','c')]

        TESTS:

        Check some border cases::

            sage: S = SymmetricGroup(0)
            sage: S.conjugacy_classes_representatives()
            [()]
            sage: S = SymmetricGroup(1)
            sage: S.conjugacy_classes_representatives()
            [()]
        """
        from sage.combinat.partition import Partitions_n
        from sage.groups.perm_gps.symgp_conjugacy_class import default_representative
        n = len(self.domain())
        return [default_representative(la, self)
                for la in reversed(Partitions_n(n))]

    def conjugacy_classes_iterator(self):
        """
        Iterate over the conjugacy classes of ``self``.

        EXAMPLES::

            sage: G = SymmetricGroup(5)
            sage: list(G.conjugacy_classes_iterator()) == G.conjugacy_classes()
            True
        """
        from sage.combinat.partition import Partitions_n
        from sage.groups.perm_gps.symgp_conjugacy_class import SymmetricGroupConjugacyClass
        P = Partitions_n(len(self.domain()))
        for la in reversed(P):
            yield SymmetricGroupConjugacyClass(self, la)

    def conjugacy_classes(self):
        """
        Return a list of the conjugacy classes of ``self``.

        EXAMPLES::

            sage: G = SymmetricGroup(5)
            sage: G.conjugacy_classes()
            [Conjugacy class of cycle type [1, 1, 1, 1, 1] in
                 Symmetric group of order 5! as a permutation group,
             Conjugacy class of cycle type [2, 1, 1, 1] in
                 Symmetric group of order 5! as a permutation group,
             Conjugacy class of cycle type [2, 2, 1] in
                 Symmetric group of order 5! as a permutation group,
             Conjugacy class of cycle type [3, 1, 1] in
                 Symmetric group of order 5! as a permutation group,
             Conjugacy class of cycle type [3, 2] in
                 Symmetric group of order 5! as a permutation group,
             Conjugacy class of cycle type [4, 1] in
                 Symmetric group of order 5! as a permutation group,
             Conjugacy class of cycle type [5] in
                 Symmetric group of order 5! as a permutation group]
        """
        return list(self.conjugacy_classes_iterator())

    def conjugacy_class(self, g):
        r"""
        Return the conjugacy class of ``g`` inside the symmetric
        group ``self``.

        INPUT:

        - ``g`` -- a partition or an element of the symmetric group ``self``

        OUTPUT:

        A conjugacy class of a symmetric group.

        EXAMPLES::

            sage: G = SymmetricGroup(5)
            sage: g = G((1,2,3,4))
            sage: G.conjugacy_class(g)
            Conjugacy class of cycle type [4, 1] in
             Symmetric group of order 5! as a permutation group
        """
        from sage.groups.perm_gps.symgp_conjugacy_class import SymmetricGroupConjugacyClass
        return SymmetricGroupConjugacyClass(self, g)

    def algebra(self, base_ring, category=None):
        r"""
        Return the symmetric group algebra associated to ``self``.

        INPUT:

        - ``base_ring`` -- a ring
        - ``category`` -- a category (default: the category of ``self``)

        If ``self`` is the symmetric group on `1,\ldots,n`, then this
        is special cased to take advantage of the features in
        :class:`SymmetricGroupAlgebra`. Otherwise the usual group
        algebra is returned.

        EXAMPLES::

            sage: S4 = SymmetricGroup(4)
            sage: S4.algebra(QQ)
            Symmetric group algebra of order 4 over Rational Field

            sage: S3 = SymmetricGroup([1,2,3])
            sage: A = S3.algebra(QQ); A
            Symmetric group algebra of order 3 over Rational Field
            sage: a = S3.an_element(); a
            (2,3)
            sage: A(a)
            (2,3)

        We illustrate the choice of the category::

            sage: A.category()
            Join of Category of coxeter group algebras over Rational Field
                and Category of finite group algebras over Rational Field
                and Category of finite dimensional cellular algebras with basis
                     over Rational Field
            sage: A = S3.algebra(QQ, category=Semigroups())
            sage: A.category()
            Category of finite dimensional unital cellular semigroup algebras
             over Rational Field

        In the following case, a usual group algebra is returned:

            sage: S = SymmetricGroup([2,3,5])
            sage: S.algebra(QQ)
            Algebra of Symmetric group of order 3! as a permutation group over Rational Field
            sage: a = S.an_element(); a
            (3,5)
            sage: S.algebra(QQ)(a)
            (3,5)
        """
        from sage.combinat.symmetric_group_algebra import SymmetricGroupAlgebra
        domain = self.domain()
        if list(domain) == list(range(1, len(domain) + 1)):
            return SymmetricGroupAlgebra(base_ring, self, category=category)
        else:
            return super().algebra(base_ring)

    Element = SymmetricGroupElement


class AlternatingGroup(PermutationGroup_symalt):
    def __init__(self, domain=None):
        """
        The alternating group of order `n!/2`, as a permutation group.

        INPUT:

        - ``n`` -- a positive integer, or list or tuple thereof

        .. note::

            This group is also available via ``groups.permutation.Alternating()``.

        EXAMPLES::

            sage: G = AlternatingGroup(6)
            sage: G.order()
            360
            sage: G
            Alternating group of order 6!/2 as a permutation group
            sage: G.category()
            Category of finite enumerated permutation groups
            sage: TestSuite(G).run() # long time

            sage: G = AlternatingGroup([1,2,4,5])
            sage: G
            Alternating group of order 4!/2 as a permutation group
            sage: G.domain()
            {1, 2, 4, 5}
            sage: G.category()
            Category of finite enumerated permutation groups
            sage: TestSuite(G).run()

        TESTS::

            sage: groups.permutation.Alternating(6)
            Alternating group of order 6!/2 as a permutation group
        """
        PermutationGroup_symalt.__init__(self, gap_group='AlternatingGroup(%s)' % len(domain), domain=domain)

    def _repr_(self):
        """
        EXAMPLES::

            sage: A = AlternatingGroup([2,3,7]); A
            Alternating group of order 3!/2 as a permutation group
        """
        return "Alternating group of order %s!/2 as a permutation group"%self.degree()

    def _gap_init_(self, gap=None):
        """
        Returns the string used to create this group in GAP.

        EXAMPLES::

            sage: A = AlternatingGroup(3)
            sage: A._gap_init_()
            'AlternatingGroup(3)'
            sage: A = AlternatingGroup(['a', 'b', 'c'])
            sage: A._gap_init_()
            'AlternatingGroup(3)'
        """
        return 'AlternatingGroup(%s)' % self.degree()


class CyclicPermutationGroup(PermutationGroup_unique):
    def __init__(self, n):
        """
        A cyclic group of order n, as a permutation group.

        INPUT:

        n -- a positive integer

        .. note::

            This group is also available via ``groups.permutation.Cyclic()``.

        EXAMPLES::

            sage: G = CyclicPermutationGroup(8)
            sage: G.order()
            8
            sage: G
            Cyclic group of order 8 as a permutation group
            sage: G.category()
            Category of finite enumerated permutation groups
            sage: TestSuite(G).run()
            sage: C = CyclicPermutationGroup(10)
            sage: C.is_abelian()
            True
            sage: C = CyclicPermutationGroup(10)
            sage: C.as_AbelianGroup()
            Multiplicative Abelian group isomorphic to C2 x C5

        TESTS::

            sage: groups.permutation.Cyclic(6)
            Cyclic group of order 6 as a permutation group
        """
        n = Integer(n)
        if n < 1:
            raise ValueError("n (=%s) must be >= 1" % n)
        gens = tuple(range(1, n+1))
        PermutationGroup_generic.__init__(self, [gens], n)

    def _repr_(self):
        """
        EXAMPLES::

            sage: CyclicPermutationGroup(8)
            Cyclic group of order 8 as a permutation group
        """
        return "Cyclic group of order %s as a permutation group"%self.order()

    def is_commutative(self):
        """
        Return True if this group is commutative.

        EXAMPLES::

            sage: C = CyclicPermutationGroup(8)
            sage: C.is_commutative()
            True
        """
        return True

    def is_abelian(self):
        """
        Return True if this group is abelian.

        EXAMPLES::

            sage: C = CyclicPermutationGroup(8)
            sage: C.is_abelian()
            True
        """
        return True

    def as_AbelianGroup(self):
        """
        Returns the corresponding Abelian Group instance.

        EXAMPLES::

            sage: C = CyclicPermutationGroup(8)
            sage: C.as_AbelianGroup()
            Multiplicative Abelian group isomorphic to C8
        """
        n = self.order()
        a = list(factor(n))
        invs = [x[0]**x[1] for x in a]
        G = AbelianGroup(len(a), invs)
        return G


class DiCyclicGroup(PermutationGroup_unique):
    r"""
    The dicyclic group of order `4n`, for `n\geq 2`.

    INPUT:

    - n -- a positive integer, two or greater

    OUTPUT:

    This is a nonabelian group similar in some respects to the
    dihedral group of the same order, but with far fewer
    elements of order 2 (it has just one).  The permutation
    representation constructed here is based on the presentation

    .. MATH::

        \langle a, x\mid a^{2n}=1, x^{2}=a^{n}, x^{-1}ax=a^{-1}\rangle

    For `n=2` this is the group of quaternions
    (`{\pm 1, \pm I,\pm J, \pm K}`), which is the nonabelian
    group of order 8 that is not the dihedral group `D_4`,
    the symmetries of a square.  For `n=3` this is the nonabelian
    group of order 12 that is not the dihedral group `D_6`
    nor the alternating group `A_4`.  This group of order 12 is
    also the semi-direct product of `C_2` by `C_4`,
    `C_3\rtimes C_4`.  [Con]_


    When the order of the group is a
    power of 2 it is known as a "generalized quaternion group."

    IMPLEMENTATION:

    The presentation above means every element can be written as
    `a^{i}x^{j}` with `0\leq i<2n`, `j=0,1`.  We code `a^i` as the symbol
    `i+1` and code `a^{i}x` as the symbol `2n+i+1`.  The two generators
    are then represented using a left regular representation.

    .. note::

        This group is also available via ``groups.permutation.DiCyclic()``.

    EXAMPLES:

    A dicyclic group of order 384, with a large power of 2 as a divisor::

        sage: n = 3*2^5
        sage: G = DiCyclicGroup(n)
        sage: G.order()
        384
        sage: a = G.gen(0)
        sage: x = G.gen(1)
        sage: a^(2*n)
        ()
        sage: a^n==x^2
        True
        sage: x^-1*a*x==a^-1
        True

    A large generalized quaternion group (order is a power of 2)::

        sage: n = 2^10
        sage: G = DiCyclicGroup(n)
        sage: G.order()
        4096
        sage: a = G.gen(0)
        sage: x = G.gen(1)
        sage: a^(2*n)
        ()
        sage: a^n==x^2
        True
        sage: x^-1*a*x==a^-1
        True

    Just like the dihedral group, the dicyclic group has
    an element whose order is half the order of the group.
    Unlike the dihedral group, the dicyclic group has only
    one element of order 2.  Like the dihedral groups of
    even order, the center of the dicyclic group is a
    subgroup of order 2 (thus has the unique element of
    order 2 as its non-identity element). ::

        sage: G = DiCyclicGroup(3*5*4)
        sage: G.order()
        240
        sage: two = [g for g in G if g.order()==2]; two
        [(1,5)(2,6)(3,7)(4,8)(9,13)(10,14)(11,15)(12,16)]
        sage: G.center().order()
        2

    For small orders, we check this is really a group
    we do not have in Sage otherwise. ::

        sage: G = DiCyclicGroup(2)
        sage: H = DihedralGroup(4)
        sage: G.is_isomorphic(H)
        False
        sage: G = DiCyclicGroup(3)
        sage: H = DihedralGroup(6)
        sage: K = AlternatingGroup(6)
        sage: G.is_isomorphic(H) or G.is_isomorphic(K)
        False

    TESTS::

        sage: groups.permutation.DiCyclic(6)
        Diyclic group of order 24 as a permutation group

    AUTHOR:

    - Rob Beezer (2009-10-18)
    """
    def __init__(self, n):
        r"""
        The dicyclic group of order `4*n`, as a permutation group.

        INPUT:

        n -- a positive integer, two or greater

        EXAMPLES::

            sage: G = DiCyclicGroup(3*8)
            sage: G.order()
            96
            sage: TestSuite(G).run()
        """
        n = Integer(n)
        if n < 2:
            raise ValueError("n (=%s) must be 2 or greater" % n)

        # Certainly 2^2 is part of the first factor of the order
        #   r is maximum power of 2 in the order
        #   m is the rest, the odd part
        order = 4*n
        factored = order.factor()
        r = factored[0][0]**factored[0][1]
        m = order//r
        halfr, fourthr = r//2, r//4

        # Representation of  a
        # Two cycles of length halfr
        a = [tuple(range(1, halfr+1)), tuple(range(halfr+1, r+1))]
        # With an odd part, a cycle of length m will give the right order for a
        if m > 1:
            a.append(tuple(range(r + 1, r + m + 1)))

        # Representation of  x
        # Four-cycles that will conjugate the generator  a  properly
        x = [(i+1, (-i) % halfr + halfr + 1, (fourthr+i) % halfr + 1, (-fourthr-i)%halfr + halfr + 1)
             for i in range(0, fourthr)]
        # With an odd part, transpositions will conjugate the m-cycle to create inverse
        if m > 1:
            x += [(r+i+1, r+m-i) for i in range(0, (m-1)//2)]

        PermutationGroup_generic.__init__(self, gens=[a, x])

    def _repr_(self):
        r"""
        EXAMPLES::

            sage: DiCyclicGroup(12)
            Diyclic group of order 48 as a permutation group
        """
        return "Diyclic group of order %s as a permutation group"%self.order()

    def is_commutative(self):
        r"""
        Return True if this group is commutative.

        EXAMPLES::

            sage: D = DiCyclicGroup(12)
            sage: D.is_commutative()
            False
        """
        return False

    def is_abelian(self):
        r"""
        Return True if this group is abelian.

        EXAMPLES::

            sage: D = DiCyclicGroup(12)
            sage: D.is_abelian()
            False
        """
        return False


class KleinFourGroup(PermutationGroup_unique):
    def __init__(self):
        r"""
        The Klein 4 Group, which has order `4` and exponent `2`, viewed
        as a subgroup of `S_4`.

        OUTPUT:

        the Klein 4 group of order 4, as a permutation group of degree 4.

        .. note::

          This group is also available via ``groups.permutation.KleinFour()``.

        EXAMPLES::

            sage: G = KleinFourGroup(); G
            The Klein 4 group of order 4, as a permutation group
            sage: sorted(G)
            [(), (3,4), (1,2), (1,2)(3,4)]

        TESTS::

            sage: G.category()
            Category of finite enumerated permutation groups
            sage: TestSuite(G).run()

            sage: groups.permutation.KleinFour()
            The Klein 4 group of order 4, as a permutation group

        AUTHOR:
            -- Bobby Moretti (2006-10)
        """
        gens = [(1, 2), (3, 4)]
        PermutationGroup_generic.__init__(self, gens)

    def _repr_(self):
        """
        EXAMPLES::

            sage: G = KleinFourGroup(); G
            The Klein 4 group of order 4, as a permutation group
        """
        return 'The Klein 4 group of order 4, as a permutation group'


class JankoGroup(PermutationGroup_unique):
    def __init__(self, n):
        r"""
        Janko Groups `J1, J2`, and `J3`.
        (Note that `J4` is too big to be treated here.)

        INPUT:

        - ``n`` -- an integer among `\{1,2,3\}`.

        EXAMPLES::

            sage: G = groups.permutation.Janko(1); G # optional - gap_packages internet
            Janko group J1 of order 175560 as a permutation group

        TESTS::

            sage: G.category() # optional - gap_packages internet
            Category of finite enumerated permutation groups
            sage: TestSuite(G).run(skip=["_test_enumerated_set_contains", "_test_enumerated_set_iter_list"]) # optional - gap_packages internet
        """
        if n not in [1, 2, 3]:
            raise ValueError("n must belong to {1,2,3}")
        self._n = n
        libgap.load_package("atlasrep")
        id = 'AtlasGroup("J%s")' % n
        PermutationGroup_generic.__init__(self, gap_group=id)

    def _repr_(self):
        """
        EXAMPLES::

            sage: G = groups.permutation.Janko(1); G # optional - gap_packages internet
            Janko group J1 of order 175560 as a permutation group
        """
        return "Janko group J%s of order %s as a permutation group" % (self._n, self.order())


class SuzukiSporadicGroup(PermutationGroup_unique):
    def __init__(self):
        r"""
        Suzuki Sporadic Group

        EXAMPLES::

            sage: G = groups.permutation.SuzukiSporadic(); G # optional - gap_packages internet
            Sporadic Suzuki group acting on 1782 points

        TESTS::

            sage: G.category() # optional - gap_packages internet
            Category of finite enumerated permutation groups
            sage: TestSuite(G).run(skip=["_test_enumerated_set_contains", "_test_enumerated_set_iter_list"]) # optional - gap_packages internet
        """
        libgap.load_package("atlasrep")
        PermutationGroup_generic.__init__(self, gap_group='AtlasGroup("Suz")')

    def _repr_(self):
        """
        EXAMPLES::

            sage: G = groups.permutation.SuzukiSporadic(); G # optional - gap_packages internet
            Sporadic Suzuki group acting on 1782 points
        """
        return "Sporadic Suzuki group acting on 1782 points"


class QuaternionGroup(DiCyclicGroup):
    r"""
    The quaternion group of order 8.

    OUTPUT:

    The quaternion group of order 8, as a permutation group.
    See the ``DiCyclicGroup`` class for a generalization of this
    construction.

    .. note::

        This group is also available via ``groups.permutation.Quaternion()``.

    EXAMPLES:

    The quaternion group is one of two non-abelian groups of order 8,
    the other being the dihedral group `D_4`.  One way to describe this
    group is with three generators, `I, J, K`, so the whole group is
    then given as the set `\{\pm 1, \pm I, \pm J, \pm K\}` with relations
    such as `I^2=J^2=K^2=-1`, `IJ=K` and `JI=-K`.

    The examples below illustrate how to use this group in a similar
    manner, by testing some of these relations.  The representation used
    here is the left-regular representation. ::

        sage: Q = QuaternionGroup()
        sage: I = Q.gen(0)
        sage: J = Q.gen(1)
        sage: K = I*J
        sage: [I,J,K]
        [(1,2,3,4)(5,6,7,8), (1,5,3,7)(2,8,4,6), (1,8,3,6)(2,7,4,5)]
        sage: neg_one = I^2; neg_one
        (1,3)(2,4)(5,7)(6,8)
        sage: J^2 == neg_one and K^2 == neg_one
        True
        sage: J*I == neg_one*K
        True
        sage: Q.center().order() == 2
        True
        sage: neg_one in Q.center()
        True

    TESTS::

        sage: groups.permutation.Quaternion()
        Quaternion group of order 8 as a permutation group

    AUTHOR:

    - Rob Beezer (2009-10-09)
    """
    def __init__(self):
        r"""
        TESTS::

            sage: Q = QuaternionGroup()
            sage: TestSuite(Q).run()
        """
        DiCyclicGroup.__init__(self, 2)

    def _repr_(self):
        r"""
        EXAMPLES::

            sage: Q = QuaternionGroup(); Q
            Quaternion group of order 8 as a permutation group
        """
        return "Quaternion group of order 8 as a permutation group"


class GeneralDihedralGroup(PermutationGroup_generic):
    r"""
    The Generalized Dihedral Group generated by the abelian group with
    direct factors in the input list.

    INPUT:

    - ``factors`` - a list of the sizes of the cyclic factors of the
      abelian group being dihedralized (this will be sorted once
      entered)

    OUTPUT:

    For a given abelian group (noting that each finite abelian group
    can be represented as the direct product of cyclic groups), the
    General Dihedral Group it generates is simply the semi-direct
    product of the given group with `C_2`, where the nonidentity
    element of `C_2` acts on the abelian group by turning each element
    into its inverse. In this implementation, each input abelian group
    will be standardized so as to act on a minimal amount of letters.
    This will be done by breaking the direct factors into products of
    p-groups, before this new set of factors is ordered from smallest
    to largest for complete standardization. Note that the generalized
    dihedral group corresponding to a cyclic group, `C_n`, is simply
    the dihedral group `D_n`.

    EXAMPLES:

    As is noted in [TW1980]_, `Dih(C_3 \times C_3)` has the presentation

    .. MATH::

        \langle a, b, c\mid a^{3}, b^{3}, c^{2}, ab = ba, ac = ca^{-1}, bc = cb^{-1} \rangle

    Note also the fact, verified by [TW1980]_, that the dihedralization of
    `C_3 \times C_3` is the only nonabelian group of order 18
    with no element of order 6. ::

        sage: G = GeneralDihedralGroup([3,3])
        sage: G
        Generalized dihedral group generated by C3 x C3
        sage: G.order()
        18
        sage: G.gens()
        ((4,5,6), (2,3)(5,6), (1,2,3))
        sage: a = G.gens()[2]; b = G.gens()[0]; c = G.gens()[1]
        sage: a.order() == 3, b.order() == 3, c.order() == 2
        (True, True, True)
        sage: a*b == b*a, a*c == c*a.inverse(), b*c == c*b.inverse()
        (True, True, True)
        sage: G.subgroup([a,b,c]) == G
        True
        sage: G.is_abelian()
        False
        sage: all(x.order() != 6 for x in G)
        True

    If all of the direct factors are `C_2`, then the action turning
    each element into its inverse is trivial, and the semi-direct
    product becomes a direct product. ::

        sage: G = GeneralDihedralGroup([2,2,2])
        sage: G.order()
        16
        sage: G.gens()
        ((7,8), (5,6), (3,4), (1,2))
        sage: G.is_abelian()
        True
        sage: H = KleinFourGroup()
        sage: G.is_isomorphic(H.direct_product(H)[0])
        True

    If two nonidentical input lists generate isomorphic abelian
    groups, then they will generate identical groups (with each direct
    factor broken up into its prime factors), but they will still have
    distinct descriptions. Note that If `gcd(n,m)=1`, then `C_n \times
    C_m \cong C_{nm}`, while the general dihedral groups
    generated by isomorphic abelian groups should be themselves
    isomorphic. ::

        sage: G = GeneralDihedralGroup([6,34,46,14])
        sage: H = GeneralDihedralGroup([7,17,3,46,2,2,2])
        sage: G == H, G.gens() == H.gens()
        (True, True)
        sage: [x.order() for x in G.gens()]
        [23, 17, 7, 2, 3, 2, 2, 2, 2]
        sage: G
        Generalized dihedral group generated by C6 x C34 x C46 x C14
        sage: H
        Generalized dihedral group generated by C7 x C17 x C3 x C46 x C2 x C2 x C2

    A cyclic input yields a Classical Dihedral Group. ::

        sage: G = GeneralDihedralGroup([6])
        sage: D = DihedralGroup(6)
        sage: G.is_isomorphic(D)
        True

    A Generalized Dihedral Group will always have size twice the
    underlying group, be solvable (as it has an abelian subgroup with
    index 2), and, unless the underlying group is of the form
    `{C_2}^n`, be nonabelian (by the structure theorem of finite
    abelian groups and the fact that a semi-direct product is a
    direct product only when the underlying action is trivial). ::

        sage: G = GeneralDihedralGroup([6,18,33,60])
        sage: (6*18*33*60)*2
        427680
        sage: G.order()
        427680
        sage: G.is_solvable()
        True
        sage: G.is_abelian()
        False

    TESTS::

        sage: G = GeneralDihedralGroup("foobar")
        Traceback (most recent call last):
        ...
        TypeError: factors of abelian group must be a list, not foobar

        sage: GeneralDihedralGroup([])
        Traceback (most recent call last):
        ...
        ValueError: there must be at least one direct factor in the abelian group being dihedralized

        sage: GeneralDihedralGroup([3, 1.5])
        Traceback (most recent call last):
        ...
        TypeError: the input list must consist of Integers

        sage: GeneralDihedralGroup([4, -8])
        Traceback (most recent call last):
        ...
        ValueError: all direct factors must be greater than 1

    AUTHOR:

    - Kevin Halasz (2012-7-12)

    """
    def __init__(self, factors):
        r"""
        Init method of class <GeneralDihedralGroup>. See the docstring
        for :class:`<GeneralDihedralGroup>`.

        EXAMPLES::

            sage: G = GeneralDihedralGroup([5,5,5])
            sage: G.order()
            250
            sage: TestSuite(G).run() # long time
        """
        if not isinstance(factors, list):
            msg = "factors of abelian group must be a list, not {}"
            raise TypeError(msg.format(factors))

        if len(factors) < 1:
            raise ValueError('there must be at least one direct factor in the abelian group being dihedralized')

        if not all(isinstance(x, Integer) for x in factors):
            raise TypeError('the input list must consist of Integers')

        if not all(x >= 2 for x in factors):
            s = 'all direct factors must be greater than 1'
            raise ValueError(s)

        self.factors = factors
        # To get uniform outputs for isomorphic inputs, we break
        # each inputted cyclic group into a direct product of cyclic
        # p-groups
        simplified = sorted([term[0]**term[1] for a in factors for term in a.factor()])

        gens = []
        # genx is an element of order two that turns each of the
        # generators of the abelian group into its inverse via
        # conjugation
        genx = []
        jumppoint = Integer(1)
        for a in simplified:
            # create one of the generators for the abelian group
            gens.append([tuple(range(jumppoint, jumppoint+a))])
            # make contribution to the generator that dihedralizes the
            # abelian group
            for i in range(1, (a//2)+1):
                if i != a-i:
                    genx.append(tuple((jumppoint+i, jumppoint+a-i)))
            jumppoint = jumppoint + a
        # If all of the direct factors are C2, then the action turning
        # each element into its inverse is trivial, and the
        # semi-direct product becomes a direct product, so we simply
        # tack on another disjoint transposition
        if all(x == 2 for x in simplified):
            genx.append(tuple((jumppoint, jumppoint+1)))
        gens.append(genx)
        PermutationGroup_generic.__init__(self, gens=gens)

    def _repr_(self):
        r"""
        EXAMPLES::

            sage: G = GeneralDihedralGroup([2,4,8])
            sage: G
            Generalized dihedral group generated by C2 x C4 x C8
        """
        grouplist = []
        for n in self.factors:
            grouplist.append('C{}'.format(n))
        return 'Generalized dihedral group generated by ' + ' x '.join(grouplist)


class DihedralGroup(PermutationGroup_unique):
    def __init__(self, n):
        r"""
        The Dihedral group of order `2n` for any integer `n\geq 1`.

        INPUT:

        - ``n`` -- a positive integer

        OUTPUT:

        The dihedral group of order `2n`, as a permutation group

        .. NOTE::

          This group is also available via ``groups.permutation.Dihedral()``.

        EXAMPLES::

            sage: DihedralGroup(1)
            Dihedral group of order 2 as a permutation group

            sage: DihedralGroup(2)
            Dihedral group of order 4 as a permutation group
            sage: DihedralGroup(2).gens()
            ((3,4), (1,2))

            sage: DihedralGroup(5).gens()
            ((1,2,3,4,5), (1,5)(2,4))
            sage: sorted(DihedralGroup(5))
            [(), (2,5)(3,4), (1,2)(3,5), (1,2,3,4,5), (1,3)(4,5), (1,3,5,2,4), (1,4)(2,3), (1,4,2,5,3), (1,5,4,3,2), (1,5)(2,4)]

            sage: G = DihedralGroup(6)
            sage: G.order()
            12
            sage: G = DihedralGroup(5)
            sage: G.order()
            10
            sage: G
            Dihedral group of order 10 as a permutation group
            sage: G.gens()
            ((1,2,3,4,5), (1,5)(2,4))

            sage: DihedralGroup(0)
            Traceback (most recent call last):
            ...
            ValueError: n must be positive

        TESTS::

            sage: TestSuite(G).run()
            sage: G.category()
            Category of finite enumerated permutation groups
            sage: TestSuite(G).run()

            sage: groups.permutation.Dihedral(6)
            Dihedral group of order 12 as a permutation group
        """
        n = Integer(n)
        if n <= 0:
            raise ValueError("n must be positive")

        # the first generator generates the cyclic subgroup of D_n, <(1...n)> in
        # cycle notation
        gen0 = range(1, n + 1)

        if n < 1:
            raise ValueError("n (=%s) must be >= 1" % n)

        # D_1 is a subgroup of S_2, we need the cyclic group of order 2
        if n == 1:
            gens = CyclicPermutationGroup(2).gens()
        elif n == 2:
            gens = ((1, 2), (3, 4))
        else:
            gen1 = tuple((i, n - i + 1) for i in range(1, n // 2 + 1))
            gens = tuple([tuple(gen0), gen1])

        PermutationGroup_generic.__init__(self, gens)

    def _repr_(self):
        """
        EXAMPLES::

            sage: G = DihedralGroup(5); G
            Dihedral group of order 10 as a permutation group
        """
        return f"Dihedral group of order {self.order()} as a permutation group"


class SplitMetacyclicGroup(PermutationGroup_unique):
    def __init__(self, p, m):
        r"""
        The split metacyclic group of order `p^m`.

        INPUT:

        - ``p`` -- a prime number that is the prime underlying this
          p-group

        - ``m`` -- a positive integer such that the order of this
          group is the `p^m`. Be aware that, for even `p`, `m` must be
          greater than 3, while for odd `p`, `m` must be greater than
          2.

        OUTPUT:

        The split metacyclic group of order `p^m`. This family of
        groups has presentation

        .. MATH::

            \langle x, y\mid x^{p^{m-1}}, y^{p}, y^{-1}xy=x^{1+p^{m-2}} \rangle

        This family is notable because, for odd `p`, these are the
        only `p`-groups with a cyclic subgroup of index `p`, a
        result proven in [Gor1980]_. It is also shown in
        [Gor1980]_ that this is one of four families containing
        nonabelian 2-groups with a cyclic subgroup of index 2
        (with the others being the dicyclic groups, the dihedral
        groups, and the semidihedral groups).

        EXAMPLES:

        Using the last relation in the group's presentation,
        one can see that the elements of the form `y^{i}x`,
        `0 \leq i \leq p-1` all have order `p^{m-1}`, as it can be
        shown that their `p` th powers are all `x^{p^{m-2}+p}`,
        an element with order `p^{m-2}`. Manipulation of the same
        relation shows that none of these elements are powers of
        any other. Thus, there are `p` cyclic maximal subgroups in
        each split metacyclic group. It is also proven in
        [Gor1980]_ that this family has commutator subgroup
        of order `p`, and the Frattini subgroup is equal to the
        center, with this group being cyclic of order `p^{m-2}`.
        These characteristics are necessary to identify these
        groups in the case that `p=2`, although the possession of
        a cyclic maximal subgroup in a non-abelian `p`-group is
        enough for odd `p` given the group's order. ::

            sage: G = SplitMetacyclicGroup(2,8)
            sage: G.order() == 2**8
            True
            sage: G.is_abelian()
            False
            sage: len([H for H in G.subgroups() if H.order() == 2^7 and H.is_cyclic()])
            2
            sage: G.commutator().order()
            2
            sage: G.frattini_subgroup() == G.center()
            True
            sage: G.center().order() == 2^6
            True
            sage: G.center().is_cyclic()
            True

            sage: G = SplitMetacyclicGroup(3,3)
            sage: len([H for H in G.subgroups() if H.order() == 3^2 and H.is_cyclic()])
            3
            sage: G.commutator().order()
            3
            sage: G.frattini_subgroup() == G.center()
            True
            sage: G.center().order()
            3

        TESTS::

            sage: G = SplitMetacyclicGroup(3,2.5)
            Traceback (most recent call last):
            ...
            TypeError: both p and m must be integers

            sage: G = SplitMetacyclicGroup(4,3)
            Traceback (most recent call last):
            ...
            ValueError: p must be prime, 4 is not prime

            sage: G = SplitMetacyclicGroup(2,2)
            Traceback (most recent call last):
            ...
            ValueError: if prime is 2, the exponent must be greater than 3, not 2

            sage: G = SplitMetacyclicGroup(11,2)
            Traceback (most recent call last):
            ...
            ValueError: if prime is odd, the exponent must be greater than 2, not 2

        AUTHOR:

        - Kevin Halasz (2012-8-7)
        """
        if not isinstance(p, Integer) or not isinstance(m, Integer):
            raise TypeError('both p and m must be integers')

        if p not in Primes():
            raise ValueError('p must be prime, %s is not prime' % p)

        if p == 2 and m <= 3:
            raise ValueError('if prime is 2, the exponent must be greater than 3, not %s' % m)

        if p % 2 == 1 and m <= 2:
            raise ValueError('if prime is odd, the exponent must be greater than 2, not %s' % m)

        self.p = p
        self.m = m

        # x is created with list, rather than cycle, notation
        x = list(range(2, p ** (m - 1) + 1))
        x.append(1)
        # y is also created with list notation, where the list
        # used is equivalent to the cycle notation representation of
        # x^(1+p^(m-2)). This technique is inspired by exercise 5.30
        # Judson's "Abstract Algebra" (abstract.pugetsound.edu).
        y = [1]
        point = 1
        for i in range(p**(m-1)-1):
            next = (point + 1 + p**(m-2)) % (p**(m-1))
            if next == 0:
                next = p**(m-1)
            y.append(next)
            point = next
        PermutationGroup_unique.__init__(self, gens=[x, y])

    def _repr_(self):
        """
        EXAMPLES::

            sage: G = SplitMetacyclicGroup(7,4);G
            The split metacyclic group of order 7 ^ 4
        """
        return 'The split metacyclic group of order %s ^ %s' % (self.p, self.m)


class SemidihedralGroup(PermutationGroup_unique):
    def __init__(self, m):
        r"""
        The semidihedral group of order `2^m`.

        INPUT:

        - ``m`` - a positive integer; the power of 2 that is the
          group's order

        OUTPUT:

        The semidihedral group of order `2^m`. These groups can be
        thought of as a semidirect product of `C_{2^{m-1}}` with
        `C_2`, where the nontrivial element of `C_2` is sent to
        the element of the automorphism group of `C_{2^{m-1}}` that
        sends elements to their `-1+2^{m-2}` th power. Thus, the
        group has the presentation:

        .. MATH::

            \langle x, y\mid x^{2^{m-1}}, y^{2}, y^{-1}xy=x^{-1+2^{m-2}} \rangle

        This family is notable because it is made up of non-abelian
        2-groups that all contain cyclic subgroups of index 2. It
        is one of only four such families.

        EXAMPLES:

        In [Gor1980]_ it is shown that the semidihedral groups
        have center of order 2. It is also shown that they have a
        Frattini subgroup equal to their commutator, which is a
        cyclic subgroup of order `2^{m-2}`. ::

            sage: G = SemidihedralGroup(12)
            sage: G.order() == 2^12
            True
            sage: G.commutator() == G.frattini_subgroup()
            True
            sage: G.commutator().order() == 2^10
            True
            sage: G.commutator().is_cyclic()
            True
            sage: G.center().order()
            2

            sage: G = SemidihedralGroup(4)
            sage: len([H for H in G.subgroups() if H.is_cyclic() and H.order() == 8])
            1
            sage: G.gens()
            ((2,4)(3,7)(6,8), (1,2,3,4,5,6,7,8))
            sage: x = G.gens()[1]; y = G.gens()[0]
            sage: x.order() == 2^3; y.order() == 2
            True
            True
            sage: y*x*y == x^(-1+2^2)
            True

        TESTS::

            sage: G = SemidihedralGroup(4.4)
            Traceback (most recent call last):
            ...
            TypeError: m must be an integer, not 4.40000000000000

            sage: G = SemidihedralGroup(-5)
            Traceback (most recent call last):
            ...
            ValueError: the exponent must be greater than 3, not -5

        AUTHOR:

        - Kevin Halasz (2012-8-7)

        """
        if not isinstance(m, Integer):
            raise TypeError('m must be an integer, not %s' % m)

        if m <= 3:
            raise ValueError('the exponent must be greater than 3, not %s' % m)

        self.m = m

        # x is created with list, rather than cycle, notation
        x = list(range(2, 2 ** (m - 1) + 1))
        x.append(1)
        # y is also created with list notation, where the list
        # used is equivalent to the cycle notation representation of
        # x^(1+p^(m-2)). This technique is inspired by exercise 5.30
        # Judson's "Abstract Algebra" (abstract.pugetsound.edu).
        y = [1]
        k = 1
        for i in range(2**(m-1)-1):
            next = (k - 1 + 2**(m-2)) % (2**(m-1))
            if next == 0:
                next = 2**(m-1)
            y.append(next)
            k = next
        PermutationGroup_unique.__init__(self, gens=[x, y])

    def _repr_(self):
        r"""
        EXAMPLES::

            sage: G = SemidihedralGroup(6); G
            The semidihedral group of order 64
        """
        return 'The semidihedral group of order %s' % (2**self.m)


class MathieuGroup(PermutationGroup_unique):
    def __init__(self, n):
        """
        The Mathieu group of degree `n`.

        INPUT:

        n -- a positive integer in  {9, 10, 11, 12, 21, 22, 23, 24}.

        OUTPUT:

        the Mathieu group of degree n, as a permutation group

        .. note::

          This group is also available via ``groups.permutation.Mathieu()``.

        EXAMPLES::

            sage: G = MathieuGroup(12)
            sage: G
            Mathieu group of degree 12 and order 95040 as a permutation group

        TESTS::

            sage: G.category()
            Category of finite enumerated permutation groups
            sage: TestSuite(G).run(skip=["_test_enumerated_set_contains", "_test_enumerated_set_iter_list"])

            sage: groups.permutation.Mathieu(9)
            Mathieu group of degree 9 and order 72 as a permutation group

        Note: this is a fairly big group, so we skip some tests that
        currently require to list all the elements of the group,
        because there is no proper iterator yet.
        """
        n = Integer(n)
        self._n = n
        if n not in [9, 10, 11, 12, 21, 22, 23, 24]:
            raise ValueError("argument must belong to {9, 10, 11, 12, 21, 22, 23, 24}")
        id = 'MathieuGroup(%s)' % n
        PermutationGroup_generic.__init__(self, gap_group=id)

    def _repr_(self):
        """
        EXAMPLES::

            sage: G = MathieuGroup(12); G
            Mathieu group of degree 12 and order 95040 as a permutation group
        """
        return "Mathieu group of degree %s and order %s as a permutation group"%(self._n, self.order())


class TransitiveGroup(PermutationGroup_unique):
    def __init__(self, d, n):
        """
        The transitive group from the GAP tables of transitive groups.

        INPUT:

        - d -- non-negative integer; the degree
        - n -- positive integer; the index of the group in the GAP database,
          starting at 1

        OUTPUT:

        the n-th transitive group of degree d

        .. note::

          This group is also available via ``groups.permutation.Transitive()``.

        EXAMPLES::

            sage: TransitiveGroup(0,1)
            Transitive group number 1 of degree 0
            sage: TransitiveGroup(1,1)
            Transitive group number 1 of degree 1
            sage: G = TransitiveGroup(5, 2); G
            Transitive group number 2 of degree 5
            sage: G.gens()
            ((1,2,3,4,5), (1,4)(2,3))

            sage: G.category()
            Category of finite enumerated permutation groups

        .. warning:: this follows GAP's naming convention of indexing
          the transitive groups starting from ``1``::

            sage: TransitiveGroup(5,0)
            Traceback (most recent call last):
            ...
            ValueError: index n must be in {1,..,5}

        .. warning:: only transitive groups of "small" degree are
          available in GAP's database::

            sage: TransitiveGroup(32,1)
            Traceback (most recent call last):
            ...
            NotImplementedError: only the transitive groups of degree at most 31 are available in GAP's database

        TESTS::


            sage: groups.permutation.Transitive(1, 1)
            Transitive group number 1 of degree 1

            sage: TestSuite(TransitiveGroup(0,1)).run()
            sage: TestSuite(TransitiveGroup(1,1)).run()
            sage: TestSuite(TransitiveGroup(5,2)).run()

            sage: TransitiveGroup(1,5)
            Traceback (most recent call last):
            ...
            ValueError: index n must be in {1,..,1}
        """
        self._d = d = Integer(d)
        self._n = n = Integer(n)
        if d < 0:
            raise ValueError("degree d must not be negative")
        max_n = TransitiveGroups(d).cardinality()
        if n > max_n or n <= 0:
            raise ValueError("index n must be in {1,..,%s}" % max_n)
        if d <= 1:
            PermutationGroup_generic.__init__(self, gens=[()], domain=list(range(1, d+1)))
        else:
            gap_group = libgap.TransitiveGroup(d, n)
            PermutationGroup_generic.__init__(self, gap_group=gap_group)

    def transitive_number(self):
        """
        Return the index of this group in the GAP database, starting at 1

        EXAMPLES::

            sage: TransitiveGroup(8, 44).transitive_number()
            44
        """
        return self._n

    def degree(self):
        """
        Return the degree of this permutation group

        EXAMPLES::

            sage: TransitiveGroup(8, 44).degree()
            8
        """
        return self._d

    def _repr_(self):
        """
        EXAMPLES::

            sage: G = TransitiveGroup(1,1); G
            Transitive group number 1 of degree 1
        """
        return "Transitive group number %s of degree %s"%(self._n, self._d)


def TransitiveGroups(d=None):
    """
    INPUT:

    - ``d`` -- an integer (optional)

    Returns the set of all transitive groups of a given degree
    ``d`` up to isomorphisms. If ``d`` is not specified, it returns the set of all
    transitive groups up to isomorphisms.

    EXAMPLES::

        sage: TransitiveGroups(3)
        Transitive Groups of degree 3
        sage: TransitiveGroups(7)
        Transitive Groups of degree 7
        sage: TransitiveGroups(8)
        Transitive Groups of degree 8

        sage: TransitiveGroups()
        Transitive Groups

    .. warning:: in practice, the database currently only contains
      transitive groups up to degree 31::

        sage: TransitiveGroups(32).cardinality()
        Traceback (most recent call last):
        ...
        NotImplementedError: only the transitive groups of degree at most 31 are available in GAP's database

    """
    if d is None:
        return TransitiveGroupsAll()
    else:
        d = Integer(d)
        if d < 0:
            raise ValueError("a transitive group acts on a non negative integer number of positions")
        return TransitiveGroupsOfDegree(d)


class TransitiveGroupsAll(DisjointUnionEnumeratedSets):
    """
    The infinite set of all transitive groups up to isomorphisms.

    EXAMPLES::

        sage: L = TransitiveGroups(); L
        Transitive Groups
        sage: L.category()
        Category of facade infinite enumerated sets
        sage: L.cardinality()
        +Infinity

        sage: p = L.__iter__()
        sage: (next(p), next(p), next(p), next(p), next(p), next(p), next(p), next(p))
        (Transitive group number 1 of degree 0, Transitive group number 1 of degree 1,
         Transitive group number 1 of degree 2, Transitive group number 1 of degree 3,
         Transitive group number 2 of degree 3, Transitive group number 1 of degree 4,
         Transitive group number 2 of degree 4, Transitive group number 3 of degree 4)
    """
    def __init__(self):
        """
        TESTS::

            sage: S = TransitiveGroups()
            sage: S.category()
            Category of facade infinite enumerated sets
            sage: TestSuite(TransitiveGroups()).run()
        """
        DisjointUnionEnumeratedSets.__init__(self,
                                             Family(NonNegativeIntegers(),
                                                    TransitiveGroups))

    # We override the __call__ as the elements are not instances of Element
    __call__ = DisjointUnionEnumeratedSets._element_constructor_facade

    def _repr_(self):
        """
        TESTS::

            sage: TransitiveGroups() # indirect doctest
            Transitive Groups
        """
        return "Transitive Groups"

    def __contains__(self, G):
        r"""
        EXAMPLES::

            sage: TransitiveGroup(5,2) in TransitiveGroups()
            True
            sage: TransitiveGroup(6,5) in TransitiveGroups()
            True
            sage: 1 in TransitiveGroups()
            False
        """
        return isinstance(G, TransitiveGroup)


class TransitiveGroupsOfDegree(CachedRepresentation, Parent):
    r"""
    The set of all transitive groups of a given (small) degree up
    to isomorphism.

    EXAMPLES::

        sage: S = TransitiveGroups(4); S
        Transitive Groups of degree 4
        sage: list(S)
        [Transitive group number 1 of degree 4,
         Transitive group number 2 of degree 4,
         Transitive group number 3 of degree 4,
         Transitive group number 4 of degree 4,
         Transitive group number 5 of degree 4]

        sage: TransitiveGroups(5).an_element()
        Transitive group number 1 of degree 5

    We write the cardinality of all transitive groups of degree 5::

        sage: for G in TransitiveGroups(5):
        ....:     print(G.cardinality())
        5
        10
        20
        60
        120

    TESTS::

        sage: TestSuite(TransitiveGroups(3)).run()
    """
    def __init__(self, n):
        """
        TESTS::

            sage: S = TransitiveGroups(4)
            sage: S.category()
            Category of finite enumerated sets
        """
        self._degree = n
        Parent.__init__(self, category=FiniteEnumeratedSets())

    def _repr_(self):
        """
        TESTS::

            sage: TransitiveGroups(6)
            Transitive Groups of degree 6
        """
        return "Transitive Groups of degree %s" % (self._degree,)

    def __contains__(self, G):
        r"""
        EXAMPLES::

            sage: TransitiveGroup(6,5) in TransitiveGroups(4)
            False
            sage: TransitiveGroup(4,3) in TransitiveGroups(4)
            True
            sage: 1 in TransitiveGroups(4)
            False
        """
        return isinstance(G, TransitiveGroup) and G._d == self._degree

    def __getitem__(self, n):
        r"""
        Return the `n`-th transitive group of a given degree.

        INPUT:

        - ``n`` -- a positive integer

        EXAMPLES::

            sage: TransitiveGroups(5)[3]
            Transitive group number 3 of degree 5

        .. WARNING::

            This follows GAP's naming convention of indexing
            the transitive groups starting from ``1``::

                sage: TransitiveGroups(5)[0]
                Traceback (most recent call last):
                ...
                ValueError: index n must be in {1,..,5}
        """
        return TransitiveGroup(self._degree, n)

    def __iter__(self):
        """
        EXAMPLES::

            sage: list(TransitiveGroups(5)) # indirect doctest
            [Transitive group number 1 of degree 5,
             Transitive group number 2 of degree 5,
             Transitive group number 3 of degree 5,
             Transitive group number 4 of degree 5,
             Transitive group number 5 of degree 5]
        """
        for n in range(1, self.cardinality() + 1):
            yield self[n]

    def __call__(self, G):
        r"""
        Convert ``G`` to an element of ``self`` if possible.

        We override ``Parent.__call__`` as this is not a proper parent.

        EXAMPLES::

            sage: T2 = TransitiveGroups(2)
            sage: all(T2(H) is H for H in T2)
            True

            sage: T2(SymmetricGroup(2))
            Transitive group number 1 of degree 2

            sage: T2(SymmetricGroup(3))
            Traceback (most recent call last):
            ...
            ValueError: Symmetric group of order 3! as a permutation group is not a transitive group of degree 2
        """
        if G in self:
            return G
        for H in self:
            if H.is_isomorphic(G):
                return H
        raise ValueError("{} is not a transitive group of degree {}".format(G, self._degree))

    @cached_method
    def cardinality(self):
        r"""
        Return the cardinality of ``self``, that is the number of
        transitive groups of a given degree.

        EXAMPLES::

            sage: TransitiveGroups(0).cardinality()
            1
            sage: TransitiveGroups(2).cardinality()
            1
            sage: TransitiveGroups(7).cardinality()
            7
            sage: TransitiveGroups(12).cardinality()
            301
            sage: [TransitiveGroups(i).cardinality() for i in range(11)]
            [1, 1, 1, 2, 5, 5, 16, 7, 50, 34, 45]

        .. WARNING::

            GAP comes with a database containing all transitive groups
            up to degree 31::

                sage: TransitiveGroups(32).cardinality()
                Traceback (most recent call last):
                ...
                NotImplementedError: only the transitive groups of degree at most 31 are available in GAP's database

        TESTS::

            sage: type(TransitiveGroups(12).cardinality())
            <class 'sage.rings.integer.Integer'>
            sage: type(TransitiveGroups(0).cardinality())
            <class 'sage.rings.integer.Integer'>
        """
        # gap.NrTransitiveGroups(0) fails, so Sage needs to handle this

        # While we are at it, and since Sage also handles the
        # transitive group of degree 1, we may as well handle 1
        if self._degree <= 1:
            return Integer(1)
        else:
            try:
                return Integer(libgap.NrTransitiveGroups(libgap(self._degree)))
            except RuntimeError:
                from sage.misc.verbose import verbose
                verbose("Error: TransitiveGroups should come with GAP.", level=0)
            except TypeError:
                raise NotImplementedError("only the transitive groups of degree at most 31 are available in GAP's database")


class PrimitiveGroup(PermutationGroup_unique):
    """
    The primitive group from the GAP tables of primitive groups.

    INPUT:

    - ``d`` -- non-negative integer. the degree of the group.

    - ``n`` -- positive integer. the index of the group in the GAP
      database, starting at 1

    OUTPUT:

    The ``n``-th primitive group of degree ``d``.

    EXAMPLES::

        sage: PrimitiveGroup(0,1)
        Trivial group
        sage: PrimitiveGroup(1,1)
        Trivial group
        sage: G = PrimitiveGroup(5, 2); G
        D(2*5)
        sage: G.gens()
        ((2,4)(3,5), (1,2,3,5,4))
        sage: G.category()
        Category of finite enumerated permutation groups

    .. warning::

        this follows GAP's naming convention of indexing the primitive
        groups starting from ``1``::

            sage: PrimitiveGroup(5,0)
            Traceback (most recent call last):
            ...
            ValueError: index n must be in {1,..,5}

    Only primitive groups of "small" degree are available in GAP's
    database::

        sage: PrimitiveGroup(2^12,1)
        Traceback (most recent call last):
        ...
        GAPError: Error, Primitive groups of degree 4096 are not known!
    """

    def __init__(self, d, n):
        """
        The Python constructor.

        INPUT/OUTPUT:

        See :class:`PrimitiveGroup`.

        TESTS::

            sage: TestSuite(PrimitiveGroup(0,1)).run()
            sage: TestSuite(PrimitiveGroup(1,1)).run()
            sage: TestSuite(PrimitiveGroup(5,2)).run()
            sage: PrimitiveGroup(6,5)
            Traceback (most recent call last):
            ...
            ValueError: index n must be in {1,..,4}
        """
        d = Integer(d)
        n = Integer(n)
        if d < 0:
            raise ValueError("degree d must not be negative")
        max_n = PrimitiveGroups(d).cardinality()
        if n > max_n or n <= 0:
            raise ValueError("index n must be in {1,..,%s}" % max_n)

        if d <= 1:
            PermutationGroup_generic.__init__(self, gens=[()], domain=list(range(1, d+1)))
            self._pretty_name = "Trivial group"
        else:
            gap_group = libgap.PrimitiveGroup(d, n)
            self._pretty_name = str(gap_group)
            PermutationGroup_generic.__init__(self, gap_group=gap_group)

        self._d = d
        self._n = n

    def _repr_(self):
        """
        Return a string representation.

        OUTPUT:

        String.

        EXAMPLES::

            sage: G = PrimitiveGroup(5,1); G
            C(5)
        """
        return self._pretty_name

    def group_primitive_id(self):
        """
        Return the index of this group in the GAP database of primitive groups.

        OUTPUT:

        A positive integer, following GAP's conventions.

        EXAMPLES::

            sage: G = PrimitiveGroup(5,2); G.group_primitive_id()
            2
        """
        return self._n


def PrimitiveGroups(d=None):
    """
    Return the set of all primitive groups of a given degree ``d``

    INPUT:

    - ``d`` -- an integer (optional)

    OUTPUT:

    The set of all primitive groups of a given degree ``d`` up to
    isomorphisms using GAP. If ``d`` is not specified, it returns the
    set of all primitive groups up to isomorphisms stored in GAP.

    EXAMPLES::

        sage: PrimitiveGroups(3)
        Primitive Groups of degree 3
        sage: PrimitiveGroups(7)
        Primitive Groups of degree 7
        sage: PrimitiveGroups(8)
        Primitive Groups of degree 8
        sage: PrimitiveGroups()
        Primitive Groups

    The database is currently limited::

         sage: PrimitiveGroups(2^12).cardinality()
         Traceback (most recent call last):
         ...
         GAPError: Error, Primitive groups of degree 4096 are not known!

    .. TODO::

        This enumeration helper could be extended based on
        ``PrimitiveGroupsIterator`` in GAP.  This method allows to
        enumerate groups with specified properties such as transitivity,
        solvability, ..., without creating all groups.
    """
    if d is None:
        return PrimitiveGroupsAll()
    else:
        d = Integer(d)
        if d < 0:
            raise ValueError("a primitive group acts on a non negative integer number of positions")
        return PrimitiveGroupsOfDegree(d)


class PrimitiveGroupsAll(DisjointUnionEnumeratedSets):
    """
    The infinite set of all primitive groups up to isomorphisms.

    EXAMPLES::

        sage: L = PrimitiveGroups(); L
        Primitive Groups
        sage: L.category()
        Category of facade infinite enumerated sets
        sage: L.cardinality()
        +Infinity

        sage: p = L.__iter__()
        sage: (next(p), next(p), next(p), next(p),
        ....:  next(p), next(p), next(p), next(p))
        (Trivial group, Trivial group, S(2), A(3), S(3), A(4), S(4), C(5))

    TESTS:

    The following test is broken, see :trac:`22576`::

        sage: TestSuite(PrimitiveGroups()).run() # known bug # long time
    """
    def __init__(self):
        """
        TESTS::

            sage: S = PrimitiveGroups()
            sage: S.category()
            Category of facade infinite enumerated sets
        """
        DisjointUnionEnumeratedSets.__init__(self,
                                             Family(NonNegativeIntegers(),
                                                    PrimitiveGroups))

    def _repr_(self):
        """
        Return a string representation.

        OUTPUT:

        String.

        TESTS::

            sage: PrimitiveGroups() # indirect doctest
            Primitive Groups
        """
        return "Primitive Groups"

    def __contains__(self, G):
        r"""
        Test whether `G` is in ``self``.

        INPUT:

        - `G` -- anything.

        OUTPUT:

        Boolean.

        EXAMPLES::

            sage: PrimitiveGroup(5,2) in PrimitiveGroups()
            True
            sage: PrimitiveGroup(6,4) in PrimitiveGroups()
            True
            sage: 1 in PrimitiveGroups()
            False
        """
        return isinstance(G, PrimitiveGroup)


class PrimitiveGroupsOfDegree(CachedRepresentation, Parent):
    """
    The set of all primitive groups of a given degree up to isomorphisms.

    EXAMPLES::

        sage: S = PrimitiveGroups(5); S
        Primitive Groups of degree 5
        sage: S.list()
        [C(5), D(2*5), AGL(1, 5), A(5), S(5)]
        sage: S.an_element()
        C(5)

    We write the cardinality of all primitive groups of degree 5::

        sage: for G in PrimitiveGroups(5):
        ....:     print(G.cardinality())
        5
        10
        20
        60
        120

    TESTS::

        sage: TestSuite(PrimitiveGroups(3)).run()
    """
    def __init__(self, n):
        """
        TESTS::

            sage: S = PrimitiveGroups(4)
            sage: S.category()
            Category of finite enumerated sets
        """
        self._degree = n
        Parent.__init__(self, category=FiniteEnumeratedSets())

    def _repr_(self):
        """
        Return a string representation.

        OUTPUT:

        String.

        TESTS::

            sage: PrimitiveGroups(6)
            Primitive Groups of degree 6
        """
        return "Primitive Groups of degree %s"%(self._degree)

    def __contains__(self, G):
        r"""
        Test whether `G` is in ``self``.

        INPUT:

        - `G` -- anything.

        OUTPUT:

        Boolean.

        EXAMPLES::

            sage: PrimitiveGroup(6,4) in PrimitiveGroups(4)
            False
            sage: PrimitiveGroup(4,2) in PrimitiveGroups(4)
            True
            sage: 1 in PrimitiveGroups(4)
            False
        """
        return isinstance(G, PrimitiveGroup) and G._d == self._degree

    def __getitem__(self, n):
        r"""
        Return the `n`-th primitive group of a given degree.

        INPUT:

        - ``n`` -- a positive integer

        EXAMPLES::

            sage: PrimitiveGroups(5)[3]
            AGL(1, 5)

        .. warning::

            this follows GAP's naming convention of indexing the
            primitive groups starting from ``1``::

                sage: PrimitiveGroups(5)[0]
                Traceback (most recent call last):
                ...
                ValueError: index n must be in {1,..,5}
        """
        return PrimitiveGroup(self._degree, n)

    def __iter__(self):
        """
        EXAMPLES::

            sage: list(PrimitiveGroups(5)) # indirect doctest
            [C(5), D(2*5), AGL(1, 5), A(5), S(5)]
        """
        for n in range(1, self.cardinality() + 1):
            yield self[n]

    @cached_method
    def cardinality(self):
        r"""
        Return the cardinality of ``self``.

        OUTPUT:

        An integer. The number of primitive groups of a given degree
        up to isomorphism.

        EXAMPLES::

            sage: PrimitiveGroups(0).cardinality()
            1
            sage: PrimitiveGroups(2).cardinality()
            1
            sage: PrimitiveGroups(7).cardinality()
            7
            sage: PrimitiveGroups(12).cardinality()
            6
            sage: [PrimitiveGroups(i).cardinality() for i in range(11)]
            [1, 1, 1, 2, 2, 5, 4, 7, 7, 11, 9]

        TESTS::

            sage: type(PrimitiveGroups(12).cardinality())
            <class 'sage.rings.integer.Integer'>
            sage: type(PrimitiveGroups(0).cardinality())
            <class 'sage.rings.integer.Integer'>

        Check for :trac:`31774`::

            sage: PrimitiveGroups(2500).cardinality()
            34
            sage: PrimitiveGroups(2^12).cardinality()
            Traceback (most recent call last):
            ...
            GAPError: Error, Primitive groups of degree 4096 are not known!
        """
        if self._degree <= 1:
            # gap.NrPrimitiveGroups(0) fails, so Sage needs to handle this
            # While we are at it, and since Sage also handles the
            # primitive group of degree 1, we may as well handle 1
            return Integer(1)
        else:
            return Integer(libgap.NrPrimitiveGroups(self._degree))


class PermutationGroup_plg(PermutationGroup_unique):
    def base_ring(self):
        """
        EXAMPLES::

            sage: G = PGL(2,3)
            sage: G.base_ring()
            Finite Field of size 3

            sage: G = PSL(2,3)
            sage: G.base_ring()
            Finite Field of size 3
        """
        return self._base_ring

    def matrix_degree(self):
        """
        EXAMPLES::

            sage: G = PSL(2,3)
            sage: G.matrix_degree()
            2
        """
        return self._n


class PGL(PermutationGroup_plg):
    def __init__(self, n, q, name='a'):
        """
        The projective general linear groups over GF(q).

        INPUT:

        - n -- positive integer; the degree
        - q -- prime power; the size of the ground field
        - name -- (default: 'a') variable name of indeterminate of finite field GF(q)

        OUTPUT:

        PGL(n,q)

        .. note::

          This group is also available via ``groups.permutation.PGL()``.

        EXAMPLES::

            sage: G = PGL(2,3); G
            Permutation Group with generators [(3,4), (1,2,4)]
            sage: print(G)
            The projective general linear group of degree 2 over Finite Field of size 3
            sage: G.base_ring()
            Finite Field of size 3
            sage: G.order()
            24

            sage: G = PGL(2, 9, 'b'); G
            Permutation Group with generators [(3,10,9,8,4,7,6,5), (1,2,4)(5,6,8)(7,9,10)]
            sage: G.base_ring()
            Finite Field in b of size 3^2

            sage: G.category()
            Category of finite enumerated permutation groups
            sage: TestSuite(G).run() # long time

        TESTS::

            sage: groups.permutation.PGL(2, 3)
            Permutation Group with generators [(3,4), (1,2,4)]
        """
        id = 'Group([()])' if n == 1 else 'PGL(%s,%s)' % (n, q)
        PermutationGroup_generic.__init__(self, gap_group=id)
        self._q = q
        self._base_ring = GF(q, name=name)
        self._n = n

    def __str__(self):
        """
        EXAMPLES::

            sage: G = PGL(2,3); G
            Permutation Group with generators [(3,4), (1,2,4)]
            sage: print(G)
            The projective general linear group of degree 2 over Finite Field of size 3
        """
        return "The projective general linear group of degree %s over %s"%(self._n, self.base_ring())


class PSL(PermutationGroup_plg):
    def __init__(self, n, q, name='a'):
        """
        The projective special linear groups over GF(q).

        INPUT:

        - n -- positive integer; the degree
        - q -- either a prime power (the size of the ground field) or a finite field
        - name -- (default: 'a') variable name of indeterminate of finite field GF(q)

        OUTPUT:

        the group PSL(n,q)

        .. note::

            This group is also available via ``groups.permutation.PSL()``.

        EXAMPLES::

            sage: G = PSL(2,3); G
            Permutation Group with generators [(2,3,4), (1,2)(3,4)]
            sage: G.order()
            12
            sage: G.base_ring()
            Finite Field of size 3
            sage: print(G)
            The projective special linear group of degree 2 over Finite Field of size 3

        We create two groups over nontrivial finite fields::

            sage: G = PSL(2, 4, 'b'); G
            Permutation Group with generators [(3,4,5), (1,2,3)]
            sage: G.base_ring()
            Finite Field in b of size 2^2
            sage: G = PSL(2, 8); G
            Permutation Group with generators [(3,8,6,4,9,7,5), (1,2,3)(4,7,5)(6,9,8)]
            sage: G.base_ring()
            Finite Field in a of size 2^3

            sage: G.category()
            Category of finite enumerated permutation groups
            sage: TestSuite(G).run() # long time

        TESTS::

            sage: groups.permutation.PSL(2, 3)
            Permutation Group with generators [(2,3,4), (1,2)(3,4)]

        Check that :trac:`7424` is handled::

            sage: PSL(2, GF(7,'x'))
            Permutation Group with generators [(3,7,5)(4,8,6), (1,2,6)(3,4,8)]
            sage: PSL(2, GF(3))
            Permutation Group with generators [(2,3,4), (1,2)(3,4)]
            sage: PSL(2, QQ)
            Traceback (most recent call last):
            ...
            ValueError: q must be a prime power or a finite field
        """
        from sage.categories.finite_fields import FiniteFields
        if q in FiniteFields():
            name = q.gen()
            q = q.cardinality()
        if q not in NonNegativeIntegers():
            raise ValueError('q must be a prime power or a finite field')
        if n == 1:
            id = 'Group([()])'
        else:
            id = 'PSL(%s,%s)' % (n, q)
        PermutationGroup_generic.__init__(self, gap_group=id)
        self._q = q
        self._base_ring = GF(q, name=name)
        self._n = n

    def __str__(self):
        """
        EXAMPLES::

            sage: G = PSL(2,3)
            sage: print(G)
            The projective special linear group of degree 2 over Finite Field of size 3
        """
        return "The projective special linear group of degree %s over %s"%(self._n, self.base_ring())

    def ramification_module_decomposition_hurwitz_curve(self):
        r"""
        Helps compute the decomposition of the ramification module
        for the Hurwitz curves X (over CC say) with automorphism group
        G = PSL(2,q), q a "Hurwitz prime" (ie, p is `\pm 1 \pmod 7`).
        Using this computation and Borne's formula helps determine the
        G-module structure of the RR spaces of equivariant
        divisors can be determined explicitly.

        The output is a list of integer multiplicities: [m1,...,mn],
        where n is the number of conj classes of G=PSL(2,p) and mi is the
        multiplicity of pi_i in the ramification module of a
        Hurwitz curve with automorphism group G.
        Here IrrRepns(G) = [pi_1,...,pi_n] (in the order listed in the
        output of self.character_table()).

        REFERENCE: David Joyner, Amy Ksir, Roger Vogeler,
                   "Group representations on Riemann-Roch spaces of some
                   Hurwitz curves," preprint, 2006.

        EXAMPLES::

            sage: G = PSL(2,13)
            sage: G.ramification_module_decomposition_hurwitz_curve() # random, optional - gap_packages
            [0, 7, 7, 12, 12, 12, 13, 15, 14]

        This means, for example, that the trivial representation does not
        occur in the ramification module of a Hurwitz curve with automorphism
        group PSL(2,13), since the trivial representation is listed first
        and that entry has multiplicity 0. The "randomness" is due to the
        fact that GAP randomly orders the conjugacy classes of the same order
        in the list of all conjugacy classes. Similarly, there is some
        randomness to the ordering of the characters.

        If you try to use this function on a group PSL(2,q) where q is
        not a (smallish) "Hurwitz prime", an error message will be printed.
        """
        from sage.env import SAGE_EXTCODE

        if self.matrix_degree() != 2:
            raise ValueError("degree must be 2")

        F = self.base_ring()
        q = F.order()
        libgap.Read(str(Path(SAGE_EXTCODE) / 'gap' / 'joyner' /
                        'hurwitz_crv_rr_sp.gap'))
        mults = libgap.eval(f"ram_module_hurwitz({q})")
        return mults.sage()

    def ramification_module_decomposition_modular_curve(self):
        """
        Helps compute the decomposition of the ramification module
        for the modular curve X(p) (over CC say) with automorphism group G = PSL(2,q),
        q a prime > 5. Using this computation and Borne's formula helps determine the
        G-module structure of the RR spaces of equivariant
        divisors can be determined explicitly.

        The output is a list of integer multiplicities: [m1,...,mn],
        where n is the number of conj classes of G=PSL(2,p) and mi is the
        multiplicity of pi_i in the ramification module of a
        modular curve with automorphism group G.
        Here IrrRepns(G) = [pi_1,...,pi_n] (in the order listed in the
        output of self.character_table()).

        REFERENCE: D. Joyner and A. Ksir, 'Modular representations
                   on some Riemann-Roch spaces of modular curves
                   `X(N)`', Computational Aspects of Algebraic Curves,
                   (Editor: T. Shaska) Lecture Notes in Computing, WorldScientific,
                   2005.)

        EXAMPLES::

            sage: G = PSL(2,7)
            sage: G.ramification_module_decomposition_modular_curve() # random, optional - gap_packages
            [0, 4, 3, 6, 7, 8]

        This means, for example, that the trivial representation does not
        occur in the ramification module of X(7), since the trivial representation
        is listed first and that entry has multiplicity 0. The "randomness" is due to the
        fact that GAP randomly orders the conjugacy classes of the same order
        in the list of all conjugacy classes. Similarly, there is some
        randomness to the ordering of the characters.
        """
        from sage.env import SAGE_EXTCODE
        if self.matrix_degree() != 2:
            raise ValueError("degree must be 2")
        F = self.base_ring()
        q = F.order()
        libgap.Read(str(Path(SAGE_EXTCODE) / 'gap' / 'joyner' /
                        'modular_crv_rr_sp.gap'))
        mults = libgap.eval(f"ram_module_X({q})")
        return mults.sage()


class PSp(PermutationGroup_plg):
    def __init__(self, n, q, name='a'):
        """
        The projective symplectic linear groups over GF(q).

        INPUT:

        - n -- positive integer; the degree
        - q -- prime power; the size of the ground field
        - name -- (default: 'a') variable name of indeterminate of finite field GF(q)

        OUTPUT:

        PSp(n,q)

        .. note::

          This group is also available via ``groups.permutation.PSp()``.

        EXAMPLES::

            sage: G = PSp(2,3); G
            Permutation Group with generators [(2,3,4), (1,2)(3,4)]
            sage: G.order()
            12
            sage: G = PSp(4,3); G
            Permutation Group with generators [(3,4)(6,7)(9,10)(12,13)(17,20)(18,21)(19,22)(23,32)(24,33)(25,34)(26,38)(27,39)(28,40)(29,35)(30,36)(31,37), (1,5,14,17,27,22,19,36,3)(2,6,32)(4,7,23,20,37,13,16,26,40)(8,24,29,30,39,10,33,11,34)(9,15,35)(12,25,38)(21,28,31)]
            sage: G.order()
            25920
            sage: print(G)
            The projective symplectic linear group of degree 4 over Finite Field of size 3
            sage: G.base_ring()
            Finite Field of size 3

            sage: G = PSp(2, 8, name='alpha'); G
            Permutation Group with generators [(3,8,6,4,9,7,5), (1,2,3)(4,7,5)(6,9,8)]
            sage: G.base_ring()
            Finite Field in alpha of size 2^3

        TESTS::

            sage: groups.permutation.PSp(2, 3)
            Permutation Group with generators [(2,3,4), (1,2)(3,4)]
        """
        if n % 2:
            raise TypeError("the degree n must be even")
        else:
            id = 'PSp(%s,%s)' % (n, q)
        PermutationGroup_generic.__init__(self, gap_group=id)
        self._q = q
        self._base_ring = GF(q, name=name)
        self._n = n

    def __str__(self):
        """
        EXAMPLES::

            sage: G = PSp(4,3)
            sage: print(G)
            The projective symplectic linear group of degree 4 over Finite Field of size 3
        """
        return "The projective symplectic linear group of degree %s over %s"%(self._n, self.base_ring())


PSP = PSp


class PermutationGroup_pug(PermutationGroup_plg):
    def field_of_definition(self):
        """
        EXAMPLES::

            sage: PSU(2,3).field_of_definition()
            Finite Field in a of size 3^2
        """
        return self._field_of_definition


class PSU(PermutationGroup_pug):
    def __init__(self, n, q, name='a'):
        """
        The projective special unitary groups over GF(q).

        INPUT:

        - n -- positive integer; the degree
        - q -- prime power; the size of the ground field
        - name -- (default: 'a') variable name of indeterminate of finite field GF(q)

        OUTPUT:

        PSU(n,q)

        .. note::

          This group is also available via ``groups.permutation.PSU()``.

        EXAMPLES::

            sage: PSU(2,3)
            The projective special unitary group of degree 2 over Finite Field of size 3

            sage: G = PSU(2, 8, name='alpha'); G
            The projective special unitary group of degree 2 over Finite Field in alpha of size 2^3
            sage: G.base_ring()
            Finite Field in alpha of size 2^3

        TESTS::

            sage: groups.permutation.PSU(2, 3)
            The projective special unitary group of degree 2 over Finite Field of size 3
        """
        id = 'PSU(%s,%s)' % (n, q)
        PermutationGroup_generic.__init__(self, gap_group=id)
        self._q = q
        self._base_ring = GF(q, name=name)
        self._field_of_definition = GF(q**2, name)
        self._n = n

    def _repr_(self):
        """
        EXAMPLES::

            sage: PSU(2,3)
            The projective special unitary group of degree 2 over Finite Field of size 3

        """
        return "The projective special unitary group of degree %s over %s" % (self._n, self.base_ring())


class PGU(PermutationGroup_pug):
    def __init__(self, n, q, name='a'):
        """
        The projective general unitary groups over GF(q).

        INPUT:

        - n -- positive integer; the degree
        - q -- prime power; the size of the ground field
        - name -- (default: 'a') variable name of indeterminate of finite field GF(q)

        OUTPUT:

        PGU(n,q)

        .. note::

          This group is also available via ``groups.permutation.PGU()``.

        EXAMPLES::

            sage: PGU(2,3)
            The projective general unitary group of degree 2 over Finite Field of size 3

            sage: G = PGU(2, 8, name='alpha'); G
            The projective general unitary group of degree 2 over Finite Field in alpha of size 2^3
            sage: G.base_ring()
            Finite Field in alpha of size 2^3

        TESTS::

            sage: groups.permutation.PGU(2, 3)
            The projective general unitary group of degree 2 over Finite Field of size 3
        """
        id = 'PGU(%s,%s)' % (n, q)
        PermutationGroup_generic.__init__(self, gap_group=id)
        self._q = q
        self._base_ring = GF(q, name=name)
        self._field_of_definition = GF(q**2, name)
        self._n = n

    def _repr_(self):
        """
        EXAMPLES::

            sage: PGU(2,3)
            The projective general unitary group of degree 2 over Finite Field of size 3

        """
        return "The projective general unitary group of degree %s over %s"%(self._n, self.base_ring())


class SuzukiGroup(PermutationGroup_unique):
    def __init__(self, q, name='a'):
        r"""
        The Suzuki group over GF(q),
        `^2 B_2(2^{2k+1}) = Sz(2^{2k+1})`.

        A wrapper for the GAP function SuzukiGroup.

        INPUT:

        - q -- 2^n, an odd power of 2; the size of the ground
          field. (Strictly speaking, n should be greater than 1, or
          else this group os not simple.)
        - name -- (default: 'a') variable name of indeterminate of
          finite field GF(q)

        OUTPUT:

        - A Suzuki group.

        .. note::

          This group is also available via ``groups.permutation.Suzuki()``.

        EXAMPLES::

            sage: SuzukiGroup(8)
            Permutation Group with generators [(1,2)(3,10)(4,42)(5,18)(6,50)(7,26)(8,58)(9,34)(12,28)(13,45)(14,44)(15,23)(16,31)(17,21)(19,39)(20,38)(22,25)(24,61)(27,60)(29,65)(30,55)(32,33)(35,52)(36,49)(37,59)(40,54)(41,62)(43,53)(46,48)(47,56)(51,63)(57,64),
            (1,28,10,44)(3,50,11,42)(4,43,53,64)(5,9,39,52)(6,36,63,13)(7,51,60,57)(8,33,37,16)(12,24,55,29)(14,30,48,47)(15,19,61,54)(17,59,22,62)(18,23,34,31)(20,38,49,25)(21,26,45,58)(27,32,41,65)(35,46,40,56)]
            sage: print(SuzukiGroup(8))
            The Suzuki group over Finite Field in a of size 2^3

            sage: G = SuzukiGroup(32, name='alpha')
            sage: G.order()
            32537600
            sage: G.order().factor()
            2^10 * 5^2 * 31 * 41
            sage: G.base_ring()
            Finite Field in alpha of size 2^5

        TESTS::

            sage: groups.permutation.Suzuki(8)
            Permutation Group with generators [(1,2)(3,10)(4,42)(5,18)(6,50)(7,26)(8,58)(9,34)(12,28)(13,45)(14,44)(15,23)(16,31)(17,21)(19,39)(20,38)(22,25)(24,61)(27,60)(29,65)(30,55)(32,33)(35,52)(36,49)(37,59)(40,54)(41,62)(43,53)(46,48)(47,56)(51,63)(57,64),
            (1,28,10,44)(3,50,11,42)(4,43,53,64)(5,9,39,52)(6,36,63,13)(7,51,60,57)(8,33,37,16)(12,24,55,29)(14,30,48,47)(15,19,61,54)(17,59,22,62)(18,23,34,31)(20,38,49,25)(21,26,45,58)(27,32,41,65)(35,46,40,56)]

        REFERENCES:

        -  :wikipedia:`Group_of_Lie_type\#Suzuki-Ree_groups`
        """
        q = Integer(q)
        t = valuation(q, 2)
        if 2**t != q or is_even(t):
            raise ValueError("the ground field size %s must be an odd power of 2" % q)
        id = 'SuzukiGroup(IsPermGroup,%s)' % q
        PermutationGroup_generic.__init__(self, gap_group=id)
        self._q = q
        self._base_ring = GF(q, name=name)

    def base_ring(self):
        """
        EXAMPLES::

            sage: G = SuzukiGroup(32, name='alpha')
            sage: G.base_ring()
            Finite Field in alpha of size 2^5
        """
        return self._base_ring

    def __str__(self):
        """
        EXAMPLES::

            sage: G = SuzukiGroup(32, name='alpha')
            sage: print(G)
            The Suzuki group over Finite Field in alpha of size 2^5

        """
        return "The Suzuki group over %s" % self.base_ring()


class ComplexReflectionGroup(PermutationGroup_unique):
    r"""
    A finite complex reflection group as a permutation group.

    We can realize `G(m,1,n)` as `m` copies of the symmetric group
    `S_n` with `s_i` for `1 \leq i < n` acting as the usual adjacent
    transposition on each copy of `S_n`. We construct the cycle
    `s_n = (n, 2n, \ldots, mn)`.

    We construct `G(m,p,n)` as a subgroup of `G(m,1,n)` by
    `s_i \mapsto s_i` for all `1 \leq i < n`,

    .. MATH::

        s_n \mapsto s_n^{-1} s_{n-1} s_n,
        \qquad\qquad
        s_{n+1} \mapsto s_n^p.

    Note that if `p = m`, then `s_{n+1} = 1`, in which case we
    do not consider it as a generator.

    The exceptional complex reflection groups `G_m` (in the Shephard-Todd
    classification) are not yet implemented.

    INPUT:

    One of the following:

    - ``m, p, n`` -- positive integers to construct `G(m,p,n)`

    - ``m`` -- integer such that `4 \leq m \leq 37` to construct
      an exceptional complex reflection `G_m`

    .. NOTE::

        This group is also available via
        ``groups.permutation.ComplexReflection()``.

    .. NOTE::

        The convention for the index set is for `G(m, 1, n)` to
        have the complex reflection of order `m` correspond to
        `s_n`; i.e., `s_n^m = 1` and `s_i^2 = 1` for all `i < m`.

    EXAMPLES::

        sage: G = groups.permutation.ComplexReflection(3, 1, 5)
        sage: G.order()
        29160
        sage: G
        Complex reflection group G(3, 1, 5) as a permutation group
        sage: G.category()
        Join of Category of finite enumerated permutation groups
            and Category of finite complex reflection groups

        sage: G = groups.permutation.ComplexReflection(3, 3, 4)
        sage: G.cardinality()
        648
        sage: s1, s2, s3, s4 = G.simple_reflections()
        sage: s4*s2*s4 == s2*s4*s2
        True
        sage: (s4*s3*s2)^2 == (s2*s4*s3)^2
        True

        sage: G = groups.permutation.ComplexReflection(6, 2, 3)
        sage: G.cardinality()
        648
        sage: s1, s2, s3, s4 = G.simple_reflections()
        sage: s3^2 == G.one()
        True
        sage: s4^3 == G.one()
        True
        sage: s4 * s3 * s2 == s3 * s2 * s4
        True
        sage: (s3*s2*s1)^2 == (s1*s3*s2)^2
        True
        sage: s3 * s1 * s3 == s1 * s3 * s1
        True
        sage: s4 * s3 * (s2*s3)^(2-1) == s2 * s4
        True

        sage: G = groups.permutation.ComplexReflection(4, 2, 5)
        sage: G.cardinality()
        61440

        sage: G = groups.permutation.ComplexReflection(4)
        Traceback (most recent call last):
        ...
        NotImplementedError: exceptional complex reflection groups are not yet implemented

    REFERENCES:

    - :wikipedia:`Complex_reflection_group`
    """
    def __init__(self, m, p=None, n=None):
        """
        Initialize ``self``.

        TESTS::

            sage: G = groups.permutation.ComplexReflection(3, 2, 5)
            Traceback (most recent call last):
            ...
            ValueError: p (=2) must divide m (=3)

            sage: G = groups.permutation.ComplexReflection(3, 1, 5)
            sage: TestSuite(G).run()  # long time

            sage: G = groups.permutation.ComplexReflection(3, 3, 4)
            sage: TestSuite(G).run()

            sage: G = groups.permutation.ComplexReflection(4, 2, 5)
            sage: TestSuite(G).run()  # long time

            sage: groups.permutation.ComplexReflection(4, 1, 3).cardinality()
            384
            sage: CP = ColoredPermutations(4, 3)
            sage: CP.cardinality()
            384
        """
        if p is None:
            raise NotImplementedError("exceptional complex reflection groups"
                                      " are not yet implemented")
        self._m = Integer(m)
        self._p = Integer(p)
        self._n = Integer(n)
        if min(self._m, self._p, self._n) < 1:
            raise ValueError("m (=%s) p (=%s) n (=%s) must all be >= 1" % (self._m, self._p, self._n))
        if self._m % self._p != 0:
            raise ValueError("p (=%s) must divide m (=%s)" % (self._p, self._m))

        from sage.categories.finite_complex_reflection_groups import FiniteComplexReflectionGroups
        from sage.categories.finite_permutation_groups import FinitePermutationGroups
        cat = FinitePermutationGroups() & FiniteComplexReflectionGroups()

        gens = [[(i+k, i+1+k) for k in range(0, self._m * self._n, self._n)]
                for i in range(1, self._n)]
        if self._p == 1:
            gens.append([tuple(range(self._n, self._m*self._n + 1, self._n))])
        else:
            from sage.groups.perm_gps.constructor import PermutationGroupElement
            snm = PermutationGroupElement(gens[-1])
            sn = PermutationGroupElement([tuple(range(self._n, self._m*self._n + 1, self._n))])
            gens.append(sn**(self._m-1) * snm * sn)
            if self._p != self._m:
                gens.append(sn**self._p)

        PermutationGroup_generic.__init__(self, gens, category=cat)

    def _repr_(self):
        """
        Return a string representation of ``self``.

        EXAMPLES::

            sage: groups.permutation.ComplexReflection(3, 1, 5)
            Complex reflection group G(3, 1, 5) as a permutation group
        """
        return "Complex reflection group G(%s, %s, %s) as a permutation group" % (self._m, self._p, self._n)

    def _latex_(self):
        """
        Return a string representation of ``self``.

        EXAMPLES::

            sage: G = groups.permutation.ComplexReflection(3, 1, 5)
            sage: latex(G)
            G(3,1,5)
        """
        return "G(%s,%s,%s)" % (self._m, self._p, self._n)

    @cached_method
    def index_set(self):
        r"""
        Return the index set of ``self``.

        EXAMPLES::

            sage: G = groups.permutation.ComplexReflection(4, 1, 3)
            sage: G.index_set()
            (1, 2, 3)

            sage: G = groups.permutation.ComplexReflection(1, 1, 3)
            sage: G.index_set()
            (1, 2)

            sage: G = groups.permutation.ComplexReflection(4, 2, 3)
            sage: G.index_set()
            (1, 2, 3, 4)

            sage: G = groups.permutation.ComplexReflection(4, 4, 3)
            sage: G.index_set()
            (1, 2, 3)
        """
        n = self._n
        if self._m != 1:
            n += 1
        if self._p != 1 and self._p != self._m:
            n += 1
        return tuple(range(1, n))

    def simple_reflection(self, i):
        r"""
        Return the ``i``-th simple reflection of ``self``.

        EXAMPLES::

            sage: G = groups.permutation.ComplexReflection(3, 1, 4)
            sage: G.simple_reflection(2)
            (2,3)(6,7)(10,11)
            sage: G.simple_reflection(4)
            (4,8,12)

            sage: G = groups.permutation.ComplexReflection(1, 1, 4)
            sage: G.simple_reflections()
            Finite family {1: (1,2), 2: (2,3), 3: (3,4)}
        """
        if i not in self.index_set():
            raise ValueError("not an index of a simple reflection")

        if i < self._n:
            return self([(i+k, i+1+k) for k in range(0, self._m * self._n, self._n)])
        if self._p == 1:
            return self([tuple(range(self._n, self._m*self._n + 1, self._n))])

        from sage.groups.perm_gps.constructor import PermutationGroupElement
        sn = PermutationGroupElement([tuple(range(self._n, self._m*self._n + 1, self._n))])
        if i == self._n + 1:
            return self(sn**self._p)

        snm = PermutationGroupElement([(self._n-1+k, self._n+k)
                                       for k in range(0, self._m * self._n, self._n)])
        return self(sn**(self._m-1) * snm * sn)

    def degrees(self):
        r"""
        Return the degrees of ``self``.

        The degrees of a complex reflection group are the degrees of
        the fundamental invariants of the ring of polynomial invariants.

        If `m = 1`, then we are in the special case of the symmetric group
        and the degrees are `(2, 3, \ldots, n, n+1)`. Otherwise the degrees
        are `(m, 2m, \ldots, (n-1)m, nm/p)`.

        EXAMPLES::

            sage: C = groups.permutation.ComplexReflection(4, 1, 3)
            sage: C.degrees()
            (4, 8, 12)
            sage: G = groups.permutation.ComplexReflection(4, 2, 3)
            sage: G.degrees()
            (4, 6, 8)
            sage: Gp = groups.permutation.ComplexReflection(4, 4, 3)
            sage: Gp.degrees()
            (3, 4, 8)
            sage: S = groups.permutation.ComplexReflection(1, 1, 3)
            sage: S.degrees()
            (2, 3)

        Check that the product of the degrees is equal to the
        cardinality::

            sage: prod(C.degrees()) == C.cardinality()
            True
            sage: prod(G.degrees()) == G.cardinality()
            True
            sage: prod(Gp.degrees()) == Gp.cardinality()
            True
            sage: prod(S.degrees()) == S.cardinality()
            True
        """
        # For the usual symmetric group (self._m=1) we need to start at 2
        start = 2 if self._m == 1 else 1
        ret = [self._m * i for i in range(start, self._n)]
        ret.append(self._m * self._n // self._p)
        return tuple(sorted(ret))

    def codegrees(self):
        r"""
        Return the codegrees of ``self``.

        Let `G` be a complex reflection group. The codegrees
        `d_1^* \leq d_2^* \leq \cdots \leq d_{\ell}^*` of `G` can be
        defined by:

        .. MATH::

            \prod_{i=1}^{\ell} (q - d_i^* - 1)
            = \sum_{g \in G} \det(g) q^{\dim(V^g)},

        where `V` is the natural complex vector space that `G` acts on
        and `\ell` is the :meth:`rank`.

        If `m = 1`, then we are in the special case of the symmetric group
        and the codegrees are `(n-2, n-3, \ldots 1, 0)`. Otherwise the
        codegrees are `((n-1)m, (n-2)m, \ldots, m, 0)`.

        EXAMPLES::

            sage: C = groups.permutation.ComplexReflection(4, 1, 3)
            sage: C.codegrees()
            (8, 4, 0)
            sage: G = groups.permutation.ComplexReflection(3, 3, 4)
            sage: G.codegrees()
            (6, 5, 3, 0)
            sage: S = groups.permutation.ComplexReflection(1, 1, 3)
            sage: S.codegrees()
            (1, 0)
        """
        # Special case for the usual symmetric group
        if self._m == 1:
            return tuple(reversed(range(self._n-1)))
        if self._p < self._m:
            return tuple([self._m * i for i in reversed(range(self._n))])
        ret = [self._m * i for i in reversed(range(self._n-1))]
        ret.append((self._n-1)*self._m - self._n)
        return tuple(sorted(ret, reverse=True))

class SmallPermutationGroup(PermutationGroup_generic):
    def __init__(self, order, gap_id):
        r"""
        A GAP SmallGroup, returned as a permutation group. GAP
        contains a database of groups, identified by a GAP id,
        a pair ``[n,k]`` consisting of ``n``, the order of the
        group, and ``k``, an index determining the group
        specifically. This class can construct the group
        as a permutation group from this data.

        INPUT:

        - ``order`` -- the order of the group

        - ``gap_id`` -- the numerical index in the GAP Id of the group

        EXAMPLES::

            sage: G = SmallPermutationGroup(12,4); G
            Group of order 12 and GAP Id 4 as a permutation group
            sage: G.gens()
            ((1,2)(3,5)(4,10)(6,8)(7,12)(9,11),
            (1,3)(2,5)(4,7)(6,9)(8,11)(10,12),
            (1,4,8)(2,6,10)(3,7,11)(5,9,12))
            sage: G.character_table()
            [ 1  1  1  1  1  1]
            [ 1 -1 -1  1  1 -1]
            [ 1 -1  1  1 -1  1]
            [ 1  1 -1  1 -1 -1]
            [ 2  0 -2 -1  0  1]
            [ 2  0  2 -1  0 -1]
            sage: all(SmallPermutationGroup(n,k).id()==[n,k] for n in [1..64] for k in [1..oeis(1)[n]])
            True
            sage: H = SmallPermutationGroup(6,1)
            sage: H.is_abelian()
            False
            sage: [H.centralizer(g) for g in H.conjugacy_classes_representatives()]
            [Subgroup generated by [(1,2)(3,6)(4,5), (1,3,5)(2,4,6)] of (Group of order 6 and GAP Id 1 as a permutation group),
            Subgroup generated by [(1,2)(3,6)(4,5)] of (Group of order 6 and GAP Id 1 as a permutation group),
            Subgroup generated by [(1,3,5)(2,4,6), (1,5,3)(2,6,4)] of (Group of order 6 and GAP Id 1 as a permutation group)]
        """
        self._order = order
        self._gap_id = gap_id
        self._gap_small_group = gap.SmallGroup(order,gap_id)
        # self._gap_small_group = libgap.SmallGroup(order,gap_id) # Change requested by Dima
<<<<<<< HEAD
        self._gap_permutation_group = self._gap_small_group.IsomorphismPermGroup().Image()
=======
        self._gap_permutation_group = self._gap_small_group.IsomorphismPermGroup().Image(self._gap_small_group)
>>>>>>> a57a9c0c
        gens = from_gap_list(None, self._gap_permutation_group.GeneratorsOfGroup())
        PermutationGroup_generic.__init__(self, gens, self._gap_permutation_group.NrMovedPoints())

    def _repr_(self):
        r"""
        EXAMPLES::

            sage: G = SmallPermutationGroup(12,4); G
            Group of order 12 and GAP Id 4 as a permutation group
        """
        return "Group of order %s and GAP Id %s as a permutation group"%(self._order, self._gap_id)

    def gap_small_group(self):
        r"""
        Gap realizes some small groups as PermutationGroup, others as PcGroups
        (polycyclic groups). The :class:`SmallPermutationGroup` class always
        returns a PermutationGroup, but in the process of creating this group
        a gap SmallGroup is generated. This method returns that group.

        EXAMPLES::

            sage: SmallPermutationGroup(168,41).gap_small_group()
            Group( [ f1, f2, f3, f4, f5 ] )
            sage: SmallPermutationGroup(168,42).gap_small_group()
            Group( [ (3,4)(5,6), (1,2,3)(4,5,7) ] )
        """
        return self._gap_small_group<|MERGE_RESOLUTION|>--- conflicted
+++ resolved
@@ -3456,6 +3456,12 @@
 
         - ``gap_id`` -- the numerical index in the GAP Id of the group
 
+        Generators may be obtained through the :meth:`gens` method.
+        These could change for a particular group in later releases
+        of GAP. In many instances the degree of the constructed group
+        ``SmallPermutationGroup(n,k)`` will be a permutation group on
+        `n` letters, but this will not always be true.
+
         EXAMPLES::
 
             sage: G = SmallPermutationGroup(12,4); G
@@ -3485,11 +3491,7 @@
         self._gap_id = gap_id
         self._gap_small_group = gap.SmallGroup(order,gap_id)
         # self._gap_small_group = libgap.SmallGroup(order,gap_id) # Change requested by Dima
-<<<<<<< HEAD
-        self._gap_permutation_group = self._gap_small_group.IsomorphismPermGroup().Image()
-=======
         self._gap_permutation_group = self._gap_small_group.IsomorphismPermGroup().Image(self._gap_small_group)
->>>>>>> a57a9c0c
         gens = from_gap_list(None, self._gap_permutation_group.GeneratorsOfGroup())
         PermutationGroup_generic.__init__(self, gens, self._gap_permutation_group.NrMovedPoints())
 
