# -*- coding: utf-8 -*-
"""
Symbolic Expressions

RELATIONAL EXPRESSIONS:

We create a relational expression::

    sage: x = var('x')
    sage: eqn = (x-1)^2 <= x^2 - 2*x + 3
    sage: eqn.subs(x == 5)
    16 <= 18

Notice that squaring the relation squares both sides.

::

    sage: eqn^2
    (x - 1)^4 <= (x^2 - 2*x + 3)^2
    sage: eqn.expand()
    x^2 - 2*x + 1 <= x^2 - 2*x + 3

This can transform a true relation into a false one::

    sage: eqn = SR(-5) < SR(-3); eqn
    -5 < -3
    sage: bool(eqn)
    True
    sage: eqn^2
    25 < 9
    sage: bool(eqn^2)
    False

We can do arithmetic with relations::

    sage: e = x+1 <= x-2
    sage: e + 2
    x + 3 <= x
    sage: e - 1
    x <= x - 3
    sage: e*(-1)
    -x - 1 <= -x + 2
    sage: (-2)*e
    -2*x - 2 <= -2*x + 4
    sage: e*5
    5*x + 5 <= 5*x - 10
    sage: e/5
    1/5*x + 1/5 <= 1/5*x - 2/5
    sage: 5/e
    5/(x + 1) <= 5/(x - 2)
    sage: e/(-2)
    -1/2*x - 1/2 <= -1/2*x + 1
    sage: -2/e
    -2/(x + 1) <= -2/(x - 2)

We can even add together two relations, as long as the operators are
the same::

    sage: (x^3 + x <= x - 17)  + (-x <= x - 10)
    x^3 <= 2*x - 27

Here they are not::

    sage: (x^3 + x <= x - 17)  + (-x >= x - 10)
    Traceback (most recent call last):
    ...
    TypeError: incompatible relations


ARBITRARY SAGE ELEMENTS:

You can work symbolically with any Sage data type.  This can lead to
nonsense if the data type is strange, e.g., an element of a finite
field (at present).

We mix Singular variables with symbolic variables::

    sage: R.<u,v> = QQ[]
    sage: var('a,b,c')
    (a, b, c)
    sage: expand((u + v + a + b + c)^2)
    a^2 + 2*a*b + b^2 + 2*a*c + 2*b*c + c^2 + 2*a*u + 2*b*u + 2*c*u + u^2 + 2*a*v + 2*b*v + 2*c*v + 2*u*v + v^2

TESTS:

Test Jacobian on Pynac expressions. (:trac:`5546`) ::

    sage: var('x,y')
    (x, y)
    sage: f = x + y
    sage: jacobian(f, [x,y])
    [1 1]

Test if matrices work (:trac:`5546`) ::

    sage: var('x,y,z')
    (x, y, z)
    sage: M = matrix(2,2,[x,y,z,x])
    sage: v = vector([x,y])
    sage: M * v
    (x^2 + y^2, x*y + x*z)
    sage: v*M
    (x^2 + y*z, 2*x*y)

Test if comparison bugs from :trac:`6256` are fixed::

    sage: t = exp(sqrt(x)); u = 1/t
    sage: t*u
    1
    sage: t + u
    e^(-sqrt(x)) + e^sqrt(x)
    sage: t
    e^sqrt(x)

Test if :trac:`9947` is fixed::

    sage: r=real_part(1+2*(sqrt(2)+1)*(sqrt(2)-1)); r
    2*(sqrt(2) + 1)*(sqrt(2) - 1) + 1
    sage: r.expand()
    3
    sage: a=(sqrt(4*(sqrt(3) - 5)*(sqrt(3) + 5) + 48) + 4*sqrt(3))/ (sqrt(3) + 5)
    sage: a.real_part()
    4*sqrt(3)/(sqrt(3) + 5)
    sage: a.imag_part()
    2*sqrt(10)/(sqrt(3) + 5)

<<<<<<< HEAD
Check the fix for :trac:`25251` and :trac:`25252`::

    sage: e1 = sqrt(2)*I - sqrt(2) - 2 
    sage: e2 = sqrt(2)
    sage: e1 * e2
    sqrt(2)*((I - 1)*sqrt(2) - 2)
    sage: (1 + exp(I*pi/4)) * exp(I*pi/4)
    -(1/4*I + 1/4)*sqrt(2)*(-(I + 1)*sqrt(2) - 2)
=======
Test if :trac:`24883` is fixed::

    sage: a = exp(I*pi/4) + 1
    sage: b = 1 - exp(I*pi/4)
    sage: a*b
    1/4*((I + 1)*sqrt(2) - 2)*(-(I + 1)*sqrt(2) - 2)


>>>>>>> cb24f9a4
"""

#*****************************************************************************
#       Copyright (C) 2008 William Stein <wstein@gmail.com>
#       Copyright (C) 2008 Burcin Erocal <burcin@erocal.org>
#
# This program is free software: you can redistribute it and/or modify
# it under the terms of the GNU General Public License as published by
# the Free Software Foundation, either version 2 of the License, or
# (at your option) any later version.
#                  http://www.gnu.org/licenses/
#*****************************************************************************
from __future__ import print_function, absolute_import

from cysignals.signals cimport sig_on, sig_off
from sage.ext.cplusplus cimport ccrepr, ccreadstr

from inspect import isfunction
import operator
from . import ring
import sage.rings.integer
import sage.rings.rational

from cpython.object cimport Py_EQ, Py_NE, Py_LE, Py_GE, Py_LT, Py_GT

from sage.cpython.string cimport str_to_bytes
from sage.structure.element cimport ModuleElement, RingElement, Element, \
  classify_elements, HAVE_SAME_PARENT, BOTH_ARE_ELEMENT, coercion_model
from sage.symbolic.comparison import mixed_order
from sage.symbolic.getitem cimport OperandsWrapper
from sage.symbolic.series cimport SymbolicSeries
from sage.symbolic.complexity_measures import string_length
from sage.symbolic.function import get_sfunction_from_serial, SymbolicFunction
cimport sage.symbolic.comparison
from sage.rings.rational import Rational
from sage.misc.derivative import multi_derivative
from sage.misc.decorators import sage_wraps
from sage.misc.superseded import deprecated_function_alias, deprecation
from sage.rings.infinity import AnInfinity, infinity, minus_infinity, unsigned_infinity
from sage.misc.decorators import rename_keyword
from sage.structure.dynamic_class import dynamic_class
from sage.symbolic.operators import FDerivativeOperator, add_vararg, mul_vararg
from sage.arith.numerical_approx cimport digits_to_bits
from sage.libs.pynac.pynac cimport *


cpdef bint is_Expression(x):
    """
    Return True if *x* is a symbolic Expression.

    EXAMPLES::

        sage: from sage.symbolic.expression import is_Expression
        sage: is_Expression(x)
        True
        sage: is_Expression(2)
        False
        sage: is_Expression(SR(2))
        True
    """
    return isinstance(x, Expression)

cpdef bint is_SymbolicEquation(x):
    """
    Return True if *x* is a symbolic equation.

    EXAMPLES:

    The following two examples are symbolic equations::

        sage: from sage.symbolic.expression import is_SymbolicEquation
        sage: is_SymbolicEquation(sin(x) == x)
        True
        sage: is_SymbolicEquation(sin(x) < x)
        True
        sage: is_SymbolicEquation(x)
        False

    This is not, since ``2==3`` evaluates to the boolean
    ``False``::

        sage: is_SymbolicEquation(2 == 3)
        False

    However here since both 2 and 3 are coerced to be symbolic, we
    obtain a symbolic equation::

        sage: is_SymbolicEquation(SR(2) == SR(3))
        True

    """
    return isinstance(x, Expression) and is_a_relational((<Expression>x)._gobj)


def _dict_update_check_duplicate(dict d1, dict d2):
    r"""
    Merge the dictionary ``d2`` into ``d1`` and check for duplicates.

    The two dictionaries must be of the form ``{expr: replacement}``. This
    function throws a ``ValueError`` if any expressions are substituted
    for twice.

    EXAMPLES:

    A normal merge with no conflicts::

        sage: from sage.symbolic.expression import _dict_update_check_duplicate
        sage: d1 = {'a': 1}
        sage: d2 = {'b': 2}
        sage: _dict_update_check_duplicate(d1, d2)
        sage: d1 == {'a': 1, 'b': 2}
        True

    In this case, the variable ``a`` is substituted twice resulting in
    an error::

        sage: from sage.symbolic.expression import _dict_update_check_duplicate
        sage: d1 = {'a': 1}
        sage: d2 = {'a': 2}
        sage: _dict_update_check_duplicate(d1, d2)
        Traceback (most recent call last):
        ...
        ValueError: duplicate substitution for a, got values 1 and 2

    We report only the first conflict (according to the Python sort
    order)::

        sage: from sage.symbolic.expression import _dict_update_check_duplicate
        sage: d1 = {'b': 1, 'a': 1}
        sage: d2 = {'b': 2, 'a': 2}
        sage: _dict_update_check_duplicate(d1, d2)
        Traceback (most recent call last):
        ...
        ValueError: duplicate substitution for a, got values 1 and 2

    """
    # We need to check for duplicates in a predictable order so that
    # errors are reported reliably. We only need to sort one of the
    # dictionaries to achieve that, and we suspect that d2 will
    # generally be smaller than d1, so we sort d2. This gives us a
    # list of d2's keys.
    #
    # When sorting d2, we compare the string representations of its
    # keys rather than the keys themselves. This is because comparison
    # of symbolic expressions doesn't do what the sorted() function
    # needs: `x <= y` is a symbolic inequality, and we need a
    # True/False answer. The expression 'x' <= 'y' on the other hand
    # is unambiguous.
    #
    for k in sorted(d2, key=str):
        if k in d1:
            msg = "duplicate substitution for {}, got values {} and {}"
            raise ValueError(msg.format(k, d1[k], d2[k]))

    d1.update(d2)

def _subs_make_dict(s):
    r"""
    There are a few ways we can represent a substitution. The first is
    a symbolic equation. The second is a dictionary. The third would
    be a list/tuple whose entries are expressions, dictionaries, or
    lists/tuples themselves. This function converts all such
    representations to dictionaries.

    INPUT:

    -  ``s`` -- A representation of a substitution.

    OUTPUT:

    A dictionary of substitutions.

    EXAMPLES:

    An expression::

        sage: from sage.symbolic.expression import _subs_make_dict
        sage: _subs_make_dict(x == 1)
        {x: 1}

    And a dictionary (we just return it as-is)::

        sage: _subs_make_dict({x: 1})
        {x: 1}

    And finally, a tuple or a list containing one of everything::

        sage: w, x, y, z = SR.var('w, x, y, z')
        sage: actual = _subs_make_dict([w == 1, {x: 1}, [y == 1], (z == 1,)])
        sage: expected = {w: 1, y: 1, x: 1, z: 1}
        sage: actual == expected
        True

    Note that it recursively calls itself so that the following does work::

        sage: x, y, z = SR.var('x, y, z')
        sage: actual = _subs_make_dict([[x == 1], [[y == 2], [z == 3]]])
        sage: expected = {z: 3, y: 2, x: 1}
        sage: actual == expected
        True

    Check that a ``TypeError`` is raised if the input is not valid::

        sage: _subs_make_dict(1)
        Traceback (most recent call last):
        ...
        TypeError: not able to determine a substitution from 1
        sage: _subs_make_dict(x)
        Traceback (most recent call last):
        ...
        TypeError: not able to determine a substitution from x
        sage: _subs_make_dict(x <= 1)
        Traceback (most recent call last):
        ...
        TypeError: can only substitute equality, not inequalities; got x <= 1
    """
    if isinstance(s, dict):
        return s
    elif is_SymbolicEquation(s):
        if s.operator() is not operator.eq:
            msg = "can only substitute equality, not inequalities; got {}"
            raise TypeError(msg.format(s))
        return {s.lhs(): s.rhs()}
    elif isinstance(s, (tuple,list)):
        result = {}
        for d in s:
            _dict_update_check_duplicate(result, _subs_make_dict(d))
        return result
    else:
        msg = "not able to determine a substitution from {}"
        raise TypeError(msg.format(s))


cdef class Expression(CommutativeRingElement):
    cpdef object pyobject(self):
        """
        Get the underlying Python object.

        OUTPUT:

        The Python object corresponding to this expression, assuming
        this expression is a single numerical value or an infinity
        representable in Python. Otherwise, a ``TypeError`` is raised.

        EXAMPLES::

            sage: var('x')
            x
            sage: b = -17.3
            sage: a = SR(b)
            sage: a.pyobject()
            -17.3000000000000
            sage: a.pyobject() is b
            True

        Integers and Rationals are converted internally though, so you
        won't get back the same object::

            sage: b = -17/3
            sage: a = SR(b)
            sage: a.pyobject()
            -17/3
            sage: a.pyobject() is b
            False

        TESTS::

            sage: SR(oo).pyobject()
            +Infinity
            sage: SR(-oo).pyobject()
            -Infinity
            sage: SR(unsigned_infinity).pyobject()
            Infinity
            sage: SR(I*oo).pyobject()
            Traceback (most recent call last):
            ...
            TypeError: Python infinity cannot have complex phase.
        """
        cdef GConstant* c
        if is_a_constant(self._gobj):
            from sage.symbolic.constants import constants_name_table
            return constants_name_table[ccrepr(self._gobj)]

        if is_a_infinity(self._gobj):
            if (ex_to_infinity(self._gobj).is_unsigned_infinity()): return unsigned_infinity
            if (ex_to_infinity(self._gobj).is_plus_infinity()):     return infinity
            if (ex_to_infinity(self._gobj).is_minus_infinity()):    return minus_infinity
            raise TypeError('Python infinity cannot have complex phase.')

        if not is_a_numeric(self._gobj):
            raise TypeError("self must be a numeric expression")
        return py_object_from_numeric(self._gobj)

    def __init__(self, SR, x=0):
        """
        Nearly all expressions are created by calling new_Expression_from_*,
        but we need to make sure this at least does not leave self._gobj
        uninitialized and segfault.

        TESTS::

            sage: sage.symbolic.expression.Expression(SR)
            0
            sage: sage.symbolic.expression.Expression(SR, 5)
            5

        We test subclassing ``Expression``::

            sage: from sage.symbolic.expression import Expression
            sage: class exp_sub(Expression): pass
            sage: f = function('f')
            sage: t = f(x)
            sage: u = exp_sub(SR, t)
            sage: u.operator()
            f
        """
        self._parent = SR
        cdef Expression exp = self.coerce_in(x)
        self._gobj = GEx(exp._gobj)

    def __getstate__(self):
        """
        Return a tuple describing the state of this expression for pickling.

        This should return all information that will be required to unpickle
        the object. The functionality for unpickling is implemented in
        __setstate__().

        In order to pickle Expression objects, we return a tuple containing

         * 0  - as pickle version number
                in case we decide to change the pickle format in the feature
         * names of symbols of this expression
         * a string representation of self stored in a Pynac archive.

        TESTS::

            sage: var('x,y,z')
            (x, y, z)
            sage: t = 2*x*y^z+3
            sage: s = dumps(t)

            sage: t.__getstate__()
            (0,
             ['x', 'y', 'z'],
             ...)
        """
        cdef GArchive ar
        ar.archive_ex(self._gobj, "sage_ex")
        return (0, [repr(x) for x in self.variables()], ccrepr(ar))

    def _dbgprint(self):
        r"""
        Print pynac debug output to ``stderr``.

        EXAMPLES::

            sage: (1+x)._dbgprint()
            x + 1
        """
        sig_on()
        try:
            self._gobj.dbgprint()
        finally:
            sig_off()

    def _dbgprinttree(self):
        r"""
        Print pynac expression tree debug output to ``stderr``.

        EXAMPLES:

        The expression tree is composed of Ginac primitives
        and functions, organized by the tree, with various
        other memory and hash information which will vary::

            sage: (1+x+exp(x+1))._dbgprinttree()    # not tested
            add @0x65e5960, hash=0x4727e01a, flags=0x3, nops=3
                x (symbol) @0x6209150, serial=6, hash=0x2057b15e, flags=0xf, domain=0
                1 (numeric) @0x3474cf0, hash=0x0, flags=0x7
                -----
                function exp @0x24835d0, hash=0x765c2165, flags=0xb, nops=1
                    add @0x65df570, hash=0x420740d2, flags=0xb, nops=2
                        x (symbol) @0x6209150, serial=6, hash=0x2057b15e, flags=0xf, domain=0
                        1 (numeric) @0x3474cf0, hash=0x0, flags=0x7
                        -----
                        overall_coeff
                        1 (numeric) @0x65e4df0, hash=0x7fd3, flags=0x7
                        =====
                    =====
                1 (numeric) @0x3474cf0, hash=0x0, flags=0x7
                -----
                overall_coeff
                1 (numeric) @0x663cc40, hash=0x7fd3, flags=0x7
                =====

        TESTS:

        This test is just to make sure the function is working::

            sage: (1+x+exp(x+1))._dbgprinttree()
            add @...
                x (symbol) ...
                1 (numeric) ...
                ...
                overall_coeff
                1 (numeric) ...
                =====

        Check that user-defined functions get the same treatment (:trac:`19194`)::

            sage: f=function('f')(x)
            sage: f._dbgprinttree()
            function f ...
                x (symbol) ...
                =====
        """
        sig_on()
        try:
            self._gobj.dbgprinttree()
        finally:
            sig_off()

    def __setstate__(self, state):
        """
        Initialize the state of the object from data saved in a pickle.

        During unpickling __init__ methods of classes are not called, the saved
        data is passed to the class via this function instead.

        TESTS::

            sage: var('x,y,z')
            (x, y, z)
            sage: t = 2*x*y^z+3
            sage: u = loads(dumps(t)) # indirect doctest
            sage: u
            2*x*y^z + 3
            sage: bool(t == u)
            True
            sage: u.subs(x=z)
            2*y^z*z + 3

            sage: loads(dumps(x.parent()(2)))
            2
        """
        # check input
        if state[0] != 0 or len(state) != 3:
            raise ValueError("unknown state information")
        # set parent
        self._parent = ring.SR
        # get variables
        cdef GExList sym_lst
        for name in state[1]:
            sym_lst.append_sym(\
                    ex_to_symbol((<Expression>ring.SR.symbol(name))._gobj))

        # initialize archive
        cdef GArchive ar
        ccreadstr(ar, state[2])

        # extract the expression from the archive
        self._gobj = GEx(ar.unarchive_ex(sym_lst, <unsigned>0))

    def __copy__(self):
        """
        TESTS::

            sage: copy(x)
            x
        """
        return new_Expression_from_GEx(self._parent, self._gobj)

    def _repr_(self):
        """
        Return string representation of this symbolic expression.

        EXAMPLES::

            sage: var("x y")
            (x, y)
            sage: repr(x+y)
            'x + y'

        TESTS:

        Rational functions::

            sage: x/y
            x/y
            sage: x/2/y
            1/2*x/y
            sage: .5*x/y
            0.500000000000000*x/y
            sage: x^(-1)
            1/x
            sage: x^(-5)
            x^(-5)
            sage: x^(-y)
            1/(x^y)
            sage: 2*x^(-1)
            2/x
            sage: i*x
            I*x
            sage: -x.parent(i)
            -I
            sage: y + 3*(x^(-1))
            y + 3/x

        Printing the exp function::

            sage: x.parent(1).exp()
            e
            sage: x.exp()
            e^x

        Powers::

            sage: _ = var('A,B,n'); (A*B)^n
            (A*B)^n
            sage: (A/B)^n
            (A/B)^n
            sage: n*x^(n-1)
            n*x^(n - 1)
            sage: (A*B)^(n+1)
            (A*B)^(n + 1)
            sage: (A/B)^(n-1)
            (A/B)^(n - 1)
            sage: n*x^(n+1)
            n*x^(n + 1)
            sage: n*x^(n-1)
            n*x^(n - 1)
            sage: n*(A/B)^(n+1)
            n*(A/B)^(n + 1)
            sage: (n+A/B)^(n+1)
            (n + A/B)^(n + 1)

        Powers where the base or exponent is a Python object::

            sage: (2/3)^x
            (2/3)^x
            sage: x^CDF(1,2)
            x^(1.0 + 2.0*I)
            sage: (2/3)^(2/3)
            (2/3)^(2/3)
            sage: (-x)^(1/4)
            (-x)^(1/4)

        Check if :trac:`7876` is fixed::

            sage: (1/2-1/2*I )*sqrt(2)
            -(1/2*I - 1/2)*sqrt(2)
            sage: latex((1/2-1/2*I )*sqrt(2))
            -\left(\frac{1}{2} i - \frac{1}{2}\right) \, \sqrt{2}

        Check if :trac:`9632` is fixed::

            sage: zeta(x) + cos(x)
            cos(x) + zeta(x)
            sage: psi(1,1/3)*log(3)
            log(3)*psi(1, 1/3)
        """
        return self._parent._repr_element_(self)

    def _sympy_character_art(self, use_unicode):
        r"""
        Create character art using Sympy

        INPUT:

        - ``use_unicode`` -- boolean. Whether to allow unicode instead
          of 7-bit clean output.

        OUTPUT:

        String.

        EXAMPLES::

            sage: i = var('i')
            sage: integral(exp(x + x^2)/(x+1), x)._sympy_character_art(False)
            '  /          \n |           \n |   2       \n |  x  + x   \n | e...'
        """
        from sympy import pretty, sympify
        # FIXME:: when *sage* will use at least sympy >= 0.7.2
        # we could use a nice splitting with respect of the AsciiArt module.
        # from sage.typeset.ascii_art import AsciiArt, MAX_LENGTH ## for import
        #            num_columns = MAX_LENGTH  ## option of pretty
        try:
            return pretty(sympify(self, evaluate=False), use_unicode=use_unicode)
        except Exception:
            return str(self)

    def _ascii_art_(self):
        """
        Ascii art magic method.

        See :mod:`sage.typeset.ascii_art` for details.

        EXAMPLES::

            sage: i = var('i')
            sage: ascii_art(sum(i^2/pi*x^i, i, 0, oo))
                          2
                         x  + x
            -------------------------------
                  3         2
            - pi*x  + 3*pi*x  - 3*pi*x + pi
            sage: ascii_art(integral(exp(x + x^2)/(x+1), x))
              /
             |
             |   2
             |  x  + x
             | e
             | ------- dx
             |  x + 1
             |
            /
        """
        from sage.typeset.ascii_art import AsciiArt
        return AsciiArt(self._sympy_character_art(False).splitlines())

    def _unicode_art_(self):
        u"""
        Unicode art magic method.

        See :mod:`sage.typeset.unicode_art` for details.

        EXAMPLES::

            sage: i = var('i')
            sage: unicode_art(sum(i^2/pi*x^i, i, 0, oo))
                        2
                       x  + x
            ───────────────────────────
                 3        2
            - π⋅x  + 3⋅π⋅x  - 3⋅π⋅x + π
            sage: unicode_art(integral(exp(x + x^2)/(x+1), x))
            ⌠
            ⎮   2
            ⎮  x  + x
            ⎮ ℯ
            ⎮ ─────── dx
            ⎮  x + 1
            ⌡
        """
        from sage.typeset.unicode_art import UnicodeArt
        return UnicodeArt(self._sympy_character_art(True).splitlines())

    def _interface_(self, I):
        """
        EXAMPLES::

            sage: f = sin(e + 2)
            sage: f._interface_(sage.calculus.calculus.maxima)
            sin(%e+2)
        """
        if is_a_constant(self._gobj):
            return self.pyobject()._interface_(I)
        return super(Expression, self)._interface_(I)

    def _maxima_(self, session=None):
        """
        EXAMPLES::

            sage: f = sin(e + 2)
            sage: f._maxima_()
            sin(%e+2)
            sage: _.parent() is sage.calculus.calculus.maxima
            True
        """
        if session is None:
            # This chooses the Maxima interface used by calculus
            # Maybe not such a great idea because the "default" interface is another one
            from sage.calculus.calculus import maxima
            return super(Expression, self)._interface_(maxima)
        else:
            return super(Expression, self)._interface_(session)

    def _interface_init_(self, I):
        """
        EXAMPLES::

            sage: a = (pi + 2).sin()
            sage: a._maxima_init_()
            'sin((%pi)+(2))'

            sage: a = (pi + 2).sin()
            sage: a._maple_init_()
            'sin((pi)+(2))'

            sage: a = (pi + 2).sin()
            sage: a._mathematica_init_()
            'Sin[(Pi)+(2)]'

            sage: f = pi + I*e
            sage: f._pari_init_()
            '(Pi)+((exp(1))*(I))'

        TESTS:

        Check if complex numbers are converted to Maxima correctly
        :trac:`7557`::

            sage: SR(1.5*I)._maxima_init_()
            '1.5000000000000000*%i'
            sage: SR(CC.0)._maxima_init_()
            '1.0000000000000000*%i'
            sage: SR(CDF.0)._maxima_init_()
            '1.0000000000000000*%i'
        """
        from sage.symbolic.expression_conversions import InterfaceInit
        return InterfaceInit(I)(self)

    def _gap_init_(self):
        """
        Convert symbolic object to GAP string.

        EXAMPLES::

            sage: gap(e + pi^2 + x^3)
            x^3 + pi^2 + e
        """
        return '"%s"'%repr(self)

    def _singular_init_(self):
        """
        Conversion of a symbolic object to Singular string.

        EXAMPLES::

            sage: singular(e + pi^2 + x^3)
            x^3 + pi^2 + e
        """
        return '"%s"'%repr(self)

    def _magma_init_(self, magma):
        """
        Return string representation in Magma of this symbolic expression.

        Since Magma has no notation of symbolic calculus, this simply
        returns something that evaluates in Magma to a a Magma string.

        EXAMPLES::

            sage: x = var('x')
            sage: f = sin(cos(x^2) + log(x))
            sage: f._magma_init_(magma)
            '"sin(cos(x^2) + log(x))"'
            sage: magma(f)                         # optional - magma
            sin(cos(x^2) + log(x))
            sage: magma(f).Type()                  # optional - magma
            MonStgElt
        """
        return '"%s"'%repr(self)

    def _latex_(self):
        r"""
        Return string representation of this symbolic expression.

        TESTS::

            sage: var('x,y,z')
            (x, y, z)
            sage: latex(y + 3*(x^(-1)))
            y + \frac{3}{x}
            sage: latex(x^(y+z^(1/y)))
            x^{y + z^{\left(\frac{1}{y}\right)}}
            sage: latex(1/sqrt(x+y))
            \frac{1}{\sqrt{x + y}}
            sage: latex(sin(x*(z+y)^x))
            \sin\left(x {\left(y + z\right)}^{x}\right)
            sage: latex(3/2*(x+y)/z/y)
            \frac{3 \, {\left(x + y\right)}}{2 \, y z}
            sage: latex((2^(x^y)))
            2^{\left(x^{y}\right)}
            sage: latex(abs(x))
            {\left| x \right|}
            sage: latex((x*y).conjugate())
            \overline{x} \overline{y}
            sage: latex(x*(1/(x^2)+sqrt(x^7)))
            x {\left(\sqrt{x^{7}} + \frac{1}{x^{2}}\right)}

        Check spacing of coefficients of mul expressions (:trac:`3202` and
        :trac:`13356`)::

            sage: latex(2*3^x)
            2 \cdot 3^{x}
            sage: latex(1/2/3^x)
            \frac{1}{2 \cdot 3^{x}}
            sage: latex(1/2*3^x)
            \frac{1}{2} \cdot 3^{x}

        Powers::

            sage: _ = var('A,B,n')
            sage: latex((n+A/B)^(n+1))
            {\left(n + \frac{A}{B}\right)}^{n + 1}
            sage: latex((A*B)^n)
            \left(A B\right)^{n}
            sage: latex((A*B)^(n-1))
            \left(A B\right)^{n - 1}

        Powers where the base or exponent is a Python object::

            sage: latex((2/3)^x)
            \left(\frac{2}{3}\right)^{x}
            sage: latex(x^CDF(1,2))
            x^{1.0 + 2.0i}
            sage: latex((2/3)^(2/3))
            \left(\frac{2}{3}\right)^{\frac{2}{3}}
            sage: latex((-x)^(1/4))
            \left(-x\right)^{\frac{1}{4}}

        More powers (:trac:`7406`)::

            sage: latex((x^pi)^e)
            {\left(x^{\pi}\right)}^{e}
            sage: latex((x^(pi+1))^e)
            {\left(x^{\pi + 1}\right)}^{e}
            sage: a,b,c = var('a b c')
            sage: latex(a^(b^c))
            a^{\left(b^{c}\right)}
            sage: latex((a^b)^c)
            {\left(a^{b}\right)}^{c}

        Separate coefficients to numerator and denominator (:trac:`7363`)::

            sage: latex(2/(x+1))
            \frac{2}{x + 1}
            sage: latex(1/2/(x+1))
            \frac{1}{2 \, {\left(x + 1\right)}}

        Check if rational function coefficients without a ``numerator()`` method
        are printed correctly. :trac:`8491`::

            sage: latex(6.5/x)
            \frac{6.50000000000000}{x}

        Check if we avoid extra parenthesis in rational functions (:trac:`8688`)::

            sage: latex((x+2)/(x^3+1))
            \frac{x + 2}{x^{3} + 1}
            sage: latex((x+2)*(x+1)/(x^3+1))
            \frac{{\left(x + 2\right)} {\left(x + 1\right)}}{x^{3} + 1}
            sage: latex((x+2)/(x^3+1)/(x+1))
            \frac{x + 2}{{\left(x^{3} + 1\right)} {\left(x + 1\right)}}

        Check that the sign is correct (:trac:`9086`)::

            sage: latex(-1/x)
            -\frac{1}{x}
            sage: latex(1/-x)
            -\frac{1}{x}

        More tests for the sign (:trac:`9314`)::

            sage: latex(-2/x)
            -\frac{2}{x}
            sage: latex(-x/y)
            -\frac{x}{y}
            sage: latex(-x*z/y)
            -\frac{x z}{y}
            sage: latex(-x/z/y)
            -\frac{x}{y z}

        Check if :trac:`9394` is fixed::

            sage: var('n')
            n
            sage: latex( e^(2*I*pi*n*x - 2*I*pi*n) )
            e^{\left(2 i \, \pi n x - 2 i \, \pi n\right)}
            sage: latex( e^(2*I*pi*n*x - (2*I+1)*pi*n) )
            e^{\left(2 i \, \pi n x - \left(2 i + 1\right) \, \pi n\right)}
            sage: x+(1-2*I)*y
            x - (2*I - 1)*y
            sage: latex(x+(1-2*I)*y)
            x - \left(2 i - 1\right) \, y

        Check if complex coefficients with denominators are displayed
        correctly (:trac:`10769`)::

            sage: var('a x')
            (a, x)
            sage: latex(1/2*I/x)
            \frac{i}{2 \, x}
            sage: ratio = i/2* x^2/a
            sage: latex(ratio)
            \frac{i \, x^{2}}{2 \, a}

        Parenthesis in powers (:trac:`13262`)::

            sage: latex(1+x^(2/3)+x^(-2/3))
            x^{\frac{2}{3}} + \frac{1}{x^{\frac{2}{3}}} + 1
        """
        return self._parent._latex_element_(self)

    def _mathml_(self):
        """
        Return a MathML representation of this object.

        EXAMPLES::

            sage: mathml(pi)
            <mi>&pi;</mi>
            sage: mathml(pi+2)
            MATHML version of the string pi + 2

        """
        from sage.misc.all import mathml
        try:
            obj = self.pyobject()
        except TypeError:
            return mathml(repr(self))
        return mathml(obj)

    def _integer_(self, ZZ=None):
        """
        EXAMPLES::

            sage: f = x^3 + 17*x -3
            sage: ZZ(f.coefficient(x^3))
            1
            sage: ZZ(f.coefficient(x))
            17
            sage: ZZ(f.coefficient(x,0))
            -3
            sage: type(ZZ(f.coefficient(x,0)))
            <type 'sage.rings.integer.Integer'>

        Coercion is done if necessary::

            sage: f = x^3 + 17/1*x
            sage: ZZ(f.coefficient(x))
            17
            sage: type(ZZ(f.coefficient(x)))
            <type 'sage.rings.integer.Integer'>

        If the symbolic expression is just a wrapper around an integer,
        that very same integer is not preserved, but a new one returned::

            sage: n = 17; SR(n)._integer_() is n
            False
        """
        try:
            n = self.pyobject()
        except TypeError:
            raise TypeError("unable to convert %r to an integer" % self)
        if isinstance(n, sage.rings.integer.Integer):
            return n
        return sage.rings.integer.Integer(n)

    def __int__(self):
        """
        EXAMPLES::

            sage: int(log(8)/log(2))
            3
            sage: int(-log(8)/log(2))
            -3
            sage: int(sin(2)*100)
            90
            sage: int(-sin(2)*100)
            -90
            sage: int(SR(3^64)) == 3^64
            True
            sage: int(SR(10^100)) == 10^100
            True
            sage: int(SR(10^100-10^-100)) == 10^100 - 1
            True
            sage: int(sqrt(-3))
            Traceback (most recent call last):
            ...
            ValueError: cannot convert sqrt(-3) to int
        """
        from sage.functions.all import floor, ceil
        try:
            rif_self = sage.rings.all.RIF(self)
        except TypeError:
            raise ValueError("cannot convert %s to int" % self)
        if rif_self > 0 or (rif_self.contains_zero() and self > 0):
            result = floor(self)
        else:
            result = ceil(self)
        if not isinstance(result, sage.rings.integer.Integer):
            raise ValueError("cannot convert %s to int" % self)
        else:
            return int(result)

    def __long__(self):
        """
        EXAMPLES::

            sage: long(sin(2)*100)
            90L
        """
        return long(int(self))

    def _rational_(self):
        """
        EXAMPLES::

            sage: f = x^3 + 17/1*x - 3/8
            sage: QQ(f.coefficient(x^2))
            0
            sage: QQ(f.coefficient(x^3))
            1
            sage: a = QQ(f.coefficient(x)); a
            17
            sage: type(a)
            <type 'sage.rings.rational.Rational'>
            sage: QQ(f.coefficient(x,0))
            -3/8

        If the symbolic expression is just a wrapper around a rational,
        that very same rational is not preserved, but a new one returned::

            sage: n = 17/1; SR(n)._rational_() is n
            False
        """
        try:
            n = self.pyobject()
        except TypeError:
            raise TypeError("unable to convert %s to a rational" % self)
        if isinstance(n, sage.rings.rational.Rational):
            return n
        return sage.rings.rational.Rational(n)

    cpdef _eval_self(self, R):
        """
        Evaluate this expression numerically.

        This function is used to convert symbolic expressions to ``RR``,
        ``CC``, ``float``, ``complex``, ``CIF`` and ``RIF``.

        EXAMPLES::

            sage: var('x,y,z')
            (x, y, z)
            sage: sin(x).subs(x=5)._eval_self(RR)
            -0.958924274663138
            sage: gamma(x).subs(x=I)._eval_self(CC)
            -0.154949828301811 - 0.498015668118356*I
            sage: x._eval_self(CC)
            Traceback (most recent call last):
            ...
            TypeError: Cannot evaluate symbolic expression to a numeric value.

        Check if we can compute a real evaluation even if the expression
        contains complex coefficients::

            sage: RR((I - sqrt(2))*(I+sqrt(2)))
            -3.00000000000000
            sage: cos(I)._eval_self(RR)
            1.54308063481524
            sage: float(cos(I))  # abs tol 1e-15
            1.5430806348152437

        TESTS::

            sage: e = sqrt(2)/sqrt(abs(-(I - 1)*sqrt(2) - I - 1))
            sage: e._eval_self(float)
            0.9036020036...
        """
        try:
            res = self._convert({'parent':R})
        except TypeError as err:
            # try the evaluation again with the complex field
            # corresponding to the parent R
            if R in (float, complex):
                R_complex = complex
            else:
                try:
                    R_complex = R.complex_field()
                except (TypeError, AttributeError):
                    raise err
            res = self._convert({'parent':R_complex})

        if res.is_numeric():
            ans = res.pyobject()
            # Convert ans to R.
            if R is float and isinstance(ans, complex) and not ans.imag:
                # Python does not automatically convert "real" complex
                # numbers to floats, so we do this manually:
                ans = ans.real
            return R(ans)
        else:
            raise TypeError("Cannot evaluate symbolic expression to a numeric value.")

    cpdef _convert(self, kwds):
        """
        Convert all the numeric coefficients and constants in this expression
        to the given ring `R`. This results in an expression which contains
        only variables, and functions whose arguments contain a variable.

        EXAMPLES::

            sage: f = sqrt(2) * cos(3); f
            sqrt(2)*cos(3)
            sage: f._convert({'parent':RDF})
            -1.40006081533995
            sage: f._convert({'parent':float})
            -1.4000608153399503

        There is nothing to convert for variables::

            sage: x._convert({'parent':CC})
            x

        Note that the output is not meant to be in the in the given ring `R`.
        Since the results of some functions will still be  floating point
        approximations::

            sage: t = log(10); t
            log(10)
            sage: t._convert({'parent':ZZ})
            log(10)

        ::

            sage: (0.25 / (log(5.74 /x^0.9, 10))^2 / 4)._convert({'parent':QQ})
            1/16*log(10)^2/log(287/50/x^0.900000000000000)^2
            sage: (0.25 / (log(5.74 /x^0.9, 10))^2 / 4)._convert({'parent':CC})
            0.331368631904900/log(5.74000000000000/x^0.900000000000000)^2

        When converting to an exact domain, powers remain unevaluated::

            sage: f = sqrt(2) * cos(3); f
            sqrt(2)*cos(3)
            sage: (sqrt(2))._convert({'parent':int})
            sqrt(2)
            sage: f._convert({'parent':int})
            0
        """
        cdef GEx res
        sig_on()
        try:
            res = self._gobj.evalf(0, kwds)
        finally:
            sig_off()
        return new_Expression_from_GEx(self._parent, res)

    def _mpfr_(self, R):
        """
        Return a numerical approximation of this symbolic expression in the RealField R.

        The precision of the approximation is determined by the precision of
        the input R.

        EXAMPLES::

            0.090909090909090909090909090909090909090909090909090909090909

            sage: a = sin(3); a
            sin(3)
            sage: RealField(200)(a)
            0.14112000805986722210074480280811027984693326425226558415188
            sage: a._mpfr_(RealField(100))
            0.14112000805986722210074480281
        """
        return self._eval_self(R)

    def _real_mpfi_(self, R):
        """
        Return this expression as a real interval.

        EXAMPLES::

            sage: RIF(sqrt(2))
            1.414213562373095?
        """
        try:
            return self._eval_self(R)
        except TypeError:
            raise TypeError("unable to simplify to a real interval approximation")

    def _complex_mpfi_(self, R):
        """
        Return this expression as a complex interval.

        EXAMPLES::

            sage: CIF(pi)
            3.141592653589794?
        """
        try:
            return self._eval_self(R)
        except TypeError:
            raise TypeError("unable to simplify to a complex interval approximation")

    def _real_double_(self, R):
        """
        EXAMPLES::

            sage: RDF(sin(3))
            0.1411200080598672
        """
        return self._eval_self(R)

    def _complex_mpfr_field_(self, R):
        """
        Return a numerical approximation to this expression in the given
        ComplexField R.

        The precision of the approximation is determined by the precision of
        the input R.

        EXAMPLES::

            sage: ComplexField(200)(SR(1/11))
            0.090909090909090909090909090909090909090909090909090909090909
            sage: zeta(x).subs(x=I)._complex_mpfr_field_(ComplexField(70))
            0.0033002236853241028742 - 0.41815544914132167669*I
            sage: gamma(x).subs(x=I)._complex_mpfr_field_(ComplexField(60))
            -0.1549498283018106... - 0.49801566811835604*I
            sage: log(x).subs(x=I)._complex_mpfr_field_(ComplexField(50))
            1.5707963267949*I

            sage: CC(sqrt(2))
            1.41421356237309
            sage: a = sqrt(-2); a
            sqrt(-2)
            sage: CC(a).imag()
            1.41421356237309
            sage: ComplexField(200)(a).imag()
            1.4142135623730950488016887242096980785696718753769480731767
            sage: ComplexField(100)((-1)^(1/10))
            0.95105651629515357211643933338 + 0.30901699437494742410229341718*I
            sage: CC(x*sin(0))
            0.000000000000000
        """
        return self._eval_self(R)

    def _complex_double_(self, R):
        """
        Return a numerical approximation to this expression in the given
        Complex Double Field R.

        EXAMPLES::

            sage: CDF(SR(1/11))
            0.09090909090909091
            sage: zeta(x).subs(x=I)._complex_double_(CDF)  # rel tol 1e-16
            0.003300223685324103 - 0.4181554491413217*I
            sage: gamma(x).subs(x=I)._complex_double_(CDF)
            -0.15494982830181067 - 0.49801566811835607*I
            sage: log(x).subs(x=I)._complex_double_(CDF)
            1.5707963267948966*I
            sage: CDF((-1)^(1/3))
            0.5000000000000001 + 0.8660254037844386*I
        """
        return self._eval_self(R)

    def __float__(self):
        """
        Return float conversion of self, assuming self is constant.
        Otherwise, raise a TypeError.

        OUTPUT:

        A ``float``. Double precision evaluation of self.

        EXAMPLES::

            sage: float(SR(12))
            12.0
            sage: float(SR(2/3))
            0.6666666666666666
            sage: float(sqrt(SR(2)))
            1.4142135623730951
            sage: float(SR(RIF(2)))
            2.0
            sage: float(x^2 + 1)
            Traceback (most recent call last):
            ...
            TypeError: unable to simplify to float approximation

        TESTS::

            sage: float(sqrt(2)/sqrt(abs(-(I - 1)*sqrt(2) - I - 1)))
            0.9036020036...
        """
        from sage.functions.other import real, imag
        try:
            ret = float(self._eval_self(float))
        except TypeError:
            try:
                c = (self._eval_self(complex))
                if imag(c) == 0:
                    ret = real(c)
                else:
                    raise
            except TypeError:
                raise TypeError("unable to simplify to float approximation")
        return ret

    def __complex__(self):
        """
        EXAMPLES::

            sage: complex(I)
            1j
            sage: complex(erf(3*I))
            1629.9946226015657j
        """
        try:
            return self._eval_self(complex)
        except TypeError:
            raise TypeError("unable to simplify to complex approximation")

    def _sympy_(self):
        """
        Return a Sympy version of this object.

        EXAMPLES::

            sage: pi._sympy_()
            pi
            sage: type(_)
            <class 'sympy.core.numbers.Pi'>

        """
        from sage.symbolic.expression_conversions import sympy_converter
        return sympy_converter(self)

    def _algebraic_(self, field):
        """
        Convert a symbolic expression to an algebraic number.

        EXAMPLES::

            sage: QQbar(sqrt(2) + sqrt(8))
            4.242640687119285?
            sage: AA(sqrt(2) ^ 4) == 4
            True
            sage: AA(-golden_ratio)
            -1.618033988749895?
            sage: QQbar((2*I)^(1/2))
            1 + 1*I
            sage: QQbar(e^(pi*I/3))
            0.50000000000000000? + 0.866025403784439?*I

            sage: QQbar(sqrt(2))
            1.414213562373095?
            sage: AA(abs(1+I))
            1.414213562373095?
            sage: golden_ratio._algebraic_(QQbar)
            1.618033988749895?
            sage: QQbar(golden_ratio)
            1.618033988749895?

            sage: AA(x*sin(0))
            0
            sage: QQbar(x*sin(0))
            0
        """
        from sage.symbolic.expression_conversions import algebraic
        return algebraic(self, field)

    def __hash__(self):
        """
        Return hash of this expression.

        EXAMPLES::

        The hash of an object in Python or its coerced version into
        the symbolic ring is usually the same::

            sage: hash(SR(3.1))
            2093862195
            sage: hash(SR(19.23))
            -1458111714  # 32-bit
            2836855582   # 64-bit
            sage: hash(SR(3/1))
            3
            sage: hash(SR(19/23)) == hash(19/23)
            True
            sage: hash(SR(2^32)) == hash(2^32)
            True
            sage: hash(SR(2^64-1)) == hash(2^64-1)
            True
            sage: hash(SR(1e100)) == hash(1e100)
            True

        The hash for symbolic expressions are unfortunately random. Here we
        only test that the hash() function returns without error, and that
        the return type is correct::

            sage: x, y = var("x y")
            sage: t = hash(x); type(t)
            <... 'int'>
            sage: t = hash(x^y); type(t)
            <... 'int'>
            sage: type(hash(x+y))
            <... 'int'>
            sage: d = {x+y: 5}
            sage: d
            {x + y: 5}

        In this example hashing is important otherwise the answer is
        wrong::

            sage: uniq([x-x, -x+x])
            [0]

        Test if exceptions during hashing are handled properly::

            sage: t = SR(matrix(2,2,range(4)))
            sage: hash(t)
            Traceback (most recent call last):
            ...
            RuntimeError: Python object not hashable

        TESTS:

        Test if hashes for fderivatives with different parameters collide.
        :trac:`6243`::

            sage: f = function('f'); t = f(x,y)
            sage: u = t.derivative(x); v = t.derivative(y)
            sage: hash(u) == hash(v)
            False
            sage: d = {u: 3, v: 5}; sorted(d.values())
            [3, 5]

        More checks for fderivative hashes :trac:`6851` ::

            sage: hash(f(x).derivative(x)) == hash(f(x).derivative(x,2))
            False
            sage: d = dict( (f(x).derivative(x, i), i) for i in range(1,6) )
            sage: len(d.keys())
            5

        We create a function with 10 arguments and test if there are
        hash collisions between any of its derivatives of order at
        most 7. :trac:`7508` ::

            sage: num_vars = 10; max_order=7
            sage: X = var(' '.join(['x'+str(i) for i in range(num_vars)]))
            sage: f = function('f')(*X)
            sage: hashes=set()
            sage: for length in range(1,max_order+1):  # long time (4s on sage.math, 2012)
            ....:     for s in UnorderedTuples(X, length):
            ....:         deriv = f.diff(*s)
            ....:         h = hash(deriv)
            ....:         if h in hashes:
            ....:             print("deriv: %s, hash:%s" % (deriv, h))
            ....:         else:
            ....:             hashes.add(n)

        Check whether `oo` keeps its hash in `SR` (:trac:`19928`)::

            sage: hash(oo) == hash(SR(oo))
            True
            sage: hash(oo) == hash((-x).subs(x=-oo))
            True
            sage: hash(-oo) == hash(SR(-oo))
            True
            sage: hash(-oo) == hash((-x).subs(x=oo))
            True
            sage: hash(unsigned_infinity) == hash(SR(unsigned_infinity))
            True
        """
        sig_on()
        try:
            return self._gobj.gethash()
        finally:
            sig_off()

    cdef bint _rel_equal1(Expression self, Expression other) except -1:
        """
        Internal helper function.
        """
        sig_on()
        try:
            return (self._gobj.lhs().is_equal(other._gobj.lhs())
                    and self._gobj.rhs().is_equal(other._gobj.rhs()))
        finally:
            sig_off()

    cdef bint _rel_equal2(Expression self, Expression other) except -1:
        """
        Internal helper function.
        """
        sig_on()
        try:
            return (self._gobj.lhs().is_equal(other._gobj.rhs())
                    and self._gobj.rhs().is_equal(other._gobj.lhs()))
        finally:
            sig_off()

    cpdef _richcmp_(left, right, int op):
        """
        Create a formal symbolic inequality or equality.

        EXAMPLES::

            sage: var('x, y')
            (x, y)
            sage: x + 2/3 < y^2
            x + 2/3 < y^2
            sage: x^3 -y <= y + x
            x^3 - y <= x + y
            sage: x^3 -y == y + x
            x^3 - y == x + y
            sage: x^3 - y^10 >= y + x^10
            -y^10 + x^3 >= x^10 + y
            sage: x^2 > x
            x^2 > x

        Testing :trac:`11309` which changes the behavior of comparison of
        comparisons::

            sage: (-x + y < 0) in [x - y < 0]
            False
            sage: (x - 1 < 0) in [x - 2 < 0]
            False
            sage: Set([-x + y < 0, x - y < 0])
            {-x + y < 0, x - y < 0}
            sage: (x < y) == (x > y)
            False
            sage: (x < 0) < (x < 1)
            False
            sage: (x < y) != (y > x)
            False
            sage: (x >= y) == (y <= x)
            True
            sage: (x > y) == (y <= x)
            False
            sage: (x < x) == (x < x)
            True
            sage: (y > y) != (y > y)
            False
            sage: (x < y) != x
            True
            sage: (x == y) == (y == x)
            True
            sage: (x != y) != (y != x)
            False
            sage: (x == y) != (x != y)
            True
            sage: (x == y) == (y != x)
            False
            sage: x == (x == x)
            False
        """
        cdef Expression l, r

        l = left
        r = right

        # If lhs or rhs is a relation, resolve the big relation
        # immediately UNLESS the lhs and rhs are flipped versions of
        # the same relation.
        if is_a_relational(l._gobj):
            if (op != Py_EQ and op != Py_NE):
                # relations aren't <, >, <=, or >= to other things
                return False
            if is_a_relational(r._gobj):
                # both lhs and rhs are relations, so we can get to work
                if l.operator() == r.operator():
                    e2 = ( # case: (x _ y) ?= (x _ y)
                           left._rel_equal1(right) or
                           # case: (x == y) ?= (y == x)
                           #       (x != y) ?= (y != x)
                           ( ( l.operator() == operator.eq or
                               l.operator() == operator.ne ) and
                             left._rel_equal2(right) ))
                else:
                    e2 = ( # case: (x < y)  ?= (y > x)  (or vice versa)
                           #       (x <= y) ?= (y >= x) (or vice versa)
                           ( ( l.operator() == operator.lt and
                               r.operator() == operator.gt ) or
                             ( l.operator() == operator.gt and
                               r.operator() == operator.lt ) or
                             ( l.operator() == operator.le and
                               r.operator() == operator.ge ) or
                             ( l.operator() == operator.ge and
                               r.operator() == operator.le ) ) and
                             left._rel_equal2(right) )
            else:
                e2 = False              # l is relational but r isn't.

            if op == Py_EQ:
                return e2
            else:                       # op == Py_NE, checked earlier.
                return not e2

        elif is_a_relational(r._gobj):  # l isn't relational but r is.
            # things aren't <, >, <=, >=, or == to relations; they
            # are, however, != to relations
            return op == Py_NE

        # neither was relational, so we can create a symbolic relation
        cdef GEx e
        if op == Py_LT:
            e = (l._gobj < r._gobj)
        elif op == Py_EQ:
            e = (l._gobj == r._gobj)
        elif op == Py_GT:
            e = (l._gobj > r._gobj)
        elif op == Py_LE:
            e = (l._gobj <= r._gobj)
        elif op == Py_NE:
            e = (l._gobj != r._gobj)
        elif op == Py_GE:
            e = (l._gobj >= r._gobj)
        else:
            raise TypeError
        return new_Expression_from_GEx(l._parent, e)

    def _test_nonzero_equal(self, **options):
        r"""
        Do not perform tests for the operators ``==`` and ``!=``.

        EXAMPLES:

        The operator ``==`` has a special meaning for a symbolic expression::

            sage: x == 0
            x == 0

        In particular, it does not return a bool, so the following check does
        not hold anymore::

            sage: (not x) == (x != 0)
            False

        TESTS::

            sage: x._test_nonzero_equal()

        """
        pass

    def assume(self):
        r"""
        Assume that this equation holds. This is relevant for symbolic
        integration, among other things.

        EXAMPLES: We call the assume method to assume that `x>2`::

            sage: (x > 2).assume()

        Bool returns True below if the inequality is *definitely* known to
        be True.

        ::

            sage: bool(x > 0)
            True
            sage: bool(x < 0)
            False

        This may or may not be True, so bool returns False::

            sage: bool(x > 3)
            False

        If you make inconsistent or meaningless assumptions,
        Sage will let you know::

            sage: forget()
            sage: assume(x<0)
            sage: assume(x>0)
            Traceback (most recent call last):
            ...
            ValueError: Assumption is inconsistent
            sage: assumptions()
            [x < 0]
            sage: forget()

        TESTS::

            sage: v,c = var('v,c')
            sage: assume(c != 0)
            sage: integral((1+v^2/c^2)^3/(1-v^2/c^2)^(3/2),v)
            -75/8*sqrt(c^2)*arcsin(sqrt(c^2)*v/c^2) + 83/8*v/sqrt(-v^2/c^2 + 1) - 17/8*v^3/(c^2*sqrt(-v^2/c^2 + 1)) - 1/4*v^5/(c^4*sqrt(-v^2/c^2 + 1))
            sage: forget()
        """
        from sage.symbolic.assumptions import _assumptions
        from sage.calculus.calculus import maxima
        if not self.is_relational():
            raise TypeError("self (=%s) must be a relational expression" % self)
        if not self in _assumptions:
            m = self._maxima_init_assume_()
            s = maxima.assume(m)
            pynac_assume_rel(self._gobj)
            if str(s._sage_()[0]) in ['meaningless','inconsistent','redundant']:
                raise ValueError("Assumption is %s" % str(s._sage_()[0]))
            _assumptions.append(self)

    def forget(self):
        """
        Forget the given constraint.

        EXAMPLES::

            sage: var('x,y')
            (x, y)
            sage: forget()
            sage: assume(x>0, y < 2)
            sage: assumptions()
            [x > 0, y < 2]
            sage: forget(y < 2)
            sage: assumptions()
            [x > 0]

        TESTS:

        Check if :trac:`7507` is fixed::

            sage: forget()
            sage: n = var('n')
            sage: foo=sin((-1)*n*pi)
            sage: foo.simplify()
            -sin(pi*n)
            sage: assume(n, 'odd')
            sage: assumptions()
            [n is odd]
            sage: foo.simplify()
            0
            sage: forget(n, 'odd')
            sage: assumptions()
            []
            sage: foo.simplify()
            -sin(pi*n)
        """
        from sage.symbolic.assumptions import _assumptions
        from sage.calculus.calculus import maxima
        if not self.is_relational():
            raise TypeError("self (=%s) must be a relational expression" % self)
        pynac_forget_rel(self._gobj)
        m = self._maxima_init_assume_()
        maxima.forget(m)
        try:
            _assumptions.remove(self)
        except ValueError:
            pass

    def _maxima_init_assume_(self):
        """
        Return string that when evaluated in Maxima defines the assumption
        determined by this expression.

        EXAMPLES::

            sage: f = x+2 > sqrt(3)
            sage: f._maxima_init_assume_()
            '((_SAGE_VAR_x)+(2))>((3)^(1/2))'
        """
        from sage.calculus.calculus import maxima

        l = self.lhs()._assume_str()
        r = self.rhs()._assume_str()
        op = self.operator()
        if  op is operator.eq:
            m = 'equal(%s, %s)'%(l, r)
        elif op is operator.ne:
            m = 'notequal(%s, %s)'%(l, r)
        else:
            m = '(%s)%s(%s)' % (l, maxima._relation_symbols()[op], r)
        return m

    def _assume_str(self):
        """
        TESTS::

            sage: x = var('x')
            sage: x._assume_str()
            '_SAGE_VAR_x'
            sage: y = function('y')(x)
            sage: y._assume_str()
            'y'
            sage: abs(x)._assume_str()
            'abs(_SAGE_VAR_x)'
        """
        # if this is a function with a single argument which is a symbol, i.e.
        # this is of the form f(x), we pass the string 'f > 0'
        if is_a_function(self._gobj) and self.nops() == 1 and \
                is_a_symbol(self._gobj.op(0)):
                    op = self.operator()
                    # check if op is a user defined function, for builtin
                    # functions like abs() we still need to pass 'abs(x) > 0'
                    if isinstance(op, SymbolicFunction):
                        return self.operator().name()
        return self._maxima_init_()

    def decl_assume(self, decl):
        """
        TESTS::

            sage: from sage.symbolic.assumptions import GenericDeclaration
            sage: decl = GenericDeclaration(x, 'real')
            sage: x.is_real()
            False
            sage: x.decl_assume(decl._assumption)
            sage: x.is_real()
            True
        """
        pynac_assume_gdecl(self._gobj, str_to_bytes(decl))

    def decl_forget(self, decl):
        """
        TESTS::

            sage: from sage.symbolic.assumptions import GenericDeclaration
            sage: decl = GenericDeclaration(x, 'integer')
            sage: x.is_integer()
            False
            sage: x.decl_assume(decl._assumption)
            sage: x.is_integer()
            True
            sage: x.decl_forget(decl._assumption)
            sage: x.is_integer()
            False
        """
        pynac_forget_gdecl(self._gobj, str_to_bytes(decl))

    def has_wild(self):
        """
        Return ``True`` if this expression contains a wildcard.

        EXAMPLES::

            sage: (1 + x^2).has_wild()
            False
            sage: (SR.wild(0) + x^2).has_wild()
            True
            sage: SR.wild(0).has_wild()
            True
        """
        return haswild(self._gobj)

    def is_algebraic(self):
        """
        Return True if this expression is known to be algebraic.

        EXAMPLES::

            sage: sqrt(2).is_algebraic()
            True
            sage: (5*sqrt(2)).is_algebraic()
            True
            sage: (sqrt(2) + 2^(1/3) - 1).is_algebraic()
            True
            sage: (I*golden_ratio + sqrt(2)).is_algebraic()
            True
            sage: (sqrt(2) + pi).is_algebraic()
            False
            sage: SR(QQ(2/3)).is_algebraic()
            True
            sage: SR(1.2).is_algebraic()
            False
        """
        try:
            ex = sage.rings.all.QQbar(self)
        except (TypeError, ValueError, NotImplementedError):
            return False
        return True

    def is_real(self):
        """
        Return True if this expression is known to be a real number.

        EXAMPLES::

            sage: t0 = SR.symbol("t0", domain='real')
            sage: t0.is_real()
            True
            sage: t0.is_positive()
            False
            sage: t1 = SR.symbol("t1", domain='positive')
            sage: (t0+t1).is_real()
            True
            sage: (t0+x).is_real()
            False
            sage: (t0*t1).is_real()
            True
            sage: t2 = SR.symbol("t2", domain='positive')
            sage: (t1**t2).is_real()
            True
            sage: (t0*x).is_real()
            False
            sage: (t0^t1).is_real()
            False
            sage: (t1^t2).is_real()
            True
            sage: gamma(pi).is_real()
            True
            sage: cosh(-3).is_real()
            True
            sage: cos(exp(-3) + log(2)).is_real()
            True
            sage: gamma(t1).is_real()
            True
            sage: (x^pi).is_real()
            False
            sage: (cos(exp(t0) + log(t1))^8).is_real()
            True
            sage: cos(I + 1).is_real()
            False
            sage: sin(2 - I).is_real()
            False
            sage: (2^t0).is_real()
            True

        The following is real, but we cannot deduce that.::

            sage: (x*x.conjugate()).is_real()
            False

        Assumption of real has the same effect as setting the domain::

            sage: forget()
            sage: assume(x, 'real')
            sage: x.is_real()
            True
            sage: cosh(x).is_real()
            True
            sage: forget()

        The real domain is also set with the integer domain::

            sage: SR.var('x', domain='integer').is_real()
            True

        TESTS:

        Check that :trac:`23093` is fixed::

            sage: sqrt(-2).is_real()
            False
        """
        return self._gobj.info(info_real)

    def is_positive(self):
        """
        Return True if this expression is known to be positive.

        EXAMPLES::

            sage: t0 = SR.symbol("t0", domain='positive')
            sage: t0.is_positive()
            True
            sage: t0.is_negative()
            False
            sage: t0.is_real()
            True
            sage: t1 = SR.symbol("t1", domain='positive')
            sage: (t0*t1).is_positive()
            True
            sage: (t0 + t1).is_positive()
            True
            sage: (t0*x).is_positive()
            False

        ::

            sage: forget()
            sage: assume(x>0)
            sage: x.is_positive()
            True
            sage: cosh(x).is_positive()
            True
            sage: f = function('f')(x)
            sage: assume(f>0)
            sage: f.is_positive()
            True
            sage: forget()

        ::

            sage: cosh(x).is_positive()
            False
            sage: cosh(real(x)).is_positive()
            True
            sage: (cosh(real(x))^2).is_positive()
            True
            sage: ((real(x))^2).is_positive()
            False
            sage: gamma(x^2).is_positive()
            False
            sage: gamma(x^2+1).is_positive()
            False
            sage: gamma(cosh(real(x))).is_positive()
            True
            sage: (real(x)^2).is_positive()
            False
            sage: (real(x)^2+1).is_positive()
            True
            sage: (abs(x)^2+1).is_positive()
            True
            sage: gamma(real(x)^2+1).is_positive()
            True
            sage: cos(I + 1).is_positive()
            False
            sage: sin(2 - I).is_positive()
            False
        """
        return self._gobj.info(info_positive)

    def is_negative(self):
        """
        Return True if this expression is known to be negative.

        EXAMPLES::

            sage: SR(-5).is_negative()
            True

        Check if we can correctly deduce negativity of mul objects::

            sage: t0 = SR.symbol("t0", domain='positive')
            sage: t0.is_negative()
            False
            sage: (-t0).is_negative()
            True
            sage: (-pi).is_negative()
            True

        Assumptions on symbols are handled correctly::

            sage: y = var('y')
            sage: assume(y < 0)
            sage: y.is_positive()
            False
            sage: y.is_negative()
            True
            sage: forget()
        """
        return self._gobj.info(info_negative)

    def is_integer(self):
        """
        Return True if this expression is known to be an integer.

        EXAMPLES::

            sage: SR(5).is_integer()
            True

        TESTS:

        Check that integer variables are recognized (:trac:`18921`)::

            sage: _ = var('n', domain='integer')
            sage: n.is_integer()
            True

        Assumption of integer has the same effect as setting the domain::

            sage: forget()
            sage: assume(x, 'integer')
            sage: x.is_integer()
            True
            sage: forget()
        """
        return self._gobj.info(info_integer)

    def is_symbol(self):
        """
        Return True if this symbolic expression consists of only a symbol, i.e.,
        a symbolic variable.

        EXAMPLES::

            sage: x.is_symbol()
            True
            sage: var('y')
            y
            sage: y.is_symbol()
            True
            sage: (x*y).is_symbol()
            False
            sage: pi.is_symbol()
            False

        ::

            sage: ((x*y)/y).is_symbol()
            True
            sage: (x^y).is_symbol()
            False
        """
        return is_a_symbol(self._gobj)

    def _is_registered_constant_(self):
        """
        Return True if this symbolic expression is internally represented as
        a constant.

        This function is intended to provide an interface to query the internal
        representation of the expression. In this sense, the word ``constant``
        does not reflect the mathematical properties of the expression.
        Expressions which have no variables may return ``False``.

        EXAMPLES::

            sage: pi._is_registered_constant_()
            True
            sage: x._is_registered_constant_()
            False
            sage: SR(1)._is_registered_constant_()
            False

        Note that the complex I is not a constant::

            sage: I._is_registered_constant_()
            False
            sage: I.is_numeric()
            True
        """
        return is_a_constant(self._gobj)

    def is_constant(self):
        """
        Return whether this symbolic expression is a constant.

        A symbolic expression is constant if it does not contain
        any variables.

        EXAMPLES::

            sage: pi.is_constant()
            True
            sage: SR(1).is_constant()
            True
            sage: SR(2).is_constant()
            True
            sage: log(2).is_constant()
            True
            sage: I.is_constant()
            True
            sage: x.is_constant()
            False

        TESTS::

            sage: P.<p> = ZZ[]
            sage: SR(42).is_constant() == P(2).is_constant()
            True
        """
        return not self.variables()

    def is_numeric(self):
        """
        A Pynac numeric is an object you can do arithmetic with
        that is not a symbolic variable, function, or constant.
        Return True if this expression only consists of a numeric object.

        EXAMPLES::

            sage: SR(1).is_numeric()
            True
            sage: x.is_numeric()
            False
            sage: pi.is_numeric()
            False
            sage: sin(x).is_numeric()
            False
        """
        return is_a_numeric(self._gobj)

    def is_series(self):
        """
        TESTS::

            sage: x.is_series()
            doctest:...: DeprecationWarning: ex.is_series() is deprecated. Use isinstance(ex, sage.symbolic.series.SymbolicSeries) instead
            See http://trac.sagemath.org/17659 for details.
            False
        """
        from sage.misc.superseded import deprecation
        deprecation(17659, "ex.is_series() is deprecated. Use isinstance(ex, sage.symbolic.series.SymbolicSeries) instead")
        return False

    def is_terminating_series(self):
        """
        Return True if ``self`` is a series without order term.

        A series is terminating if it can be represented exactly,
        without requiring an order term. You can explicitly
        request terminating series by setting the order to
        positive infinity.

        OUTPUT:

        Boolean. Whether ``self`` was constructed by :meth:`series`
        and has no order term.

        EXAMPLES::

            sage: (x^5+x^2+1).series(x, +oo)
            1 + 1*x^2 + 1*x^5
            sage: (x^5+x^2+1).series(x,+oo).is_terminating_series()
            True
            sage: SR(5).is_terminating_series()
            False
            sage: var('x')
            x
            sage: x.is_terminating_series()
            False
            sage: exp(x).series(x,10).is_terminating_series()
            False
        """
        return False

    cpdef bint is_polynomial(self, var):
        """
        Return True if self is a polynomial in the given variable.

        EXAMPLES::

            sage: var('x,y,z')
            (x, y, z)
            sage: t = x^2 + y; t
            x^2 + y
            sage: t.is_polynomial(x)
            True
            sage: t.is_polynomial(y)
            True
            sage: t.is_polynomial(z)
            True

            sage: t = sin(x) + y; t
            y + sin(x)
            sage: t.is_polynomial(x)
            False
            sage: t.is_polynomial(y)
            True
            sage: t.is_polynomial(sin(x))
            True

        TESTS:

        Check if we can handle derivatives. :trac:`6523`::

            sage: f(x) = function('f')(x)
            sage: f(x).diff(x).is_zero()
            False

        Check if :trac:`11352` is fixed::

            sage: el = -1/2*(2*x^2 - sqrt(2*x - 1)*sqrt(2*x + 1) - 1)
            sage: el.is_polynomial(x)
            False

        Check that negative exponents are handled (:trac:`15304`)::

            sage: y = var('y')
            sage: (y/x).is_polynomial(x)
            False
        """
        cdef Expression symbol0 = self.coerce_in(var)
        sig_on()
        try:
            return self._gobj.is_polynomial(symbol0._gobj)
        finally:
            sig_off()

    cpdef bint is_relational(self):
        """
        Return True if self is a relational expression.

        EXAMPLES::

            sage: x = var('x')
            sage: eqn = (x-1)^2 == x^2 - 2*x + 3
            sage: eqn.is_relational()
            True
            sage: sin(x).is_relational()
            False
        """
        return is_a_relational(self._gobj)

    def is_exact(self):
        """
        Return True if this expression only contains exact numerical coefficients.

        EXAMPLES::

            sage: x, y = var('x, y')
            sage: (x+y-1).is_exact()
            True
            sage: (x+y-1.9).is_exact()
            False
            sage: x.is_exact()
            True
            sage: pi.is_exact()
            True
            sage: (sqrt(x-y) - 2*x + 1).is_exact()
            True
            sage: ((x-y)^0.5 - 2*x + 1).is_exact()
            False

        TESTS::

            sage: (sin(x*cos(2*x*pi)) - 10*y^3 - 1/(x+4)).is_exact()
            True
            sage: (sin(x*cos(2.0*x*pi)) - 10*y^3 - 1/(x+4)).is_exact()
            False
            sage: SR(42).is_exact()
            True
            sage: SR(42.01).is_exact()
            False
            sage: SR(I).is_exact()
            True
            sage: (x-I).is_exact()
            True
            sage: (x-CC(0,1)).is_exact()
            False
        """
        # generator over all numerical elements in the subexpression tree of expr
        def numelems_gen(expr):
            if expr.is_numeric():
                yield expr
            elif expr.operator() is not None:
                for op in expr.operands():
                    if op.is_numeric():
                        yield op
                    else:
                        for opp in numelems_gen(op):
                            yield opp
        # stop at the first inexact number in the subexpression tree of self,
        # and if there is no such element, then self is exact
        for nelem in numelems_gen(self):
            if not nelem.pyobject().base_ring().is_exact():
                return False
        return True

    cpdef bint is_infinity(self):
        """
        Return True if self is an infinite expression.

        EXAMPLES::

            sage: SR(oo).is_infinity()
            True
            sage: x.is_infinity()
            False
        """
        return is_a_infinity(self._gobj)

    cpdef bint is_positive_infinity(self):
        """
        Return True if self is a positive infinite expression.

        EXAMPLES::

            sage: SR(oo).is_positive_infinity()
            True
            sage: SR(-oo).is_positive_infinity()
            False
            sage: x.is_infinity()
            False
        """
        return is_a_infinity(self._gobj) and self._gobj.info(info_positive)

    cpdef bint is_negative_infinity(self):
        """
        Return True if self is a negative infinite expression.

        EXAMPLES::

            sage: SR(oo).is_negative_infinity()
            False
            sage: SR(-oo).is_negative_infinity()
            True
            sage: x.is_negative_infinity()
            False
        """
        return is_a_infinity(self._gobj) and self._gobj.info(info_negative)


    def is_square(self):
        """
        Returns ``True`` if ``self`` is a perfect square.

        EXAMPLES::

            sage: f(n,m) = n*2 + m
            sage: f(2,1).is_square()
            False
            sage: f(3,3).is_square()
            True
            sage: f(n,m).is_square()
            Traceback (most recent call last):
            ...
            NotImplementedError: is_square() not implemented for non numeric elements of Symbolic Ring
            sage: SR(42).is_square()
            False
            sage: SR(4).is_square()
            True
        """
        try:
            obj = self.pyobject()
        except TypeError as e:
            raise NotImplementedError("is_square() not implemented for non numeric elements of Symbolic Ring")

        return obj.is_square()


    def left_hand_side(self):
        """
        If self is a relational expression, return the left hand side
        of the relation.  Otherwise, raise a ValueError.

        EXAMPLES::

            sage: x = var('x')
            sage: eqn = (x-1)^2 == x^2 - 2*x + 3
            sage: eqn.left_hand_side()
            (x - 1)^2
            sage: eqn.lhs()
            (x - 1)^2
            sage: eqn.left()
            (x - 1)^2
        """
        if not self.is_relational():
            raise ValueError("self must be a relational expression")
        return new_Expression_from_GEx(self._parent, self._gobj.lhs())

    lhs = left = left_hand_side

    def right_hand_side(self):
        """
        If self is a relational expression, return the right hand side
        of the relation.  Otherwise, raise a ValueError.

        EXAMPLES::

            sage: x = var('x')
            sage: eqn = (x-1)^2 <= x^2 - 2*x + 3
            sage: eqn.right_hand_side()
            x^2 - 2*x + 3
            sage: eqn.rhs()
            x^2 - 2*x + 3
            sage: eqn.right()
            x^2 - 2*x + 3
        """
        if not self.is_relational():
            raise ValueError("self must be a relation")
        return new_Expression_from_GEx(self._parent, self._gobj.rhs())

    rhs = right = right_hand_side

    def is_trivially_equal(self, other):
        """
        Check if this expression is trivially equal to the argument
        expression, without any simplification.

        Note that the expressions may still be subject to immediate
        evaluation.

        This method is intended to be used in library code where trying to
        obtain a mathematically correct result by applying potentially
        expensive rewrite rules is not desirable.

        EXAMPLES::

            sage: (x^2).is_trivially_equal(x^2)
            True
            sage: ((x+1)^2 - 2*x - 1).is_trivially_equal(x^2)
            False
            sage: (x*(x+1)).is_trivially_equal((x+1)*x)
            True
            sage: (x^2 + x).is_trivially_equal((x+1)*x)
            False
            sage: ((x+1)*(x+1)).is_trivially_equal((x+1)^2)
            True
            sage: (x^2 + 2*x + 1).is_trivially_equal((x+1)^2)
            False
            sage: (x^-1).is_trivially_equal(1/x)
            True
            sage: (x/x^2).is_trivially_equal(1/x)
            True
            sage: ((x^2+x) / (x+1)).is_trivially_equal(1/x)
            False

        TESTS:

        Make sure Python objects work as argument too::

            sage: x = SR(1/2)
            sage: x.is_trivially_equal(QQbar(1/2))
            True
        """
        from .ring import SR
        cdef Expression _other = <Expression>(SR(other))
        sig_on()
        try:
            return self._gobj.is_equal(_other._gobj)
        finally:
            sig_off()

    def is_trivial_zero(self):
        """
        Check if this expression is trivially equal to zero without any
        simplification.

        This method is intended to be used in library code where trying to
        obtain a mathematically correct result by applying potentially
        expensive rewrite rules is not desirable.

        EXAMPLES::

            sage: SR(0).is_trivial_zero()
            True
            sage: SR(0.0).is_trivial_zero()
            True
            sage: SR(float(0.0)).is_trivial_zero()
            True

            sage: (SR(1)/2^1000).is_trivial_zero()
            False
            sage: SR(1./2^10000).is_trivial_zero()
            False

        The :meth:`~sage.structure.element.Element.is_zero` method
        is more capable::

            sage: t = pi + (pi - 1)*pi - pi^2
            sage: t.is_trivial_zero()
            False
            sage: t.is_zero()
            True
            sage: u = sin(x)^2 + cos(x)^2 - 1
            sage: u.is_trivial_zero()
            False
            sage: u.is_zero()
            True
        """
        return self._gobj.is_zero()

    def __nonzero__(self):
        """
        Return True unless this symbolic expression can be shown by Sage
        to be zero.  Note that deciding if an expression is zero is
        undecidable in general.

        EXAMPLES::

            sage: x = var('x')
            sage: forget()
            sage: SR(0).__nonzero__()
            False
            sage: SR(1).__nonzero__()
            True
            sage: assert(abs(x))
            sage: assert(not x/x - 1)

        This is called by :meth:`is_zero`::

            sage: k = var('k')
            sage: pol = 1/(k-1) - 1/k - 1/k/(k-1)
            sage: pol.is_zero()
            True

            sage: f = sin(x)^2 + cos(x)^2 - 1
            sage: f.is_zero()
            True

        TESTS:

        First, a bunch of tests of nonzero (which is called by bool)
        for symbolic relations::

            sage: x = var('x')
            sage: assert((x-1)^2 == x^2 - 2*x + 1)
            sage: assert(((x-1)^2 == x^2 - 2*x + 1).expand())
            sage: assert(not ((x-1)^2 == x^2 - 2*x + 3).expand())
            sage: assert(2 + x < 3 + x)
            sage: assert(not 2 + x < 1 + x)
            sage: assert(2 + x > 1 + x)
            sage: assert(not 1 + x > 1 + x)
            sage: assert(1 + x >= 1 + x)
            sage: assert(not 1 + x < 1 + x)
            sage: assert(1 + x <= 1 + x)
            sage: assert(not 1 + x^2 != 1 + x*x)
            sage: assert(1 + x^2 != 2 + x*x)
            sage: assert(SR(oo) == SR(oo))
            sage: assert(not -SR(oo) == SR(oo))
            sage: assert(-SR(oo) != SR(oo))

        Next, tests to ensure assumptions are correctly used::

            sage: x, y, z = var('x, y, z')
            sage: assume(x >= y, y >= z, z >= x)
            sage: assert(x == z)
            sage: assert(not z < x)
            sage: assert(not z > y)
            sage: assert(y == z)
            sage: assert(y <= z)
            sage: forget()
            sage: assume(x >= 1, x <= 1)
            sage: assert(x == 1)
            sage: assert(not x != 1)
            sage: assert(not x > 1)
            sage: forget()
            sage: assume(x > 0)
            sage: assert(not x == 0)
            sage: assert(x != 0)

        We cannot return undecidable or throw an exception
        at the moment so ``False`` is returned for unknown
        outcomes.

        ::

            sage: assert(not x == 1)
            sage: assert(not x != 1)
            sage: forget()
            sage: assume(x>y)
            sage: assert(not x==y)
            sage: assert(x != y) # The same comment as above applies here as well
            sage: forget()

        Comparisons of infinities::

            sage: assert( (1+I)*oo == (2+2*I)*oo )
            sage: assert( SR(unsigned_infinity) == SR(unsigned_infinity) )
            sage: assert( SR(I*oo) == I*oo )
            sage: assert( SR(-oo) <= SR(oo) )
            sage: assert( SR(oo) >= SR(-oo) )
            sage: assert( SR(oo) != SR(-oo) )
            sage: assert( sqrt(2)*oo != I*oo )

        The expression may be zero with integers but is not
        when in the complex domain (:trac:`15571`)::

            sage: a,x = var('a,x')
            sage: assume(a, 'integer')
            sage: assume(x, 'integer')
            sage: expr = a^(4*x) - (a^4)^x
            sage: expr.is_zero()
            True
            sage: forget()
            sage: assume(a, 'complex')
            sage: assume(x, 'complex')
            sage: expr.is_zero()
            False
            sage: forget()

        Check that :trac:`13326` is fixed::

            sage: assert(log(2)*Infinity == Infinity)

        More checks for comparisons with infinity (see :trac:`12967`)::

            sage: assert(SR(oo) > 5)
            sage: assert(5 < SR(oo))
            sage: assert(SR(2) < Infinity)
            sage: assert(pi < Infinity)
            sage: assert(not pi>Infinity)
            sage: assert(2*pi < Infinity)
            sage: assert(SR(pi) < SR(Infinity))
            sage: assert(sqrt(2) < oo)
            sage: assert(log(2) < oo)
            sage: assert(e < oo)
            sage: assert(e+pi < oo)
            sage: assert(e^pi < oo)
            sage: assert(not SR(2) < -oo)
            sage: assert(SR(2) > -oo)
            sage: assert(exp(2) > -oo)
            sage: assert(SR(oo) > sqrt(2))
            sage: assert(sqrt(2) < SR(oo))
            sage: assert(SR(-oo) < sqrt(2))
            sage: assert(sqrt(2) > SR(-oo))

        Check that :trac:`18360` is fixed::

            sage: f(x) = matrix()
            sage: bool(f(x) - f(x) == 0)
            True

        Check that we catch exceptions from Pynac (:trac:`19904`)::

            sage: bool(SR(QQbar(I)) == I)
            Traceback (most recent call last):
            ...
            TypeError: unsupported operand parent(s)...
        """
        if self.is_relational():
            # constants are wrappers around Sage objects, compare directly
            if is_a_constant(self._gobj.lhs()) and is_a_constant(self._gobj.rhs()):
                return self.operator()(self.lhs().pyobject(), self.rhs().pyobject())
            sig_on()
            try:
                pynac_result = decide_relational(self._gobj)
            finally:
                sig_off()
            if pynac_result == relational_undecidable:
                raise ValueError('undecidable relation: ' + repr(self))

            # pynac is guaranteed to give the correct answer for comparing infinities
            if is_a_infinity(self._gobj.lhs()) or is_a_infinity(self._gobj.rhs()):
                return pynac_result == relational_true

            if pynac_result == relational_true:
                if self.operator() == operator.ne: # this hack is necessary to catch the case where the operator is != but is False because of assumptions made
                    m = self._maxima_()
                    s = m.parent()._eval_line('is (notequal(%s,%s))'%(repr(m.lhs()),repr(m.rhs())))
                    if s == 'false':
                        return False
                    else:
                        return True
                else:
                    return True

            # If assumptions are involved, falsification is more complicated...
            need_assumptions = False
            from sage.symbolic.assumptions import assumptions
            assumption_list = assumptions()
            if assumption_list:
                vars = self.variables()
                if vars:
                    assumption_var_list = []
                    for eqn in assumption_list:
                        try:
                            assumption_var_list.append(eqn.variables())
                        except AttributeError: # if we have a GenericDeclaration
                            assumption_var_list.append((eqn._var,))
                    assumption_vars = set(sum(assumption_var_list, ()))
                    if set(vars).intersection(assumption_vars):
                        need_assumptions = True

            # Use interval fields to try and falsify the relation
            if not need_assumptions:
                if pynac_result == relational_notimplemented and self.operator()==operator.ne:
                    return not (self.lhs()-self.rhs()).is_trivial_zero()
                res = self.test_relation()
                if res is True:
                    return True
                elif res is False:
                    return False

            # we really have to do some work here...
            # I really don't like calling Maxima to test equality.  It
            # is SUPER SUPER SLOW, and it has all the problem
            # associated with different semantics, different
            # precision, etc., that can lead to subtle bugs.  Also, a
            # lot of basic Sage objects can't be put into maxima.
            from sage.symbolic.relation import test_relation_maxima
            return test_relation_maxima(self)

        self_is_zero = self._gobj.is_zero()
        if self_is_zero:
            return False
        else:
            return not bool(self == self._parent.zero())

    def test_relation(self, int ntests=20, domain=None, proof=True):
        """
        Test this relation at several random values, attempting to find
        a contradiction. If this relation has no variables, it will also
        test this relation after casting into the domain.

        Because the interval fields never return false positives, we can be
        assured that if True or False is returned (and proof is False) then
        the answer is correct.

        INPUT:

        - ``ntests`` -- (default ``20``) the number of iterations to run
        - ``domain`` -- (optional) the domain from which to draw the random
          values defaults to ``CIF`` for equality testing and ``RIF`` for
          order testing
        - ``proof`` -- (default ``True``) if ``False`` and the domain is an
          interval field, regard overlapping (potentially equal) intervals as
          equal, and return ``True`` if all tests succeeded.

        OUTPUT:

        Boolean or ``NotImplemented``, meaning

        - ``True`` -- this relation holds in the domain and has no variables.

        - ``False`` -- a contradiction was found.

        - ``NotImplemented`` -- no contradiction found.

        EXAMPLES::

            sage: (3 < pi).test_relation()
            True
            sage: (0 >= pi).test_relation()
            False
            sage: (exp(pi) - pi).n()
            19.9990999791895
            sage: (exp(pi) - pi == 20).test_relation()
            False
            sage: (sin(x)^2 + cos(x)^2 == 1).test_relation()
            NotImplemented
            sage: (sin(x)^2 + cos(x)^2 == 1).test_relation(proof=False)
            True
            sage: (x == 1).test_relation()
            False
            sage: var('x,y')
            (x, y)
            sage: (x < y).test_relation()
            False

        TESTS::

            sage: all_relations = [op for name, op in sorted(operator.__dict__.items()) if len(name) == 2]
            sage: all_relations
            [<built-in function eq>, <built-in function ge>, <built-in function gt>, <built-in function le>, <built-in function lt>, <built-in function ne>]
            sage: [op(3, pi).test_relation() for op in all_relations]
            [False, False, False, True, True, True]
            sage: [op(pi, pi).test_relation() for op in all_relations]
            [True, True, False, True, False, False]

            sage: s = 'some_very_long_variable_name_which_will_definitely_collide_if_we_use_a_reasonable_length_bound_for_a_hash_that_respects_lexicographic_order'
            sage: t1, t2 = var(','.join([s+'1',s+'2']))
            sage: (t1 == t2).test_relation()
            False
            sage: (cot(-x) == -cot(x)).test_relation()
            NotImplemented

        Check that :trac:`18896` is fixed::

            sage: m=540579833922455191419978421211010409605356811833049025*sqrt(1/2)
            sage: m1=382247666339265723780973363167714496025733124557617743
            sage: (m==m1).test_relation(domain=QQbar)
            False
            sage: (m==m1).test_relation()
            False
        """
        cdef int k, eq_count = 0
        cdef bint is_interval
        if not self.is_relational():
            raise ValueError("self must be a relation")
        cdef operators op = relational_operator(self._gobj)
        from sage.rings.real_mpfi import is_RealIntervalField
        from sage.rings.complex_interval_field import is_ComplexIntervalField
        from sage.rings.all import RIF, CIF
        from sage.rings.qqbar import is_AlgebraicField, is_AlgebraicRealField, AA, QQbar
        if domain is None:
            is_interval = True
            if self.lhs().is_algebraic() and self.rhs().is_algebraic():
                if op == equal or op == not_equal:
                    domain = QQbar
                else:
                    domain = AA
            else:
                if op == equal or op == not_equal:
                    domain = CIF
                else:
                    domain = RIF
        else:
            is_interval = (is_RealIntervalField(domain)
                           or is_ComplexIntervalField(domain)
                           or is_AlgebraicField(domain)
                           or is_AlgebraicRealField(domain))
        zero = domain(0)
        diff = self.lhs() - self.rhs()
        vars = diff.variables()
        if op == equal:
            falsify = operator.ne
        elif op == not_equal:
            falsify = operator.eq
        elif op == less:
            falsify = operator.ge
        elif op == less_or_equal:
            falsify = operator.gt
        elif op == greater:
            falsify = operator.le
        elif op == greater_or_equal:
            falsify = operator.lt
        cdef bint equality_ok = op in [equal, less_or_equal, greater_or_equal]
        cdef int errors = 0
        val = None
        if len(vars) == 0:
            try:
                val = domain(diff)
            except (TypeError, ValueError, ArithmeticError) as ex:
                pass
            else:
                if self.operator()(val, zero):
                    return True
                elif falsify(val, zero):
                    return False
                if is_interval and not proof:
                    if val.contains_zero():
                        return equality_ok
                    else:
                        return not equality_ok
        else:
            for k in range(ntests):
                try:
                    if is_interval:
                        # Let's up the prec
                        if val and k > 4 and val.contains_zero() and domain.prec() < 1000:
                            domain = domain.to_prec(int(domain.prec() * 1.5))
                        # Uniform [-1,1] isn't the best distribution to use...
                        var_dict = dict([(v, domain.random_element() * domain.random_element(-2,6).exp()) for v in vars])
                    else:
                        var_dict = dict([(v, domain.random_element()) for v in vars])
                    val = domain(diff.subs(var_dict))
                    if falsify(val, zero):
                        return False
                    if is_interval:
                        eq_count += <bint>val.contains_zero()
                except (TypeError, ValueError, ArithmeticError, AttributeError) as ex:
                    errors += 1
                    if k == errors > 3 and is_ComplexIntervalField(domain):
                        domain = RIF.to_prec(domain.prec())
                    # we are plugging in random values above, don't be surprised
                    # if something goes wrong...
                    eq_count += equality_ok

        if not proof:
            if not equality_ok:
                return eq_count == 0
            elif op == equal and is_interval:
                return eq_count == ntests
            else:
                return True
        # Nothing failed, so it *may* be True, but this method doesn't wasn't
        # able to find anything.
        return NotImplemented

    def negation(self):
        """
        Return the negated version of self, that is the relation that is
        False iff self is True.

        EXAMPLES::

            sage: (x < 5).negation()
            x >= 5
            sage: (x == sin(3)).negation()
            x != sin(3)
            sage: (2*x >= sqrt(2)).negation()
            2*x < sqrt(2)
        """
        if not self.is_relational():
            raise ValueError("self must be a relation")
        cdef operators op = relational_operator(self._gobj)
        if op == equal:
            falsify = operator.ne
        elif op == not_equal:
            falsify = operator.eq
        elif op == less:
            falsify = operator.ge
        elif op == less_or_equal:
            falsify = operator.gt
        elif op == greater:
            falsify = operator.le
        elif op == greater_or_equal:
            falsify = operator.lt
        return falsify(self.lhs(), self.rhs())

    def contradicts(self, soln):
        """
        Return ``True`` if this relation is violated by the given variable assignment(s).

        EXAMPLES::

            sage: (x<3).contradicts(x==0)
            False
            sage: (x<3).contradicts(x==3)
            True
            sage: (x<=3).contradicts(x==3)
            False
            sage: y = var('y')
            sage: (x<y).contradicts(x==30)
            False
            sage: (x<y).contradicts({x: 30, y: 20})
            True
        """
        return bool(self.negation().subs(soln))

    def is_unit(self):
        """
        Return True if this expression is a unit of the symbolic ring.

        Note that a proof may be attempted to get the result. To avoid
        this use ``(ex-1).is_trivial_zero()``.

        EXAMPLES::

            sage: SR(1).is_unit()
            True
            sage: SR(-1).is_unit()
            True
            sage: SR(0).is_unit()
            False
        """
        if not not self:
            return True
        if self == 0:
            return False
        raise NotImplementedError

    cdef Expression coerce_in(self, z):
        """
        Quickly coerce z to be an Expression.
        """
        try:
            return <Expression?>z
        except TypeError:
            return self._parent._coerce_(z)

    cpdef _add_(left, right):
        """
        Add left and right.

        EXAMPLES::

            sage: var("x y")
            (x, y)
            sage: x + y + y + x
            2*x + 2*y

            # adding relational expressions
            sage: ( (x+y) > x ) + ( x > y )
            2*x + y > x + y

            sage: ( (x+y) > x ) + x
            2*x + y > 2*x

        TESTS::

            sage: x + ( (x+y) > x )
            2*x + y > 2*x

            sage: ( x > y) + (y < x)
            Traceback (most recent call last):
            ...
            TypeError: incompatible relations

            sage: (x < 1) + (y <= 2)
            x + y < 3

            sage: x + oo
            +Infinity
            sage: x - oo
            -Infinity
            sage: x + unsigned_infinity
            Infinity
            sage: x - unsigned_infinity
            Infinity

            sage: nsr = x.parent()
            sage: nsr(oo) + nsr(oo)
            +Infinity
            sage: nsr(-oo) + nsr(-oo)
            -Infinity
            sage: nsr(oo) - nsr(oo)
            Traceback (most recent call last):
            ...
            RuntimeError: indeterminate expression: infinity - infinity encountered.
            sage: nsr(-oo) - nsr(-oo)
            Traceback (most recent call last):
            ...
            RuntimeError: indeterminate expression: infinity - infinity encountered.

            sage: nsr(unsigned_infinity) + nsr(oo)
            Traceback (most recent call last):
            ...
            RuntimeError: indeterminate expression: unsigned_infinity +- infinity encountered.
            sage: nsr(unsigned_infinity) - nsr(oo)
            Traceback (most recent call last):
            ...
            RuntimeError: indeterminate expression: unsigned_infinity +- infinity encountered.
            sage: nsr(oo) + nsr(unsigned_infinity)
            Traceback (most recent call last):
            ...
            RuntimeError: indeterminate expression: unsigned_infinity +- infinity encountered.
            sage: nsr(oo) - nsr(unsigned_infinity)
            Traceback (most recent call last):
            ...
            RuntimeError: indeterminate expression: unsigned_infinity +- infinity encountered.
            sage: nsr(unsigned_infinity) + nsr(unsigned_infinity)
            Infinity
        """
        cdef GEx x
        cdef Expression _right = <Expression>right
        cdef operators op
        sig_on()
        try:
            if is_a_relational(left._gobj):
                if is_a_relational(_right._gobj):
                    op = compatible_relation(relational_operator(left._gobj),
                                             relational_operator(_right._gobj))
                    x = relational(left._gobj.lhs() + _right._gobj.lhs(),
                                   left._gobj.rhs() + _right._gobj.rhs(),
                                   op)
                else:
                    x = relational(left._gobj.lhs() + _right._gobj,
                                   left._gobj.rhs() + _right._gobj,
                                   relational_operator(left._gobj))
            elif is_a_relational(_right._gobj):
                x = relational(left._gobj + _right._gobj.lhs(),
                               left._gobj + _right._gobj.rhs(),
                               relational_operator(_right._gobj))
            else:
                x = left._gobj + _right._gobj
        finally:
            sig_off()
        return new_Expression_from_GEx(left._parent, x)

    cpdef _sub_(left, right):
        """
        EXAMPLES::

            sage: var("x y")
            (x, y)
            sage: x - y
            x - y

            # subtracting relational expressions
            sage: ( (x+y) > x ) - ( x > y )
            y > x - y

            sage: ( (x+y) > x ) - x
            y > 0

        TESTS::

            sage: x - ( (x+y) > x )
            -y > 0

            sage: ( x > y) - (y < x)
            Traceback (most recent call last):
            ...
            TypeError: incompatible relations

            sage: x - oo
            -Infinity
            sage: oo - x
            +Infinity
        """
        cdef GEx x
        cdef Expression _right = <Expression>right
        sig_on()
        try:
            if is_a_relational(left._gobj):
                if is_a_relational(_right._gobj):
                    op = compatible_relation(relational_operator(left._gobj),
                                             relational_operator(_right._gobj))
                    x = relational(left._gobj.lhs() - _right._gobj.lhs(),
                                   left._gobj.rhs() - _right._gobj.rhs(),
                                   op)
                else:
                    x = relational(left._gobj.lhs() - _right._gobj,
                                   left._gobj.rhs() - _right._gobj,
                                   relational_operator(left._gobj))
            elif is_a_relational(_right._gobj):
                x = relational(left._gobj - _right._gobj.lhs(),
                               left._gobj - _right._gobj.rhs(),
                               relational_operator(_right._gobj))
            else:
                x = left._gobj - _right._gobj
        finally:
            sig_off()
        return new_Expression_from_GEx(left._parent, x)

    cpdef _mul_(left, right):
        """
        Multiply left and right.

        EXAMPLES::

            sage: var("x y")
            (x, y)
            sage: x*y*y
            x*y^2

            # multiplying relational expressions
            sage: ( (x+y) > x ) * ( x > y )
            (x + y)*x > x*y

            sage: ( (x+y) > x ) * x
            (x + y)*x > x^2

            sage: ( (x+y) > x ) * -1
            -x - y > -x

        TESTS::

            sage: x * ( (x+y) > x )
            (x + y)*x > x^2

            sage: ( x > y) * (y < x)
            Traceback (most recent call last):
            ...
            TypeError: incompatible relations

            sage: var('z')
            z
            sage: 3*(x+y)/z
            3*(x + y)/z
            sage: (-x+z)*(3*x-3*z)
            -3*(x - z)^2

            # check if comparison of constant terms in Pynac add objects work
            sage: (y-1)*(y-2)
            (y - 1)*(y - 2)

        Check if Pynac can compute inverses of Python longs (:trac:`13107`)::

            sage: SR(4L)*SR(2L)^(-1)
            2

        Check for simplifications when multiplying instances of exp::

            sage: exp(x)*exp(y)
            e^(x + y)
            sage: exp(x)^2*exp(y)
            e^(2*x + y)
            sage: x^y*exp(x+y)*exp(-y)
            x^y*e^x
            sage: x^y*exp(x+y)*(x+y)*(2*x+2*y)*exp(-y)
            2*(x + y)^2*x^y*e^x
            sage: x^y*exp(x+y)*(x+y)*(2*x+2*y)*exp(-y)*exp(z)^2
            2*(x + y)^2*x^y*e^(x + 2*z)
            sage: 1/exp(x)
            e^(-x)
            sage: exp(x)/exp(y)
            e^(x - y)
            sage: A = exp(I*pi/5, hold=True)
            sage: t = A*A; t
            1/4*sqrt(5) + 1/4*I*sqrt(2*sqrt(5) + 10) - 1/4
            sage: A^5
            -1
            sage: b = -x*A; c = b*b; c
            1/4*x^2*(sqrt(5) + I*sqrt(2*sqrt(5) + 10) - 1)
            sage: exp(x)^I*exp(z)^(2.5)
            e^(I*x + 2.50000000000000*z)

        ::

            sage: x*oo
            Traceback (most recent call last):
            ...
            RuntimeError: indeterminate expression: infinity * f(x) encountered.
            sage: x*unsigned_infinity
            Traceback (most recent call last):
            ...
            RuntimeError: indeterminate expression: infinity * f(x) encountered.

            sage: SR(oo)*SR(oo)
            +Infinity
            sage: SR(-oo)*SR(oo)
            -Infinity
            sage: SR(oo)*SR(-oo)
            -Infinity
            sage: SR(unsigned_infinity)*SR(oo)
            Infinity

        Check if we are returning informative error messages in case of
        nonsensical arithmetic (:trac:`10960`:, :trac:`13739` and
        :trac:`24072`)::

            sage: GF(5)(3) * SR.var('x')
            Traceback (most recent call last):
            ...
            TypeError: unsupported operand parent(s) for *: 'Finite Field of size 5' and 'Symbolic Ring'

            sage: b = polygen(FiniteField(9), 'b')
            sage: SR('I') * b
            Traceback (most recent call last):
            ...
            TypeError: positive characteristic not allowed in symbolic computations

        Check that :trac:`18360` is fixed::

            sage: f(x) = matrix()
            sage: f(x)*1
            []

        Check that floating point numbers +/- 1.0 are treated
        differently from integers +/- 1 (:trac:`12257`)::

            sage: (1*x).operator()
            sage: (1.0*x).operator()
            <function mul_vararg...
            sage: 1.0 * pi
            1.00000000000000*pi
            sage: 1.000000*(x+2)
            1.00000000000000*x + 2.00000000000000
            sage: -1.0*x
            -1.00000000000000*x
            sage: -1.0/x
            -1.00000000000000/x
            sage: (-1.0*x)*(1.0/x)
            -1.00000000000000
            sage: sin(1.0*pi)
            sin(1.00000000000000*pi)

        Check that infinities multiply correctly (:trac:`23427`)::

            sage: SR(-oo) * SR(-oo)
            +Infinity
            sage: SR(-oo) * SR(oo)
            -Infinity
            sage: SR(-oo) * SR(unsigned_infinity)
            Infinity
        """
        cdef GEx x
        cdef Expression _right = <Expression>right
        cdef operators o
        sig_on()
        try:
            if is_a_relational(left._gobj):
                if is_a_relational(_right._gobj):
                    op = compatible_relation(relational_operator(left._gobj),
                                             relational_operator(_right._gobj))
                    x = relational(left._gobj.lhs() * _right._gobj.lhs(),
                                   left._gobj.rhs() * _right._gobj.rhs(),
                                   op)
                else:
                    o = relational_operator(left._gobj)
                    x = relational(left._gobj.lhs() * _right._gobj,
                                   left._gobj.rhs() * _right._gobj,
                                   o)
            elif is_a_relational(_right._gobj):
                o = relational_operator(_right._gobj)
                x = relational(left._gobj * _right._gobj.lhs(),
                               left._gobj * _right._gobj.rhs(),
                               o)
            else:
                x = left._gobj * _right._gobj
        finally:
            sig_off()
        return new_Expression_from_GEx(left._parent, x)

    cpdef _div_(left, right):
        """
        Divide left and right.

        EXAMPLES::

            sage: var("x y")
            (x, y)
            sage: x/y/y
            x/y^2

            # dividing relational expressions
            sage: ( (x+y) > x ) / ( x > y )
            (x + y)/x > x/y

            sage: ( (x+y) > x ) / x
            (x + y)/x > 1

            sage: ( (x+y) > x ) / -1
            -x - y > -x

        TESTS::

            sage: x / ( (x+y) > x )
            x/(x + y) > 1

            sage: ( x > y) / (y < x)
            Traceback (most recent call last):
            ...
            TypeError: incompatible relations
            sage: x/oo
            0
            sage: oo/x
            Traceback (most recent call last):
            ...
            RuntimeError: indeterminate expression: infinity * f(x) encountered.

            sage: SR(oo)/SR(oo)
            Traceback (most recent call last):
            ...
            RuntimeError: indeterminate expression: 0 * infinity encountered.

            sage: SR(-oo)/SR(oo)
            Traceback (most recent call last):
            ...
            RuntimeError: indeterminate expression: 0 * infinity encountered.

            sage: SR(oo)/SR(-oo)
            Traceback (most recent call last):
            ...
            RuntimeError: indeterminate expression: 0 * infinity encountered.

            sage: SR(oo)/SR(unsigned_infinity)
            Traceback (most recent call last):
            ...
            RuntimeError: indeterminate expression: 0 * infinity encountered.

            sage: SR(unsigned_infinity)/SR(oo)
            Traceback (most recent call last):
            ...
            RuntimeError: indeterminate expression: 0 * infinity encountered.

            sage: SR(0)/SR(oo)
            0

            sage: SR(0)/SR(unsigned_infinity)
            0

            sage: x/0
            Traceback (most recent call last):
            ...
            ZeroDivisionError: Symbolic division by zero

        Check if Pynac can compute divisions of Python longs (:trac:`13107`)::

            sage: SR(1L)/SR(2L)
            1/2
        """
        cdef GEx x
        cdef Expression _right = <Expression>right
        cdef operators o
        sig_on()
        try:
            if is_a_relational(left._gobj):
                if is_a_relational(_right._gobj):
                    op = compatible_relation(relational_operator(left._gobj),
                                             relational_operator(_right._gobj))
                    x = relational(left._gobj.lhs() / _right._gobj.lhs(),
                                   left._gobj.rhs() / _right._gobj.rhs(),
                                   op)
                else:
                    o = relational_operator(left._gobj)
                    x = relational(left._gobj.lhs() / _right._gobj,
                                   left._gobj.rhs() / _right._gobj,
                                   o)
            elif is_a_relational(_right._gobj):
                o = relational_operator(_right._gobj)
                x = relational(left._gobj / _right._gobj.lhs(),
                               left._gobj / _right._gobj.rhs(),
                               o)
            else:
                x = left._gobj / _right._gobj
            return new_Expression_from_GEx(left._parent, x)
        except Exception as msg:
            # TODO: change this to maybe cleverly do something involving Cython C++ exception handling.
            # See http://docs.cython.org/docs/wrapping_CPlusPlus.html
            if 'division by zero' in str(msg):
                raise ZeroDivisionError("Symbolic division by zero")
            else:
                raise
        finally:
            sig_off()

    def __invert__(self):
        """
        Return the inverse of this symbolic expression.

        EXAMPLES::

            sage: ~x
            1/x
            sage: ~SR(3)
            1/3
            sage: v1=var('v1'); a = (2*erf(2*v1*arcsech(1/2))/v1); ~a
            1/2*v1/erf(2*v1*arcsech(1/2))
        """
        return 1/self

    cpdef int _cmp_(left, right) except -2:
        """
        Compare self and right, returning -1, 0, or 1, depending on if
        self < right, self == right, or self > right, respectively.

        This is deprecated by :trac:`23273`

        Use :func:`sage.symbolic.comparison.mixed_order`` instead of
        the operators <=, <, etc. to compare symbolic expressions when
        you do not want to get a formal inequality back.

        INPUT:

        - ``right`` -- A :class:`Expression` instance.

        OUTPUT: -1, 0 or 1

        EXAMPLES:

        Using ``cmp`` to compare symbolic expressions should be avoided::

            sage: SR(0)._cmp_(SR(1))
            doctest:...: DeprecationWarning: to compare symbolic expressions,
            use mixed_order(a, b) or bool(a <= b)
            See http://trac.sagemath.org/23273 for details.
            -1

        Instead, you can do the following::

            sage: from sage.symbolic.comparison import mixed_order

            sage: a = sqrt(3)
            sage: b = x^2+1
            sage: mixed_order(a, b)   # indirect doctest
            -1

            sage: x,y = var('x,y')
            sage: x < y
            x < y
            sage: mixed_order(x, y)
            1

            sage: mixed_order(SR(0.5), SR(0.7))
            -1
            sage: SR(0.5) < SR(0.7)
            0.500000000000000 < 0.700000000000000
            sage: mixed_order(SR(0.5), 0.7)
            -1

            sage: mixed_order(sin(SR(2)), sin(SR(1)))
            1
            sage: float(sin(SR(2)))
            0.9092974268256817
            sage: float(sin(SR(1)))
            0.8414709848078965

        TESTS:

        Check that :trac:`9880` is fixed::

            sage: b = [var('b_%s'%i) for i in range(4)]
            sage: precomp = (2^b_2 + 2)*(2^b_1 + 2^(-b_1) + 2^b_1*2^b_0 - \
                        2^b_1*2^(-b_0) - 2^(-b_1)*2^b_0 - 2^(-b_1)*2^(-b_0) + \
                        2^b_0 + 2^(-b_0) - 9) + (2^b_1 + 2^(-b_1) + \
                        2^b_1*2^b_0 - 2^b_1*2^(-b_0) - 2^(-b_1)*2^b_0 - \
                         2^(-b_1)*2^(-b_0) + 2^b_0 + 2^(-b_0) - 9)/2^b_2
            sage: repl_dict = {b_0: b_0, b_3: b_1, b_2: b_3, b_1: b_2}
            sage: P = precomp.substitute(repl_dict)
            sage: P.expand()
            2^b_0*2^b_2*2^b_3 + 2*2^b_0*2^b_2 + 2^b_0*2^b_3 + 2^b_2*2^b_3 +
            2*2^b_0 + 2*2^b_2 - 9*2^b_3 + 2^b_0*2^b_2/2^b_3 -
            2^b_0*2^b_3/2^b_2 - 2^b_2*2^b_3/2^b_0 - 2*2^b_0/2^b_2 -
            2*2^b_2/2^b_0 + 2^b_0/2^b_3 + 2^b_2/2^b_3 + 2^b_3/2^b_0 +
            2^b_3/2^b_2 + 2/2^b_0 + 2/2^b_2 - 2^b_0/(2^b_2*2^b_3) -
            2^b_2/(2^b_0*2^b_3) - 9/2^b_3 - 2^b_3/(2^b_0*2^b_2) -
            2/(2^b_0*2^b_2) + 1/(2^b_0*2^b_3) + 1/(2^b_2*2^b_3) -
            1/(2^b_0*2^b_2*2^b_3) - 18

            sage: _0,b_1,b_2=var('b_0,b_1,b_2')
            sage: f = 1/27*b_2^2/(2^b_2)^2 + 1/27*b_1^2/(2^b_1)^2 + \
            1/27*b_0^2/(2^b_0)^2 + 1/27*b_2/(2^b_2)^2 - 2/81/(2^b_2)^2 + \
            1/27*b_1/(2^b_1)^2 + 8/243/(2^b_2)^2 - 1/81*b_0/(2^b_0)^2 - \
            1/27*b_1^2/((2^b_2)^2*(2^b_1)^2) - \
            1/27*b_0^2/((2^b_2)^2*(2^b_0)^2) - 20/243/(2^b_1)^2 + 1/9/2^b_0 \
            + 4/81*b_0/(2^b_0)^2 - 8/243/(2^b_2)^2 - 2/9/(2^b_2*2^b_1) - \
            2/9/(2^b_2*2^b_0) + 8/243/(2^b_1)^2 - 1/9/2^b_0 + \
            2/9/(2^b_2*2^b_1) + 2/9/(2^b_2*2^b_0) - \
            2/27*b_1*b_2/((2^b_2)^2*(2^b_1)^2) - \
            1/27*b_2^2/((2^b_2)^2*(2^b_1)^2) - \
            2/27*b_0*b_2/((2^b_2)^2*(2^b_0)^2) - \
            1/27*b_2^2/((2^b_2)^2*(2^b_0)^2) + 2/81/(2^b_1)^2 - \
            1/27*b_0^2/((2^b_1)^2*(2^b_0)^2) - \
            2/27*b_0*b_1/((2^b_1)^2*(2^b_0)^2) - \
            1/27*b_1^2/((2^b_1)^2*(2^b_0)^2) - 2/81/(2^b_0)^2 + \
            5/27*b_1/((2^b_2)^2*(2^b_1)^2) + 5/27*b_2/((2^b_2)^2*(2^b_1)^2) \
            + 5/27*b_0/((2^b_2)^2*(2^b_0)^2) + \
            5/27*b_2/((2^b_2)^2*(2^b_0)^2) + 5/27*b_0/((2^b_1)^2*(2^b_0)^2) \
            + 5/27*b_1/((2^b_1)^2*(2^b_0)^2) - 4/81/((2^b_2)^2*(2^b_1)^2) + \
            1/27*b_0^2/((2^b_2)^2*(2^b_1)^2*(2^b_0)^2) + \
            2/27*b_0*b_1/((2^b_2)^2*(2^b_1)^2*(2^b_0)^2) + \
            2/27*b_0*b_2/((2^b_2)^2*(2^b_1)^2*(2^b_0)^2) + \
            1/27*b_1^2/((2^b_2)^2*(2^b_1)^2*(2^b_0)^2) + \
            2/27*b_1*b_2/((2^b_2)^2*(2^b_1)^2*(2^b_0)^2) + \
            1/27*b_2^2/((2^b_2)^2*(2^b_1)^2*(2^b_0)^2) - \
            4/81/((2^b_2)^2*(2^b_0)^2) - 4/81/((2^b_1)^2*(2^b_0)^2) - \
            11/27*b_0/((2^b_2)^2*(2^b_1)^2*(2^b_0)^2) - \
            11/27*b_1/((2^b_2)^2*(2^b_1)^2*(2^b_0)^2) - \
            11/27*b_2/((2^b_2)^2*(2^b_1)^2*(2^b_0)^2) + \
            64/81/((2^b_2)^2*(2^b_1)^2*(2^b_0)^2) + 35/81 \
            sage: f.nops()
            38

            sage: x,y,z = var('x y z');
            sage: print((-x+z)*(3*x-3*z))
            -3*(x - z)^2

            sage: t = var('t')
            sage: (x-t)^3
            -(t - x)^3
            sage: (-t+x)^3
            -(t - x)^3
            sage: (-x+t)^3
            (t - x)^3

        This example is from :trac:`10833`::

            sage: R.<x,c> = PolynomialRing(QQ,2)
            sage: phi(x) = x^2 + c
            sage: def iterkate(n):
            ....:     pol = x
            ....:     for i in range(1,n):
            ....:         pol = phi(pol)
            ....:     return pol
            ....:
            sage: g = expand(iterkate(7))
            sage: g.nops()
            480

        Check if :trac:`10849` is fixed::

            sage: t = I.pyobject().parent()(-1/2)
            sage: t > 0
            False
            sage: t = I*x-1/2; t
            I*x - 1/2
            sage: t.subs(x=I*x).subs(x=0).is_positive()
            False

        Check if :trac:`16397` is fixed:

            sage: mixed_order(1, sqrt(2))
            -1
            sage: mixed_order(SR(1), sqrt(2))
            -1
            sage: mixed_order(log(8), 3*log(2))
            0
            sage: bool(RLF(1) < RLF(sqrt(2)))
            True
            sage: RealSet((0, pi),[pi, pi],(pi,4))
            (0, 4)
            sage: RealSet((0, pi),[0, pi],(pi,4))
            [0, 4)
            sage: RealSet((0, pi),[0, 3.5],(pi,4))
            [0, 4)

        More sanity tests::

            sage: bool(pi < pi)
            False
            sage: bool(e < e)
            False
            sage: bool(sqrt(2) < sqrt(2))
            False
            sage: bool(pi < SR.zero())
            False
        """
        deprecation(23273, 'to compare symbolic expressions, '
                    'use mixed_order(a, b) or bool(a <= b)')
        return mixed_order(left, right)

    cpdef int _cmp_add(Expression left, Expression right) except -2:
        """
        Compare ``left`` and ``right`` in the print order.

        INPUT:

        - ``right`` -- A :class:`Expression` instance.

        OUTPUT:

        Boolean.

        EXAMPLES::

            sage: a = sqrt(3)
            sage: b = x^2+1
            sage: a._cmp_add(b)
            -1
            sage: b._cmp_add(a)
            1
            sage: b._cmp_add(1)
            Traceback (most recent call last):
            ...
            TypeError: Argument 'right' has incorrect type (expected
            sage.symbolic.expression.Expression, got sage.rings.integer.Integer)
        """
        return print_order_compare(left._gobj, right._gobj)

    cpdef int _cmp_mul(Expression left, Expression right) except -2:
        """
        Compare ``left`` and ``right`` in the print order for products.

        INPUT:

        - ``right`` -- A :class:`Expression` instance.

        OUTPUT:

        Boolean.

        EXAMPLES::

            sage: a = sqrt(3)
            sage: b = x^2+1
            sage: a._cmp_mul(b)
            -1
            sage: b._cmp_mul(a)
            1
            sage: b._cmp_mul(1)
            Traceback (most recent call last):
            ...
            TypeError: Argument 'right' has incorrect type (expected
            sage.symbolic.expression.Expression, got sage.rings.integer.Integer)
        """
        return print_order_compare_mul(left._gobj, right._gobj)

    cpdef _pow_(self, other):
        """
        Return ``self`` raised to the power ``other``.

        OUTPUT: a symbolic expression

        EXAMPLES::

            sage: var('x,y')
            (x, y)
            sage: x._pow_(y)
            x^y
            sage: x^(3/5)
            x^(3/5)
            sage: x^sin(x)^cos(y)
            x^(sin(x)^cos(y))

        Immediate simplifications are applied::

            sage: x = SR.symbol('x', domain='real')
            sage: (x^3)^(1/3)
            x
            sage: (x^4)^(1/4)
            abs(x)
            sage: (x^8)^(1/4)
            x^2
            sage: (x^-4)^(1/4)
            1/abs(x)
            sage: (x^-8)^(1/4)
            x^(-2)
            sage: forget()

        TESTS::

            sage: (Mod(2,7)*x^2 + Mod(2,7))^7
            Traceback (most recent call last):
            ...
            TypeError: unsupported operand parent(s) for *: 'Ring of integers modulo 7' and 'Symbolic Ring'

        The leading coefficient in the result above is 1 since::

            sage: t = Mod(2,7); gcd(t, t)^7
            1
            sage: gcd(t,t).parent()
            Ring of integers modulo 7

        ::

            sage: k = GF(7)
            sage: f = expand((k(1)*x^5 + k(1)*x^2 + k(2))^7); f # known bug
            x^35 + x^14 + 2

            sage: x^oo
            Traceback (most recent call last):
            ...
            ValueError: power::eval(): pow(f(x), infinity) is not defined.
            sage: SR(oo)^2
            +Infinity
            sage: SR(-oo)^2
            +Infinity
            sage: SR(-oo)^3
            -Infinity
            sage: SR(unsigned_infinity)^2
            Infinity

        Test powers of exp::

            sage: exp(2)^5
            e^10
            sage: exp(x)^5
            e^(5*x)
            sage: ex = exp(sqrt(x))^x; ex
            (e^sqrt(x))^x
            sage: latex(ex)
            \left(e^{\sqrt{x}}\right)^{x}

        Test simplification of powers involving the reciprocal
        logarithm of the (positive) base::

            sage: 2^(1/log(2))
            e
            sage: 2^(x/log(2))
            e^x
            sage: 2^(-x^2/2/log(2))
            1/e^(1/2*x^2)
            sage: x^(x/log(x))
            x^(x/log(x))
            sage: assume(x > 0)
            sage: x^(x/log(x))
            e^x
            sage: forget()

        Test base a Python numeric type::

            sage: int(2)^x
            2^x
            sage: float(2.3)^(x^3 - x^2 + 1/3)
            2.3^(x^3 - x^2 + 1/3)
            sage: complex(1,3)^(sqrt(2))
            (1+3j)^sqrt(2)

        Test complex numeric powers::

            sage: I^0.5
            0.707106781186548 + 0.707106781186547*I
            sage: (I + 1) ^ (0.5 + I)
            0.400667052375828 + 0.365310866736929*I
            sage: I^I
            I^I
            sage: I^x
            I^x
            sage: I^(1/2)
            sqrt(I)
            sage: I^(2/3)
            I^(2/3)
            sage: 2^(1/2)
            sqrt(2)
            sage: (2*I)^(1/2)
            sqrt(2*I)

        Test if we can take powers of elements of `\QQ(i)` (:trac:`8659`)::

            sage: t = QuadraticField(-1, 'I')(8)
            sage: t^(1/2)
            2*sqrt(2)
            sage: (t^2)^(1/4)
            2*4^(1/4)

        Test if we can compute inverses of Python longs (:trac:`13107`)::

            sage: SR(2L)^(-1)
            1/2

        Symbolic powers with ``None`` shouldn't crash (:trac:`17523`)::

            sage: None^pi
            Traceback (most recent call last):
            ...
            TypeError: unsupported operand type(s) for ** or pow(): 'NoneType' and 'sage.symbolic.expression.Expression'
            sage: sin(x)^None
            Traceback (most recent call last):
            ...
            TypeError: unsupported operand type(s) for ** or pow(): 'sage.symbolic.expression.Expression' and 'NoneType'

        Check that :trac:`18088` is fixed::

            sage: SR(0)^SR(0)
            1

        Check that floating point numbers +/- 1.0 are treated
        differently from integers +/- 1 (:trac:`12257`)::

            sage: (x^1).operator()
            sage: (x^1.0).operator()
            <built-in function pow>
            sage: x^1.0
            x^1.00000000000000
            sage: x^-1.0
            x^(-1.00000000000000)
            sage: 0^1.0
            0.000000000000000
            sage: exp(x)^1.0
            e^(1.00000000000000*x)

        Check that :trac:`23921` is resolved::

            sage: A.<n> = AsymptoticRing('SR^n * n^SR', SR)
            sage: elem = SR(2)^n
            sage: (elem, elem.parent())
            (2^n, Asymptotic Ring <SR^n * n^SR> over Symbolic Ring)
        """
        cdef Expression nexp = <Expression>other
        cdef GEx x
        if is_a_relational(self._gobj):
            x = relational(g_pow(self._gobj.lhs(), nexp._gobj),
                           g_pow(self._gobj.rhs(), nexp._gobj),
                           relational_operator(self._gobj))
        else:
            x = g_pow(self._gobj, nexp._gobj)
        return new_Expression_from_GEx(self._parent, x)

    cpdef _pow_int(self, other):
        """
        TESTS::

            sage: var('x')
            x
            sage: cos(x)._pow_int(-3)
            cos(x)^(-3)
            sage: SR(-oo)._pow_int(2)
            +Infinity
            sage: pi._pow_int(4)
            pi^4
        """
        return self._pow_(self._parent(other))

    def derivative(self, *args):
        """
        Return the derivative of this expressions with respect to the
        variables supplied in args.

        Multiple variables and iteration counts may be supplied; see
        documentation for the global
        :meth:`~sage.calculus.functional.derivative` function for more
        details.

        .. SEEALSO::

            This is implemented in the ``_derivative`` method (see the
            source code).

        EXAMPLES::

            sage: var("x y")
            (x, y)
            sage: t = (x^2+y)^2
            sage: t.derivative(x)
            4*(x^2 + y)*x
            sage: t.derivative(x, 2)
            12*x^2 + 4*y
            sage: t.derivative(x, 2, y)
            4
            sage: t.derivative(y)
            2*x^2 + 2*y

        If the function depends on only one variable, you may omit the
        variable. Giving just a number (for the order of the derivative)
        also works::

            sage: f(x) = x^3 + sin(x)
            sage: f.derivative()
            x |--> 3*x^2 + cos(x)
            sage: f.derivative(2)
            x |--> 6*x - sin(x)

        Some expressions can't be cleanly differentiated by the
        chain rule::

            sage: _ = var('x', domain='real')
            sage: _ = var('w z')
            sage: (x^z).conjugate().diff(x)
            conjugate(x^(z - 1))*conjugate(z)
            sage: (w^z).conjugate().diff(w)
            w^(z - 1)*z*D[0](conjugate)(w^z)
            sage: atanh(x).real_part().diff(x)
            -1/(x^2 - 1)
            sage: atanh(x).imag_part().diff(x)
            0
            sage: atanh(w).real_part().diff(w)
            -D[0](real_part)(arctanh(w))/(w^2 - 1)
            sage: atanh(w).imag_part().diff(w)
            -D[0](imag_part)(arctanh(w))/(w^2 - 1)
            sage: abs(log(x)).diff(x)
            1/2*(conjugate(log(x))/x + log(x)/x)/abs(log(x))
            sage: abs(log(z)).diff(z)
            1/2*(conjugate(log(z))/z + log(z)/conjugate(z))/abs(log(z))
            sage: forget()

            sage: t = sin(x+y^2)*tan(x*y)
            sage: t.derivative(x)
            (tan(x*y)^2 + 1)*y*sin(y^2 + x) + cos(y^2 + x)*tan(x*y)
            sage: t.derivative(y)
            (tan(x*y)^2 + 1)*x*sin(y^2 + x) + 2*y*cos(y^2 + x)*tan(x*y)

        ::

            sage: h = sin(x)/cos(x)
            sage: derivative(h,x,x,x)
            8*sin(x)^2/cos(x)^2 + 6*sin(x)^4/cos(x)^4 + 2
            sage: derivative(h,x,3)
            8*sin(x)^2/cos(x)^2 + 6*sin(x)^4/cos(x)^4 + 2

        ::

            sage: var('x, y')
            (x, y)
            sage: u = (sin(x) + cos(y))*(cos(x) - sin(y))
            sage: derivative(u,x,y)
            -cos(x)*cos(y) + sin(x)*sin(y)
            sage: f = ((x^2+1)/(x^2-1))^(1/4)
            sage: g = derivative(f, x); g # this is a complex expression
            -1/2*((x^2 + 1)*x/(x^2 - 1)^2 - x/(x^2 - 1))/((x^2 + 1)/(x^2 - 1))^(3/4)
            sage: g.factor()
            -x/((x + 1)^2*(x - 1)^2*((x^2 + 1)/(x^2 - 1))^(3/4))

        ::

            sage: y = var('y')
            sage: f = y^(sin(x))
            sage: derivative(f, x)
            y^sin(x)*cos(x)*log(y)

        ::

            sage: g(x) = sqrt(5-2*x)
            sage: g_3 = derivative(g, x, 3); g_3(2)
            -3

        ::

            sage: f = x*e^(-x)
            sage: derivative(f, 100)
            x*e^(-x) - 100*e^(-x)

        ::

            sage: g = 1/(sqrt((x^2-1)*(x+5)^6))
            sage: derivative(g, x)
            -((x + 5)^6*x + 3*(x^2 - 1)*(x + 5)^5)/((x^2 - 1)*(x + 5)^6)^(3/2)

        TESTS::

            sage: t.derivative()
            Traceback (most recent call last):
            ...
            ValueError: No differentiation variable specified.
        """
        return multi_derivative(self, args)

    diff = differentiate = derivative

    def _derivative(self, symb=None, deg=1):
        """
        Return the deg-th (partial) derivative of self with respect to symb.

        EXAMPLES::

            sage: var("x y")
            (x, y)
            sage: b = (x+y)^5
            sage: b._derivative(x, 2)
            20*(x + y)^3

            sage: foo = function('foo',nargs=2)
            sage: foo(x^2,x^2)._derivative(x)
            2*x*D[0](foo)(x^2, x^2) + 2*x*D[1](foo)(x^2, x^2)

            sage: SR(1)._derivative()
            0

        If the expression is a callable symbolic expression, and no
        variables are specified, then calculate the gradient::

            sage: f(x,y)=x^2+y
            sage: f.diff() # gradient
            (x, y) |--> (2*x, 1)

        TESTS:

        Raise error if no variable is specified and there are multiple
        variables::

            sage: b._derivative()
            Traceback (most recent call last):
            ...
            ValueError: No differentiation variable specified.

        Check if :trac:`6524` is fixed::

            sage: f = function('f')
            sage: f(x)*f(x).derivative(x)*f(x).derivative(x,2)
            f(x)*diff(f(x), x)*diff(f(x), x, x)
            sage: g = f(x).diff(x)
            sage: h = f(x).diff(x)*sin(x)
            sage: h/g
            sin(x)
        """
        if symb is None:
            # we specify a default value of None for symb and check for it here
            # to return more helpful error messages when no variable is
            # given by the multi_derivative framework
            vars = self.variables()
            if len(vars) == 1:
                symb = vars[0]
            elif len(vars) == 0:
                return self._parent(0)
            elif sage.symbolic.callable.is_CallableSymbolicExpression(self):
                return self.gradient()
            else:
                raise ValueError("No differentiation variable specified.")
        if not isinstance(deg, (int, long, sage.rings.integer.Integer)) \
                or deg < 1:
            raise TypeError("argument deg should be an integer >= 1.")
        cdef Expression symbol = self.coerce_in(symb)
        if not is_a_symbol(symbol._gobj):
            raise TypeError("argument symb must be a symbol")
        cdef GEx x
        sig_on()
        try:
            x = self._gobj.diff(ex_to_symbol(symbol._gobj), deg)
        finally:
            sig_off()
        return new_Expression_from_GEx(self._parent, x)

    def gradient(self, variables=None):
        r"""
        Compute the gradient of a symbolic function.

        This function returns a vector whose components are the derivatives
        of the original function with respect to the arguments of the
        original function. Alternatively, you can specify the variables as
        a list.

        EXAMPLES::

            sage: x,y = var('x y')
            sage: f = x^2+y^2
            sage: f.gradient()
            (2*x, 2*y)
            sage: g(x,y) = x^2+y^2
            sage: g.gradient()
            (x, y) |--> (2*x, 2*y)
            sage: n = var('n')
            sage: f(x,y) = x^n+y^n
            sage: f.gradient()
            (x, y) |--> (n*x^(n - 1), n*y^(n - 1))
            sage: f.gradient([y,x])
            (x, y) |--> (n*y^(n - 1), n*x^(n - 1))

        .. SEEALSO::

            :meth:`~sage.manifolds.differentiable.scalarfield.DiffScalarField.gradient`
            of scalar fields on Euclidean spaces (and more generally
            pseudo-Riemannian manifolds), in particular for computing the
            gradient in curvilinear coordinates.

        """
        from sage.modules.free_module_element import vector
        if variables is None:
            variables = self.arguments()
        return vector([self.derivative(x) for x in variables])

    def hessian(self):
        r"""
        Compute the hessian of a function. This returns a matrix components
        are the 2nd partial derivatives of the original function.

        EXAMPLES::

            sage: x,y = var('x y')
            sage: f = x^2+y^2
            sage: f.hessian()
            [2 0]
            [0 2]
            sage: g(x,y) = x^2+y^2
            sage: g.hessian()
            [(x, y) |--> 2 (x, y) |--> 0]
            [(x, y) |--> 0 (x, y) |--> 2]
        """
        from sage.matrix.constructor import matrix
        return matrix([[g.derivative(x) for x in self.arguments()]
                       for g in self.gradient()])


    def series(self, symbol, order=None):
        r"""
        Return the power series expansion of self in terms of the
        given variable to the given order.

        INPUT:

        - ``symbol`` - a symbolic variable or symbolic equality
          such as ``x == 5``; if an equality is given, the
          expansion is around the value on the right hand side
          of the equality
        - ``order`` - an integer; if nothing given, it is set
          to the global default (``20``), which can be changed
          using :func:`set_series_precision`

        OUTPUT:

        A power series.

        To truncate the power series and obtain a normal expression, use the
        :meth:`truncate` command.

        EXAMPLES:

        We expand a polynomial in `x` about 0, about `1`, and also truncate
        it back to a polynomial::

            sage: var('x,y')
            (x, y)
            sage: f = (x^3 - sin(y)*x^2 - 5*x + 3); f
            x^3 - x^2*sin(y) - 5*x + 3
            sage: g = f.series(x, 4); g
            3 + (-5)*x + (-sin(y))*x^2 + 1*x^3 + Order(x^4)
            sage: g.truncate()
            x^3 - x^2*sin(y) - 5*x + 3
            sage: g = f.series(x==1, 4); g
            (-sin(y) - 1) + (-2*sin(y) - 2)*(x - 1) + (-sin(y) + 3)*(x - 1)^2 + 1*(x - 1)^3 + Order((x - 1)^4)
            sage: h = g.truncate(); h
            (x - 1)^3 - (x - 1)^2*(sin(y) - 3) - 2*(x - 1)*(sin(y) + 1) - sin(y) - 1
            sage: h.expand()
            x^3 - x^2*sin(y) - 5*x + 3

        We computer another series expansion of an analytic function::

            sage: f = sin(x)/x^2
            sage: f.series(x,7)
            1*x^(-1) + (-1/6)*x + 1/120*x^3 + (-1/5040)*x^5 + Order(x^7)
            sage: f.series(x)
            1*x^(-1) + (-1/6)*x + ... + Order(x^20)
            sage: f.series(x==1,3)
            (sin(1)) + (cos(1) - 2*sin(1))*(x - 1) + (-2*cos(1) + 5/2*sin(1))*(x - 1)^2 + Order((x - 1)^3)
            sage: f.series(x==1,3).truncate().expand()
            -2*x^2*cos(1) + 5/2*x^2*sin(1) + 5*x*cos(1) - 7*x*sin(1) - 3*cos(1) + 11/2*sin(1)

        Expressions formed by combining series can be expanded
        by applying series again::

            sage: (1/(1-x)).series(x, 3)+(1/(1+x)).series(x,3)
            (1 + 1*x + 1*x^2 + Order(x^3)) + (1 + (-1)*x + 1*x^2 + Order(x^3))
            sage: _.series(x,3)
            2 + 2*x^2 + Order(x^3)
            sage: (1/(1-x)).series(x, 3)*(1/(1+x)).series(x,3)
            (1 + 1*x + 1*x^2 + Order(x^3))*(1 + (-1)*x + 1*x^2 + Order(x^3))
            sage: _.series(x,3)
            1 + 1*x^2 + Order(x^3)

        Following the GiNaC tutorial, we use John Machin's amazing
        formula `\pi = 16 \tan^{-1}(1/5) - 4 \tan^{-1}(1/239)` to compute
        digits of `\pi`. We expand the arc tangent around 0 and insert
        the fractions 1/5 and 1/239.

        ::

            sage: x = var('x')
            sage: f = atan(x).series(x, 10); f
            1*x + (-1/3)*x^3 + 1/5*x^5 + (-1/7)*x^7 + 1/9*x^9 + Order(x^10)
            sage: float(16*f.subs(x==1/5) - 4*f.subs(x==1/239))
            3.1415926824043994

        TESTS:

        Check if :trac:`8943` is fixed::

            sage: ((1+arctan(x))**(1/x)).series(x==0, 3)
            (e) + (-1/2*e)*x + (1/8*e)*x^2 + Order(x^3)

        Order may be negative::

            sage: f = sin(x)^(-2); f.series(x, -1)
            1*x^(-2) + Order(1/x)

        Check if changing global series precision does it right::

            sage: set_series_precision(3)
            sage: (1/(1-2*x)).series(x)
            1 + 2*x + 4*x^2 + Order(x^3)
            sage: set_series_precision(20)
        """
        cdef Expression symbol0 = self.coerce_in(symbol)
        cdef GEx x
        cdef SymbolicSeries nex
        cdef int cprec
        cdef int options
        if order is infinity:
            options = 4
            order = None
        else:
            options = 2

        if order is None:
            from sage.misc.defaults import series_precision
            cprec = series_precision()
        else:
            cprec = order
        sig_on()
        try:
            x = self._gobj.expand(0).series(symbol0._gobj, cprec, options)
            nex = SymbolicSeries.__new__(SymbolicSeries)
            nex._parent = self._parent
            nex._gobj = GEx(x)
        finally:
            sig_off()
        return nex

    def residue(self, symbol):
        """
        Calculate the residue of ``self`` with respect to ``symbol``.

        INPUT:

        - ``symbol`` - a symbolic variable or symbolic equality such
          as ``x == 5``. If an equality is given, the expansion is
          around the value on the right hand side of the equality,
          otherwise at ``0``.

        OUTPUT:

        The residue of ``self``.

        Say, ``symbol`` is ``x == a``, then this function calculates
        the residue of ``self`` at `x=a`, i.e., the coefficient of
        `1/(x-a)` of the series expansion of ``self`` around `a`.

        EXAMPLES::

            sage: (1/x).residue(x == 0)
            1
            sage: (1/x).residue(x == oo)
            -1
            sage: (1/x^2).residue(x == 0)
            0
            sage: (1/sin(x)).residue(x == 0)
            1
            sage: var('q, n, z')
            (q, n, z)
            sage: (-z^(-n-1)/(1-z/q)^2).residue(z == q).simplify_full()
            (n + 1)/q^n
            sage: var('s')
            s
            sage: zeta(s).residue(s == 1)
            1

        We can also compute the residue at more general places,
        given that the pole is recognized::

            sage: k = var('k', domain='integer')
            sage: (gamma(1+x)/(1 - exp(-x))).residue(x==2*I*pi*k)
            gamma(2*I*pi*k + 1)
            sage: csc(x).residue(x==2*pi*k)
            1

        TESTS::

            sage: (exp(x)/sin(x)^4).residue(x == 0)
            5/6

        Check that :trac:`18372` is resolved::

            sage: (1/(x^2 - x - 1)).residue(x == 1/2*sqrt(5) + 1/2)
            1/5*sqrt(5)

        Check that :trac:`20084` is fixed::

            sage: (1/(1 - 2^-x)).residue(x == 2*pi*I/log(2))
            1/log(2)
        """
        if symbol.is_relational():
            x = symbol.lhs()
            a = symbol.rhs()
        else:
            x = symbol
            a = 0
        if a == infinity:
            return (-self.subs({x: 1/x}) / x**2).residue(x == 0)
        return self.subs({x: x + a}).series(x == 0, 0).coefficient(x, -1)

    def taylor(self, *args):
        r"""
        Expand this symbolic expression in a truncated Taylor or
        Laurent series in the variable `v` around the point `a`,
        containing terms through `(x - a)^n`. Functions in more
        variables is also supported.

        INPUT:

        -  ``*args`` - the following notation is supported

           - ``x, a, n`` - variable, point, degree

           - ``(x, a), (y, b), n`` - variables with points, degree of polynomial

        EXAMPLES::

            sage: var('a, x, z')
            (a, x, z)
            sage: taylor(a*log(z), z, 2, 3)
            1/24*a*(z - 2)^3 - 1/8*a*(z - 2)^2 + 1/2*a*(z - 2) + a*log(2)

        ::

            sage: taylor(sqrt (sin(x) + a*x + 1), x, 0, 3)
            1/48*(3*a^3 + 9*a^2 + 9*a - 1)*x^3 - 1/8*(a^2 + 2*a + 1)*x^2 + 1/2*(a + 1)*x + 1

        ::

            sage: taylor (sqrt (x + 1), x, 0, 5)
            7/256*x^5 - 5/128*x^4 + 1/16*x^3 - 1/8*x^2 + 1/2*x + 1

        ::

            sage: taylor (1/log (x + 1), x, 0, 3)
            -19/720*x^3 + 1/24*x^2 - 1/12*x + 1/x + 1/2

        ::

            sage: taylor (cos(x) - sec(x), x, 0, 5)
            -1/6*x^4 - x^2

        ::

            sage: taylor ((cos(x) - sec(x))^3, x, 0, 9)
            -1/2*x^8 - x^6

        ::

            sage: taylor (1/(cos(x) - sec(x))^3, x, 0, 5)
            -15377/7983360*x^4 - 6767/604800*x^2 + 11/120/x^2 + 1/2/x^4 - 1/x^6 - 347/15120

        TESTS:

        Check that ticket :trac:`7472` is fixed (Taylor polynomial in
        more variables)::

            sage: x,y=var('x y'); taylor(x*y^3,(x,1),(y,1),4)
            (x - 1)*(y - 1)^3 + 3*(x - 1)*(y - 1)^2 + (y - 1)^3 + 3*(x - 1)*(y - 1) + 3*(y - 1)^2 + x + 3*y - 3
            sage: expand(_)
            x*y^3

        """
        from sage.rings.integer import Integer
        from sage.symbolic.ring import SR
        A = args
        try:
            if isinstance(A[0],tuple):
                B=[]
                B.append([SR(A[i][0]) for i in range(len(A)-1)])
                B.append([A[i][1] for i in range(len(A)-1)])
            else:
                B=[A[0],SR(A[1])]
            B.append(Integer(A[len(A)-1]))
        except Exception:
            raise NotImplementedError("Wrong arguments passed to taylor. See taylor? for more details.")
        l = self._maxima_().taylor(B)
        return self.parent()(l)



    def truncate(self):
        """
        Given a power series or expression, return the corresponding
        expression without the big oh.

        INPUT:

        - ``self`` -- a series as output by the :meth:`series` command.

        OUTPUT:

        A symbolic expression.

        EXAMPLES::

            sage: f = sin(x)/x^2
            sage: f.truncate()
            sin(x)/x^2
            sage: f.series(x,7)
            1*x^(-1) + (-1/6)*x + 1/120*x^3 + (-1/5040)*x^5 + Order(x^7)
            sage: f.series(x,7).truncate()
            -1/5040*x^5 + 1/120*x^3 - 1/6*x + 1/x
            sage: f.series(x==1,3).truncate().expand()
            -2*x^2*cos(1) + 5/2*x^2*sin(1) + 5*x*cos(1) - 7*x*sin(1) - 3*cos(1) + 11/2*sin(1)
        """
        return self

    def expand(Expression self, side=None):
        """
        Expand this symbolic expression. Products of sums and exponentiated
        sums are multiplied out, numerators of rational expressions which
        are sums are split into their respective terms, and multiplications
        are distributed over addition at all levels.

        EXAMPLES:

        We expand the expression `(x-y)^5` using both
        method and functional notation.

        ::

            sage: x,y = var('x,y')
            sage: a = (x-y)^5
            sage: a.expand()
            x^5 - 5*x^4*y + 10*x^3*y^2 - 10*x^2*y^3 + 5*x*y^4 - y^5
            sage: expand(a)
            x^5 - 5*x^4*y + 10*x^3*y^2 - 10*x^2*y^3 + 5*x*y^4 - y^5

        We expand some other expressions::

            sage: expand((x-1)^3/(y-1))
            x^3/(y - 1) - 3*x^2/(y - 1) + 3*x/(y - 1) - 1/(y - 1)
            sage: expand((x+sin((x+y)^2))^2)
            x^2 + 2*x*sin(x^2 + 2*x*y + y^2) + sin(x^2 + 2*x*y + y^2)^2

        Observe that :meth:`expand` also expands function arguments::

            sage: f(x) = function('f')(x)
            sage: fx = f(x*(x+1)); fx
            f((x + 1)*x)
            sage: fx.expand()
            f(x^2 + x)

        We can expand individual sides of a relation::

            sage: a = (16*x-13)^2 == (3*x+5)^2/2
            sage: a.expand()
            256*x^2 - 416*x + 169 == 9/2*x^2 + 15*x + 25/2
            sage: a.expand('left')
            256*x^2 - 416*x + 169 == 1/2*(3*x + 5)^2
            sage: a.expand('right')
            (16*x - 13)^2 == 9/2*x^2 + 15*x + 25/2

        TESTS::

            sage: var('x,y')
            (x, y)
            sage: ((x + (2/3)*y)^3).expand()
            x^3 + 2*x^2*y + 4/3*x*y^2 + 8/27*y^3
            sage: expand( (x*sin(x) - cos(y)/x)^2 )
            x^2*sin(x)^2 - 2*cos(y)*sin(x) + cos(y)^2/x^2
            sage: f = (x-y)*(x+y); f
            (x + y)*(x - y)
            sage: f.expand()
            x^2 - y^2

            sage: a,b,c = var('a,b,c')
            sage: x,y = var('x,y', domain='real')
            sage: p,q = var('p,q', domain='positive')
            sage: (c/2*(5*(3*a*b*x*y*p*q)^2)^(7/2*c)).expand()
            1/2*45^(7/2*c)*(a^2*b^2*x^2*y^2)^(7/2*c)*c*p^(7*c)*q^(7*c)
            sage: ((-(-a*x*p)^3*(b*y*p)^3)^(c/2)).expand()
            (a^3*b^3*x^3*y^3)^(1/2*c)*p^(3*c)
            sage: x,y,p,q = var('x,y,p,q', domain='complex')

        Check that :trac:`18568` is fixed::

            sage: ((x+sqrt(2)*x)^2).expand()
            2*sqrt(2)*x^2 + 3*x^2

        Check that :trac:`21360` is fixed::

            sage: ((x^(x/2) + 1)^2).expand()
            2*x^(1/2*x) + x^x + 1
            sage: ((x^(1/2*x))^2).expand()
            x^x
            sage: ((x^(2*x))^2).expand()
            x^(4*x)

        Check that exactness is preserved::

            sage: ((x+1.001)^2).expand()
            x^2 + 2.00200000000000*x + 1.00200100000000
            sage: ((x+1.001)^3).expand()
            x^3 + 3.00300000000000*x^2 + 3.00600300000000*x + 1.00300300100000

        Check that :trac:`21302` is fixed::

            sage: ((x+1)^-2).expand()
            1/(x^2 + 2*x + 1)
            sage: (((x-1)/(x+1))^2).expand()
            x^2/(x^2 + 2*x + 1) - 2*x/(x^2 + 2*x + 1) + 1/(x^2 + 2*x + 1)
        """
        if side is not None:
            if not is_a_relational(self._gobj):
                raise ValueError("expansion on sides only makes sense for relations")
            if side == 'left':
                return self.operator()(self.lhs().expand(), self.rhs())
            elif side == 'right':
                return self.operator()(self.lhs(), self.rhs().expand())
            else:
                raise ValueError("side must be 'left', 'right', or None")

        cdef GEx x
        sig_on()
        try:
            x = self._gobj.expand(0)
        finally:
            sig_off()
        return new_Expression_from_GEx(self._parent, x)

    expand_rational = rational_expand = expand

    def expand_trig(self, full=False, half_angles=False, plus=True, times=True):
        """
        Expand trigonometric and hyperbolic functions of sums of angles
        and of multiple angles occurring in self. For best results, self
        should already be expanded.

        INPUT:

        -  ``full`` - (default: False) To enhance user control
           of simplification, this function expands only one level at a time
           by default, expanding sums of angles or multiple angles. To obtain
           full expansion into sines and cosines immediately, set the optional
           parameter full to True.

        -  ``half_angles`` - (default: False) If True, causes
           half-angles to be simplified away.

        -  ``plus`` - (default: True) Controls the sum rule;
           expansion of sums (e.g. 'sin(x + y)') will take place only if plus
           is True.

        -  ``times`` - (default: True) Controls the product
           rule, expansion of products (e.g. sin(2\*x)) will take place only
           if times is True.


        OUTPUT:

        A symbolic expression.

        EXAMPLES::

            sage: sin(5*x).expand_trig()
            5*cos(x)^4*sin(x) - 10*cos(x)^2*sin(x)^3 + sin(x)^5
            sage: cos(2*x + var('y')).expand_trig()
            cos(2*x)*cos(y) - sin(2*x)*sin(y)

        We illustrate various options to this function::

            sage: f = sin(sin(3*cos(2*x))*x)
            sage: f.expand_trig()
            sin((3*cos(cos(2*x))^2*sin(cos(2*x)) - sin(cos(2*x))^3)*x)
            sage: f.expand_trig(full=True)
            sin((3*(cos(cos(x)^2)*cos(sin(x)^2) + sin(cos(x)^2)*sin(sin(x)^2))^2*(cos(sin(x)^2)*sin(cos(x)^2) - cos(cos(x)^2)*sin(sin(x)^2)) - (cos(sin(x)^2)*sin(cos(x)^2) - cos(cos(x)^2)*sin(sin(x)^2))^3)*x)
            sage: sin(2*x).expand_trig(times=False)
            sin(2*x)
            sage: sin(2*x).expand_trig(times=True)
            2*cos(x)*sin(x)
            sage: sin(2 + x).expand_trig(plus=False)
            sin(x + 2)
            sage: sin(2 + x).expand_trig(plus=True)
            cos(x)*sin(2) + cos(2)*sin(x)
            sage: sin(x/2).expand_trig(half_angles=False)
            sin(1/2*x)
            sage: sin(x/2).expand_trig(half_angles=True)
            (-1)^floor(1/2*x/pi)*sqrt(-1/2*cos(x) + 1/2)

        If the expression contains terms which are factored, we expand first::

            sage: (x, k1, k2) = var('x, k1, k2')
            sage: cos((k1-k2)*x).expand().expand_trig()
            cos(k1*x)*cos(k2*x) + sin(k1*x)*sin(k2*x)

        ALIASES:

        :meth:`trig_expand` and :meth:`expand_trig` are the same
        """
        from sage.calculus.calculus import maxima_options
        M = self._maxima_()
        P = M.parent()
        opt = maxima_options(trigexpand=full, halfangles=half_angles,
                             trigexpandplus=plus, trigexpandtimes=times)
        cmd = 'trigexpand(%s), %s'%(M.name(), opt)
        ans = P(cmd)
        return self.parent()(ans)

    trig_expand = expand_trig

    def reduce_trig(self, var=None):
        r"""
        Combine products and powers of trigonometric and hyperbolic
        sin's and cos's of x into those of multiples of x. It also
        tries to eliminate these functions when they occur in
        denominators.

        INPUT:

        - ``self`` - a symbolic expression

        - ``var`` - (default: None) the variable which is used for
          these transformations. If not specified, all variables are
          used.

        OUTPUT:

        A symbolic expression.

        EXAMPLES::

            sage: y=var('y')
            sage: f=sin(x)*cos(x)^3+sin(y)^2
            sage: f.reduce_trig()
            -1/2*cos(2*y) + 1/8*sin(4*x) + 1/4*sin(2*x) + 1/2

        To reduce only the expressions involving x we use optional parameter::

            sage: f.reduce_trig(x)
            sin(y)^2 + 1/8*sin(4*x) + 1/4*sin(2*x)

        ALIASES: :meth:`trig_reduce` and :meth:`reduce_trig` are the same
        """
        M = self._maxima_()
        P = M.parent()
        if var is None:
            cmd = 'trigreduce(%s)'%(M.name())
        else:
            cmd = 'trigreduce(%s,%s)'%(M.name(),'_SAGE_VAR_'+str(var))
        ans = P(cmd)
        return self.parent()(ans)

    trig_reduce = reduce_trig

    ############################################################################
    # Pattern Matching
    ############################################################################
    def match(self, pattern):
        """
        Check if self matches the given pattern.

        INPUT:

        -  ``pattern`` -- a symbolic expression, possibly containing wildcards
           to match for

        OUTPUT:

        One of

        ``None`` if there is no match, or a dictionary mapping the
        wildcards to the matching values if a match was found. Note
        that the dictionary is empty if there were no wildcards in the
        given pattern.

        See also http://www.ginac.de/tutorial/Pattern-matching-and-advanced-substitutions.html

        EXAMPLES::

            sage: var('x,y,z,a,b,c,d,f,g')
            (x, y, z, a, b, c, d, f, g)
            sage: w0 = SR.wild(0); w1 = SR.wild(1); w2 = SR.wild(2)
            sage: ((x+y)^a).match((x+y)^a)  # no wildcards, so empty dict
            {}
            sage: print(((x+y)^a).match((x+y)^b))
            None
            sage: t = ((x+y)^a).match(w0^w1)
            sage: t[w0], t[w1]
            (x + y, a)
            sage: print(((x+y)^a).match(w0^w0))
            None
            sage: ((x+y)^(x+y)).match(w0^w0)
            {$0: x + y}
            sage: t = ((a+b)*(a+c)).match((a+w0)*(a+w1))
            sage: set([t[w0], t[w1]]) == set([b, c])
            True
            sage: ((a+b)*(a+c)).match((w0+b)*(w0+c))
            {$0: a}
            sage: t = ((a+b)*(a+c)).match((w0+w1)*(w0+w2))
            sage: t[w0]
            a
            sage: set([t[w1], t[w2]]) == set([b, c])
            True
            sage: t = ((a+b)*(a+c)).match((w0+w1)*(w1+w2))
            sage: t[w1]
            a
            sage: set([t[w0], t[w2]]) == set([b, c])
            True
            sage: t = (a*(x+y)+a*z+b).match(a*w0+w1)
            sage: s = set([t[w0], t[w1]])
            sage: s == set([x+y, a*z+b]) or s == set([z, a*(x+y)+b])
            True
            sage: print((a+b+c+d+f+g).match(c))
            None
            sage: (a+b+c+d+f+g).has(c)
            True
            sage: (a+b+c+d+f+g).match(c+w0)
            {$0: a + b + d + f + g}
            sage: (a+b+c+d+f+g).match(c+g+w0)
            {$0: a + b + d + f}
            sage: (a+b).match(a+b+w0) # known bug
            {$0: 0}
            sage: print((a*b^2).match(a^w0*b^w1))
            None
            sage: (a*b^2).match(a*b^w1)
            {$1: 2}
            sage: (x*x.arctan2(x^2)).match(w0*w0.arctan2(w0^2))
            {$0: x}

        Beware that behind-the-scenes simplification can lead to
        surprising results in matching::

            sage: print((x+x).match(w0+w1))
            None
            sage: t = x+x; t
            2*x
            sage: t.operator()
            <function mul_vararg ...>

        Since asking to match w0+w1 looks for an addition operator,
        there is no match.
        """
        cdef Expression p = self.coerce_in(pattern)
        cdef GExList mlst
        cdef bint res
        sig_on()
        try:
            res = self._gobj.match(p._gobj, mlst)
        finally:
            sig_off()
        if not res:
            return None

        cdef dict rdict = {}
        cdef GExListIter itr = mlst.begin()
        cdef GExListIter lstend = mlst.end()
        while itr != lstend:
            key = new_Expression_from_GEx(self._parent, itr.obj().lhs())
            val = new_Expression_from_GEx(self._parent, itr.obj().rhs())
            rdict[key] = val
            itr.inc()
        return rdict


    def find(self, pattern):
        """
        Find all occurrences of the given pattern in this expression.

        Note that once a subexpression matches the pattern, the search does
        not extend to subexpressions of it.

        EXAMPLES::

            sage: var('x,y,z,a,b')
            (x, y, z, a, b)
            sage: w0 = SR.wild(0); w1 = SR.wild(1)

            sage: (sin(x)*sin(y)).find(sin(w0))
            [sin(y), sin(x)]

            sage: ((sin(x)+sin(y))*(a+b)).expand().find(sin(w0))
            [sin(y), sin(x)]

            sage: (1+x+x^2+x^3).find(x)
            [x]
            sage: (1+x+x^2+x^3).find(x^w0)
            [x^2, x^3]

            sage: (1+x+x^2+x^3).find(y)
            []

            # subexpressions of a match are not listed
            sage: ((x^y)^z).find(w0^w1)
            [(x^y)^z]
        """
        from sage.symbolic.comparison import print_sorted
        cdef Expression p = self.coerce_in(pattern)
        cdef GExList found
        sig_on()
        try:
            self._gobj.find(p._gobj, found)
        finally:
            sig_off()
        res = []
        cdef GExListIter itr = found.begin()
        while itr != found.end():
            res.append(new_Expression_from_GEx(self._parent, itr.obj()))
            itr.inc()
        res = print_sorted(res)
        return res

    def has(self, pattern):
        """
        EXAMPLES::

            sage: var('x,y,a'); w0 = SR.wild(); w1 = SR.wild()
            (x, y, a)
            sage: (x*sin(x + y + 2*a)).has(y)
            True

        Here "x+y" is not a subexpression of "x+y+2*a" (which has the
        subexpressions "x", "y" and "2*a")::

            sage: (x*sin(x + y + 2*a)).has(x+y)
            False
            sage: (x*sin(x + y + 2*a)).has(x + y + w0)
            True

        The following fails because "2*(x+y)" automatically gets converted to
        "2*x+2*y" of which "x+y" is not a subexpression::

            sage: (x*sin(2*(x+y) + 2*a)).has(x+y)
            False

        Although x^1==x and x^0==1, neither "x" nor "1" are actually of the
        form "x^something"::

            sage: (x+1).has(x^w0)
            False

        Here is another possible pitfall, where the first expression
        matches because the term "-x" has the form "(-1)*x" in GiNaC. To check
        whether a polynomial contains a linear term you should use the
        coeff() function instead.

        ::

            sage: (4*x^2 - x + 3).has(w0*x)
            True
            sage: (4*x^2 + x + 3).has(w0*x)
            False
            sage: (4*x^2 + x + 3).has(x)
            True
            sage: (4*x^2 - x + 3).coefficient(x,1)
            -1
            sage: (4*x^2 + x + 3).coefficient(x,1)
            1
        """
        cdef Expression p = self.coerce_in(pattern)
        return self._gobj.has(p._gobj)

    def substitute(self, *args, **kwds):
        """
        Substitute the given subexpressions in this expression.

        EXAMPLES::

            sage: var('x,y,z,a,b,c,d,f,g')
            (x, y, z, a, b, c, d, f, g)
            sage: w0 = SR.wild(0); w1 = SR.wild(1)
            sage: t = a^2 + b^2 + (x+y)^3

        Substitute with keyword arguments (works only with symbols)::

            sage: t.subs(a=c)
            (x + y)^3 + b^2 + c^2
            sage: t.subs(b=19, x=z)
            (y + z)^3 + a^2 + 361

        Substitute with a dictionary argument::

            sage: t.subs({a^2: c})
            (x + y)^3 + b^2 + c

            sage: t.subs({w0^2: w0^3})
            a^3 + b^3 + (x + y)^3

        Substitute with one or more relational expressions::

            sage: t.subs(w0^2 == w0^3)
            a^3 + b^3 + (x + y)^3

            sage: t.subs(w0 == w0^2)
            a^8 + b^8 + (x^2 + y^2)^6

            sage: t.subs(a == b, b == c)
            (x + y)^3 + b^2 + c^2

        Any number of arguments is accepted::

            sage: t.subs(a=b, b=c)
            (x + y)^3 + b^2 + c^2

            sage: t.subs({a:b}, b=c)
            (x + y)^3 + b^2 + c^2

            sage: t.subs([x == 3, y == 2], a == 2, {b:3})
            138

        It can even accept lists of lists::

            sage: eqn1 = (a*x + b*y == 0)
            sage: eqn2 = (1 + y == 0)
            sage: soln = solve([eqn1, eqn2], [x, y])
            sage: soln
            [[x == b/a, y == -1]]
            sage: f = x + y
            sage: f.subs(soln)
            b/a - 1

        Duplicate assignments will throw an error::

            sage: t.subs({a:b}, a=c)
            Traceback (most recent call last):
            ...
            ValueError: duplicate substitution for a, got values b and c

            sage: t.subs([x == 1], a = 1, b = 2, x = 2)
            Traceback (most recent call last):
            ...
            ValueError: duplicate substitution for x, got values 1 and 2

        All substitutions are performed at the same time::

             sage: t.subs({a:b, b:c})
             (x + y)^3 + b^2 + c^2

        Substitutions are done term by term, in other words Sage is not
        able to identify partial sums in a substitution (see :trac:`18396`)::

            sage: f = x + x^2 + x^4
            sage: f.subs(x = y)
            y^4 + y^2 + y
            sage: f.subs(x^2 == y)             # one term is fine
            x^4 + x + y
            sage: f.subs(x + x^2 == y)         # partial sum does not work
            x^4 + x^2 + x
            sage: f.subs(x + x^2 + x^4 == y)   # whole sum is fine
            y

        Note that it is the very same behavior as in Maxima::

            sage: E = 'x^4 + x^2 + x'
            sage: subs = [('x','y'), ('x^2','y'), ('x^2+x','y'), ('x^4+x^2+x','y')]

            sage: cmd = '{}, {}={}'
            sage: for s1,s2 in subs:
            ....:     maxima.eval(cmd.format(E, s1, s2))
            'y^4+y^2+y'
            'y+x^4+x'
            'x^4+x^2+x'
            'y'

        Or as in Maple::

            sage: cmd = 'subs({}={}, {})'              # optional - maple
            sage: for s1,s2 in subs:                   # optional - maple
            ....:     maple.eval(cmd.format(s1,s2, E)) # optional - maple
            'y^4+y^2+y'
            'x^4+x+y'
            'x^4+x^2+x'
            'y'

        But Mathematica does something different on the third example::

            sage: cmd = '{} /. {} -> {}'                    # optional - mathematica
            sage: for s1,s2 in subs:                        # optional - mathematica
            ....:     mathematica.eval(cmd.format(E,s1,s2)) # optional - mathematica
                 2    4
            y + y  + y
                 4
            x + x  + y
             4
            x  + y
            y

        The same, with formatting more suitable for cut and paste::

            sage: for s1,s2 in subs:                        # optional - mathematica
            ....:     mathematica(cmd.format(E,s1,s2))      # optional - mathematica
            y + y^2 + y^4
            x + x^4 + y
            x^4 + y
            y

        TESTS:

        No arguments return the same expression::

            sage: t = a^2 + b^2 + (x+y)^3
            sage: t.subs()
            (x + y)^3 + a^2 + b^2

        Similarly for a empty dictionary, empty tuples and empty lists::

            sage: t.subs({}, (), [], ())
            (x + y)^3 + a^2 + b^2

        Invalid argument returns error::

            sage: t.subs(5)
            Traceback (most recent call last):
            ...
            TypeError: not able to determine a substitution from 5

        Substitutions with infinity::

            sage: (x/y).subs(y=oo)
            0
            sage: (x/y).subs(x=oo)
            Traceback (most recent call last):
            ...
            RuntimeError: indeterminate expression: infinity * f(x) encountered.
            sage: (x*y).subs(x=oo)
            Traceback (most recent call last):
            ...
            RuntimeError: indeterminate expression: infinity * f(x) encountered.
            sage: (x^y).subs(x=oo)
            Traceback (most recent call last):
            ...
            ValueError: power::eval(): pow(Infinity, f(x)) is not defined.
            sage: (x^y).subs(y=oo)
            Traceback (most recent call last):
            ...
            ValueError: power::eval(): pow(f(x), infinity) is not defined.
            sage: (x+y).subs(x=oo)
            +Infinity
            sage: (x-y).subs(y=oo)
            -Infinity
            sage: gamma(x).subs(x=-1)
            Infinity
            sage: 1/gamma(x).subs(x=-1)
            0

        Verify that this operation does not modify the passed
        dictionary (:trac:`6622`)::

            sage: var('v t')
            (v, t)
            sage: f = v*t
            sage: D = {v: 2}
            sage: f(D, t=3)
            6
            sage: D
            {v: 2}

        Check if :trac:`9891` is fixed::

            sage: exp(x).subs(x=log(x))
            x

        Check if :trac:`13587` is fixed::

            sage: t = tan(x)^2 - tan(x)
            sage: t.subs(x=pi/2)
            Infinity
            sage: u = gamma(x) - gamma(x-1)
            sage: u.subs(x=-1)
            Infinity

        Check that the deprecated method ``subs_expr`` works as expected (see
        :trac:`12834`)::

            sage: var('x,y,z'); f = x^3 + y^2 + z
            (x, y, z)
            sage: f.subs_expr(x^3 == y^2, z == 1)
            doctest:...: DeprecationWarning: subs_expr is deprecated. Please use
            substitute instead.
            See http://trac.sagemath.org/12834 for details.
            2*y^2 + 1
            sage: f.subs_expr({x^3:y^2, z:1})
            2*y^2 + 1
            sage: f = x^2 + x^4
            sage: f.subs_expr(x^2 == x)
            x^4 + x
            sage: f = cos(x^2) + sin(x^2)
            sage: f.subs_expr(x^2 == x)
            cos(x) + sin(x)
            sage: f(x,y,t) = cos(x) + sin(y) + x^2 + y^2 + t
            sage: f.subs_expr(y^2 == t)
            (x, y, t) |--> x^2 + 2*t + cos(x) + sin(y)
            sage: f.subs_expr(x^2 + y^2 == t)
            (x, y, t) |--> x^2 + y^2 + t + cos(x) + sin(y)

        Check that inverses in sums are recognized::

            sage: (1 + 1/x).subs({x: 1/x})
            x + 1
            sage: (x + 1/x^2).subs({x: 1/x})
            x^2 + 1/x
            sage: (sqrt(x) + 1/sqrt(x)).subs({x: 1/x})
            sqrt(x) + 1/sqrt(x)
        """
        cdef dict sdict = {}
        cdef GEx res

        if args and args[0] is None:
            # this is needed because sometimes this function get called as
            # expr.substitute(None, **kwds). This is because its signature used
            # to be (in_dict=None, **kwds) instead of (*args, **kwds)
            # (see ticket #12834)
            args = args[1:]

        for a in args:
            _dict_update_check_duplicate(sdict, _subs_make_dict(a))

        if kwds:
            # Ensure that the keys are symbolic variables.
            varkwds = {self._parent.var(k): v for k,v in kwds.iteritems()}
            # Check for duplicate
            _dict_update_check_duplicate(sdict, varkwds)

        cdef GExMap smap
        for k, v in sdict.iteritems():
            smap.insert(make_pair((<Expression>self.coerce_in(k))._gobj,
                                  (<Expression>self.coerce_in(v))._gobj))
        sig_on()
        try:
            res = self._gobj.subs_map(smap, 0)
        finally:
            sig_off()
        return new_Expression_from_GEx(self._parent, res)

    subs = substitute

    cpdef Expression _subs_expr(self, expr):
        """
        EXAMPLES::

            sage: var('x,y,z,a,b,c,d,f')
            (x, y, z, a, b, c, d, f)
            sage: w0 = SR.wild(0); w1 = SR.wild(1)
            sage: (a^2 + b^2 + (x+y)^2)._subs_expr(w0^2 == w0^3)
            a^3 + b^3 + (x + y)^3
            sage: (a^4 + b^4 + (x+y)^4)._subs_expr(w0^2 == w0^3)
            a^4 + b^4 + (x + y)^4
            sage: (a^2 + b^4 + (x+y)^4)._subs_expr(w0^2 == w0^3)
            b^4 + (x + y)^4 + a^3
            sage: ((a+b+c)^2)._subs_expr(a+b == x)
            (a + b + c)^2
            sage: ((a+b+c)^2)._subs_expr(a+b+w0 == x+w0)
            (c + x)^2
            sage: (a+2*b)._subs_expr(a+b == x)
            a + 2*b
            sage: (a+2*b)._subs_expr(a+b+w0 == x+w0)
            a + 2*b
            sage: (a+2*b)._subs_expr(a+w0*b == x)
            x
            sage: (a+2*b)._subs_expr(a+b+w0*b == x+w0*b)
            a + 2*b
            sage: (4*x^3-2*x^2+5*x-1)._subs_expr(x==a)
            4*a^3 - 2*a^2 + 5*a - 1
            sage: (4*x^3-2*x^2+5*x-1)._subs_expr(x^w0==a^w0)
            4*a^3 - 2*a^2 + 5*x - 1
            sage: (4*x^3-2*x^2+5*x-1)._subs_expr(x^w0==a^(2*w0))._subs_expr(x==a)
            4*a^6 - 2*a^4 + 5*a - 1
            sage: sin(1+sin(x))._subs_expr(sin(w0)==cos(w0))
            cos(cos(x) + 1)
            sage: (sin(x)^2 + cos(x)^2)._subs_expr(sin(w0)^2+cos(w0)^2==1)
            1
            sage: (1 + sin(x)^2 + cos(x)^2)._subs_expr(sin(w0)^2+cos(w0)^2==1)
            cos(x)^2 + sin(x)^2 + 1
            sage: (17*x + sin(x)^2 + cos(x)^2)._subs_expr(w1 + sin(w0)^2+cos(w0)^2 == w1 + 1)
            17*x + 1
            sage: ((x-1)*(sin(x)^2 + cos(x)^2)^2)._subs_expr(sin(w0)^2+cos(w0)^2 == 1)
            x - 1
            """
        cdef Expression p = self.coerce_in(expr)
        cdef GEx res
        sig_on()
        try:
            res = self._gobj.subs(p._gobj)
        finally:
            sig_off()
        return new_Expression_from_GEx(self._parent, res)

    substitute_expression = deprecated_function_alias(12834, substitute)
    subs_expr = deprecated_function_alias(12834, subs)

    def substitute_function(self, original, new):
        """
        Return this symbolic expressions all occurrences of the
        function *original* replaced with the function *new*.

        EXAMPLES::

            sage: x,y = var('x,y')
            sage: foo = function('foo'); bar = function('bar')
            sage: f = foo(x) + 1/foo(pi*y)
            sage: f.substitute_function(foo, bar)
            1/bar(pi*y) + bar(x)

        TESTS:

        Make sure :trac:`17849` is fixed::

            sage: ex = sin(x) + atan2(0,0,hold=True)
            sage: ex.substitute_function(sin,cos)
            arctan2(0, 0) + cos(x)
            sage: ex = sin(x) + hypergeometric([1, 1], [2], -1)
            sage: ex.substitute_function(sin,cos)
            cos(x) + hypergeometric((1, 1), (2,), -1)
        """
        from sage.symbolic.expression_conversions import SubstituteFunction
        return SubstituteFunction(self, original, new)()

    def substitution_delayed(self, pattern, replacement):
        """
        Replace all occurrences of pattern by the result of replacement.

        In contrast to :meth:`subs`, the pattern may contains wildcards
        and the replacement can depend on the particular term matched by the
        pattern.

        INPUT:

        - ``pattern`` -- an :class:`Expression`, usually
          containing wildcards.

        - ``replacement`` -- a function. Its argument is a dictionary
          mapping the wildcard occurring in ``pattern`` to the actual
          values.  If it returns ``None``, this occurrence of ``pattern`` is
          not replaced. Otherwise, it is replaced by the output of
          ``replacement``.

        OUTPUT:

        An :class:`Expression`.

        EXAMPLES::

            sage: var('x y')
            (x, y)
            sage: w0 = SR.wild(0)
            sage: sqrt(1 + 2*x + x^2).substitution_delayed(
            ....:     sqrt(w0), lambda d: sqrt(factor(d[w0]))
            ....: )
            sqrt((x + 1)^2)
            sage: def r(d):
            ....:    if x not in d[w0].variables():
            ....:        return cos(d[w0])
            sage: (sin(x^2 + x) + sin(y^2 + y)).substitution_delayed(sin(w0), r)
            cos(y^2 + y) + sin(x^2 + x)

        .. SEEALSO::

            :meth:`match`
        """
        result = self
        for matched in self.find(pattern):
            r = replacement(matched.match(pattern))
            if r is not None:
                result = result.subs({matched: r})
        return result

    def __call__(self, *args, **kwds):
        """
        Call the :meth:`subs` on this expression.

        EXAMPLES::

            sage: var('x,y,z')
            (x, y, z)
            sage: (x+y)(x=z^2, y=x^y)
            z^2 + x^y
        """
        return self._parent._call_element_(self, *args, **kwds)

    def variables(self):
        """
        Return sorted tuple of variables that occur in this expression.

        EXAMPLES::

            sage: (x,y,z) = var('x,y,z')
            sage: (x+y).variables()
            (x, y)
            sage: (2*x).variables()
            (x,)
            sage: (x^y).variables()
            (x, y)
            sage: sin(x+y^z).variables()
            (x, y, z)

        """
        from sage.symbolic.ring import SR
        from sage.symbolic.comparison import print_sorted
        cdef GExSet sym_set
        g_list_symbols(self._gobj, sym_set)
        res = []
        cdef GExSetIter itr = sym_set.begin()
        while itr != sym_set.end():
            res.append(new_Expression_from_GEx(SR, itr.obj()))
            itr.inc()
        res = print_sorted(res)[::-1]
        return tuple(res)

    def free_variables(self):
        """
        Return sorted tuple of unbound variables that occur in this
        expression.

        EXAMPLES::

            sage: (x,y,z) = var('x,y,z')
            sage: (x+y).free_variables()
            (x, y)
            sage: (2*x).free_variables()
            (x,)
            sage: (x^y).free_variables()
            (x, y)
            sage: sin(x+y^z).free_variables()
            (x, y, z)
            sage: _ = function('f')
            sage: e = limit( f(x,y), x=0 ); e
            limit(f(x, y), x, 0)
            sage: e.free_variables()
            (y,)
        """
        from sage.symbolic.ring import SR
        from sage.symbolic.comparison import print_sorted
        cdef GSymbolSet sym_set
        sym_set = self._gobj.free_symbols()
        res = []
        cdef GSymbolSetIter itr = sym_set.begin()
        while itr != sym_set.end():
            res.append(new_Expression_from_GEx(SR, GEx(itr.obj())))
            itr.inc()
        res = print_sorted(res)[::-1]
        return tuple(res)

    def arguments(self):
        """
        EXAMPLES::

            sage: x,y = var('x,y')
            sage: f = x + y
            sage: f.arguments()
            (x, y)

            sage: g = f.function(x)
            sage: g.arguments()
            (x,)

        """
        try:
            return self._parent.arguments()
        except AttributeError:
            return self.variables()

    args = arguments

    def number_of_arguments(self):
        """
        EXAMPLES::

            sage: x,y = var('x,y')
            sage: f = x + y
            sage: f.number_of_arguments()
            2

            sage: g = f.function(x)
            sage: g.number_of_arguments()
            1

        ::

            sage: x,y,z = var('x,y,z')
            sage: (x+y).number_of_arguments()
            2
            sage: (x+1).number_of_arguments()
            1
            sage: (sin(x)+1).number_of_arguments()
            1
            sage: (sin(z)+x+y).number_of_arguments()
            3
            sage: (sin(x+y)).number_of_arguments()
            2

        ::

            sage: ( 2^(8/9) - 2^(1/9) )(x-1)
            Traceback (most recent call last):
            ...
            ValueError: the number of arguments must be less than or equal to 0
        """
        return len(self.arguments())

    def number_of_operands(self):
        """
        Return the number of arguments of this expression.

        EXAMPLES::

            sage: var('a,b,c,x,y')
            (a, b, c, x, y)
            sage: a.number_of_operands()
            0
            sage: (a^2 + b^2 + (x+y)^2).number_of_operands()
            3
            sage: (a^2).number_of_operands()
            2
            sage: (a*b^2*c).number_of_operands()
            3
        """
        return self._gobj.nops()

    nops = number_of_operands

    def __len__(self):
        """
        Return the number of arguments of this expression.

        EXAMPLES::

            sage: var('a,b,c,x,y')
            (a, b, c, x, y)
            sage: len(a)
            0
            sage: len((a^2 + b^2 + (x+y)^2))
            3
            sage: len((a^2))
            2
            sage: len(a*b^2*c)
            3
        """
        return self.number_of_operands()

    def _unpack_operands(self):
        """
        Unpack the operands of this expression converting each to a Python
        object if possible.

        This corresponds to the conversion performed when arguments of a
        function are unpacked as they are being passed to custom methods of
        a symbolic function.

        EXAMPLES::

            sage: t = SR._force_pyobject((1, 2, x, x+1, x+2))
            sage: t._unpack_operands()
            (1, 2, x, x + 1, x + 2)
            sage: type(t._unpack_operands())
            <... 'tuple'>
            sage: list(map(type, t._unpack_operands()))
            [<type 'sage.rings.integer.Integer'>, <type 'sage.rings.integer.Integer'>, <type 'sage.symbolic.expression.Expression'>, <type 'sage.symbolic.expression.Expression'>, <type 'sage.symbolic.expression.Expression'>]
            sage: u = SR._force_pyobject((t, x^2))
            sage: u._unpack_operands()
            ((1, 2, x, x + 1, x + 2), x^2)
            sage: type(u._unpack_operands()[0])
            <... 'tuple'>
        """
        from sage.libs.pynac.pynac import unpack_operands
        return unpack_operands(self)

    def operands(self):
        """
        Return a list containing the operands of this expression.

        EXAMPLES::

            sage: var('a,b,c,x,y')
            (a, b, c, x, y)
            sage: (a^2 + b^2 + (x+y)^2).operands()
            [a^2, b^2, (x + y)^2]
            sage: (a^2).operands()
            [a, 2]
            sage: (a*b^2*c).operands()
            [a, b^2, c]
        """
        from sage.symbolic.ring import SR
        return [new_Expression_from_GEx(SR, self._gobj.op(i)) \
                            for i from 0 <= i < self._gobj.nops()]

    def operator(self):
        """
        Return the topmost operator in this expression.

        EXAMPLES::

            sage: x,y,z = var('x,y,z')
            sage: (x+y).operator()
            <function add_vararg ...>
            sage: (x^y).operator()
            <built-in function pow>
            sage: (x^y * z).operator()
            <function mul_vararg ...>
            sage: (x < y).operator()
            <built-in function lt>

            sage: abs(x).operator()
            abs
            sage: r = gamma(x).operator(); type(r)
            <class 'sage.functions.gamma.Function_gamma'>

            sage: psi = function('psi', nargs=1)
            sage: psi(x).operator()
            psi

            sage: r = psi(x).operator()
            sage: r == psi
            True

            sage: f = function('f', nargs=1, conjugate_func=lambda self, x: 2*x)
            sage: nf = f(x).operator()
            sage: nf(x).conjugate()
            2*x

            sage: f = function('f')
            sage: a = f(x).diff(x); a
            diff(f(x), x)
            sage: a.operator()
            D[0](f)

        TESTS::

            sage: (x <= y).operator()
            <built-in function le>
            sage: (x == y).operator()
            <built-in function eq>
            sage: (x != y).operator()
            <built-in function ne>
            sage: (x > y).operator()
            <built-in function gt>
            sage: (x >= y).operator()
            <built-in function ge>
            sage: SR._force_pyobject( (x, x + 1, x + 2) ).operator()
            <... 'tuple'>
        """
        cdef operators o
        cdef unsigned serial
        if is_a_add(self._gobj):
            return add_vararg
        elif is_a_mul(self._gobj):
            return mul_vararg
        elif is_a_power(self._gobj):
            return operator.pow
        elif is_a_relational(self._gobj):
            # find the operator and return it
            o = relational_operator(self._gobj)
            if o == equal:
                return operator.eq
            elif o == not_equal:
                return operator.ne
            elif o == less:
                return operator.lt
            elif o == less_or_equal:
                return operator.le
            elif o == greater:
                return operator.gt
            elif o == greater_or_equal:
                return operator.ge
            else:
                raise RuntimeError("operator type not known, please report this as a bug")
        elif is_a_function(self._gobj):
            # get function id
            serial = ex_to_function(self._gobj).get_serial()

            # if operator is a special function defined by us
            # find the python equivalent and return it
            res = get_sfunction_from_serial(serial)
            if res is None:
                raise RuntimeError("cannot find SFunction in table")

            if is_a_fderivative(self._gobj):
                from sage.libs.pynac.pynac import paramset_from_Expression
                parameter_set = paramset_from_Expression(self)
                res = FDerivativeOperator(res, parameter_set)

            return res
        elif is_exactly_a_exprseq(self._gobj):
            return tuple

        # self._gobj is either a symbol, constant or numeric
        return None

    def __index__(self):
        """
        EXAMPLES::

            sage: a = list(range(10))
            sage: a[:SR(5)]
            [0, 1, 2, 3, 4]
        """
        return int(self._integer_())

    def iterator(self):
        """
        Return an iterator over the operands of this expression.

        EXAMPLES::

            sage: x,y,z = var('x,y,z')
            sage: list((x+y+z).iterator())
            [x, y, z]
            sage: list((x*y*z).iterator())
            [x, y, z]
            sage: list((x^y*z*(x+y)).iterator())
            [x + y, x^y, z]

        Note that symbols, constants and numeric objects do not have operands,
        so the iterator function raises an error in these cases::

            sage: x.iterator()
            Traceback (most recent call last):
            ...
            ValueError: expressions containing only a numeric coefficient, constant or symbol have no operands
            sage: pi.iterator()
            Traceback (most recent call last):
            ...
            ValueError: expressions containing only a numeric coefficient, constant or symbol have no operands
            sage: SR(5).iterator()
            Traceback (most recent call last):
            ...
            ValueError: expressions containing only a numeric coefficient, constant or symbol have no operands
        """
        if (is_a_symbol(self._gobj) or is_a_constant(self._gobj) or
            is_a_numeric(self._gobj)):
                raise ValueError("expressions containing only a numeric coefficient, constant or symbol have no operands")
        return new_ExpIter_from_Expression(self)

    @property
    def op(self):
        """
        Provide access to the operands of an expression through a property.

        EXAMPLES::

            sage: t = 1+x+x^2
            sage: t.op
            Operands of x^2 + x + 1
            sage: x.op
            Traceback (most recent call last):
            ...
            TypeError: expressions containing only a numeric coefficient, constant or symbol have no operands
            sage: t.op[0]
            x^2

        Indexing directly with ``t[1]`` causes problems with numpy types.

            sage: t[1]
            Traceback (most recent call last):
            ...
            TypeError: 'sage.symbolic.expression.Expression' object does not support indexing
        """
        if (is_a_symbol(self._gobj) or is_a_constant(self._gobj) or
            is_a_numeric(self._gobj)):
                raise TypeError("expressions containing only a numeric coefficient, constant or symbol have no operands")
        cdef OperandsWrapper res = OperandsWrapper.__new__(OperandsWrapper)
        res._expr = self
        return res

    def numerical_approx(self, prec=None, digits=None, algorithm=None):
        """
        Return a numerical approximation of ``self`` with ``prec`` bits
        (or decimal ``digits``) of precision.

        No guarantee is made about the accuracy of the result.

        INPUT:

        - ``prec`` -- precision in bits

        - ``digits`` -- precision in decimal digits (only used if
          ``prec`` is not given)

        - ``algorithm`` -- which algorithm to use to compute this
          approximation

        If neither ``prec`` nor ``digits`` is given, the default
        precision is 53 bits (roughly 16 digits).

        EXAMPLES::

            sage: sin(x).subs(x=5).n()
            -0.958924274663138
            sage: sin(x).subs(x=5).n(100)
            -0.95892427466313846889315440616
            sage: sin(x).subs(x=5).n(digits=50)
            -0.95892427466313846889315440615599397335246154396460
            sage: zeta(x).subs(x=2).numerical_approx(digits=50)
            1.6449340668482264364724151666460251892189499012068

            sage: cos(3).numerical_approx(200)
            -0.98999249660044545727157279473126130239367909661558832881409
            sage: numerical_approx(cos(3),200)
            -0.98999249660044545727157279473126130239367909661558832881409
            sage: numerical_approx(cos(3), digits=10)
            -0.9899924966
            sage: (i + 1).numerical_approx(32)
            1.00000000 + 1.00000000*I
            sage: (pi + e + sqrt(2)).numerical_approx(100)
            7.2740880444219335226246195788

        TESTS:

        We test the evaluation of different infinities available in Pynac::

            sage: t = x - oo; t
            -Infinity
            sage: t.n()
            -infinity
            sage: t = x + oo; t
            +Infinity
            sage: t.n()
            +infinity
            sage: t = x - unsigned_infinity; t
            Infinity
            sage: t.n()
            Traceback (most recent call last):
            ...
            ValueError: can only convert signed infinity to RR

        Some expressions cannot be evaluated numerically::

            sage: n(sin(x))
            Traceback (most recent call last):
            ...
            TypeError: cannot evaluate symbolic expression numerically
            sage: a = var('a')
            sage: (x^2 + 2*x + 2).subs(x=a).n()
            Traceback (most recent call last):
            ...
            TypeError: cannot evaluate symbolic expression numerically

        Make sure we've rounded up log(10,2) enough to guarantee
        sufficient precision (:trac:`10164`)::

            sage: ks = 4*10**5, 10**6
            sage: all(len(str(e.n(digits=k)))-1 >= k for k in ks)
            True

        Symbolic sums with definite endpoints are expanded (:trac:`9424`)::

            sage: (k,n) = var('k,n')
            sage: f(n) = sum(abs(-k*k+n),k,1,n)
            sage: ex = f(n=8); ex
            sum(abs(-k^2 + 8), k, 1, 8)
            sage: ex.n()
            162.000000000000
            sage: (ex+1).n()
            163.000000000000

        Check if :trac:`24418` is fixed::

            sage: numerical_approx(2^(450232897/4888643760))
            1.06591892580915
        """
        if prec is None:
            prec = digits_to_bits(digits)

        from sage.symbolic.expression_conversions import ExpressionTreeWalker
        class DefiniteSumExpander(ExpressionTreeWalker):
            def composition(self, ex, operator):
                if hasattr(operator, 'name') and operator.name() == 'sum' and (
                    is_a_numeric((<Expression>ex.operands()[2])._gobj)
                and is_a_numeric((<Expression>ex.operands()[3])._gobj)):
                    from sage.calculus.calculus import symbolic_sum
                    return symbolic_sum(*(ex.operands()))
                return super(DefiniteSumExpander, self).composition(ex, operator)

        s = DefiniteSumExpander(self)
        cdef Expression x = self._parent(s())
        from sage.rings.real_mpfr import RealField
        R = RealField(prec)
        kwds = {'parent': R, 'algorithm': algorithm}
        try:
            x = x._convert(kwds)
        except TypeError: # numerical approximation for real number failed
            pass          # try again with complex
            kwds['parent'] = R.complex_field()
            x = x._convert(kwds)

        # we have to consider constants as well, since infinity is a constant
        # in pynac
        if is_a_numeric(x._gobj):
            res = py_object_from_numeric(x._gobj)
        elif  is_a_constant(x._gobj):
            res = x.pyobject()
        else:
            raise TypeError("cannot evaluate symbolic expression numerically")

        # Important -- the  we get might not be a valid output for numerical_approx in
        # the case when one gets infinity.
        if isinstance(res, AnInfinity):
            return res.n(prec=prec,digits=digits)
        return res

    def round(self):
        """
        Round this expression to the nearest integer.

        EXAMPLES::

            sage: u = sqrt(43203735824841025516773866131535024)
            sage: u.round()
            207855083711803945
            sage: t = sqrt(Integer('1'*1000)).round(); print(str(t)[-10:])
            3333333333
            sage: (-sqrt(110)).round()
            -10
            sage: (-sqrt(115)).round()
            -11
            sage: (sqrt(-3)).round()
            Traceback (most recent call last):
            ...
            ValueError: could not convert sqrt(-3) to a real number
        """
        try:
            return self.pyobject().round()
        except (TypeError, AttributeError):
            pass
        from sage.functions.all import floor, ceil
        try:
            rif_self = sage.rings.all.RIF(self)
        except TypeError:
            raise ValueError("could not convert %s to a real number" % self)
        half = 1 / sage.rings.integer.Integer(2)
        if rif_self < 0 or (rif_self.contains_zero() and self < 0):
            result = ceil(self - half)
        else:
            result = floor(self + half)
        if not isinstance(result, sage.rings.integer.Integer):
            raise ValueError("could not convert %s to a real number" % self)
        else:
            return result

    def function(self, *args):
        """
        Return a callable symbolic expression with the given variables.

        EXAMPLES:

        We will use several symbolic variables in the examples below::

            sage: var('x, y, z, t, a, w, n')
            (x, y, z, t, a, w, n)

        ::

            sage: u = sin(x) + x*cos(y)
            sage: g = u.function(x,y)
            sage: g(x,y)
            x*cos(y) + sin(x)
            sage: g(t,z)
            t*cos(z) + sin(t)
            sage: g(x^2, x^y)
            x^2*cos(x^y) + sin(x^2)

        ::

            sage: f = (x^2 + sin(a*w)).function(a,x,w); f
            (a, x, w) |--> x^2 + sin(a*w)
            sage: f(1,2,3)
            sin(3) + 4

        Using the :meth:`function` method we can obtain the above function
        `f`, but viewed as a function of different variables::

            sage: h = f.function(w,a); h
            (w, a) |--> x^2 + sin(a*w)

        This notation also works::

            sage: h(w,a) = f
            sage: h
            (w, a) |--> x^2 + sin(a*w)

        You can even make a symbolic expression `f` into a function
        by writing ``f(x,y) = f``::

            sage: f = x^n + y^n; f
            x^n + y^n
            sage: f(x,y) = f
            sage: f
            (x, y) |--> x^n + y^n
            sage: f(2,3)
            3^n + 2^n
        """
        # we override type checking in CallableSymbolicExpressionRing,
        # since it checks for old SymbolicVariable's
        # and do the check here instead
        from sage.symbolic.callable import CallableSymbolicExpressionRing
        from sage.symbolic.ring import is_SymbolicVariable
        for i in args:
            if not is_SymbolicVariable(i):
                break
        else:
            R = CallableSymbolicExpressionRing(args, check=False)
            return R(self)
        raise TypeError("Must construct a function with a tuple (or list) of symbolic variables.")

    ############################################################################
    # Basic arithmetic wrappers
    # which allow disabling automatic evaluation with the hold parameter
    ############################################################################
    def power(self, exp, hold=False):
        """
        Return the current expression to the power ``exp``.

        To prevent automatic evaluation use the ``hold`` argument.

        EXAMPLES::

            sage: (x^2).power(2)
            x^4
            sage: (x^2).power(2, hold=True)
            (x^2)^2

        To then evaluate again, we use :meth:`unhold`::

            sage: a = (x^2).power(2, hold=True); a.unhold()
            x^4

        """
        cdef Expression nexp = self.coerce_in(exp)
        return new_Expression_from_GEx(self._parent,
                g_hold2_wrapper(g_power_construct, self._gobj, nexp._gobj,
                    hold))

    def add(self, *args, hold=False):
        """
        Return the sum of the current expression and the given arguments.

        To prevent automatic evaluation use the ``hold`` argument.

        EXAMPLES::

            sage: x.add(x)
            2*x
            sage: x.add(x, hold=True)
            x + x
            sage: x.add(x, (2+x), hold=True)
            (x + 2) + x + x
            sage: x.add(x, (2+x), x, hold=True)
            (x + 2) + x + x + x
            sage: x.add(x, (2+x), x, 2*x, hold=True)
            (x + 2) + 2*x + x + x + x

        To then evaluate again, we use :meth:`unhold`::

            sage: a = x.add(x, hold=True); a.unhold()
            2*x
        """
        nargs = [self.coerce_in(x) for x in args]
        cdef GExVector vec
        cdef Py_ssize_t i
        vec.push_back(self._gobj)
        for i in range(len(args)):
            vec.push_back((<Expression>nargs[i])._gobj)
        return new_Expression_from_GEx(self._parent, g_add_construct(vec, hold))

    def mul(self, *args, hold=False):
        """
        Return the product of the current expression and the given arguments.

        To prevent automatic evaluation use the ``hold`` argument.

        EXAMPLES::

            sage: x.mul(x)
            x^2
            sage: x.mul(x, hold=True)
            x*x
            sage: x.mul(x, (2+x), hold=True)
            (x + 2)*x*x
            sage: x.mul(x, (2+x), x, hold=True)
            (x + 2)*x*x*x
            sage: x.mul(x, (2+x), x, 2*x, hold=True)
            (2*x)*(x + 2)*x*x*x

        To then evaluate again, we use :meth:`unhold`::

            sage: a = x.mul(x, hold=True); a.unhold()
            x^2

        """
        nargs = [self.coerce_in(x) for x in args]
        cdef GExVector vec
        cdef Py_ssize_t i
        vec.push_back(self._gobj)
        for i in range(len(args)):
            vec.push_back((<Expression>nargs[i])._gobj)
        return new_Expression_from_GEx(self._parent, g_mul_construct(vec, hold))

    ############################################################################
    # Polynomial functions
    ############################################################################
    def coefficient(self, s, n=1):
        """
        Return the coefficient of `s^n` in this symbolic expression.

        INPUT:

        - ``s`` - expression

        - ``n`` - expression, default 1

        OUTPUT:

        A symbolic expression. The coefficient of `s^n`.

        Sometimes it may be necessary to expand or factor first, since this
        is not done automatically.

        EXAMPLES::

            sage: var('x,y,a')
            (x, y, a)
            sage: f = 100 + a*x + x^3*sin(x*y) + x*y + x/y + 2*sin(x*y)/x; f
            x^3*sin(x*y) + a*x + x*y + x/y + 2*sin(x*y)/x + 100
            sage: f.collect(x)
            x^3*sin(x*y) + (a + y + 1/y)*x + 2*sin(x*y)/x + 100
            sage: f.coefficient(x,0)
            100
            sage: f.coefficient(x,-1)
            2*sin(x*y)
            sage: f.coefficient(x,1)
            a + y + 1/y
            sage: f.coefficient(x,2)
            0
            sage: f.coefficient(x,3)
            sin(x*y)
            sage: f.coefficient(x^3)
            sin(x*y)
            sage: f.coefficient(sin(x*y))
            x^3 + 2/x
            sage: f.collect(sin(x*y))
            a*x + x*y + (x^3 + 2/x)*sin(x*y) + x/y + 100

            sage: var('a, x, y, z')
            (a, x, y, z)
            sage: f = (a*sqrt(2))*x^2 + sin(y)*x^(1/2) + z^z
            sage: f.coefficient(sin(y))
            sqrt(x)
            sage: f.coefficient(x^2)
            sqrt(2)*a
            sage: f.coefficient(x^(1/2))
            sin(y)
            sage: f.coefficient(1)
            0
            sage: f.coefficient(x, 0)
            z^z

        Any coefficient can be queried::

            sage: (x^2 + 3*x^pi).coefficient(x, pi)
            3
            sage: (2^x + 5*x^x).coefficient(x, x)
            5

        TESTS:

        Check if :trac:`9505` is fixed::

            sage: var('x,y,z')
            (x, y, z)
            sage: f = x*y*z^2
            sage: f.coefficient(x*y)
            z^2
            sage: f.coefficient(x*y, 2)
            Traceback (most recent call last):
            ...
            TypeError: n != 1 only allowed for s being a variable

        Using ``coeff()`` is now deprecated (:trac:`17438`)::

            sage: x.coeff(x)
            doctest:...: DeprecationWarning: coeff is deprecated. Please use coefficient instead.
            See http://trac.sagemath.org/17438 for details.
            1

        Check that :trac:`19996` is fixed::

            sage: (x^(1/2)).coefficient(x, QQ(1)/3)
            0
            sage: (x^(1/2)).coefficient(x, 1/3)
            0
        """
        cdef Expression ss = self.coerce_in(s)
        cdef Expression nn = self.coerce_in(n)
        cdef GEx r
        if n != 1 and not is_a_symbol(ss._gobj):
            raise TypeError("n != 1 only allowed for s being a variable")

        # the following is a temporary fix for GiNaC bug #9505
        if is_a_mul(ss._gobj): # necessarily n=1 here
            res = self
            for i from 0 <= i < ss._gobj.nops():
                res = res.coefficient(new_Expression_from_GEx(self._parent, ss._gobj.op(i)))
            return res
        sig_on()
        try:
            r = self._gobj.coeff(ss._gobj, nn._gobj)
        finally:
            sig_off()
        return new_Expression_from_GEx(self._parent, r)

    coeff = deprecated_function_alias(17438, coefficient)

    def coefficients(self, x=None, sparse=True):
        r"""
        Return the coefficients of this symbolic expression as a polynomial in x.

        INPUT:

        -  ``x`` -- optional variable.

        OUTPUT:

        Depending on the value of ``sparse``,

        - A list of pairs ``(expr, n)``, where ``expr`` is a symbolic
          expression and ``n`` is a power (``sparse=True``, default)

        - A list of expressions where the ``n``-th element is the coefficient of
          ``x^n`` when self is seen as polynomial in ``x`` (``sparse=False``).

        EXAMPLES::

            sage: var('x, y, a')
            (x, y, a)
            sage: p = x^3 - (x-3)*(x^2+x) + 1
            sage: p.coefficients()
            [[1, 0], [3, 1], [2, 2]]
            sage: p.coefficients(sparse=False)
            [1, 3, 2]
            sage: p = x - x^3 + 5/7*x^5
            sage: p.coefficients()
            [[1, 1], [-1, 3], [5/7, 5]]
            sage: p.coefficients(sparse=False)
            [0, 1, 0, -1, 0, 5/7]
            sage: p = expand((x-a*sqrt(2))^2 + x + 1); p
            -2*sqrt(2)*a*x + 2*a^2 + x^2 + x + 1
            sage: p.coefficients(a)
            [[x^2 + x + 1, 0], [-2*sqrt(2)*x, 1], [2, 2]]
            sage: p.coefficients(a, sparse=False)
            [x^2 + x + 1, -2*sqrt(2)*x, 2]
            sage: p.coefficients(x)
            [[2*a^2 + 1, 0], [-2*sqrt(2)*a + 1, 1], [1, 2]]
            sage: p.coefficients(x, sparse=False)
            [2*a^2 + 1, -2*sqrt(2)*a + 1, 1]

        TESTS:

        The behaviour is undefined with noninteger or negative exponents::

            sage: p = (17/3*a)*x^(3/2) + x*y + 1/x + 2*x^x + 5*x^y
            sage: rset = set([(1, -1), (y, 1), (17/3*a, 3/2), (2, x), (5, y)])
            sage: all([(pair[0],pair[1]) in rset for pair in p.coefficients(x)])
            True
            sage: p.coefficients(x, sparse=False)
            Traceback (most recent call last):
            ...
            ValueError: Cannot return dense coefficient list with noninteger exponents.

        Using ``coeffs()`` is now deprecated (:trac:`17438`)::

            sage: x.coeffs()
            doctest:...: DeprecationWarning: coeffs is deprecated. Please use coefficients instead.
            See http://trac.sagemath.org/17438 for details.
            [[1, 1]]

        Series coefficients are now handled correctly (:trac:`17399`)::


            sage: s=(1/(1-x)).series(x,6); s
            1 + 1*x + 1*x^2 + 1*x^3 + 1*x^4 + 1*x^5 + Order(x^6)
            sage: s.coefficients()
            [[1, 0], [1, 1], [1, 2], [1, 3], [1, 4], [1, 5]]
            sage: s.coefficients(x, sparse=False)
            [1, 1, 1, 1, 1, 1]
            sage: x,y = var("x,y")
            sage: s=(1/(1-y*x-x)).series(x,3); s
            1 + (y + 1)*x + ((y + 1)^2)*x^2 + Order(x^3)
            sage: s.coefficients(x, sparse=False)
            [1, y + 1, (y + 1)^2]

        We can find coefficients of symbolic functions, :trac:`12255`::

            sage: g = function('g')(var('t'))
            sage: f = 3*g + g**2 + t
            sage: f.coefficients(g)
            [[t, 0], [3, 1], [1, 2]]

        Handle bound variable strictly as part of a constant::

            sage: (sin(1+x)*sin(1+x^2)).coefficients(x)
            [[sin(x^2 + 1)*sin(x + 1), 0]]
            sage: (sin(1+x)*sin(1+x^2)*x).coefficients(x)
            [[sin(x^2 + 1)*sin(x + 1), 1]]

        Check that :trac:`23545` is fixed::

            sage: (x^2/(1+x)).coefficients()
            [[x^2/(x + 1), 0]]
            sage: (1+x+exp(x^2/(1+x))).coefficients()
            [[e^(x^2/(x + 1)) + 1, 0], [1, 1]]
            sage: (1/x).coefficients()
            [[1, -1]]
            sage: ((1+x)^pi).coefficients()
            [[(x + 1)^pi, 0]]
        """
        cdef vector[pair[GEx,GEx]] vec
        cdef pair[GEx,GEx] gexpair
        cdef Expression xx
        if x is None:
            x = self.default_variable()
        xx = self.coerce_in(x)
        sig_on()
        try:
            self._gobj.coefficients(xx._gobj, vec)
        finally:
            sig_off()
        l = []
        for p in vec:
            l.append([new_Expression_from_GEx(self._parent, p.first),
                new_Expression_from_GEx(self._parent, p.second)])
        if sparse is True:
            return l
        else:
            from sage.rings.integer_ring import ZZ
            if any(not c[1] in ZZ for c in l):
                raise ValueError("Cannot return dense coefficient list with noninteger exponents.")
            if not l:
                l = [[0, 0]]
            val = l[0][1]
            if val < 0:
                raise ValueError("Cannot return dense coefficient list with negative valuation.")
            deg = l[-1][1]
            ret = [ZZ(0)] * int(deg+1)
            for c in l:
                ret[c[1]] = c[0]
            return ret

    coeffs = deprecated_function_alias(17438, coefficients)

    def list(self, x=None):
        r"""
        Return the coefficients of this symbolic expression as a polynomial in x.

        INPUT:

        -  ``x`` -- optional variable.

        OUTPUT:

        A list of expressions where the ``n``-th element is the coefficient of
        ``x^n`` when self is seen as polynomial in ``x``.

        EXAMPLES::

            sage: var('x, y, a')
            (x, y, a)
            sage: (x^5).list()
            [0, 0, 0, 0, 0, 1]
            sage: p = x - x^3 + 5/7*x^5
            sage: p.list()
            [0, 1, 0, -1, 0, 5/7]
            sage: p = expand((x-a*sqrt(2))^2 + x + 1); p
            -2*sqrt(2)*a*x + 2*a^2 + x^2 + x + 1
            sage: p.list(a)
            [x^2 + x + 1, -2*sqrt(2)*x, 2]
            sage: s=(1/(1-x)).series(x,6); s
            1 + 1*x + 1*x^2 + 1*x^3 + 1*x^4 + 1*x^5 + Order(x^6)
            sage: s.list()
            [1, 1, 1, 1, 1, 1]
        """
        return self.coefficients(x=x, sparse=False)

    def leading_coefficient(self, s):
        """
        Return the leading coefficient of s in self.

        EXAMPLES::

            sage: var('x,y,a')
            (x, y, a)
            sage: f = 100 + a*x + x^3*sin(x*y) + x*y + x/y + 2*sin(x*y)/x; f
            x^3*sin(x*y) + a*x + x*y + x/y + 2*sin(x*y)/x + 100
            sage: f.leading_coefficient(x)
            sin(x*y)
            sage: f.leading_coefficient(y)
            x
            sage: f.leading_coefficient(sin(x*y))
            x^3 + 2/x
        """
        cdef Expression ss = self.coerce_in(s)
        cdef GEx r
        sig_on()
        try:
            r = self._gobj.lcoeff(ss._gobj)
        finally:
            sig_off()
        return new_Expression_from_GEx(self._parent, r)

    leading_coeff = leading_coefficient

    def trailing_coefficient(self, s):
        """
        Return the trailing coefficient of s in self, i.e., the coefficient
        of the smallest power of s in self.

        EXAMPLES::

            sage: var('x,y,a')
            (x, y, a)
            sage: f = 100 + a*x + x^3*sin(x*y) + x*y + x/y + 2*sin(x*y)/x; f
            x^3*sin(x*y) + a*x + x*y + x/y + 2*sin(x*y)/x + 100
            sage: f.trailing_coefficient(x)
            2*sin(x*y)
            sage: f.trailing_coefficient(y)
            x
            sage: f.trailing_coefficient(sin(x*y))
            a*x + x*y + x/y + 100
        """
        cdef Expression ss = self.coerce_in(s)
        cdef GEx r
        sig_on()
        try:
            r = self._gobj.tcoeff(ss._gobj)
        finally:
            sig_off()
        return new_Expression_from_GEx(self._parent, r)

    trailing_coeff = trailing_coefficient

    def low_degree(self, s):
        """
        Return the exponent of the lowest nonpositive power of s in self.

        OUTPUT:

        An integer ``<= 0``.

        EXAMPLES::

            sage: var('x,y,a')
            (x, y, a)
            sage: f = 100 + a*x + x^3*sin(x*y) + x*y + x/y^10 + 2*sin(x*y)/x; f
            x^3*sin(x*y) + a*x + x*y + 2*sin(x*y)/x + x/y^10 + 100
            sage: f.low_degree(x)
            -1
            sage: f.low_degree(y)
            -10
            sage: f.low_degree(sin(x*y))
            0
            sage: (x^3+y).low_degree(x)
            0
        """
        cdef Expression ss = self.coerce_in(s)
        sig_on()
        try:
            return new_Expression_from_GEx(self._parent,
                                     GEx(self._gobj.ldegree(ss._gobj)))
        finally:
            sig_off()

    def degree(self, s):
        """
        Return the exponent of the highest nonnegative power of s in self.

        OUTPUT:

        An integer ``>= 0``.

        EXAMPLES::

            sage: var('x,y,a')
            (x, y, a)
            sage: f = 100 + a*x + x^3*sin(x*y) + x*y + x/y^10 + 2*sin(x*y)/x; f
            x^3*sin(x*y) + a*x + x*y + 2*sin(x*y)/x + x/y^10 + 100
            sage: f.degree(x)
            3
            sage: f.degree(y)
            1
            sage: f.degree(sin(x*y))
            1
            sage: (x^-3+y).degree(x)
            0
        """
        cdef Expression ss = self.coerce_in(s)
        sig_on()
        try:
            return new_Expression_from_GEx(self._parent,
                                     GEx(self._gobj.degree(ss._gobj)))
        finally:
            sig_off()

    def unit(self, s):
        """
        Return the unit of this expression when considered as a
        polynomial in ``s``.

        See also :meth:`content`, :meth:`primitive_part`, and
        :meth:`unit_content_primitive`.

        INPUT:

        - ``s`` -- a symbolic expression.

        OUTPUT:

        The unit part of a polynomial as a symbolic expression. It is
        defined as the sign of the leading coefficient.

        EXAMPLES::

            sage: (2*x+4).unit(x)
            1
            sage: (-2*x+1).unit(x)
            -1
            sage: (2*x+1/2).unit(x)
            1
            sage: var('y')
            y
            sage: (2*x - 4*sin(y)).unit(sin(y))
            -1
        """
        cdef Expression ss = self.coerce_in(s)
        cdef GEx r
        sig_on()
        try:
            r = self._gobj.unit(ss._gobj)
        finally:
            sig_off()
        return new_Expression_from_GEx(self._parent, r)

    def content(self, s):
        """
        Return the content of this expression when considered as a
        polynomial in ``s``.

        See also :meth:`unit`, :meth:`primitive_part`, and
        :meth:`unit_content_primitive`.

        INPUT:

        - ``s`` -- a symbolic expression.

        OUTPUT:

        The content part of a polynomial as a symbolic expression. It
        is defined as the gcd of the coefficients.

        .. warning::

            The expression is considered to be a univariate polynomial
            in ``s``. The output is different from the ``content()``
            method provided by multivariate polynomial rings in Sage.

        EXAMPLES::

            sage: (2*x+4).content(x)
            2
            sage: (2*x+1).content(x)
            1
            sage: (2*x+1/2).content(x)
            1/2
            sage: var('y')
            y
            sage: (2*x + 4*sin(y)).content(sin(y))
            2
        """
        cdef Expression ss = self.coerce_in(s)
        cdef GEx r
        sig_on()
        try:
            r = self._gobj.content(ss._gobj)
        finally:
            sig_off()
        return new_Expression_from_GEx(self._parent, r)

    def primitive_part(self, s):
        """
        Return the primitive polynomial of this expression when
        considered as a polynomial in ``s``.

        See also :meth:`unit`, :meth:`content`, and
        :meth:`unit_content_primitive`.

        INPUT:

        - ``s`` -- a symbolic expression.

        OUTPUT:

        The primitive polynomial as a symbolic expression. It is
        defined as the quotient by the :meth:`unit` and
        :meth:`content` parts (with respect to the variable ``s``).

        EXAMPLES::

            sage: (2*x+4).primitive_part(x)
            x + 2
            sage: (2*x+1).primitive_part(x)
            2*x + 1
            sage: (2*x+1/2).primitive_part(x)
            4*x + 1
            sage: var('y')
            y
            sage: (2*x + 4*sin(y)).primitive_part(sin(y))
            x + 2*sin(y)
        """
        cdef Expression ss = self.coerce_in(s)
        cdef GEx r
        sig_on()
        try:
            r = self._gobj.primpart(ss._gobj)
        finally:
            sig_off()
        return new_Expression_from_GEx(self._parent, r)

    def unit_content_primitive(self, s):
        """
        Return the factorization into unit, content, and primitive part.

        INPUT:

        - ``s`` -- a symbolic expression, usually a symbolic
          variable. The whole symbolic expression ``self`` will be
          considered as a univariate polynomial in ``s``.

        OUTPUT:

        A triple (unit, content, primitive polynomial)` containing the
        :meth:`unit <unit>`, :meth:`content <content>`, and
        :meth:`primitive polynomial <primitive_part>`. Their product equals
        ``self``.

        EXAMPLES::

            sage: var('x,y')
            (x, y)
            sage: ex = 9*x^3*y+3*y
            sage: ex.unit_content_primitive(x)
            (1, 3*y, 3*x^3 + 1)
            sage: ex.unit_content_primitive(y)
            (1, 9*x^3 + 3, y)
        """
        cdef Expression ss = self.coerce_in(s)
        cdef GEx unit, cont, prim
        sig_on()
        try:
            self._gobj.unitcontprim(ss._gobj, unit, cont, prim)
        finally:
            sig_off()
        return (new_Expression_from_GEx(self._parent, unit),
                new_Expression_from_GEx(self._parent, cont),
                new_Expression_from_GEx(self._parent, prim))

    def poly(self, x=None):
        r"""
        Express this symbolic expression as a polynomial in *x*. If
        this is not a polynomial in *x*, then some coefficients may be
        functions of *x*.

        .. warning::

           This is different from :meth:`polynomial` which returns
           a Sage polynomial over a given base ring.

        EXAMPLES::

            sage: var('a, x')
            (a, x)
            sage: p = expand((x-a*sqrt(2))^2 + x + 1); p
            -2*sqrt(2)*a*x + 2*a^2 + x^2 + x + 1
            sage: p.poly(a)
            -2*sqrt(2)*a*x + 2*a^2 + x^2 + x + 1
            sage: bool(p.poly(a) == (x-a*sqrt(2))^2 + x + 1)
            True
            sage: p.poly(x)
            2*a^2 - (2*sqrt(2)*a - 1)*x + x^2 + 1
        """
        from sage.symbolic.ring import SR
        if x is None:
            x = self.default_variable()
        G = self.coefficients(x)
        ans = None
        for Z in G:
            coeff = SR(Z[0])
            n = SR(Z[1])
            if not coeff.is_trivial_zero():
                if n.is_trivial_zero():
                    xpow = SR(1)
                elif repr(n) == '1':
                    xpow = x
                else:
                    xpow = x**n
                if ans is None:
                    ans = coeff*xpow
                else:
                    ans += coeff*xpow
        return ans

    def polynomial(self, base_ring=None, ring=None):
        r"""
        Return this symbolic expression as an algebraic polynomial
        over the given base ring, if possible.

        The point of this function is that it converts purely symbolic
        polynomials into optimised algebraic polynomials over a given
        base ring.

        You can specify either the base ring (``base_ring``) you want
        the output polynomial to be over, or you can specify the full
        polynomial ring (``ring``) you want the output polynomial to
        be an element of.

        INPUT:

        -  ``base_ring`` - (optional) the base ring for the polynomial

        -  ``ring`` - (optional) the parent for the polynomial

        .. warning::

           This is different from :meth:`poly` which is used to rewrite
           self as a polynomial in terms of one of the variables.

        EXAMPLES::

            sage: f = x^2 -2/3*x + 1
            sage: f.polynomial(QQ)
            x^2 - 2/3*x + 1
            sage: f.polynomial(GF(19))
            x^2 + 12*x + 1

        Polynomials can be useful for getting the coefficients of an
        expression::

            sage: g = 6*x^2 - 5
            sage: g.coefficients()
            [[-5, 0], [6, 2]]
            sage: g.polynomial(QQ).list()
            [-5, 0, 6]
            sage: g.polynomial(QQ).dict()
            {0: -5, 2: 6}

        ::

            sage: f = x^2*e + x + pi/e
            sage: f.polynomial(RDF)  # abs tol 5e-16
            2.718281828459045*x^2 + x + 1.1557273497909217
            sage: g = f.polynomial(RR); g
            2.71828182845905*x^2 + x + 1.15572734979092
            sage: g.parent()
            Univariate Polynomial Ring in x over Real Field with 53 bits of precision
            sage: f.polynomial(RealField(100))
            2.7182818284590452353602874714*x^2 + x + 1.1557273497909217179100931833
            sage: f.polynomial(CDF)  # abs tol 5e-16
            2.718281828459045*x^2 + x + 1.1557273497909217
            sage: f.polynomial(CC)
            2.71828182845905*x^2 + x + 1.15572734979092

        We coerce a multivariate polynomial with complex symbolic
        coefficients::

            sage: x, y, n = var('x, y, n')
            sage: f = pi^3*x - y^2*e - I; f
            pi^3*x - y^2*e - I
            sage: f.polynomial(CDF)  # abs tol 1e-15
            (-2.718281828459045)*y^2 + 31.006276680299827*x - 1.0*I
            sage: f.polynomial(CC)
            (-2.71828182845905)*y^2 + 31.0062766802998*x - 1.00000000000000*I
            sage: f.polynomial(ComplexField(70))
            (-2.7182818284590452354)*y^2 + 31.006276680299820175*x - 1.0000000000000000000*I

        Another polynomial::

            sage: f = sum((e*I)^n*x^n for n in range(5)); f
            x^4*e^4 - I*x^3*e^3 - x^2*e^2 + I*x*e + 1
            sage: f.polynomial(CDF)   # abs tol 5e-16
            54.598150033144236*x^4 - 20.085536923187668*I*x^3 - 7.38905609893065*x^2 + 2.718281828459045*I*x + 1.0
            sage: f.polynomial(CC)
            54.5981500331442*x^4 - 20.0855369231877*I*x^3 - 7.38905609893065*x^2 + 2.71828182845905*I*x + 1.00000000000000

        A multivariate polynomial over a finite field::

            sage: f = (3*x^5 - 5*y^5)^7; f
            (3*x^5 - 5*y^5)^7
            sage: g = f.polynomial(GF(7)); g
            3*x^35 + 2*y^35
            sage: parent(g)
            Multivariate Polynomial Ring in x, y over Finite Field of size 7

        We check to make sure constants are converted appropriately::

            sage: (pi*x).polynomial(SR)
            pi*x

        Using the ``ring`` parameter, you can also create polynomials
        rings over the symbolic ring where only certain variables are
        considered generators of the polynomial ring and the others
        are considered "constants"::

            sage: a, x, y = var('a,x,y')
            sage: f = a*x^10*y+3*x
            sage: B = f.polynomial(ring=SR['x,y'])
            sage: B.coefficients()
            [a, 3]

        """
        from sage.symbolic.expression_conversions import polynomial
        return polynomial(self, base_ring=base_ring, ring=ring)

    def laurent_polynomial(self, base_ring=None, ring=None):
        r"""
        Return this symbolic expression as a Laurent polynomial
        over the given base ring, if possible.

        INPUT:

        -  ``base_ring`` - (optional) the base ring for the polynomial

        -  ``ring`` - (optional) the parent for the polynomial

        You can specify either the base ring (``base_ring``) you want
        the output Laurent polynomial to be over, or you can specify the full
        laurent polynomial ring (``ring``) you want the output laurent
        polynomial to be an element of.

        EXAMPLES::

            sage: f = x^2 -2/3/x + 1
            sage: f.laurent_polynomial(QQ)
            -2/3*x^-1 + 1 + x^2
            sage: f.laurent_polynomial(GF(19))
            12*x^-1 + 1 + x^2
        """
        from sage.symbolic.expression_conversions import laurent_polynomial
        return laurent_polynomial(self, base_ring=base_ring, ring=ring)

    def _polynomial_(self, R):
        """
        Coerce this symbolic expression to a polynomial in `R`.

        EXAMPLES::

            sage: var('x,y,z,w')
            (x, y, z, w)

        ::

            sage: R = QQ['x,y,z']
            sage: R(x^2 + y)
            x^2 + y
            sage: R = QQ['w']
            sage: R(w^3 + w + 1)
            w^3 + w + 1
            sage: R = GF(7)['z']
            sage: R(z^3 + 10*z)
            z^3 + 3*z

        .. NOTE::

           If the base ring of the polynomial ring is the symbolic ring,
           then a constant polynomial is always returned.

        ::

            sage: R = SR['x']
            sage: a = R(sqrt(2) + x^3 + y)
            sage: a
            x^3 + y + sqrt(2)
            sage: type(a)
            <class 'sage.rings.polynomial.polynomial_ring.PolynomialRing_field_with_category.element_class'>
            sage: a.degree()
            0

        We coerce to a double precision complex polynomial ring::

            sage: f = e*x^3 + pi*y^3 + sqrt(2) + I; f
            pi*y^3 + x^3*e + sqrt(2) + I
            sage: R = CDF['x,y']
            sage: R(f)  # abs tol 1e-15
            2.718281828459045*x^3 + 3.141592653589793*y^3 + 1.414213562373095 + 1.0*I

        We coerce to a higher-precision polynomial ring::

            sage: R = ComplexField(100)['x,y']
            sage: R(f)
            2.7182818284590452353602874714*x^3 + 3.1415926535897932384626433833*y^3 + 1.4142135623730950488016887242 + 1.0000000000000000000000000000*I

        TESTS:

        This shows that the issue at :trac:`5755` is fixed (attempting to
        coerce a symbolic expression to a non-symbolic polynomial ring
        caused an error::

            sage: xx = var('xx')
            sage: RDF['xx'](1.0*xx)
            xx
            sage: RDF['xx'](2.0*xx)
            2.0*xx
            sage: RR['xx'](1.0*xx)
            xx
            sage: RR['xx'](2.0*xx)
            2.00000000000000*xx

        This shows that the issue at :trac:`4246` is fixed (attempting to
        coerce an expression containing at least one variable that's not in
        `R` raises an error)::

            sage: x, y = var('x y')
            sage: S = PolynomialRing(Integers(4), 1, 'x')
            sage: S(x)
            x
            sage: S(y)
            Traceback (most recent call last):
            ...
            TypeError: y is not a variable of Multivariate Polynomial Ring in x over Ring of integers modulo 4
            sage: S(x+y)
            Traceback (most recent call last):
            ...
            TypeError: y is not a variable of Multivariate Polynomial Ring in x over Ring of integers modulo 4
            sage: (x+y)._polynomial_(S)
            Traceback (most recent call last):
            ...
            TypeError: y is not a variable of Multivariate Polynomial Ring in x over Ring of integers modulo 4
        """
        from sage.symbolic.all import SR
        from sage.rings.polynomial.multi_polynomial_ring import is_MPolynomialRing
        base_ring = R.base_ring()
        if base_ring == SR:
            if is_MPolynomialRing(R):
                return R({tuple([0]*R.ngens()):self})
            else:
                return R([self])
        return self.polynomial(None, ring=R)

    def fraction(self, base_ring):
        """
        Return this expression as element of the algebraic fraction
        field over the base ring given.

        EXAMPLES::

            sage: fr = (1/x).fraction(ZZ); fr
            1/x
            sage: parent(fr)
            Fraction Field of Univariate Polynomial Ring in x over Integer Ring
            sage: parent(((pi+sqrt(2)/x).fraction(SR)))
            Fraction Field of Univariate Polynomial Ring in x over Symbolic Ring
            sage: parent(((pi+sqrt(2))/x).fraction(SR))
            Fraction Field of Univariate Polynomial Ring in x over Symbolic Ring
            sage: y=var('y')
            sage: fr=((3*x^5 - 5*y^5)^7/(x*y)).fraction(GF(7)); fr
            (3*x^35 + 2*y^35)/(x*y)
            sage: parent(fr)
            Fraction Field of Multivariate Polynomial Ring in x, y over Finite Field of size 7

        TESTS:

        Check that :trac:`17736` is fixed::

            sage: a,b,c = var('a,b,c')
            sage: fr = (1/a).fraction(QQ); fr
            1/a
            sage: parent(fr)
            Fraction Field of Univariate Polynomial Ring in a over Rational Field
            sage: parent((b/(a+sin(c))).fraction(SR))
            Fraction Field of Multivariate Polynomial Ring in a, b over Symbolic Ring
        """
        from sage.rings.polynomial.polynomial_ring_constructor import PolynomialRing
        from sage.rings.fraction_field import FractionField
        nu = ring.SR(self.numerator()).polynomial(base_ring)
        de = ring.SR(self.denominator()).polynomial(base_ring)
        vars = sorted(set(nu.variables() + de.variables()), key=repr)
        R = FractionField(PolynomialRing(base_ring, vars))
        return R(self.numerator())/R(self.denominator())

    def power_series(self, base_ring):
        """
        Return algebraic power series associated to this symbolic
        expression, which must be a polynomial in one variable, with
        coefficients coercible to the base ring.

        The power series is truncated one more than the degree.

        EXAMPLES::

            sage: theta = var('theta')
            sage: f = theta^3 + (1/3)*theta - 17/3
            sage: g = f.power_series(QQ); g
            -17/3 + 1/3*theta + theta^3 + O(theta^4)
            sage: g^3
            -4913/27 + 289/9*theta - 17/9*theta^2 + 2602/27*theta^3 + O(theta^4)
            sage: g.parent()
            Power Series Ring in theta over Rational Field
        """
        v = self.variables()
        if len(v) != 1:
            raise ValueError("self must be a polynomial in one variable but it is in the variables %s" % tuple([v]))
        f = self.polynomial(base_ring)
        from sage.rings.all import PowerSeriesRing
        R = PowerSeriesRing(base_ring, names=f.parent().variable_names())
        return R(f, f.degree()+1)

    def gcd(self, b):
        r"""
        Return the symbolic gcd of self and b.

        Note that the polynomial GCD is unique up to the multiplication
        by an invertible constant. The following examples make sure all
        results are caught.

        EXAMPLES::

            sage: var('x,y')
            (x, y)
            sage: SR(10).gcd(SR(15))
            5
            sage: (x^3 - 1).gcd(x-1) / (x-1) in QQ
            True
            sage: (x^3 - 1).gcd(x^2+x+1) / (x^2+x+1) in QQ
            True
            sage: (x^3 - x^2*pi + x^2 - pi^2).gcd(x-pi) / (x-pi) in QQ
            True
            sage: gcd(sin(x)^2 + sin(x), sin(x)^2 - 1) / (sin(x) + 1) in QQ
            True
            sage: gcd(x^3 - y^3, x-y) / (x-y) in QQ
            True
            sage: gcd(x^100-y^100, x^10-y^10) / (x^10-y^10) in QQ
            True
            sage: r = gcd(expand( (x^2+17*x+3/7*y)*(x^5 - 17*y + 2/3) ), expand((x^13+17*x+3/7*y)*(x^5 - 17*y + 2/3)) )
            sage: r / (x^5 - 17*y + 2/3) in QQ
            True

        Embedded Sage objects of all kinds get basic support. Note that
        full algebraic GCD is not implemented yet::

            sage: gcd(I - I*x, x^2 - 1)
            x - 1
            sage: gcd(I + I*x, x^2 - 1)
            x + 1
            sage: alg = SR(QQbar(sqrt(2) + I*sqrt(3)))
            sage: gcd(alg + alg*x, x^2 - 1)
            x + 1
            sage: gcd(alg - alg*x, x^2 - 1)
            x - 1
            sage: sqrt2 = SR(QQbar(sqrt(2)))
            sage: gcd(sqrt2 + x, x^2 - 2)    # known bug
            1

        TESTS:

        Check if :trac:`10284` is fixed::

            sage: u = var('u')
            sage: v = var('v')
            sage: w = var('w')
            sage: x = var('x')
            sage: y = var('y')
            sage: z = var('z')
            sage: e = 792*z^8*w^4*x^3*y^4*u^7 + 24*z^4*w^4*x^2*y^3*u^4 + \
                    264*z^8*w^3*x^2*y^7*u^5 + 198*z^4*w^5*x^5*y*u^6  + 110*z^2*w^3*x^5*y^4*u^6 \
                    - 120*z^8*w*x^4*u^6 - 480*z^5*w*x^4*y^6*u^8 - 720*z^7*x^3*y^3*u^7 + \
                    165*z^4*w^2*x^4*y*u^5 + 450*z^8*w^6*x^2*y*u^8 + 40*z^2*w^3*x^3*y^3*u^6 - \
                    288*z^7*w^2*x^3*y^6*u^6  + 250*z^6*w^4*x^2*y^4*u^8 + \
                    576*z^7*w^7*x^2*y^4*u^8  - 80*z^6*w^2*x^5*y^3*u^7 - 144*z^8*w^4*x^5*u^7 + \
                    120*z^4*w*x^2*y^6*u^6 + 320*z^5*w^5*x^2*y^7*u^8 + 192*z^7*w^6*x*y^7*u^6 - \
                    12*z^4*w^3*x^3*y^5*u^6  - 36*z^4*w^4*x^4*y^2*u^8 + 72*z^4*w^5*x^3*u^6  - \
                    20*z^2*w^2*x^4*y^5*u^8 + 660*z^8*w*x^2*y^4*u^6 + 66*z^4*w^4*x^4*y^4*u^4 + \
                    440*z^6*w^2*x^3*y^7*u^7  - 30*z^4*w*x^3*y^2*u^7 - 48*z^8*w^3*x^4*y^3*u^5 + \
                    72*z^6*w^2*x*y^6*u^4 - 864*z^7*w^3*x^4*y^3*u^8 + 480*z^7*w^4*x*y^4*u^7 + \
                    60*z^4*w^2*x^2*u^5 + 375*z^8*w^3*x*y*u^7 + 150*z^8*w^5*x*y^4*u^6 + \
                    180*z^6*x*y^3*u^5 + 216*z^6*w^3*x^2*y^3*u^6;
            sage: d = e.diff(x)
            sage: gcd(d,e) / (u^4*z^2) in QQ
            True

        Check that :trac:`23793` is fixed::

            sage: gcd(I + I*x, x^2 - 1)
            x + 1

        Check that arguments are expanded before GCD (:trac:`23845`)::

            sage: P = (x+1)^2 + 1
            sage: gcd(P, P.expand())
            x^2 + 2*x + 2
        """
        cdef Expression r = self.coerce_in(b)
        cdef GEx x
        sig_on()
        try:
            x = g_gcd(self._gobj, r._gobj)
        finally:
            sig_off()
        return new_Expression_from_GEx(self._parent, x)

    def gosper_sum(self, *args):
        """
        Return the summation of this hypergeometric expression using
        Gosper's algorithm.

        INPUT:

        - a symbolic expression that may contain rational functions,
          powers, factorials, gamma function terms, binomial
          coefficients, and Pochhammer symbols that are rational-linear
          in their arguments

        - the main variable and, optionally, summation limits

        EXAMPLES::

            sage: a,b,k,m,n = var('a b k m n')
            sage: SR(1).gosper_sum(n)
            n
            sage: SR(1).gosper_sum(n,5,8)
            4
            sage: n.gosper_sum(n)
            1/2*(n - 1)*n
            sage: n.gosper_sum(n,0,5)
            15
            sage: n.gosper_sum(n,0,m)
            1/2*(m + 1)*m
            sage: n.gosper_sum(n,a,b)
            -1/2*(a + b)*(a - b - 1)

        ::

            sage: (factorial(m + n)/factorial(n)).gosper_sum(n)
            n*factorial(m + n)/((m + 1)*factorial(n))
            sage: (binomial(m + n, n)).gosper_sum(n)
            n*binomial(m + n, n)/(m + 1)
            sage: (binomial(m + n, n)).gosper_sum(n, 0, a)
            (a + m + 1)*binomial(a + m, a)/(m + 1)
            sage: (binomial(m + n, n)).gosper_sum(n, 0, 5)
            1/120*(m + 6)*(m + 5)*(m + 4)*(m + 3)*(m + 2)
            sage: (rising_factorial(a,n)/rising_factorial(b,n)).gosper_sum(n)
            (b + n - 1)*gamma(a + n)*gamma(b)/((a - b + 1)*gamma(a)*gamma(b + n))
            sage: factorial(n).gosper_term(n)
            Traceback (most recent call last):
            ...
            ValueError: expression not Gosper-summable
        """
        cdef Expression s, a, b
        cdef GEx x
        cdef int i = 1
        if len(args) > 1:
            n, l1, l2 = args
            s = self.coerce_in(n)
            a = self.coerce_in(l1)
            b = self.coerce_in(l2)
            sig_on()
            try:
                x = g_gosper_sum_definite(self._gobj, s._gobj,
                        a._gobj, b._gobj, &i)
            finally:
                sig_off()
            if i == 0:
                raise ValueError("expression not Gosper-summable")
            return new_Expression_from_GEx(self._parent, x)
        else:
            s = self.coerce_in(args[0])
            sig_on()
            try:
                x = g_gosper_sum_indefinite(self._gobj, s._gobj, &i)
            finally:
                sig_off()
            if i == 0:
                raise ValueError("expression not Gosper-summable")
            return new_Expression_from_GEx(self._parent, x)

    def gosper_term(self, n):
        """
        Return Gosper's hypergeometric term for ``self``.

        Suppose ``f``=``self`` is a hypergeometric term such that:

        .. math::

            s_n = \sum_{k=0}^{n-1} f_k

        and `f_k` doesn't depend on `n`. Return a hypergeometric
        term `g_n` such that `g_{n+1} - g_n = f_n`.

        EXAMPLES::

            sage: _ = var('n')
            sage: SR(1).gosper_term(n)
            n
            sage: n.gosper_term(n)
            1/2*(n^2 - n)/n
            sage: (n*factorial(n)).gosper_term(n)
            1/n
            sage: factorial(n).gosper_term(n)
            Traceback (most recent call last):
            ...
            ValueError: expression not Gosper-summable
        """
        cdef Expression s
        cdef int i = 1
        s = self.coerce_in(n)
        sig_on()
        try:
            x = g_gosper_term(self._gobj, s._gobj)
        except ValueError:
            raise ValueError("expression not Gosper-summable")
        finally:
            sig_off()
        return new_Expression_from_GEx(self._parent, x)

    def WZ_certificate(self, n, k):
        r"""
        Return the Wilf-Zeilberger certificate for this hypergeometric
        summand in ``n``, ``k``.

        To prove the identity `\sum_k F(n,k)=\textrm{const}` it suffices
        to show that `F(n+1,k)-F(n,k)=G(n,k+1)-G(n,k),` with `G=RF` and
        `R` the WZ certificate.

        EXAMPLES:

        To show that `\sum_k \binom{n}{k} = 2^n` do::

            sage: _ = var('k n')
            sage: F(n,k) = binomial(n,k) / 2^n
            sage: c = F(n,k).WZ_certificate(n,k); c
            1/2*k/(k - n - 1)
            sage: G(n,k) = c * F(n,k); G
            (n, k) |--> 1/2*k*binomial(n, k)/(2^n*(k - n - 1))
            sage: (F(n+1,k) - F(n,k) - G(n,k+1) + G(n,k)).simplify_full()
            0
        """
        cdef Expression s, f
        cdef int i = 1
        s = self.coerce_in(k)
        f = self.subs(n == n+1) - self
        sig_on()
        try:
            x = g_gosper_term(f._gobj, s._gobj)
        finally:
            sig_off()
        g = new_Expression_from_GEx(self._parent, x)
        return (f*g / self).to_gamma().gamma_normalize().simplify_full().factor()

    def lcm(self, b):
        """
        Return the lcm of self and b.

        The lcm is computed from the gcd of self and b implicitly from the
        relation self * b = gcd(self, b) * lcm(self, b).

        .. NOTE::

            In agreement with the convention in use for integers, if
            self * b == 0, then gcd(self, b) == max(self, b) and
            lcm(self, b) == 0.

        .. NOTE::

            Since the polynomial lcm is computed from the gcd, and the
            polynomial gcd is unique up to a constant factor (which can
            be negative), the polynomial lcm is unique up to a factor of -1.

        EXAMPLES::

            sage: var('x,y')
            (x, y)
            sage: SR(10).lcm(SR(15))
            30
            sage: (x^3 - 1).lcm(x-1)
            x^3 - 1
            sage: (x^3 - 1).lcm(x^2+x+1)
            x^3 - 1
            sage: (x^3 - sage.symbolic.constants.pi).lcm(x-sage.symbolic.constants.pi)
            (pi - x^3)*(pi - x)
            sage: lcm(x^3 - y^3, x-y) / (x^3 - y^3) in [1,-1]
            True
            sage: lcm(x^100-y^100, x^10-y^10) / (x^100 - y^100) in [1,-1]
            True
            sage: a = expand( (x^2+17*x+3/7*y)*(x^5 - 17*y + 2/3) )
            sage: b = expand((x^13+17*x+3/7*y)*(x^5 - 17*y + 2/3) )
            sage: gcd(a,b) * lcm(a,b) / (a * b) in [1,-1]
            True

        The result is not automatically simplified::

            sage: ex = lcm(sin(x)^2 - 1, sin(x)^2 + sin(x)); ex
            (sin(x)^2 + sin(x))*(sin(x)^2 - 1)/(sin(x) + 1)
            sage: ex.simplify_full()
            sin(x)^3 - sin(x)

        TESTS:

        Verify that x * y = gcd(x,y) * lcm(x,y)::

            sage: x, y = var('x,y')
            sage: LRs = [(SR(10), SR(15)), (x^3-1, x-1), (x^3-y^3, x-y), (x^3-1, x^2+x+1), (SR(0), x-y)]
            sage: all((L.gcd(R) * L.lcm(R)) == L*R for L, R in LRs)
            True

        Make sure that the convention for what to do with the 0 is being respected::

            sage: gcd(x, SR(0)), lcm(x, SR(0))
            (x, 0)
            sage: gcd(SR(0), SR(0)), lcm(SR(0), SR(0))
            (0, 0)

        """
        sb = self * b
        try:
            return 0 if sb.is_trivial_zero() else sb / self.gcd(b)
        except ValueError:
            # make the error message refer to lcm, not gcd
            raise ValueError("lcm: arguments must be polynomials over the rationals")

    def resultant(self, other, var):
        """
        Compute the resultant of this polynomial expression and the first
        argument with respect to the variable given as the second
        argument.

        EXAMPLES::

            sage: _ = var('a b n k u x y')
            sage: x.resultant(y, x)
            y
            sage: (x+y).resultant(x-y, x)
            -2*y
            sage: r = (x^4*y^2+x^2*y-y).resultant(x*y-y*a-x*b+a*b+u,x)
            sage: r.coefficient(a^4)
            b^4*y^2 - 4*b^3*y^3 + 6*b^2*y^4 - 4*b*y^5 + y^6
            sage: x.resultant(sin(x), x)
            Traceback (most recent call last):
            ...
            RuntimeError: resultant(): arguments must be polynomials
        """
        cdef Expression o = self.coerce_in(other)
        cdef Expression v = self.coerce_in(var)
        cdef GEx x
        sig_on()
        try:
            x = g_resultant(self._gobj, o._gobj, v._gobj)
        finally:
            sig_off()
        return new_Expression_from_GEx(self._parent, x)


    def collect(Expression self, s):
        """
        Collect the coefficients of ``s`` into a group.

        INPUT:

        - ``s`` -- the symbol whose coefficients will be collected.

        OUTPUT:

        A new expression, equivalent to the original one, with the
        coefficients of ``s`` grouped.

        .. NOTE::

            The expression is not expanded or factored before the
            grouping takes place. For best results, call :meth:`expand`
            on the expression before :meth:`collect`.

        EXAMPLES:

        In the first term of `f`, `x` has a coefficient of `4y`. In
        the second term, `x` has a coefficient of `z`. Therefore, if
        we collect those coefficients, `x` will have a coefficient of
        `4y+z`::

            sage: x,y,z = var('x,y,z')
            sage: f = 4*x*y + x*z + 20*y^2 + 21*y*z + 4*z^2 + x^2*y^2*z^2
            sage: f.collect(x)
            x^2*y^2*z^2 + x*(4*y + z) + 20*y^2 + 21*y*z + 4*z^2

        Here we do the same thing for `y` and `z`; however, note that
        we do not factor the `y^{2}` and `z^{2}` terms before
        collecting coefficients::

            sage: f.collect(y)
            (x^2*z^2 + 20)*y^2 + (4*x + 21*z)*y + x*z + 4*z^2
            sage: f.collect(z)
            (x^2*y^2 + 4)*z^2 + 4*x*y + 20*y^2 + (x + 21*y)*z

        The terms are collected, whether the expression
        is expanded or not::

            sage: f = (x + y)*(x - z)
            sage: f.collect(x)
            x^2 + x*(y - z) - y*z
            sage: f.expand().collect(x)
            x^2 + x*(y - z) - y*z

        TESTS:

        The output should be equivalent to the input::

            sage: polynomials = QQ['x']
            sage: f = SR(polynomials.random_element())
            sage: g = f.collect(x)
            sage: bool(f == g)
            True

        If ``s`` is not present in the given expression, the
        expression should not be modified. The variable `z` will not
        be present in `f` below since `f` is a random polynomial of
        maximum degree 10 in `x` and `y`::

            sage: z = var('z')
            sage: polynomials = QQ['x,y']
            sage: f = SR(polynomials.random_element(10))
            sage: g = f.collect(z)
            sage: bool(str(f) == str(g))
            True

        Check if :trac:`9046` is fixed::

            sage: var('a b x y z')
            (a, b, x, y, z)
            sage: p = -a*x^3 - a*x*y^2 + 2*b*x^2*y + 2*y^3 + x^2*z + y^2*z + x^2 + y^2 + a*x
            sage: p.collect(x)
            -a*x^3 + (2*b*y + z + 1)*x^2 + 2*y^3 + y^2*z - (a*y^2 - a)*x + y^2
        """
        cdef Expression s0 = self.coerce_in(s)
        cdef GEx x
        sig_on()
        try:
            x = self._gobj.collect(s0._gobj, False)
        finally:
            sig_off()
        return new_Expression_from_GEx(self._parent, x)

    def horner(self, x):
        """
        Rewrite this expression as a polynomial in Horner form in ``x``.

        EXAMPLES::

            sage: add((i+1)*x^i for i in range(5)).horner(x)
            (((5*x + 4)*x + 3)*x + 2)*x + 1

            sage: x, y, z = SR.var('x,y,z')
            sage: (x^5 + y*cos(x) + z^3 + (x + y)^2 + y^x).horner(x)
            z^3 + ((x^3 + 1)*x + 2*y)*x + y^2 + y*cos(x) + y^x

            sage: expr = sin(5*x).expand_trig(); expr
            5*cos(x)^4*sin(x) - 10*cos(x)^2*sin(x)^3 + sin(x)^5
            sage: expr.horner(sin(x))
            (5*cos(x)^4 - (10*cos(x)^2 - sin(x)^2)*sin(x)^2)*sin(x)
            sage: expr.horner(cos(x))
            sin(x)^5 + 5*(cos(x)^2*sin(x) - 2*sin(x)^3)*cos(x)^2

        TESTS::

            sage: SR(0).horner(x), SR(1).horner(x), x.horner(x)
            (0, 1, x)
            sage: (x^(1/3)).horner(x)
            Traceback (most recent call last):
            ...
            ValueError: Cannot return dense coefficient list with noninteger exponents.
        """
        coef = self.coefficients(x, sparse=False)
        res = coef[-1]
        for c in reversed(coef[:-1]):
            res = res*x + c
        return res

    def _evaluate_polynomial(self, pol):
        """
        Evaluate a univariate polynomial on this expression.

        EXAMPLES::

            sage: pol = QQ['s'](range(5))
            sage: pol(sin(x))
            4*sin(x)^4 + 3*sin(x)^3 + 2*sin(x)^2 + sin(x)

        TESTS::

            sage: SR(0.1)._evaluate_polynomial(pol)
            0.123400000000000

            sage: Pol.<x> = SR[]
            sage: pol = x^2 - 1
            sage: pol(1)
            0
            sage: pol(1).parent()
            Symbolic Ring
        """
        cdef Expression zero
        if not isinstance(pol[0], Expression): # avoid infinite recursion
            try:
                x = self.pyobject()
                y = pol(x) # may fail if x is a symbolic constant
            except TypeError:
                pass
            else:
                return new_Expression_from_pyobject(self._parent, y)
        zero = self._parent.zero()
        return zero.add(*(pol[i]*self**i for i in xrange(pol.degree() + 1)))

    def collect_common_factors(self):
        """
        This function does not perform a full factorization but only
        looks for factors which are already explicitly present.

        Polynomials can often be brought into a more compact form by
        collecting common factors from the terms of sums. This is
        accomplished by this function.

        EXAMPLES::

            sage: var('x')
            x
            sage: (x/(x^2 + x)).collect_common_factors()
            1/(x + 1)

            sage: var('a,b,c,x,y')
            (a, b, c, x, y)
            sage: (a*x+a*y).collect_common_factors()
            a*(x + y)
            sage: (a*x^2+2*a*x*y+a*y^2).collect_common_factors()
            (x^2 + 2*x*y + y^2)*a
            sage: (a*(b*(a+c)*x+b*((a+c)*x+(a+c)*y)*y)).collect_common_factors()
            ((x + y)*y + x)*(a + c)*a*b
        """
        cdef GEx x
        sig_on()
        try:
            x = g_collect_common_factors(self._gobj)
        finally:
            sig_off()
        return new_Expression_from_GEx(self._parent, x)

    def __abs__(self):
        """
        Return the absolute value of this expression.

        EXAMPLES::

            sage: var('x, y')
            (x, y)

        The absolute value of a symbolic expression::

            sage: abs(x^2+y^2)
            abs(x^2 + y^2)

        The absolute value of a number in the symbolic ring::

            sage: abs(SR(-5))
            5
            sage: type(abs(SR(-5)))
            <type 'sage.symbolic.expression.Expression'>

        Because this overrides a Python builtin function, we do not
        currently support a ``hold`` parameter to prevent automatic
        evaluation::

            sage: abs(SR(-5),hold=True)
            Traceback (most recent call last):
            ...
            TypeError: abs() takes no keyword arguments

        But this is possible using the method :meth:`abs`::

            sage: SR(-5).abs(hold=True)
            abs(-5)

        TESTS:

        Check if :trac:`11155` is fixed::

            sage: abs(pi+i)
            abs(pi + I)
        """
        cdef GEx r
        sig_on()
        try:
            r = g_abs(self._gobj)
        finally:
            sig_off()
        return new_Expression_from_GEx(self._parent, r)

    def abs(self, hold=False):
        """
        Return the absolute value of this expression.

        EXAMPLES::

            sage: var('x, y')
            (x, y)
            sage: (x+y).abs()
            abs(x + y)

        Using the ``hold`` parameter it is possible to prevent automatic
        evaluation::

            sage: SR(-5).abs(hold=True)
            abs(-5)

        To then evaluate again, we use :meth:`unhold`::

            sage: a = SR(-5).abs(hold=True); a.unhold()
            5

        TESTS:

        From :trac:`7557`::

            sage: var('y', domain='real')
            y
            sage: abs(exp(1.1*y*I)).simplify()
            1
            sage: var('y', domain='complex') # reset the domain for other tests
            y
        """
        return new_Expression_from_GEx(self._parent,
                g_hold_wrapper(g_abs, self._gobj, hold))

    def step(self, hold=False):
        """
        Return the value of the unit step function, which is 0 for
        negative x, 1 for 0, and 1 for positive x.

        .. SEEALSO::

            :class:`sage.functions.generalized.FunctionUnitStep`

        EXAMPLES::

            sage: x = var('x')
            sage: SR(1.5).step()
            1
            sage: SR(0).step()
            1
            sage: SR(-1/2).step()
            0
            sage: SR(float(-1)).step()
            0

        Using the ``hold`` parameter it is possible to prevent automatic
        evaluation::

            sage: SR(2).step()
            1
            sage: SR(2).step(hold=True)
            unit_step(2)

        """
        return new_Expression_from_GEx(self._parent,
                g_hold_wrapper(g_step, self._gobj, hold))

    def csgn(self, hold=False):
        """
        Return the sign of self, which is -1 if self < 0, 0 if self ==
        0, and 1 if self > 0, or unevaluated when self is a nonconstant
        symbolic expression.

        If self is not real, return the complex half-plane (left or right)
        in which the number lies.  If self is pure imaginary, return the sign
        of the imaginary part of self.

        EXAMPLES::

            sage: x = var('x')
            sage: SR(-2).csgn()
            -1
            sage: SR(0.0).csgn()
            0
            sage: SR(10).csgn()
            1
            sage: x.csgn()
            csgn(x)
            sage: SR(CDF.0).csgn()
            1
            sage: SR(I).csgn()
            1
            sage: SR(-I).csgn()
            -1
            sage: SR(1+I).csgn()
            1
            sage: SR(1-I).csgn()
            1
            sage: SR(-1+I).csgn()
            -1
            sage: SR(-1-I).csgn()
            -1

        Using the ``hold`` parameter it is possible to prevent automatic
        evaluation::

            sage: SR(I).csgn(hold=True)
            csgn(I)

        """
        return new_Expression_from_GEx(self._parent,
                g_hold_wrapper(g_csgn, self._gobj, hold))

    def conjugate(self, hold=False):
        """
        Return the complex conjugate of this symbolic expression.

        EXAMPLES::

            sage: a = 1 + 2*I
            sage: a.conjugate()
            -2*I + 1
            sage: a = sqrt(2) + 3^(1/3)*I; a
            sqrt(2) + I*3^(1/3)
            sage: a.conjugate()
            sqrt(2) - I*3^(1/3)

            sage: SR(CDF.0).conjugate()
            -1.0*I
            sage: x.conjugate()
            conjugate(x)
            sage: SR(RDF(1.5)).conjugate()
            1.5
            sage: SR(float(1.5)).conjugate()
            1.5
            sage: SR(I).conjugate()
            -I
            sage: ( 1+I  + (2-3*I)*x).conjugate()
            (3*I + 2)*conjugate(x) - I + 1

        Using the ``hold`` parameter it is possible to prevent automatic
        evaluation::

            sage: SR(I).conjugate(hold=True)
            conjugate(I)

        This also works in functional notation::

            sage: conjugate(I)
            -I
            sage: conjugate(I,hold=True)
            conjugate(I)

        To then evaluate again, we use :meth:`unhold`::

            sage: a = SR(I).conjugate(hold=True); a.unhold()
            -I

        """
        return new_Expression_from_GEx(self._parent,
                g_hold_wrapper(g_conjugate, self._gobj, hold))

    def norm(self):
        r"""
        Return the complex norm of this symbolic expression, i.e.,
        the expression times its complex conjugate. If `c = a + bi` is a
        complex number, then the norm of `c` is defined as the product of
        `c` and its complex conjugate

        .. MATH::

            \text{norm}(c)
            =
            \text{norm}(a + bi)
            =
            c \cdot \overline{c}
            =
            a^2 + b^2.

        The norm of a complex number is different from its absolute value.
        The absolute value of a complex number is defined to be the square
        root of its norm. A typical use of the complex norm is in the
        integral domain `\ZZ[i]` of Gaussian integers, where the norm of
        each Gaussian integer `c = a + bi` is defined as its complex norm.

        .. SEEALSO::

            :func:`sage.misc.functional.norm`

        EXAMPLES::

            sage: a = 1 + 2*I
            sage: a.norm()
            5
            sage: a = sqrt(2) + 3^(1/3)*I; a
            sqrt(2) + I*3^(1/3)
            sage: a.norm()
            3^(2/3) + 2
            sage: CDF(a).norm()
            4.080083823051...
            sage: CDF(a.norm())
            4.080083823051904
        """
        return (self*self.conjugate()).expand()

    def real_part(self, hold=False):
        """
        Return the real part of this symbolic expression.

        EXAMPLES::

            sage: x = var('x')
            sage: x.real_part()
            real_part(x)
            sage: SR(2+3*I).real_part()
            2
            sage: SR(CDF(2,3)).real_part()
            2.0
            sage: SR(CC(2,3)).real_part()
            2.00000000000000

            sage: f = log(x)
            sage: f.real_part()
            log(abs(x))

        Using the ``hold`` parameter it is possible to prevent automatic
        evaluation::

            sage: SR(2).real_part()
            2
            sage: SR(2).real_part(hold=True)
            real_part(2)

        This also works using functional notation::

            sage: real_part(I,hold=True)
            real_part(I)
            sage: real_part(I)
            0

        To then evaluate again, we use :meth:`unhold`::

            sage: a = SR(2).real_part(hold=True); a.unhold()
            2

        TESTS:

        Check that :trac:`12807` is fixed::

            sage: (6*exp(i*pi/3)-6*exp(i*2*pi/3)).real_part()
            6
        """
        return new_Expression_from_GEx(self._parent,
                g_hold_wrapper(g_real_part, self._gobj, hold))

    real = real_part

    def imag_part(self, hold=False):
        r"""
        Return the imaginary part of this symbolic expression.

        EXAMPLES::

            sage: sqrt(-2).imag_part()
            sqrt(2)

        We simplify `\ln(\exp(z))` to `z`.  This should only
        be for `-\pi<{\rm Im}(z)<=\pi`, but Maxima does not
        have a symbolic imaginary part function, so we cannot
        use ``assume`` to assume that first::

            sage: z = var('z')
            sage: f = log(exp(z))
            sage: f
            log(e^z)
            sage: f.simplify()
            z
            sage: forget()

        A more symbolic example::

            sage: var('a, b')
            (a, b)
            sage: f = log(a + b*I)
            sage: f.imag_part()
            arctan2(imag_part(a) + real_part(b), -imag_part(b) + real_part(a))

        Using the ``hold`` parameter it is possible to prevent automatic
        evaluation::

            sage: I.imag_part()
            1
            sage: I.imag_part(hold=True)
            imag_part(I)

        This also works using functional notation::

            sage: imag_part(I,hold=True)
            imag_part(I)
            sage: imag_part(I)
            1

        To then evaluate again, we use :meth:`unhold`::

            sage: a = I.imag_part(hold=True); a.unhold()
            1

        TESTS::

            sage: x = var('x')
            sage: x.imag_part()
            imag_part(x)
            sage: SR(2+3*I).imag_part()
            3
            sage: SR(CC(2,3)).imag_part()
            3.00000000000000
            sage: SR(CDF(2,3)).imag_part()
            3.0
        """
        return new_Expression_from_GEx(self._parent,
                g_hold_wrapper(g_imag_part, self._gobj, hold))

    imag = imag_part

    def sqrt(self, hold=False):
        """
        Return the square root of this expression

        EXAMPLES::

            sage: var('x, y')
            (x, y)
            sage: SR(2).sqrt()
            sqrt(2)
            sage: (x^2+y^2).sqrt()
            sqrt(x^2 + y^2)
            sage: (x^2).sqrt()
            sqrt(x^2)

        Immediate simplifications are applied::

            sage: sqrt(x^2)
            sqrt(x^2)
            sage: x = SR.symbol('x', domain='real')
            sage: sqrt(x^2)
            abs(x)
            sage: forget()
            sage: assume(x<0)
            sage: sqrt(x^2)
            -x
            sage: sqrt(x^4)
            x^2
            sage: forget()
            sage: x = SR.symbol('x', domain='real')
            sage: sqrt(x^4)
            x^2
            sage: sqrt(sin(x)^2)
            abs(sin(x))
            sage: sqrt((x+1)^2)
            abs(x + 1)
            sage: forget()
            sage: assume(x<0)
            sage: sqrt((x-1)^2)
            -x + 1
            sage: forget()

        Using the ``hold`` parameter it is possible to prevent automatic
        evaluation::

            sage: SR(4).sqrt()
            2
            sage: SR(4).sqrt(hold=True)
            sqrt(4)

        To then evaluate again, we use :meth:`unhold`::

            sage: a = SR(4).sqrt(hold=True); a.unhold()
            2

        To use this parameter in functional notation, you must coerce to
        the symbolic ring::

            sage: sqrt(SR(4),hold=True)
            sqrt(4)
            sage: sqrt(4,hold=True)
            Traceback (most recent call last):
            ...
            TypeError: _do_sqrt() got an unexpected keyword argument 'hold'
        """
        return new_Expression_from_GEx(self._parent,
                g_hold2_wrapper(g_power_construct, self._gobj, g_ex1_2, hold))

    def sin(self, hold=False):
        """
        EXAMPLES::

            sage: var('x, y')
            (x, y)
            sage: sin(x^2 + y^2)
            sin(x^2 + y^2)
            sage: sin(sage.symbolic.constants.pi)
            0
            sage: sin(SR(1))
            sin(1)
            sage: sin(SR(RealField(150)(1)))
            0.84147098480789650665250232163029899962256306

        Using the ``hold`` parameter it is possible to prevent automatic
        evaluation::

            sage: SR(0).sin()
            0
            sage: SR(0).sin(hold=True)
            sin(0)

        This also works using functional notation::

            sage: sin(0,hold=True)
            sin(0)
            sage: sin(0)
            0

        To then evaluate again, we use :meth:`unhold`::

            sage: a = SR(0).sin(hold=True); a.unhold()
            0

        TESTS::

            sage: SR(oo).sin()
            Traceback (most recent call last):
            ...
            RuntimeError: sin_eval(): sin(infinity) encountered
            sage: SR(-oo).sin()
            Traceback (most recent call last):
            ...
            RuntimeError: sin_eval(): sin(infinity) encountered
            sage: SR(unsigned_infinity).sin()
            Traceback (most recent call last):
            ...
            RuntimeError: sin_eval(): sin(infinity) encountered
        """
        return new_Expression_from_GEx(self._parent,
                g_hold_wrapper(g_sin, self._gobj, hold))

    def cos(self, hold=False):
        """
        Return the cosine of self.

        EXAMPLES::

            sage: var('x, y')
            (x, y)
            sage: cos(x^2 + y^2)
            cos(x^2 + y^2)
            sage: cos(sage.symbolic.constants.pi)
            -1
            sage: cos(SR(1))
            cos(1)
            sage: cos(SR(RealField(150)(1)))
            0.54030230586813971740093660744297660373231042


        In order to get a numeric approximation use .n()::

            sage: SR(RR(1)).cos().n()
            0.540302305868140
            sage: SR(float(1)).cos().n()
            0.540302305868140

        To prevent automatic evaluation use the ``hold`` argument::

            sage: pi.cos()
            -1
            sage: pi.cos(hold=True)
            cos(pi)

        This also works using functional notation::

            sage: cos(pi,hold=True)
            cos(pi)
            sage: cos(pi)
            -1

        To then evaluate again, we use :meth:`unhold`::

            sage: a = pi.cos(hold=True); a.unhold()
            -1

        TESTS::

            sage: SR(oo).cos()
            Traceback (most recent call last):
            ...
            RuntimeError: cos_eval(): cos(infinity) encountered
            sage: SR(-oo).cos()
            Traceback (most recent call last):
            ...
            RuntimeError: cos_eval(): cos(infinity) encountered
            sage: SR(unsigned_infinity).cos()
            Traceback (most recent call last):
            ...
            RuntimeError: cos_eval(): cos(infinity) encountered
        """
        return new_Expression_from_GEx(self._parent,
                g_hold_wrapper(g_cos, self._gobj, hold))

    def tan(self, hold=False):
        """
        EXAMPLES::

            sage: var('x, y')
            (x, y)
            sage: tan(x^2 + y^2)
            tan(x^2 + y^2)
            sage: tan(sage.symbolic.constants.pi/2)
            Infinity
            sage: tan(SR(1))
            tan(1)
            sage: tan(SR(RealField(150)(1)))
            1.5574077246549022305069748074583601730872508

        To prevent automatic evaluation use the ``hold`` argument::

            sage: (pi/12).tan()
            -sqrt(3) + 2
            sage: (pi/12).tan(hold=True)
            tan(1/12*pi)

        This also works using functional notation::

            sage: tan(pi/12,hold=True)
            tan(1/12*pi)
            sage: tan(pi/12)
            -sqrt(3) + 2

        To then evaluate again, we use :meth:`unhold`::

            sage: a = (pi/12).tan(hold=True); a.unhold()
            -sqrt(3) + 2

        TESTS::

            sage: SR(oo).tan()
            Traceback (most recent call last):
            ...
            RuntimeError: tan_eval(): tan(infinity) encountered
            sage: SR(-oo).tan()
            Traceback (most recent call last):
            ...
            RuntimeError: tan_eval(): tan(infinity) encountered
            sage: SR(unsigned_infinity).tan()
            Traceback (most recent call last):
            ...
            RuntimeError: tan_eval(): tan(infinity) encountered
        """
        return new_Expression_from_GEx(self._parent,
                g_hold_wrapper(g_tan, self._gobj, hold))

    def arcsin(self, hold=False):
        """
        Return the arcsin of x, i.e., the number y between -pi and pi
        such that sin(y) == x.

        EXAMPLES::

            sage: x.arcsin()
            arcsin(x)
            sage: SR(0.5).arcsin()
            1/6*pi
            sage: SR(0.999).arcsin()
            1.52607123962616
            sage: SR(1/3).arcsin()
            arcsin(1/3)
            sage: SR(-1/3).arcsin()
            -arcsin(1/3)

        To prevent automatic evaluation use the ``hold`` argument::

            sage: SR(0).arcsin()
            0
            sage: SR(0).arcsin(hold=True)
            arcsin(0)

        This also works using functional notation::

            sage: arcsin(0,hold=True)
            arcsin(0)
            sage: arcsin(0)
            0

        To then evaluate again, we use :meth:`unhold`::

            sage: a = SR(0).arcsin(hold=True); a.unhold()
            0

        TESTS::

            sage: SR(oo).arcsin()
            Traceback (most recent call last):
            ...
            RuntimeError: arcsin_eval(): arcsin(infinity) encountered
            sage: SR(-oo).arcsin()
            Traceback (most recent call last):
            ...
            RuntimeError: arcsin_eval(): arcsin(infinity) encountered
            sage: SR(unsigned_infinity).arcsin()
            Infinity
        """
        return new_Expression_from_GEx(self._parent,
                g_hold_wrapper(g_asin, self._gobj, hold))

    def arccos(self, hold=False):
        """
        Return the arc cosine of self.

        EXAMPLES::

            sage: x.arccos()
            arccos(x)
            sage: SR(1).arccos()
            0
            sage: SR(1/2).arccos()
            1/3*pi
            sage: SR(0.4).arccos()
            1.15927948072741
            sage: plot(lambda x: SR(x).arccos(), -1,1)
            Graphics object consisting of 1 graphics primitive

        To prevent automatic evaluation use the ``hold`` argument::

            sage: SR(1).arccos(hold=True)
            arccos(1)

        This also works using functional notation::

            sage: arccos(1,hold=True)
            arccos(1)
            sage: arccos(1)
            0

        To then evaluate again, we use :meth:`unhold`::

            sage: a = SR(1).arccos(hold=True); a.unhold()
            0

        TESTS::

            sage: SR(oo).arccos()
            Traceback (most recent call last):
            ...
            RuntimeError: arccos_eval(): arccos(infinity) encountered
            sage: SR(-oo).arccos()
            Traceback (most recent call last):
            ...
            RuntimeError: arccos_eval(): arccos(infinity) encountered
            sage: SR(unsigned_infinity).arccos()
            Infinity
        """
        return new_Expression_from_GEx(self._parent,
                g_hold_wrapper(g_acos, self._gobj, hold))

    def arctan(self, hold=False):
        """
        Return the arc tangent of self.

        EXAMPLES::

            sage: x = var('x')
            sage: x.arctan()
            arctan(x)
            sage: SR(1).arctan()
            1/4*pi
            sage: SR(1/2).arctan()
            arctan(1/2)
            sage: SR(0.5).arctan()
            0.463647609000806
            sage: plot(lambda x: SR(x).arctan(), -20,20)
            Graphics object consisting of 1 graphics primitive

        To prevent automatic evaluation use the ``hold`` argument::

            sage: SR(1).arctan(hold=True)
            arctan(1)

        This also works using functional notation::

            sage: arctan(1,hold=True)
            arctan(1)
            sage: arctan(1)
            1/4*pi

        To then evaluate again, we use :meth:`unhold`::

            sage: a = SR(1).arctan(hold=True); a.unhold()
            1/4*pi

        TESTS::

            sage: SR(oo).arctan()
            1/2*pi
            sage: SR(-oo).arctan()
            -1/2*pi
            sage: SR(unsigned_infinity).arctan()
            Traceback (most recent call last):
            ...
            RuntimeError: arctan_eval(): arctan(unsigned_infinity) encountered
        """
        return new_Expression_from_GEx(self._parent,
                g_hold_wrapper(g_atan, self._gobj, hold))

    def arctan2(self, x, hold=False):
        """
        Return the inverse of the 2-variable tan function on self and x.

        EXAMPLES::

            sage: var('x,y')
            (x, y)
            sage: x.arctan2(y)
            arctan2(x, y)
            sage: SR(1/2).arctan2(1/2)
            1/4*pi
            sage: maxima.eval('atan2(1/2,1/2)')
            '%pi/4'

            sage: SR(-0.7).arctan2(SR(-0.6))
            -2.27942259892257

        To prevent automatic evaluation use the ``hold`` argument::

            sage: SR(1/2).arctan2(1/2, hold=True)
            arctan2(1/2, 1/2)

        This also works using functional notation::

            sage: arctan2(1,2,hold=True)
            arctan2(1, 2)
            sage: arctan2(1,2)
            arctan(1/2)

        To then evaluate again, we use :meth:`unhold`::

            sage: a = SR(1/2).arctan2(1/2, hold=True); a.unhold()
            1/4*pi

        TESTS:

        We compare a bunch of different evaluation points between
        Sage and Maxima::

            sage: float(SR(0.7).arctan2(0.6))
            0.8621700546672264
            sage: maxima('atan2(0.7,0.6)')
            0.8621700546672264
            sage: float(SR(0.7).arctan2(-0.6))
            2.279422598922567
            sage: maxima('atan2(0.7,-0.6)')
            2.279422598922567
            sage: float(SR(-0.7).arctan2(0.6))
            -0.8621700546672264
            sage: maxima('atan2(-0.7,0.6)')
            -0.8621700546672264
            sage: float(SR(-0.7).arctan2(-0.6))
            -2.279422598922567
            sage: maxima('atan2(-0.7,-0.6)')
            -2.279422598922567
            sage: float(SR(0).arctan2(-0.6))
            3.141592653589793
            sage: maxima('atan2(0,-0.6)')
            3.141592653589793
            sage: float(SR(0).arctan2(0.6))
            0.0
            sage: maxima('atan2(0,0.6)')
            0.0
            sage: SR(0).arctan2(0) # see trac ticket #21614
            NaN
            sage: SR(I).arctan2(1)
            arctan2(I, 1)
            sage: SR(CDF(0,1)).arctan2(1)
            Traceback (most recent call last):
            ...
            ValueError: power::eval(): division by zero
            sage: SR(1).arctan2(CDF(0,1))
            Traceback (most recent call last):
            ...
            ValueError: power::eval(): division by zero

            sage: arctan2(0,oo)
            0
            sage: SR(oo).arctan2(oo)
            1/4*pi
            sage: SR(oo).arctan2(0)
            1/2*pi
            sage: SR(-oo).arctan2(0)
            -1/2*pi
            sage: SR(-oo).arctan2(-2)
            pi
            sage: SR(unsigned_infinity).arctan2(2)
            Traceback (most recent call last):
            ...
            RuntimeError: arctan2_eval(): arctan2(x, unsigned_infinity) encountered
            sage: SR(2).arctan2(oo)
            1/2*pi
            sage: SR(2).arctan2(-oo)
            -1/2*pi
            sage: SR(2).arctan2(SR(unsigned_infinity))
            Traceback (most recent call last):
            ...
            RuntimeError: arctan2_eval(): arctan2(unsigned_infinity, x) encountered
        """
        cdef Expression nexp = self.coerce_in(x)
        return new_Expression_from_GEx(self._parent,
                g_hold2_wrapper(g_atan2, self._gobj, nexp._gobj, hold))

    def sinh(self, hold=False):
        r"""
        Return sinh of self.

        We have $\sinh(x) = (e^{x} - e^{-x})/2$.

        EXAMPLES::

            sage: x.sinh()
            sinh(x)
            sage: SR(1).sinh()
            sinh(1)
            sage: SR(0).sinh()
            0
            sage: SR(1.0).sinh()
            1.17520119364380
            sage: maxima('sinh(1.0)')
            1.17520119364380...

            sinh(1.0000000000000000000000000)
            sage: SR(1).sinh().n(90)
            1.1752011936438014568823819
            sage: SR(RIF(1)).sinh()
            1.175201193643802?

        To prevent automatic evaluation use the ``hold`` argument::

            sage: arccosh(x).sinh()
            sqrt(x + 1)*sqrt(x - 1)
            sage: arccosh(x).sinh(hold=True)
            sinh(arccosh(x))

        This also works using functional notation::

            sage: sinh(arccosh(x),hold=True)
            sinh(arccosh(x))
            sage: sinh(arccosh(x))
            sqrt(x + 1)*sqrt(x - 1)

        To then evaluate again, we use :meth:`unhold`::

            sage: a = arccosh(x).sinh(hold=True); a.simplify()
            sqrt(x + 1)*sqrt(x - 1)

        TESTS::

            sage: SR(oo).sinh()
            +Infinity
            sage: SR(-oo).sinh()
            -Infinity
            sage: SR(unsigned_infinity).sinh()
            Traceback (most recent call last):
            ...
            RuntimeError: sinh_eval(): sinh(unsigned_infinity) encountered
        """
        return new_Expression_from_GEx(self._parent,
                g_hold_wrapper(g_sinh, self._gobj, hold))

    def cosh(self, hold=False):
        r"""
        Return cosh of self.

        We have $\cosh(x) = (e^{x} + e^{-x})/2$.

        EXAMPLES::

            sage: x.cosh()
            cosh(x)
            sage: SR(1).cosh()
            cosh(1)
            sage: SR(0).cosh()
            1
            sage: SR(1.0).cosh()
            1.54308063481524
            sage: maxima('cosh(1.0)')
            1.54308063481524...
            sage: SR(1.00000000000000000000000000).cosh()
            1.5430806348152437784779056
            sage: SR(RIF(1)).cosh()
            1.543080634815244?

        To prevent automatic evaluation use the ``hold`` argument::

            sage: arcsinh(x).cosh()
            sqrt(x^2 + 1)
            sage: arcsinh(x).cosh(hold=True)
            cosh(arcsinh(x))

        This also works using functional notation::

            sage: cosh(arcsinh(x),hold=True)
            cosh(arcsinh(x))
            sage: cosh(arcsinh(x))
            sqrt(x^2 + 1)

        To then evaluate again, we use :meth:`unhold`::

            sage: a = arcsinh(x).cosh(hold=True); a.unhold()
            sqrt(x^2 + 1)

        TESTS::

            sage: SR(oo).cosh()
            +Infinity
            sage: SR(-oo).cosh()
            +Infinity
            sage: SR(unsigned_infinity).cosh()
            Traceback (most recent call last):
            ...
            RuntimeError: cosh_eval(): cosh(unsigned_infinity) encountered
        """
        return new_Expression_from_GEx(self._parent,
                g_hold_wrapper(g_cosh, self._gobj, hold))

    def tanh(self, hold=False):
        r"""
        Return tanh of self.

        We have $\tanh(x) = \sinh(x) / \cosh(x)$.

        EXAMPLES::

            sage: x.tanh()
            tanh(x)
            sage: SR(1).tanh()
            tanh(1)
            sage: SR(0).tanh()
            0
            sage: SR(1.0).tanh()
            0.761594155955765
            sage: maxima('tanh(1.0)')
            0.7615941559557649
            sage: plot(lambda x: SR(x).tanh(), -1, 1)
            Graphics object consisting of 1 graphics primitive

        To prevent automatic evaluation use the ``hold`` argument::

            sage: arcsinh(x).tanh()
            x/sqrt(x^2 + 1)
            sage: arcsinh(x).tanh(hold=True)
            tanh(arcsinh(x))

        This also works using functional notation::

            sage: tanh(arcsinh(x),hold=True)
            tanh(arcsinh(x))
            sage: tanh(arcsinh(x))
            x/sqrt(x^2 + 1)

        To then evaluate again, we use :meth:`unhold`::

            sage: a = arcsinh(x).tanh(hold=True); a.unhold()
            x/sqrt(x^2 + 1)

        TESTS::

            sage: SR(oo).tanh()
            1
            sage: SR(-oo).tanh()
            -1
            sage: SR(unsigned_infinity).tanh()
            Traceback (most recent call last):
            ...
            RuntimeError: tanh_eval(): tanh(unsigned_infinity) encountered
        """
        return new_Expression_from_GEx(self._parent,
                g_hold_wrapper(g_tanh, self._gobj, hold))

    def arcsinh(self, hold=False):
        """
        Return the inverse hyperbolic sine of self.

        EXAMPLES::

            sage: x.arcsinh()
            arcsinh(x)
            sage: SR(0).arcsinh()
            0
            sage: SR(1).arcsinh()
            arcsinh(1)
            sage: SR(1.0).arcsinh()
            0.881373587019543
            sage: maxima('asinh(2.0)')
            1.4436354751788...

        Sage automatically applies certain identities::

            sage: SR(3/2).arcsinh().cosh()
            1/2*sqrt(13)

        To prevent automatic evaluation use the ``hold`` argument::

            sage: SR(-2).arcsinh()
            -arcsinh(2)
            sage: SR(-2).arcsinh(hold=True)
            arcsinh(-2)

        This also works using functional notation::

            sage: arcsinh(-2,hold=True)
            arcsinh(-2)
            sage: arcsinh(-2)
            -arcsinh(2)

        To then evaluate again, we use :meth:`unhold`::

            sage: a = SR(-2).arcsinh(hold=True); a.unhold()
            -arcsinh(2)

        TESTS::

            sage: SR(oo).arcsinh()
            +Infinity
            sage: SR(-oo).arcsinh()
            -Infinity
            sage: SR(unsigned_infinity).arcsinh()
            Infinity
        """
        return new_Expression_from_GEx(self._parent,
                g_hold_wrapper(g_asinh, self._gobj, hold))

    def arccosh(self, hold=False):
        """
        Return the inverse hyperbolic cosine of self.

        EXAMPLES::

            sage: x.arccosh()
            arccosh(x)
            sage: SR(0).arccosh()
            1/2*I*pi
            sage: SR(1/2).arccosh()
            arccosh(1/2)
            sage: SR(CDF(1/2)).arccosh() #  rel tol 1e-15
            1.0471975511965976*I
            sage: maxima('acosh(0.5)')
            1.04719755119659...*%i

        To prevent automatic evaluation use the ``hold`` argument::

            sage: SR(-1).arccosh()
            I*pi
            sage: SR(-1).arccosh(hold=True)
            arccosh(-1)

        This also works using functional notation::

            sage: arccosh(-1,hold=True)
            arccosh(-1)
            sage: arccosh(-1)
            I*pi

        To then evaluate again, we use :meth:`unhold`::

            sage: a = SR(-1).arccosh(hold=True); a.unhold()
            I*pi

        TESTS::

            sage: SR(oo).arccosh()
            +Infinity
            sage: SR(-oo).arccosh()
            +Infinity
            sage: SR(unsigned_infinity).arccosh()
            +Infinity
        """
        return new_Expression_from_GEx(self._parent,
                g_hold_wrapper(g_acosh, self._gobj, hold))

    def arctanh(self, hold=False):
        """
        Return the inverse hyperbolic tangent of self.

        EXAMPLES::

            sage: x.arctanh()
            arctanh(x)
            sage: SR(0).arctanh()
            0
            sage: SR(1/2).arctanh()
            1/2*log(3)
            sage: SR(0.5).arctanh()
            0.549306144334055
            sage: SR(0.5).arctanh().tanh()
            0.500000000000000
            sage: maxima('atanh(0.5)')  # abs tol 2e-16
            0.5493061443340548

        To prevent automatic evaluation use the ``hold`` argument::

            sage: SR(-1/2).arctanh()
            -1/2*log(3)
            sage: SR(-1/2).arctanh(hold=True)
            arctanh(-1/2)

        This also works using functional notation::

            sage: arctanh(-1/2,hold=True)
            arctanh(-1/2)
            sage: arctanh(-1/2)
            -1/2*log(3)

        To then evaluate again, we use :meth:`unhold`::

            sage: a = SR(-1/2).arctanh(hold=True); a.unhold()
            -1/2*log(3)

        TESTS::

            sage: SR(1).arctanh()
            +Infinity
            sage: SR(-1).arctanh()
            -Infinity

            sage: SR(oo).arctanh()
            -1/2*I*pi
            sage: SR(-oo).arctanh()
            1/2*I*pi
            sage: SR(unsigned_infinity).arctanh()
            Traceback (most recent call last):
            ...
            RuntimeError: arctanh_eval(): arctanh(unsigned_infinity) encountered
        """
        return new_Expression_from_GEx(self._parent,
                g_hold_wrapper(g_atanh, self._gobj, hold))

    def exp(self, hold=False):
        """
        Return exponential function of self, i.e., e to the
        power of self.

        EXAMPLES::

            sage: x.exp()
            e^x
            sage: SR(0).exp()
            1
            sage: SR(1/2).exp()
            e^(1/2)
            sage: SR(0.5).exp()
            1.64872127070013
            sage: math.exp(0.5)
            1.6487212707001282

            sage: SR(0.5).exp().log()
            0.500000000000000
            sage: (pi*I).exp()
            -1

        To prevent automatic evaluation use the ``hold`` argument::

            sage: (pi*I).exp(hold=True)
            e^(I*pi)

        This also works using functional notation::

            sage: exp(I*pi,hold=True)
            e^(I*pi)
            sage: exp(I*pi)
            -1

        To then evaluate again, we use :meth:`unhold`::

            sage: a = (pi*I).exp(hold=True); a.unhold()
            -1

        TESTS:

        Test if :trac:`6377` is fixed::

            sage: SR(oo).exp()
            +Infinity
            sage: SR(-oo).exp()
            0
            sage: SR(unsigned_infinity).exp()
            Traceback (most recent call last):
            ...
            RuntimeError: exp_eval(): exp^(unsigned_infinity) encountered
        """
        return new_Expression_from_GEx(self._parent,
                g_hold_wrapper(g_exp, self._gobj, hold))

    def log(self, b=None, hold=False):
        """
        Return the logarithm of self.

        EXAMPLES::

            sage: x, y = var('x, y')
            sage: x.log()
            log(x)
            sage: (x^y + y^x).log()
            log(x^y + y^x)
            sage: SR(0).log()
            -Infinity
            sage: SR(-1).log()
            I*pi
            sage: SR(1).log()
            0
            sage: SR(1/2).log()
            log(1/2)
            sage: SR(0.5).log()
            -0.693147180559945
            sage: SR(0.5).log().exp()
            0.500000000000000
            sage: math.log(0.5)
            -0.6931471805599453
            sage: plot(lambda x: SR(x).log(), 0.1,10)
            Graphics object consisting of 1 graphics primitive

        To prevent automatic evaluation use the ``hold`` argument::

            sage: I.log()
            1/2*I*pi
            sage: I.log(hold=True)
            log(I)

        To then evaluate again, we use :meth:`unhold`::

            sage: a = I.log(hold=True); a.unhold()
            1/2*I*pi

        The ``hold`` parameter also works in functional notation::

            sage: log(-1,hold=True)
            log(-1)
            sage: log(-1)
            I*pi

        TESTS::

            sage: SR(oo).log()
            +Infinity
            sage: SR(-oo).log()
            +Infinity
            sage: SR(unsigned_infinity).log()
            +Infinity
        """
        res = new_Expression_from_GEx(self._parent,
                g_hold_wrapper(g_log, self._gobj, hold))
        if b is None:
            return res
        else:
            return res/self.coerce_in(b).log(hold=hold)

    def zeta(self, hold=False):
        """
        EXAMPLES::

            sage: x, y = var('x, y')
            sage: (x/y).zeta()
            zeta(x/y)
            sage: SR(2).zeta()
            1/6*pi^2
            sage: SR(3).zeta()
            zeta(3)
            sage: SR(CDF(0,1)).zeta()  # abs tol 1e-16
            0.003300223685324103 - 0.4181554491413217*I
            sage: CDF(0,1).zeta()  # abs tol 1e-16
            0.003300223685324103 - 0.4181554491413217*I
            sage: plot(lambda x: SR(x).zeta(), -10,10).show(ymin=-3,ymax=3)

        To prevent automatic evaluation use the ``hold`` argument::

            sage: SR(2).zeta(hold=True)
            zeta(2)

        This also works using functional notation::

            sage: zeta(2,hold=True)
            zeta(2)
            sage: zeta(2)
            1/6*pi^2

        To then evaluate again, we use :meth:`unhold`::

            sage: a = SR(2).zeta(hold=True); a.unhold()
            1/6*pi^2

        TESTS::

            sage: t = SR(1).zeta(); t
            Infinity
        """
        cdef GEx x
        sig_on()
        try:
            x = g_hold_wrapper(g_zeta, self._gobj, hold)
        finally:
            sig_off()
        return new_Expression_from_GEx(self._parent, x)

    def factorial(self, hold=False):
        """
        Return the factorial of self.

        OUTPUT:

        A symbolic expression.

        EXAMPLES::

            sage: var('x, y')
            (x, y)
            sage: SR(5).factorial()
            120
            sage: x.factorial()
            factorial(x)
            sage: (x^2+y^3).factorial()
            factorial(y^3 + x^2)

        To prevent automatic evaluation use the ``hold`` argument::

            sage: SR(5).factorial(hold=True)
            factorial(5)

        This also works using functional notation::

            sage: factorial(5,hold=True)
            factorial(5)
            sage: factorial(5)
            120

        To then evaluate again, we use :meth:`unhold`::

            sage: a = SR(5).factorial(hold=True); a.unhold()
            120
        """
        cdef GEx x
        sig_on()
        try:
            x = g_hold_wrapper(g_factorial, self._gobj, hold)
        finally:
            sig_off()
        return new_Expression_from_GEx(self._parent, x)

    def binomial(self, k, hold=False):
        """
        Return binomial coefficient "self choose k".

        OUTPUT:

        A symbolic expression.

        EXAMPLES::

            sage: var('x, y')
            (x, y)
            sage: SR(5).binomial(SR(3))
            10
            sage: x.binomial(SR(3))
            1/6*(x - 1)*(x - 2)*x
            sage: x.binomial(y)
            binomial(x, y)

        To prevent automatic evaluation use the ``hold`` argument::

            sage: x.binomial(3, hold=True)
            binomial(x, 3)
            sage: SR(5).binomial(3, hold=True)
            binomial(5, 3)

        To then evaluate again, we use :meth:`unhold`::

            sage: a = SR(5).binomial(3, hold=True); a.unhold()
            10

        The ``hold`` parameter is also supported in functional notation::

            sage: binomial(5,3, hold=True)
            binomial(5, 3)

        TESTS:

        Check if we handle zero correctly (:trac:`8561`)::

            sage: x.binomial(0)
            1
            sage: SR(0).binomial(0)
            1
        """
        cdef Expression nexp = self.coerce_in(k)
        cdef GEx x
        sig_on()
        try:
            x = g_hold2_wrapper(g_binomial, self._gobj, nexp._gobj, hold)
        finally:
            sig_off()
        return new_Expression_from_GEx(self._parent, x)

    def Order(self, hold=False):
        """
        Return the order of the expression, as in big oh notation.

        OUTPUT:

        A symbolic expression.

        EXAMPLES::

            sage: n = var('n')
            sage: t = (17*n^3).Order(); t
            Order(n^3)
            sage: t.derivative(n)
            Order(n^2)

        To prevent automatic evaluation use the ``hold`` argument::

            sage: (17*n^3).Order(hold=True)
            Order(17*n^3)
        """
        return new_Expression_from_GEx(self._parent,
                g_hold_wrapper(g_Order, self._gobj, hold))

    def gamma(self, hold=False):
        """
        Return the Gamma function evaluated at self.

        EXAMPLES::

            sage: x = var('x')
            sage: x.gamma()
            gamma(x)
            sage: SR(2).gamma()
            1
            sage: SR(10).gamma()
            362880
            sage: SR(10.0r).gamma()  # For ARM: rel tol 2e-15
            362880.0
            sage: SR(CDF(1,1)).gamma()
            0.49801566811835607 - 0.15494982830181067*I

        ::

            sage: gp('gamma(1+I)')
            0.4980156681183560427136911175 - 0.1549498283018106851249551305*I # 32-bit
            0.49801566811835604271369111746219809195 - 0.15494982830181068512495513048388660520*I # 64-bit

        We plot the familiar plot of this log-convex function::

            sage: plot(gamma(x), -6,4).show(ymin=-3,ymax=3)

        To prevent automatic evaluation use the ``hold`` argument::

            sage: SR(1/2).gamma()
            sqrt(pi)
            sage: SR(1/2).gamma(hold=True)
            gamma(1/2)

        This also works using functional notation::

            sage: gamma(1/2,hold=True)
            gamma(1/2)
            sage: gamma(1/2)
            sqrt(pi)

        To then evaluate again, we use :meth:`unhold`::

            sage: a = SR(1/2).gamma(hold=True); a.unhold()
            sqrt(pi)
        """
        cdef GEx x
        sig_on()
        try:
            x = g_hold_wrapper(g_gamma, self._gobj, hold)
        finally:
            sig_off()
        return new_Expression_from_GEx(self._parent, x)

    def log_gamma(self, hold=False):
        """
        Return the log gamma function evaluated at self.
        This is the logarithm of gamma of self, where
        gamma is a complex function such that `gamma(n)`
        equals `factorial(n-1)`.

        EXAMPLES::

            sage: x = var('x')
            sage: x.log_gamma()
            log_gamma(x)
            sage: SR(2).log_gamma()
            0
            sage: SR(5).log_gamma()
            log(24)
            sage: a = SR(5).log_gamma(); a.n()
            3.17805383034795
            sage: SR(5-1).factorial().log()
            log(24)
            sage: set_verbose(-1); plot(lambda x: SR(x).log_gamma(), -7,8, plot_points=1000).show()
            sage: math.exp(0.5)
            1.6487212707001282
            sage: plot(lambda x: (SR(x).exp() - SR(-x).exp())/2 - SR(x).sinh(), -1, 1)
            Graphics object consisting of 1 graphics primitive

        To prevent automatic evaluation use the ``hold`` argument::

            sage: SR(5).log_gamma(hold=True)
            log_gamma(5)

        To evaluate again, currently we must use numerical evaluation
        via :meth:`n`::

            sage: a = SR(5).log_gamma(hold=True); a.n()
            3.17805383034795
        """
        cdef GEx x
        sig_on()
        try:
            x = g_hold_wrapper(g_lgamma, self._gobj, hold)
        finally:
            sig_off()
        return new_Expression_from_GEx(self._parent, x)

    def default_variable(self):
        """
        Return the default variable, which is by definition the first
        variable in self, or `x` is there are no variables in self.
        The result is cached.

        EXAMPLES::

            sage: sqrt(2).default_variable()
            x
            sage: x, theta, a = var('x, theta, a')
            sage: f = x^2 + theta^3 - a^x
            sage: f.default_variable()
            a

        Note that this is the first *variable*, not the first *argument*::

            sage: f(theta, a, x) = a + theta^3
            sage: f.default_variable()
            a
            sage: f.variables()
            (a, theta)
            sage: f.arguments()
            (theta, a, x)
        """
        v = self.variables()
        if len(v) == 0:
            return self.parent().var('x')
        else:
            return v[0]

    def combine(self, bint deep=False):
        r"""
        Return a simplified version of this symbolic expression
        by combining all toplevel terms with the same denominator into
        a single term.

        Please use the keyword ``deep=True`` to apply the process
        recursively.

        EXAMPLES::

            sage: var('x, y, a, b, c')
            (x, y, a, b, c)
            sage: f = x*(x-1)/(x^2 - 7) + y^2/(x^2-7) + 1/(x+1) + b/a + c/a; f
            (x - 1)*x/(x^2 - 7) + y^2/(x^2 - 7) + b/a + c/a + 1/(x + 1)
            sage: f.combine()
            ((x - 1)*x + y^2)/(x^2 - 7) + (b + c)/a + 1/(x + 1)
            sage: (1/x + 1/x^2 + (x+1)/x).combine()
            (x + 2)/x + 1/x^2
            sage: ex = 1/x + ((x + 1)/x - 1/x)/x^2 + (x+1)/x; ex
            (x + 1)/x + 1/x + ((x + 1)/x - 1/x)/x^2
            sage: ex.combine()
            (x + 2)/x + ((x + 1)/x - 1/x)/x^2
            sage: ex.combine(deep=True)
            (x + 2)/x + 1/x^2
            sage: (1+sin((x + 1)/x - 1/x)).combine(deep=True)
            sin(1) + 1
        """
        cdef GEx r
        sig_on()
        try:
            r = self._gobj.combine_fractions(deep)
        finally:
            sig_off()
        return new_Expression_from_GEx(self._parent, r)

    def normalize(self):
        """
        Return this expression normalized as a fraction

        .. SEEALSO::

            :meth:`numerator`, :meth:`denominator`,
            :meth:`numerator_denominator`, :meth:`combine`

        EXAMPLES::

            sage: var('x, y, a, b, c')
            (x, y, a, b, c)
            sage: g = x + y/(x + 2)
            sage: g.normalize()
            (x^2 + 2*x + y)/(x + 2)

            sage: f = x*(x-1)/(x^2 - 7) + y^2/(x^2-7) + 1/(x+1) + b/a + c/a
            sage: f.normalize()
            (a*x^3 + b*x^3 + c*x^3 + a*x*y^2 + a*x^2 + b*x^2 + c*x^2 +
                    a*y^2 - a*x - 7*b*x - 7*c*x - 7*a - 7*b - 7*c)/((x^2 -
                        7)*a*(x + 1))

        TESTS:

        Check that :trac:`19775` is fixed::

            sage: a,b,c,d,e,y = var('a,b,c,d,e,y')
            sage: ((x - 2*y)^4/(x^2 - 4*y^2)^2).normalize()
            (x - 2*y)^2/(x + 2*y)^2
            sage: f = ((x - 2*y)^4/(x^2 - 4*y^2)^2 + 1)*(y + a)*(2*y + x) / (4*y^2 + x^2)
            sage: f.normalize()
            2*(a + y)/(x + 2*y)
            sage: (c/a - b*c^2/(a^2*(b*c/a-d)) + c*d/(a*(b*c/a-d))).normalize()
            0
            sage: (e + c/a - b*c^2/(a^2*(b*c/a-d)) + c*d/(a*(b*c/a-d))).normalize()
            e

        Check that :trac:`23861` is fixed::

            sage: (x^(2*pi) + x^(-2*pi) - 2).normalize()
            (x^(4*pi) - 2*x^(2*pi) + 1)/x^(2*pi)
            sage: (e^2 + e^(-2) - 2).normalize()
            (e^4 - 2*e^2 + 1)/e^2
            sage: (e^(2*pi) - e^(-2*pi)).normalize()
            (e^(4*pi) - 1)/e^(2*pi)

        ALGORITHM: Uses GiNaC.

        """
        cdef GEx r
        sig_on()
        try:
            r = self._gobj.normal(0, False, True)
        finally:
            sig_off()
        return new_Expression_from_GEx(self._parent, r)

    def numerator(self, bint normalize = True):
        """
        Return the numerator of this symbolic expression

        INPUT:

        - ``normalize`` -- (default: ``True``) a boolean.

        If ``normalize`` is ``True``, the expression is first normalized to
        have it as a fraction before getting the numerator.

        If ``normalize`` is ``False``, the expression is kept and if it is not
        a quotient, then this will return the expression itself.

        .. SEEALSO::

            :meth:`normalize`, :meth:`denominator`,
            :meth:`numerator_denominator`, :meth:`combine`

        EXAMPLES::

            sage: a, x, y = var('a,x,y')
            sage: f = x*(x-a)/((x^2 - y)*(x-a)); f
            x/(x^2 - y)
            sage: f.numerator()
            x
            sage: f.denominator()
            x^2 - y
            sage: f.numerator(normalize=False)
            x
            sage: f.denominator(normalize=False)
            x^2 - y

            sage: y = var('y')
            sage: g = x + y/(x + 2); g
            x + y/(x + 2)
            sage: g.numerator()
            x^2 + 2*x + y
            sage: g.denominator()
            x + 2
            sage: g.numerator(normalize=False)
            x + y/(x + 2)
            sage: g.denominator(normalize=False)
            1

        TESTS::

            sage: ((x+y)^2/(x-y)^3*x^3).numerator(normalize=False)
            (x + y)^2*x^3
            sage: ((x+y)^2*x^3).numerator(normalize=False)
            (x + y)^2*x^3
            sage: (y/x^3).numerator(normalize=False)
            y
            sage: t = y/x^3/(x+y)^(1/2); t
            y/(sqrt(x + y)*x^3)
            sage: t.numerator(normalize=False)
            y
            sage: (1/x^3).numerator(normalize=False)
            1
            sage: (x^3).numerator(normalize=False)
            x^3
            sage: (y*x^sin(x)).numerator(normalize=False)
            Traceback (most recent call last):
            ...
            TypeError: self is not a rational expression
        """
        cdef GExVector vec
        cdef GEx oper, power, ex
        if normalize:
            sig_on()
            try:
                ex = self._gobj.numer()
            finally:
                sig_off()
            return new_Expression_from_GEx(self._parent, ex)
        elif is_a_mul(self._gobj):
            for i from 0 <= i < self._gobj.nops():
                oper = self._gobj.op(i)
                if not is_a_power(oper):
                    vec.push_back(oper)
                else:
                    power = oper.op(1)
                    if not is_a_numeric(power):
                        raise TypeError("self is not a rational expression")
                    elif ex_to_numeric(power).is_positive():
                        vec.push_back(oper)
            return new_Expression_from_GEx(self._parent,
                                           g_mul_construct(vec, True))
        elif is_a_power(self._gobj):
            power = self._gobj.op(1)
            if is_a_numeric(power) and ex_to_numeric(power).is_negative():
                return self._parent.one()
        return self

    def denominator(self, bint normalize=True):
        """
        Return the denominator of this symbolic expression

        INPUT:

        - ``normalize`` -- (default: ``True``) a boolean.

        If ``normalize`` is ``True``, the expression is first normalized to
        have it as a fraction before getting the denominator.

        If ``normalize`` is ``False``, the expression is kept and if it is not
        a quotient, then this will just return 1.

        .. SEEALSO::

            :meth:`normalize`, :meth:`numerator`,
            :meth:`numerator_denominator`, :meth:`combine`

        EXAMPLES::

            sage: x, y, z, theta = var('x, y, z, theta')
            sage: f = (sqrt(x) + sqrt(y) + sqrt(z))/(x^10 - y^10 - sqrt(theta))
            sage: f.numerator()
            sqrt(x) + sqrt(y) + sqrt(z)
            sage: f.denominator()
            x^10 - y^10 - sqrt(theta)

            sage: f.numerator(normalize=False)
            (sqrt(x) + sqrt(y) + sqrt(z))
            sage: f.denominator(normalize=False)
            x^10 - y^10 - sqrt(theta)

            sage: y = var('y')
            sage: g = x + y/(x + 2); g
            x + y/(x + 2)
            sage: g.numerator(normalize=False)
            x + y/(x + 2)
            sage: g.denominator(normalize=False)
            1

        TESTS::

            sage: ((x+y)^2/(x-y)^3*x^3).denominator(normalize=False)
            (x - y)^3
            sage: ((x+y)^2*x^3).denominator(normalize=False)
            1
            sage: (y/x^3).denominator(normalize=False)
            x^3
            sage: t = y/x^3/(x+y)^(1/2); t
            y/(sqrt(x + y)*x^3)
            sage: t.denominator(normalize=False)
            sqrt(x + y)*x^3
            sage: (1/x^3).denominator(normalize=False)
            x^3
            sage: (x^3).denominator(normalize=False)
            1
            sage: (y*x^sin(x)).denominator(normalize=False)
            Traceback (most recent call last):
            ...
            TypeError: self is not a rational expression
        """
        cdef GExVector vec
        cdef GEx oper, ex, power
        if normalize:
            sig_on()
            try:
                ex = self._gobj.denom()
            finally:
                sig_off()
            return new_Expression_from_GEx(self._parent, ex)
        elif is_a_mul(self._gobj):
            for i from 0 <= i < self._gobj.nops():
                oper = self._gobj.op(i)
                if is_a_power(oper):
                    ex = oper.op(0)
                    power = oper.op(1)
                    if not is_a_numeric(power):
                        raise TypeError("self is not a rational expression")
                    elif ex_to_numeric(power).is_negative():
                        vec.push_back(g_pow(ex, g_abs(power)))
            return new_Expression_from_GEx(self._parent,
                                           g_mul_construct(vec, False))
        elif is_a_power(self._gobj):
            power = self._gobj.op(1)
            if is_a_numeric(power) and ex_to_numeric(power).is_negative():
                return new_Expression_from_GEx(self._parent,
                        g_pow(self._gobj.op(0), g_abs(power)))

        return self._parent.one()

    def numerator_denominator(self, bint normalize=True):
        """
        Return the numerator and the denominator of this symbolic expression

        INPUT:

        - ``normalize`` -- (default: ``True``) a boolean.

        If ``normalize`` is ``True``, the expression is first normalized to
        have it as a fraction before getting the numerator and denominator.

        If ``normalize`` is ``False``, the expression is kept and if it is not
        a quotient, then this will return the expression itself together with
        1.

        .. SEEALSO::

            :meth:`normalize`, :meth:`numerator`, :meth:`denominator`,
            :meth:`combine`

        EXAMPLES::

            sage: x, y, a = var("x y a")
            sage: ((x+y)^2/(x-y)^3*x^3).numerator_denominator()
            ((x + y)^2*x^3, (x - y)^3)

            sage: ((x+y)^2/(x-y)^3*x^3).numerator_denominator(False)
            ((x + y)^2*x^3, (x - y)^3)

            sage: g = x + y/(x + 2)
            sage: g.numerator_denominator()
            (x^2 + 2*x + y, x + 2)
            sage: g.numerator_denominator(normalize=False)
            (x + y/(x + 2), 1)

            sage: g = x^2*(x + 2)
            sage: g.numerator_denominator()
            ((x + 2)*x^2, 1)
            sage: g.numerator_denominator(normalize=False)
            ((x + 2)*x^2, 1)

        TESTS::

            sage: ((x+y)^2/(x-y)^3*x^3).numerator_denominator(normalize=False)
            ((x + y)^2*x^3, (x - y)^3)
            sage: ((x+y)^2*x^3).numerator_denominator(normalize=False)
            ((x + y)^2*x^3, 1)
            sage: (y/x^3).numerator_denominator(normalize=False)
            (y, x^3)
            sage: t = y/x^3/(x+y)^(1/2); t
            y/(sqrt(x + y)*x^3)
            sage: t.numerator_denominator(normalize=False)
            (y, sqrt(x + y)*x^3)
            sage: (1/x^3).numerator_denominator(normalize=False)
            (1, x^3)
            sage: (x^3).numerator_denominator(normalize=False)
            (x^3, 1)
            sage: (y*x^sin(x)).numerator_denominator(normalize=False)
            Traceback (most recent call last):
            ...
            TypeError: self is not a rational expression
        """
        cdef GExVector vecnumer, vecdenom
        cdef GEx oper, ex, power
        cdef GNumeric power_num
        if normalize:
            sig_on()
            try:
                ex = self._gobj.numer_denom()
            finally:
                sig_off()
            return (new_Expression_from_GEx(self._parent, ex.op(0)),
                    new_Expression_from_GEx(self._parent, ex.op(1)))
        elif is_a_mul(self._gobj):
            for i from 0 <= i < self._gobj.nops():
                oper = self._gobj.op(i)
                if is_a_power(oper):   # oper = ex^power
                    ex = oper.op(0)
                    power = oper.op(1)
                    if not is_a_numeric(power):
                        raise TypeError("self is not a rational expression")
                    elif is_a_numeric(power):
                        power_num = ex_to_numeric(power)
                        if power_num.is_positive():
                            vecnumer.push_back(oper)
                        else:
                            vecdenom.push_back(g_pow(ex, g_abs(power)))
                else:
                    vecnumer.push_back(oper)
            return (new_Expression_from_GEx(self._parent,
                                            g_mul_construct(vecnumer, False)),
                    new_Expression_from_GEx(self._parent,
                                            g_mul_construct(vecdenom, False)))
        elif is_a_power(self._gobj):
            power = self._gobj.op(1)
            if is_a_numeric(power) and ex_to_numeric(power).is_positive():
                return (self, self._parent.one())
            else:
                return (self._parent.one(),
                        new_Expression_from_GEx(self._parent,
                               g_pow(self._gobj.op(0), g_abs(power))))
        else:
            return (self, self._parent.one())

    def partial_fraction(self, var=None):
        r"""
        Return the partial fraction expansion of ``self`` with
        respect to the given variable.

        INPUT:


        -  ``var`` - variable name or string (default: first
           variable)


        OUTPUT:

        A symbolic expression.

        EXAMPLES::

            sage: f = x^2/(x+1)^3
            sage: f.partial_fraction()
            1/(x + 1) - 2/(x + 1)^2 + 1/(x + 1)^3
            sage: f.partial_fraction()
            1/(x + 1) - 2/(x + 1)^2 + 1/(x + 1)^3

        Notice that the first variable in the expression is used by
        default::

            sage: y = var('y')
            sage: f = y^2/(y+1)^3
            sage: f.partial_fraction()
            1/(y + 1) - 2/(y + 1)^2 + 1/(y + 1)^3

            sage: f = y^2/(y+1)^3 + x/(x-1)^3
            sage: f.partial_fraction()
            y^2/(y^3 + 3*y^2 + 3*y + 1) + 1/(x - 1)^2 + 1/(x - 1)^3

        You can explicitly specify which variable is used::

            sage: f.partial_fraction(y)
            x/(x^3 - 3*x^2 + 3*x - 1) + 1/(y + 1) - 2/(y + 1)^2 + 1/(y + 1)^3
        """
        if var is None:
            var = self.default_variable()
        return self.parent()(self._maxima_().partfrac(var))

    def maxima_methods(self):
        """
        Provide easy access to maxima methods, converting the result to a
        Sage expression automatically.

        EXAMPLES::

            sage: t = log(sqrt(2) - 1) + log(sqrt(2) + 1); t
            log(sqrt(2) + 1) + log(sqrt(2) - 1)
            sage: res = t.maxima_methods().logcontract(); res
            log((sqrt(2) + 1)*(sqrt(2) - 1))
            sage: type(res)
            <type 'sage.symbolic.expression.Expression'>
        """
        from sage.symbolic.maxima_wrapper import MaximaWrapper
        return MaximaWrapper(self)

    def rectform(self):
        r"""
        Convert this symbolic expression to rectangular form; that
        is, the form `a + bi` where `a` and `b` are real numbers and
        `i` is the imaginary unit.

        .. NOTE::

           The name \"rectangular\" comes from the fact that, in the
           complex plane, `a` and `bi` are perpendicular.

        INPUT:

        - ``self`` -- the expression to convert.

        OUTPUT:

        A new expression, equivalent to the original, but expressed in
        the form `a + bi`.

        ALGORITHM:

        We call Maxima's ``rectform()`` and return the result unmodified.

        EXAMPLES:

        The exponential form of `\sin(x)`::

            sage: f = (e^(I*x) - e^(-I*x)) / (2*I)
            sage: f.rectform()
            sin(x)

        And `\cos(x)`::

            sage: f = (e^(I*x) + e^(-I*x)) / 2
            sage: f.rectform()
            cos(x)

        In some cases, this will simplify the given expression. For
        example, here, `e^{ik\pi}`, `\sin(k\pi)=0` should cancel
        leaving only `\cos(k\pi)` which can then be simplified::

            sage: k = var('k')
            sage: assume(k, 'integer')
            sage: f = e^(I*pi*k)
            sage: f.rectform()
            (-1)^k

        However, in general, the resulting expression may be more
        complicated than the original::

            sage: f = e^(I*x)
            sage: f.rectform()
            cos(x) + I*sin(x)

        TESTS:

        If the expression is already in rectangular form, it should be
        left alone::

            sage: a,b = var('a,b')
            sage: assume((a, 'real'), (b, 'real'))
            sage: f = a + b*I
            sage: f.rectform()
            a + I*b
            sage: forget()

        We can check with specific real numbers::

            sage: a = RR.random_element()
            sage: b = RR.random_element()
            sage: f = a + b*I
            sage: bool(f.rectform() == a + b*I)
            True

        If we decompose a complex number into its real and imaginary
        parts, they should correspond to the real and imaginary terms
        of the rectangular form::

            sage: z = CC.random_element()
            sage: a = z.real_part()
            sage: b = z.imag_part()
            sage: bool(SR(z).rectform() == a + b*I)
            True

        """
        return self.maxima_methods().rectform()

    def unhold(self, exclude=None):
        """
        Evaluates any held operations (with the ``hold`` keyword) in the
        expression

        INPUT:

        - ``self`` -- an expression with held operations
        - ``exclude`` -- (default: None) a list of operators to exclude from
          evaluation. Excluding arithmetic operators does not yet work (see
          :trac:`10169`).

        OUTPUT:

        A new expression with held operations, except those in ``exclude``,
        evaluated

        EXAMPLES::

            sage: a = exp(I * pi, hold=True)
            sage: a
            e^(I*pi)
            sage: a.unhold()
            -1
            sage: b = x.add(x, hold=True)
            sage: b
            x + x
            sage: b.unhold()
            2*x
            sage: (a + b).unhold()
            2*x - 1
            sage: c = (x.mul(x, hold=True)).add(x.mul(x, hold=True), hold=True)
            sage: c
            x*x + x*x
            sage: c.unhold()
            2*x^2
            sage: sin(tan(0, hold=True), hold=True).unhold()
            0
            sage: sin(tan(0, hold=True), hold=True).unhold(exclude=[sin])
            sin(0)
            sage: (e^sgn(0, hold=True)).unhold()
            1
            sage: (e^sgn(0, hold=True)).unhold(exclude=[exp])
            e^0
            sage: log(3).unhold()
            log(3)
        """
        if self.operator():
            from sage.symbolic.expression_conversions import HoldRemover
            h = HoldRemover(self, exclude)
            return h()
        else:
            return self

    def simplify(self):
        """
        Return a simplified version of this symbolic expression.

        .. NOTE::

           Currently, this just sends the expression to Maxima
           and converts it back to Sage.

        .. SEEALSO::

           :meth:`simplify_full`, :meth:`simplify_trig`,
           :meth:`simplify_rational`, :meth:`simplify_rectform`
           :meth:`simplify_factorial`, :meth:`simplify_log`,
           :meth:`simplify_real`, :meth:`simplify_hypergeometric`,
           :meth:`canonicalize_radical`

        EXAMPLES::

            sage: a = var('a'); f = x*sin(2)/(x^a); f
            x*sin(2)/x^a
            sage: f.simplify()
            x^(-a + 1)*sin(2)

        TESTS:

        Check that :trac:`14637` is fixed::

            sage: assume(x > 0, x < pi/2)
            sage: acos(cos(x)).simplify()
            x
            sage: forget()
        """
        return self._parent(self._maxima_())

    def simplify_full(self):
        """
        Apply :meth:`simplify_factorial`, :meth:`simplify_rectform`,
        :meth:`simplify_trig`, :meth:`simplify_rational`, and
        then :meth:`expand_sum` to self (in that order).

        ALIAS: ``simplify_full`` and ``full_simplify`` are the same.

        EXAMPLES::

            sage: f = sin(x)^2 + cos(x)^2
            sage: f.simplify_full()
            1

        ::

            sage: f = sin(x/(x^2 + x))
            sage: f.simplify_full()
            sin(1/(x + 1))

        ::

            sage: var('n,k')
            (n, k)
            sage: f = binomial(n,k)*factorial(k)*factorial(n-k)
            sage: f.simplify_full()
            factorial(n)

        TESTS:

        There are two square roots of `(x + 1)^2`, so this should
        not be simplified to `x + 1`, see :trac:`12737`::

            sage: f = sqrt((x + 1)^2)
            sage: f.simplify_full()
            sqrt(x^2 + 2*x + 1)

        The imaginary part of an expression should not change under
        simplification; :trac:`11934`::

            sage: f = sqrt(-8*(4*sqrt(2) - 7)*x^4 + 16*(3*sqrt(2) - 5)*x^3)
            sage: original = f.imag_part()
            sage: simplified = f.full_simplify().imag_part()
            sage: original - simplified
            0

        The invalid simplification from :trac:`12322` should not occur
        after :trac:`12737`::

            sage: t = var('t')
            sage: assume(t, 'complex')
            sage: assumptions()
            [t is complex]
            sage: f = (1/2)*log(2*t) + (1/2)*log(1/t)
            sage: f.simplify_full()
            1/2*log(2*t) - 1/2*log(t)
            sage: forget()

        Complex logs are not contracted, :trac:`17556`::

            sage: x,y = SR.var('x,y')
            sage: assume(y, 'complex')
            sage: f = log(x*y) - (log(x) + log(y))
            sage: f.simplify_full()
            log(x*y) - log(x) - log(y)
            sage: forget()

        The simplifications from :meth:`simplify_rectform` are
        performed, :trac:`17556`::

            sage: f = ( e^(I*x) - e^(-I*x) ) / ( I*e^(I*x) + I*e^(-I*x) )
            sage: f.simplify_full()
            sin(x)/cos(x)

        """
        x = self
        x = x.simplify_factorial()
        x = x.simplify_rectform()
        x = x.simplify_trig()
        x = x.simplify_rational()
        x = x.expand_sum()
        return x

    full_simplify = simplify_full


    def simplify_hypergeometric(self, algorithm='maxima'):
        """
        Simplify an expression containing hypergeometric or confluent
        hypergeometric functions.

        INPUT:

        - ``algorithm`` -- (default: ``'maxima'``) the algorithm to use for
          for simplification. Implemented are ``'maxima'``, which uses Maxima's
          ``hgfred`` function, and ``'sage'``, which uses an algorithm
          implemented in the hypergeometric module

        ALIAS: :meth:`hypergeometric_simplify` and
        :meth:`simplify_hypergeometric` are the same

        EXAMPLES::

            sage: hypergeometric((5, 4), (4, 1, 2, 3),
            ....:                x).simplify_hypergeometric()
            1/144*x^2*hypergeometric((), (3, 4), x) +...
            1/3*x*hypergeometric((), (2, 3), x) + hypergeometric((), (1, 2), x)
            sage: (2*hypergeometric((), (), x)).simplify_hypergeometric()
            2*e^x
            sage: (nest(lambda y: hypergeometric([y], [1], x), 3, 1)
            ....:  .simplify_hypergeometric())
            laguerre(-laguerre(-e^x, x), x)
            sage: (nest(lambda y: hypergeometric([y], [1], x), 3, 1)
            ....:  .simplify_hypergeometric(algorithm='sage'))
            hypergeometric((hypergeometric((e^x,), (1,), x),), (1,), x)
            sage: hypergeometric_M(1, 3, x).simplify_hypergeometric()
            -2*(x - e^x + 1)/x^2
            sage: (2 * hypergeometric_U(1, 3, x)).simplify_hypergeometric()
            2*(x + 1)/x^2

        """
        from sage.functions.hypergeometric import (hypergeometric,
                                                   hypergeometric_M,
                                                   hypergeometric_U,
                                                   closed_form)
        from sage.calculus.calculus import maxima
        try:
            op = self.operator()
        except RuntimeError:
            return self
        ops = self.operands()
        if op == hypergeometric_M or op == hypergeometric_U:
            return self.generalized().simplify_hypergeometric(algorithm)
        if op == hypergeometric:
            if algorithm == 'maxima':
                return (self.parent()
                        (maxima.hgfred(map(lambda o: o.simplify_hypergeometric(algorithm),
                                           ops[0].operands()),
                                       map(lambda o: o.simplify_hypergeometric(algorithm),
                                           ops[1].operands()),
                                       ops[2].simplify_hypergeometric(algorithm))))
            elif algorithm == 'sage':
                return (closed_form
                        (hypergeometric(map(lambda o: o.simplify_hypergeometric(algorithm),
                                            ops[0].operands()),
                                        map(lambda o: o.simplify_hypergeometric(algorithm),
                                            ops[1].operands()),
                                        ops[2].simplify_hypergeometric(algorithm))))
            else:
                raise NotImplementedError('unknown algorithm')
        if not op:
            return self
        return op(*map(lambda o: o.simplify_hypergeometric(algorithm), ops))

    hypergeometric_simplify = simplify_hypergeometric


    def simplify_rectform(self, complexity_measure = string_length):
        r"""
        Attempt to simplify this expression by expressing it in the
        form `a + bi` where both `a` and `b` are real. This
        transformation is generally not a simplification, so we use
        the given ``complexity_measure`` to discard
        non-simplifications.

        INPUT:

        - ``self`` -- the expression to simplify.

        - ``complexity_measure`` -- (default:
          ``sage.symbolic.complexity_measures.string_length``) a
          function taking a symbolic expression as an argument and
          returning a measure of that expressions complexity. If
          ``None`` is supplied, the simplification will be performed
          regardless of the result.

        OUTPUT:

        If the transformation produces a simpler expression (according
        to ``complexity_measure``) then that simpler expression is
        returned. Otherwise, the original expression is returned.

        ALGORITHM:

        We first call :meth:`rectform()` on the given
        expression. Then, the supplied complexity measure is used to
        determine whether or not the result is simpler than the
        original expression.

        EXAMPLES:

        The exponential form of `\tan(x)`::

            sage: f = ( e^(I*x) - e^(-I*x) ) / ( I*e^(I*x) + I*e^(-I*x) )
            sage: f.simplify_rectform()
            sin(x)/cos(x)

        This should not be expanded with Euler's formula since the
        resulting expression is longer when considered as a string,
        and the default ``complexity_measure`` uses string length to
        determine which expression is simpler::

            sage: f = e^(I*x)
            sage: f.simplify_rectform()
            e^(I*x)

        However, if we pass ``None`` as our complexity measure, it
        is::

            sage: f = e^(I*x)
            sage: f.simplify_rectform(complexity_measure = None)
            cos(x) + I*sin(x)

        TESTS:

        When given ``None``, we should always call :meth:`rectform()`
        and return the result::

            sage: polynomials = QQ['x']
            sage: f = SR(polynomials.random_element())
            sage: g = f.simplify_rectform(complexity_measure = None)
            sage: bool(g == f.rectform())
            True

        """
        simplified_expr = self.rectform()

        if complexity_measure is None:
            return simplified_expr

        if complexity_measure(simplified_expr) < complexity_measure(self):
            return simplified_expr
        else:
            return self

    def simplify_real(self):
        r"""
        Simplify the given expression over the real numbers. This allows
        the simplification of `\sqrt{x^{2}}` into `\left|x\right|` and
        the contraction of `\log(x) + \log(y)` into `\log(xy)`.

        INPUT:

        - ``self`` -- the expression to convert.

        OUTPUT:

        A new expression, equivalent to the original one under the
        assumption that the variables involved are real.

        EXAMPLES::

            sage: f = sqrt(x^2)
            sage: f.simplify_real()
            abs(x)

        ::

            sage: y = SR.var('y')
            sage: f = log(x) + 2*log(y)
            sage: f.simplify_real()
            log(x*y^2)

        TESTS:

        We set the Maxima ``domain`` variable to 'real' before we call
        out to Maxima. When we return, however, we should set the
        ``domain`` back to what it was, rather than assuming that it
        was 'complex'::

            sage: from sage.calculus.calculus import maxima
            sage: maxima('domain: real;')
            real
            sage: x.simplify_real()
            x
            sage: maxima('domain;')
            real
            sage: maxima('domain: complex;')
            complex

        We forget the assumptions that our variables are real after
        simplification; make sure we don't forget an assumption that
        existed before we were called::

            sage: assume(x, 'real')
            sage: x.simplify_real()
            x
            sage: assumptions()
            [x is real]
            sage: forget()

        We also want to be sure that we don't forget assumptions on
        other variables::

            sage: x,y,z = SR.var('x,y,z')
            sage: assume(y, 'integer')
            sage: assume(z, 'antisymmetric')
            sage: x.simplify_real()
            x
            sage: assumptions()
            [y is integer, z is antisymmetric]
            sage: forget()

        No new assumptions should exist after the call::

            sage: assumptions()
            []
            sage: x.simplify_real()
            x
            sage: assumptions()
            []

        """
        from sage.symbolic.assumptions import assume, assumptions, forget
        from sage.calculus.calculus import maxima
        original_domain = maxima.eval('domain')
        original_assumptions = assumptions()

        maxima.eval('domain: real$')

        # We might as well go all the way and tell Maxima to assume
        # that all variables are real. Since we're setting the
        # simplification domain (and it's indiscriminate), you'd
        # better not call this unless your variables really are real
        # anyway.
        for v in self.variables():
            assume(v, 'real');

        # This will round trip through Maxima, essentially performing
        # self.simplify() in the process.
        result = self.simplify_log()

        # Set the domain back to what it was before we were called.
        maxima.eval('domain: %s$' % original_domain)

        # Forget all assumptions, and restore the ones that existed
        # when we were called. This is much simpler than the bookkeeping
        # necessary otherwise.
        forget()
        for assumption in original_assumptions:
            assume(assumption);

        return result


    def simplify_trig(self,expand=True):
        r"""
        Optionally expand and then employ identities such as
        `\sin(x)^2 + \cos(x)^2 = 1`, `\cosh(x)^2 - \sinh(x)^2 = 1`,
        `\sin(x)\csc(x) = 1`, or `\tanh(x)=\sinh(x)/\cosh(x)`
        to simplify expressions containing tan, sec, etc., to sin,
        cos, sinh, cosh.

        INPUT:

        - ``self`` - symbolic expression

        - ``expand`` - (default:True) if True, expands trigonometric
          and hyperbolic functions of sums of angles and of multiple
          angles occurring in ``self`` first. For best results,
          ``self`` should be expanded. See also :meth:`expand_trig` to
          get more controls on this expansion.

        ALIAS: :meth:`trig_simplify` and :meth:`simplify_trig` are the same

        EXAMPLES::

            sage: f = sin(x)^2 + cos(x)^2; f
            cos(x)^2 + sin(x)^2
            sage: f.simplify()
            cos(x)^2 + sin(x)^2
            sage: f.simplify_trig()
            1
            sage: h = sin(x)*csc(x)
            sage: h.simplify_trig()
            1
            sage: k = tanh(x)*cosh(2*x)
            sage: k.simplify_trig()
            (2*sinh(x)^3 + sinh(x))/cosh(x)

        In some cases we do not want to expand::

            sage: f=tan(3*x)
            sage: f.simplify_trig()
            -(4*cos(x)^2 - 1)*sin(x)/(4*cos(x)*sin(x)^2 - cos(x))
            sage: f.simplify_trig(False)
            sin(3*x)/cos(3*x)

        """
        # much better to expand first, since it often doesn't work
        # right otherwise!
        if expand:
            return self.parent()(self._maxima_().trigexpand().trigsimp())
        else:
            return self.parent()(self._maxima_().trigsimp())

    trig_simplify = simplify_trig

    def simplify_rational(self,algorithm='full', map=False):
        r"""
        Simplify rational expressions.

        INPUT:

        - ``self`` - symbolic expression

        - ``algorithm`` - (default: 'full') string which switches the
          algorithm for simplifications. Possible values are

          - 'simple' (simplify rational functions into quotient of two
            polynomials),

          - 'full' (apply repeatedly, if necessary)

          - 'noexpand' (convert to commmon denominator and add)

        - ``map`` - (default: False) if True, the result is an
          expression whose leading operator is the same as that of the
          expression ``self`` but whose subparts are the results of
          applying simplification rules to the corresponding subparts
          of the expressions.

        ALIAS: :meth:`rational_simplify` and :meth:`simplify_rational`
        are the same

        DETAILS: We call Maxima functions ratsimp, fullratsimp and
        xthru. If each part of the expression has to be simplified
        separately, we use Maxima function map.

        EXAMPLES::

            sage: f = sin(x/(x^2 + x))
            sage: f
            sin(x/(x^2 + x))
            sage: f.simplify_rational()
            sin(1/(x + 1))

        ::

            sage: f = ((x - 1)^(3/2) - (x + 1)*sqrt(x - 1))/sqrt((x - 1)*(x + 1)); f
            -((x + 1)*sqrt(x - 1) - (x - 1)^(3/2))/sqrt((x + 1)*(x - 1))
            sage: f.simplify_rational()
            -2*sqrt(x - 1)/sqrt(x^2 - 1)

        With ``map=True`` each term in a sum is simplified separately
        and thus the resuls are shorter for functions which are
        combination of rational and nonrational functions. In the
        following example, we use this option if we want not to
        combine logarithm and the rational function into one
        fraction::

            sage: f=(x^2-1)/(x+1)-ln(x)/(x+2)
            sage: f.simplify_rational()
            (x^2 + x - log(x) - 2)/(x + 2)
            sage: f.simplify_rational(map=True)
            x - log(x)/(x + 2) - 1

        Here is an example from the Maxima documentation of where
        ``algorithm='simple'`` produces an (possibly useful) intermediate
        step::

            sage: y = var('y')
            sage: g = (x^(y/2) + 1)^2*(x^(y/2) - 1)^2/(x^y - 1)
            sage: g.simplify_rational(algorithm='simple')
            (x^(2*y) - 2*x^y + 1)/(x^y - 1)
            sage: g.simplify_rational()
            x^y - 1

        With option ``algorithm='noexpand'`` we only convert to common
        denominators and add. No expansion of products is performed::

            sage: f=1/(x+1)+x/(x+2)^2
            sage: f.simplify_rational()
            (2*x^2 + 5*x + 4)/(x^3 + 5*x^2 + 8*x + 4)
            sage: f.simplify_rational(algorithm='noexpand')
            ((x + 2)^2 + (x + 1)*x)/((x + 2)^2*(x + 1))
        """
        self_m = self._maxima_()
        if algorithm == 'full':
            maxima_method = 'fullratsimp'
        elif algorithm == 'simple':
            maxima_method = 'ratsimp'
        elif algorithm == 'noexpand':
            maxima_method = 'xthru'
        else:
            raise NotImplementedError("unknown algorithm, see the help for available algorithms")
        P = self_m.parent()
        self_str=self_m.str()
        if map:
            cmd = "if atom(%s) then %s(%s) else map(%s,%s)"%(self_str,maxima_method,self_str,maxima_method,self_str)
        else:
            cmd = "%s(%s)"%(maxima_method,self_m.str())
        res = P(cmd)
        return self.parent()(res)

    rational_simplify = simplify_rational

    def simplify_factorial(self):
        """
        Simplify by combining expressions with factorials, and by
        expanding binomials into factorials.

        ALIAS: factorial_simplify and simplify_factorial are the same

        EXAMPLES:

        Some examples are relatively clear::

            sage: var('n,k')
            (n, k)
            sage: f = factorial(n+1)/factorial(n); f
            factorial(n + 1)/factorial(n)
            sage: f.simplify_factorial()
            n + 1

        ::

            sage: f = factorial(n)*(n+1); f
            (n + 1)*factorial(n)
            sage: simplify(f)
            (n + 1)*factorial(n)
            sage: f.simplify_factorial()
            factorial(n + 1)

        ::

            sage: f = binomial(n, k)*factorial(k)*factorial(n-k); f
            binomial(n, k)*factorial(k)*factorial(-k + n)
            sage: f.simplify_factorial()
            factorial(n)

        A more complicated example, which needs further processing::

            sage: f = factorial(x)/factorial(x-2)/2 + factorial(x+1)/factorial(x)/2; f
            1/2*factorial(x + 1)/factorial(x) + 1/2*factorial(x)/factorial(x - 2)
            sage: g = f.simplify_factorial(); g
            1/2*(x - 1)*x + 1/2*x + 1/2
            sage: g.simplify_rational()
            1/2*x^2 + 1/2


        TESTS:

        Check that the problem with applying ``full_simplify()`` to gamma
        functions (:trac:`9240`) has been fixed::

            sage: gamma(1/3)
            gamma(1/3)
            sage: gamma(1/3).full_simplify()
            gamma(1/3)
            sage: gamma(4/3)
            gamma(4/3)
            sage: gamma(4/3).full_simplify()
            1/3*gamma(1/3)

        """
        return self.parent()(self._maxima_().makefact().factcomb().minfactorial())

    factorial_simplify = simplify_factorial

    def to_gamma(self):
        """
        Convert factorial, binomial, and Pochhammer symbol
        expressions to their gamma function equivalents.

        EXAMPLES::

            sage: m,n = var('m n', domain='integer')
            sage: factorial(n).to_gamma()
            gamma(n + 1)
            sage: binomial(m,n).to_gamma()
            gamma(m + 1)/(gamma(m - n + 1)*gamma(n + 1))
        """
        cdef GEx x
        sig_on()
        try:
            x = to_gamma(self._gobj)
        finally:
            sig_off()
        return new_Expression_from_GEx(self._parent, x)

    def gamma_normalize(self):
        """
        Return the expression with any gamma functions that have
        a common base converted to that base.

        Additionally the expression is normalized so any fractions
        can be simplified through cancellation.

        EXAMPLES::

            sage: m,n = var('m n', domain='integer')
            sage: (gamma(n+2)/gamma(n)).gamma_normalize()
            (n + 1)*n
            sage: (gamma(n+2)*gamma(n)).gamma_normalize()
            (n + 1)*n*gamma(n)^2
            sage: (gamma(n+2)*gamma(m-1)/gamma(n)/gamma(m+1)).gamma_normalize()
            (n + 1)*n/((m - 1)*m)

        Check that :trac:`22826` is fixed::

            sage: _ = var('n')
            sage: (n-1).gcd(n+1)
            1
            sage: ex = (n-1)^2*gamma(2*n+5)/gamma(n+3) + gamma(2*n+3)/gamma(n+1)
            sage: ex.gamma_normalize()
            (4*n^3 - 2*n^2 - 7*n + 7)*gamma(2*n + 3)/((n + 1)*gamma(n + 1))
        """
        cdef GEx x
        sig_on()
        try:
            x = gamma_normalize(self._gobj)
        finally:
            sig_off()
        return new_Expression_from_GEx(self._parent, x)

    def expand_sum(self):
        r"""
        For every symbolic sum in the given expression, try to expand it,
        symbolically or numerically.

        While symbolic sum expressions with constant limits are evaluated
        immediately on the command line, unevaluated sums of this kind can
        result from, e.g., substitution of limit variables.

        INPUT:

        - ``self`` - symbolic expression

        EXAMPLES::

            sage: (k,n) = var('k,n')
            sage: ex = sum(abs(-k*k+n),k,1,n)(n=8); ex
            sum(abs(-k^2 + 8), k, 1, 8)
            sage: ex.expand_sum()
            162
            sage: f(x,k) = sum((2/n)*(sin(n*x)*(-1)^(n+1)), n, 1, k)
            sage: f(x,2)
            -2*sum((-1)^n*sin(n*x)/n, n, 1, 2)
            sage: f(x,2).expand_sum()
            -sin(2*x) + 2*sin(x)

        We can use this to do floating-point approximation as well::

            sage: (k,n) = var('k,n')
            sage: f(n)=sum(sqrt(abs(-k*k+n)),k,1,n)
            sage: f(n=8)
            sum(sqrt(abs(-k^2 + 8)), k, 1, 8)
            sage: f(8).expand_sum()
            sqrt(41) + sqrt(17) + 2*sqrt(14) + 3*sqrt(7) + 2*sqrt(2) + 3
            sage: f(8).expand_sum().n()
            31.7752256945384

        See :trac:`9424` for making the following no longer raise
        an error::

            sage: f(8).n()
            31.7752256945384
        """
        return self.parent()(self._maxima_().simplify_sum())

    def canonicalize_radical(self):
        r"""
        Choose a canonical branch of the given expression. The square
        root, cube root, natural log, etc. functions are multi-valued. The
        ``canonicalize_radical()`` method will choose *one* of these values
        based on a heuristic.

        For example, ``sqrt(x^2)`` has two values: ``x``, and
        ``-x``. The ``canonicalize_radical()`` function will choose
        *one* of them, consistently, based on the behavior of the
        expression as ``x`` tends to positive infinity. The solution
        chosen is the one which exhibits this same behavior. Since
        ``sqrt(x^2)`` approaches positive infinity as ``x`` does, the
        solution chosen is ``x`` (which also tends to positive
        infinity).

        .. WARNING::

            As shown in the examples below, a canonical form is not always
            returned, i.e., two mathematically identical expressions might
            be converted to different expressions.

            Assumptions are not taken into account during the
            transformation. This may result in a branch choice
            inconsistent with your assumptions.

        ALGORITHM:

        This uses the Maxima ``radcan()`` command. From the Maxima
        documentation:

        .. pull-quote::

            Simplifies an expression, which can contain logs,
            exponentials, and radicals, by converting it into a form
            which is canonical over a large class of expressions and a
            given ordering of variables; that is, all functionally
            equivalent forms are mapped into a unique form. For a
            somewhat larger class of expressions, radcan produces a
            regular form. Two equivalent expressions in this class do
            not necessarily have the same appearance, but their
            difference can be simplified by radcan to zero.

            For some expressions radcan is quite time consuming. This
            is the cost of exploring certain relationships among the
            components of the expression for simplifications based on
            factoring and partial fraction expansions of exponents.

        EXAMPLES:

        ``canonicalize_radical()`` can perform some of the same
        manipulations as :meth:`log_expand`::

            sage: y = SR.symbol('y')
            sage: f = log(x*y)
            sage: f.log_expand()
            log(x) + log(y)
            sage: f.canonicalize_radical()
            log(x) + log(y)

        And also handles some exponential functions::

            sage: f = (e^x-1)/(1+e^(x/2))
            sage: f.canonicalize_radical()
            e^(1/2*x) - 1

        It can also be used to change the base of a logarithm when the
        arguments to ``log()`` are positive real numbers::

            sage: f = log(8)/log(2)
            sage: f.canonicalize_radical()
            3

        ::

            sage: a = SR.symbol('a')
            sage: f = (log(x+x^2)-log(x))^a/log(1+x)^(a/2)
            sage: f.canonicalize_radical()
            log(x + 1)^(1/2*a)

        The simplest example of counter-intuitive behavior is what
        happens when we take the square root of a square::

            sage: sqrt(x^2).canonicalize_radical()
            x

        If you don't want this kind of "simplification," don't use
        ``canonicalize_radical()``.

        This behavior can also be triggered when the expression under
        the radical is not given explicitly as a square::

            sage: sqrt(x^2 - 2*x + 1).canonicalize_radical()
            x - 1

        Another place where this can become confusing is with
        logarithms of complex numbers. Suppose ``x`` is complex with
        ``x == r*e^(I*t)`` (``r`` real). Then ``log(x)`` is
        ``log(r) + I*(t + 2*k*pi)`` for some integer ``k``.

        Calling ``canonicalize_radical()`` will choose a branch,
        eliminating the solutions for all choices of ``k`` but
        one. Simplified by hand, the expression below is
        ``(1/2)*log(2) + I*pi*k`` for integer ``k``. However,
        ``canonicalize_radical()`` will take each log expression, and
        choose one particular solution, dropping the other. When the
        results are subtracted, we're left with no imaginary part::

            sage: f = (1/2)*log(2*x) + (1/2)*log(1/x)
            sage: f.canonicalize_radical()
            1/2*log(2)

        Naturally the result is wrong for some choices of ``x``::

            sage: f(x = -1)
            I*pi + 1/2*log(2)

        The example below shows two expressions e1 and e2 which are
        "simplified" to different expressions, while their difference
        is "simplified" to zero; thus ``canonicalize_radical()`` does
        not return a canonical form::

            sage: e1 = 1/(sqrt(5)+sqrt(2))
            sage: e2 = (sqrt(5)-sqrt(2))/3
            sage: e1.canonicalize_radical()
            1/(sqrt(5) + sqrt(2))
            sage: e2.canonicalize_radical()
            1/3*sqrt(5) - 1/3*sqrt(2)
            sage: (e1-e2).canonicalize_radical()
            0

        The issue reported in :trac:`3520` is a case where
        ``canonicalize_radical()`` causes a numerical integral to be
        calculated incorrectly::

            sage: f1 = sqrt(25 - x) * sqrt( 1 + 1/(4*(25-x)) )
            sage: f2 = f1.canonicalize_radical()
            sage: numerical_integral(f1.real(), 0, 1)[0] # abs tol 1e-10
            4.974852579915647
            sage: numerical_integral(f2.real(), 0, 1)[0] # abs tol 1e-10
            -4.974852579915647

        TESTS:

        This tests that :trac:`11668` has been fixed (by :trac:`12780`)::

            sage: a,b = var('a b', domain='real')
            sage: A = abs((a+I*b))^2
            sage: imag(A)
            0
            sage: A.canonicalize_radical() # not implemented
            a^2 + b^2
            sage: imag(A.canonicalize_radical())
            0

        Ensure that deprecation warnings are thrown for the old
        "simplify" aliases::

            sage: x.simplify_radical()
            doctest...: DeprecationWarning: simplify_radical is deprecated. Please use canonicalize_radical instead.
            See http://trac.sagemath.org/11912 for details.
            x
            sage: x.radical_simplify()
            doctest...: DeprecationWarning: radical_simplify is deprecated. Please use canonicalize_radical instead.
            See http://trac.sagemath.org/11912 for details.
            x
            sage: x.simplify_exp()
            doctest...: DeprecationWarning: simplify_exp is deprecated. Please use canonicalize_radical instead.
            See http://trac.sagemath.org/11912 for details.
            x
            sage: x.exp_simplify()
            doctest...: DeprecationWarning: exp_simplify is deprecated. Please use canonicalize_radical instead.
            See http://trac.sagemath.org/11912 for details.
            x

        """
        from sage.calculus.calculus import maxima
        res = self.parent()(self._maxima_().radcan())
        return res

    # Repeat the deprecated_function_alias() call so that each use of
    # an alias below will throw a new warning. If we set
    # e.g. radical_simplify = simplify_radical, we'd only get one
    # warning from a use of simplify_radical followed by a use of
    # radical_simplify.
    simplify_radical = deprecated_function_alias(11912, canonicalize_radical)
    radical_simplify = deprecated_function_alias(11912, canonicalize_radical)
    simplify_exp = deprecated_function_alias(11912, canonicalize_radical)
    exp_simplify = deprecated_function_alias(11912, canonicalize_radical)

    def simplify_log(self,algorithm=None):
        r"""
        Simplify a (real) symbolic expression that contains logarithms.

        The given expression is scanned recursively, transforming
        subexpressions of the form `a \log(b) + c \log(d)` into
        `\log(b^{a} d^{c})` before simplifying within the ``log()``.

        The user can specify conditions that `a` and `c` must satisfy
        before this transformation will be performed using the optional
        parameter ``algorithm``.

        .. WARNING::

            This is only safe to call if every variable in the given
            expression is assumed to be real. The simplification it performs
            is in general not valid over the complex numbers. For example::

                sage: x,y = SR.var('x,y')
                sage: f = log(x*y) - (log(x) + log(y))
                sage: f(x=-1, y=i)
                -2*I*pi
                sage: f.simplify_log()
                0

        INPUT:

        - ``self`` - expression to be simplified

        - ``algorithm`` - (default: None) optional, governs the condition
          on `a` and `c` which must be satisfied to contract expression
          `a \log(b) + c \log(d)`. Values are

          - ``None`` (use Maxima default, integers),

          - ``'one'`` (1 and -1),

          - ``'ratios'`` (rational numbers),

          - ``'constants'`` (constants),

          - ``'all'`` (all expressions).

        ALGORITHM:

        This uses the Maxima ``logcontract()`` command.

        ALIAS:

        :meth:`log_simplify` and :meth:`simplify_log` are the same.

        EXAMPLES::

            sage: x,y,t=var('x y t')

        Only two first terms are contracted in the following example;
        the logarithm with coefficient `\frac{1}{2}` is not contracted::

            sage: f = log(x)+2*log(y)+1/2*log(t)
            sage: f.simplify_log()
            log(x*y^2) + 1/2*log(t)

        To contract all terms in the previous example, we use the
        ``'ratios'`` ``algorithm``::

            sage: f.simplify_log(algorithm='ratios')
            log(sqrt(t)*x*y^2)

        To contract terms with no coefficient (more precisely, with
        coefficients `1` and `-1`), we use the ``'one'``
        ``algorithm``::

            sage: f = log(x)+2*log(y)-log(t)
            sage: f.simplify_log('one')
            2*log(y) + log(x/t)

        ::

            sage: f = log(x)+log(y)-1/3*log((x+1))
            sage: f.simplify_log()
            log(x*y) - 1/3*log(x + 1)

            sage: f.simplify_log('ratios')
            log(x*y/(x + 1)^(1/3))

        `\pi` is an irrational number; to contract logarithms in the
        following example we have to set ``algorithm`` to ``'constants'``
        or ``'all'``::

            sage: f = log(x)+log(y)-pi*log((x+1))
            sage: f.simplify_log('constants')
            log(x*y/(x + 1)^pi)

        ``x*log(9)`` is contracted only if ``algorithm`` is ``'all'``::

            sage: (x*log(9)).simplify_log()
            2*x*log(3)
            sage: (x*log(9)).simplify_log('all')
            log(3^(2*x))

        TESTS:

        Ensure that the option ``algorithm`` from one call has no
        influence upon future calls (a Maxima flag was set, and we have
        to ensure that its value has been restored)::

            sage: f = log(x)+2*log(y)+1/2*log(t)
            sage: f.simplify_log('one')
            1/2*log(t) + log(x) + 2*log(y)

            sage: f.simplify_log('ratios')
            log(sqrt(t)*x*y^2)

            sage: f.simplify_log()
            log(x*y^2) + 1/2*log(t)

        This shows that the issue at :trac:`7334` is fixed. Maxima
        intentionally keeps the expression inside the log factored::

            sage: log_expr = (log(sqrt(2)-1)+log(sqrt(2)+1))
            sage: log_expr.simplify_log('all')
            log((sqrt(2) + 1)*(sqrt(2) - 1))
            sage: _.simplify_rational()
            0

        We should use the current simplification domain rather than
        set it to 'real' explicitly (:trac:`12780`)::

            sage: f = sqrt(x^2)
            sage: f.simplify_log()
            sqrt(x^2)
            sage: from sage.calculus.calculus import maxima
            sage: maxima('domain: real;')
            real
            sage: f.simplify_log()
            abs(x)
            sage: maxima('domain: complex;')
            complex

        AUTHORS:

        - Robert Marik (11-2009)
        """
        from sage.calculus.calculus import maxima
        maxima.eval('savelogexpand:logexpand$ logexpand:false$')
        if algorithm is not None:
            maxima.eval('logconcoeffp:\'logconfun$')
        if algorithm == 'ratios':
            maxima.eval('logconfun(m):= featurep(m,integer) or ratnump(m)$')
        elif algorithm == 'one':
            maxima.eval('logconfun(m):= is(m=1) or is(m=-1)$')
        elif algorithm == 'constants':
            maxima.eval('logconfun(m):= constantp(m)$')
        elif algorithm == 'all':
            maxima.eval('logconfun(m):= true$')
        elif algorithm is not None:
            raise NotImplementedError("unknown algorithm, see the help for available algorithms")
        res = self.parent()(self._maxima_().logcontract())
        if algorithm is not None:
            maxima.eval('logconcoeffp:false$')
        maxima.eval('logexpand:savelogexpand$')
        return res

    log_simplify = simplify_log

    def expand_log(self,algorithm='products'):
        r"""
        Simplify symbolic expression, which can contain logs.

        Expands logarithms of powers, logarithms of products and
        logarithms of quotients.  The option ``algorithm`` specifies
        which expression types should be expanded.

        INPUT:

        - ``self`` - expression to be simplified

        - ``algorithm`` - (default: 'products') optional, governs which
          expression is expanded. Possible values are

          - 'nothing' (no expansion),

          - 'powers' (log(a^r) is expanded),

          - 'products' (like 'powers' and also log(a*b) are expanded),

          - 'all' (all possible expansion).

          See also examples below.

        DETAILS: This uses the Maxima simplifier and sets
        ``logexpand`` option for this simplifier. From the Maxima
        documentation: "Logexpand:true causes log(a^b) to become
        b*log(a). If it is set to all, log(a*b) will also simplify to
        log(a)+log(b). If it is set to super, then log(a/b) will also
        simplify to log(a)-log(b) for rational numbers a/b,
        a#1. (log(1/b), for integer b, always simplifies.) If it is
        set to false, all of these simplifications will be turned
        off. "

        ALIAS: :meth:`log_expand` and :meth:`expand_log` are the same

        EXAMPLES:

        By default powers and products (and quotients) are expanded,
        but not quotients of integers::

            sage: (log(3/4*x^pi)).log_expand()
            pi*log(x) + log(3/4)

        To expand also log(3/4) use ``algorithm='all'``::

            sage: (log(3/4*x^pi)).log_expand('all')
            pi*log(x) + log(3) - 2*log(2)

        To expand only the power use ``algorithm='powers'``.::

            sage: (log(x^6)).log_expand('powers')
            6*log(x)

        The expression ``log((3*x)^6)`` is not expanded with
        ``algorithm='powers'``, since it is converted into product
        first::

            sage: (log((3*x)^6)).log_expand('powers')
            log(729*x^6)

        This shows that the option ``algorithm`` from the previous call
        has no influence to future calls (we changed some default
        Maxima flag, and have to ensure that this flag has been
        restored)::

            sage: (log(3/4*x^pi)).log_expand()
            pi*log(x) + log(3/4)

            sage: (log(3/4*x^pi)).log_expand('all')
            pi*log(x) + log(3) - 2*log(2)

            sage: (log(3/4*x^pi)).log_expand()
            pi*log(x) + log(3/4)

        TESTS:

        Most of these log expansions only make sense over the
        reals. So, we should set the Maxima ``domain`` variable to
        'real' before we call out to Maxima. When we return, however, we
        should set the ``domain`` back to what it was, rather than
        assuming that it was 'complex'. See :trac:`12780`::

            sage: from sage.calculus.calculus import maxima
            sage: maxima('domain: real;')
            real
            sage: x.expand_log()
            x
            sage: maxima('domain;')
            real
            sage: maxima('domain: complex;')
            complex

        AUTHORS:

        - Robert Marik (11-2009)
        """
        from sage.calculus.calculus import maxima
        original_domain = maxima.eval('domain')
        maxima.eval('domain: real$ savelogexpand:logexpand$')
        if algorithm == 'nothing':
            maxima_method='false'
        elif algorithm == 'powers':
            maxima_method='true'
        elif algorithm == 'products':
            maxima_method='all'
        elif algorithm == 'all':
            maxima_method='super'
        else:
            raise NotImplementedError("unknown algorithm, see the help for available algorithms")
        maxima.eval('logexpand:%s'%maxima_method)
        res = self._maxima_()
        res = res.sage()
        # Set the domain back to what it was before expand_log() was called.
        maxima.eval('domain: %s$ logexpand:savelogexpand$' % original_domain)
        return res

    log_expand = expand_log

    def distribute(self, recursive=True):
        """
        Distribute some indexed operators over similar operators in
        order to allow further groupings or simplifications.

        Implemented cases (so far) :

        - Symbolic sum of a sum ==> sum of symbolic sums

        - Integral (definite or not) of a sum ==> sum of integrals.

        - Symbolic product of a product ==> product of symbolic products.

        INPUT:

        - ``recursive`` -- (default : True) the distribution proceeds
          along the subtrees of the expression.

        TESTS:

            sage: var("j,k,p,q", domain="integer")
            (j, k, p, q)
            sage: X,Y,Z,f,g=function("X,Y,Z,f,g")
            sage: var("x,a,b")
            (x, a, b)
            sage: sum(X(j)+Y(j),j,1,p)
            sum(X(j) + Y(j), j, 1, p)
            sage: sum(X(j)+Y(j),j,1,p).distribute()
            sum(X(j), j, 1, p) + sum(Y(j), j, 1, p)
            sage: integrate(f(x)+g(x),x)
            integrate(f(x) + g(x), x)
            sage: integrate(f(x)+g(x),x).distribute()
            integrate(f(x), x) + integrate(g(x), x)
            sage: integrate(f(x)+g(x),x,a,b)
            integrate(f(x) + g(x), x, a, b)
            sage: integrate(f(x)+g(x),x,a,b).distribute()
            integrate(f(x), x, a, b) + integrate(g(x), x, a, b)
            sage: sum(X(j)+sum(Y(k)+Z(k),k,1,q),j,1,p)
            sum(X(j) + sum(Y(k) + Z(k), k, 1, q), j, 1, p)
            sage: sum(X(j)+sum(Y(k)+Z(k),k,1,q),j,1,p).distribute()
            sum(sum(Y(k), k, 1, q) + sum(Z(k), k, 1, q), j, 1, p) + sum(X(j), j, 1, p)
            sage: sum(X(j)+sum(Y(k)+Z(k),k,1,q),j,1,p).distribute(recursive=False)
            sum(X(j), j, 1, p) + sum(sum(Y(k) + Z(k), k, 1, q), j, 1, p)
            sage: maxima("product(X(j)*Y(j),j,1,p)").sage()
            product(X(j)*Y(j), j, 1, p)
            sage: maxima("product(X(j)*Y(j),j,1,p)").sage().distribute()
            product(X(j), j, 1, p)*product(Y(j), j, 1, p)


        AUTHORS:

        - Emmanuel Charpentier, Ralf Stephan (05-2017)
        """
        from sage.functions.other import symbolic_sum as opsum, \
            symbolic_product as opprod
        from sage.symbolic.integration.integral \
            import indefinite_integral as opii, definite_integral as opdi
        from sage.symbolic.operators import add_vararg as opadd, \
            mul_vararg as opmul
        from sage.misc.misc_c import prod

        def treat_term(op, term, args):
            l = sage.all.copy(args)
            l.insert(0, term)
            return op(*l)

        if self.parent() is not sage.all.SR:
            return self

        op = self.operator()
        if op is None:
            return self

        if op in {opsum, opdi, opii}:
            sa = self.operands()[0].expand()
            op1 = sa.operator()
            if op1 is opadd:
                la = self.operands()[1:]
                aa = sa.operands()
                if recursive:
                    return sum(treat_term(op, t.distribute(), la) for t in aa)
                return sum(treat_term(op, t, la) for t in aa)
            return self
        if op is opprod:
            sa = self.operands()[0].expand()
            op1 = sa.operator()
            if op1 is opmul:
                la = self.operands()[1:]
                aa = sa.operands()
                if recursive:
                    return prod(treat_term(op, t.distribute(), la) for t in aa)
                return prod(treat_term(op, t, la) for t in aa)
            return self

        if recursive:
            done = [t.distribute() for t in self.operands()]
            return op(*done)
        return self

    def factor(self, dontfactor=[]):
        """
        Factor the expression, containing any number of variables or functions, into
        factors irreducible over the integers.

        INPUT:


        -  ``self`` - a symbolic expression

        -  ``dontfactor`` - list (default: []), a list of
           variables with respect to which factoring is not to occur.
           Factoring also will not take place with respect to any variables
           which are less important (using the variable ordering assumed for
           CRE form) than those on the 'dontfactor' list.


        EXAMPLES::

            sage: x,y,z = var('x, y, z')
            sage: (x^3-y^3).factor()
            (x^2 + x*y + y^2)*(x - y)
            sage: factor(-8*y - 4*x + z^2*(2*y + x))
            (x + 2*y)*(z + 2)*(z - 2)
            sage: f = -1 - 2*x - x^2 + y^2 + 2*x*y^2 + x^2*y^2
            sage: F = factor(f/(36*(1 + 2*y + y^2)), dontfactor=[x]); F
            1/36*(x^2 + 2*x + 1)*(y - 1)/(y + 1)

        If you are factoring a polynomial with rational coefficients (and
        dontfactor is empty) the factorization is done using Singular
        instead of Maxima, so the following is very fast instead of
        dreadfully slow::

            sage: var('x,y')
            (x, y)
            sage: (x^99 + y^99).factor()
            (x^60 + x^57*y^3 - x^51*y^9 - x^48*y^12 + x^42*y^18 + x^39*y^21 -
            x^33*y^27 - x^30*y^30 - x^27*y^33 + x^21*y^39 + x^18*y^42 -
            x^12*y^48 - x^9*y^51 + x^3*y^57 + y^60)*(x^20 + x^19*y -
            x^17*y^3 - x^16*y^4 + x^14*y^6 + x^13*y^7 - x^11*y^9 -
            x^10*y^10 - x^9*y^11 + x^7*y^13 + x^6*y^14 - x^4*y^16 -
            x^3*y^17 + x*y^19 + y^20)*(x^10 - x^9*y + x^8*y^2 - x^7*y^3 +
            x^6*y^4 - x^5*y^5 + x^4*y^6 - x^3*y^7 + x^2*y^8 - x*y^9 +
            y^10)*(x^6 - x^3*y^3 + y^6)*(x^2 - x*y + y^2)*(x + y)

        TESTS:

        Check that :trac:`21529` is fixed::

            sage: f(x) = function('f')(x)
            sage: (f(x).diff(x)^2-1).factor()
            (diff(f(x), x) + 1)*(diff(f(x), x) - 1)
        """
        from sage.calculus.calculus import symbolic_expression_from_maxima_string, symbolic_expression_from_string
        if len(dontfactor) > 0:
            m = self._maxima_()
            name = m.name()
            varstr = ','.join(['_SAGE_VAR_'+str(v) for v in dontfactor])
            cmd = 'block([dontfactor:[%s]],factor(%s))'%(varstr, name)
            return symbolic_expression_from_maxima_string(cmd)
        else:
            try:
                from sage.rings.all import QQ
                f = self.polynomial(QQ)
                w = repr(f.factor())
                return symbolic_expression_from_string(w)
            except (TypeError, NotImplementedError):
                pass
            return self.parent()(self._maxima_().factor())

    def factor_list(self, dontfactor=[]):
        """
        Return a list of the factors of self, as computed by the
        factor command.

        INPUT:

        -  ``self`` - a symbolic expression

        -  ``dontfactor`` - see docs for :meth:`factor`

        .. NOTE::

           If you already have a factored expression and just want to
           get at the individual factors, use the ``_factor_list`` method
           instead.

        EXAMPLES::

            sage: var('x, y, z')
            (x, y, z)
            sage: f = x^3-y^3
            sage: f.factor()
            (x^2 + x*y + y^2)*(x - y)

        Notice that the -1 factor is separated out::

            sage: f.factor_list()
            [(x^2 + x*y + y^2, 1), (x - y, 1)]

        We factor a fairly straightforward expression::

            sage: factor(-8*y - 4*x + z^2*(2*y + x)).factor_list()
            [(x + 2*y, 1), (z + 2, 1), (z - 2, 1)]

        A more complicated example::

            sage: var('x, u, v')
            (x, u, v)
            sage: f = expand((2*u*v^2-v^2-4*u^3)^2 * (-u)^3 * (x-sin(x))^3)
            sage: f.factor()
            -(4*u^3 - 2*u*v^2 + v^2)^2*u^3*(x - sin(x))^3
            sage: g = f.factor_list(); g
            [(4*u^3 - 2*u*v^2 + v^2, 2), (u, 3), (x - sin(x), 3), (-1, 1)]

        This function also works for quotients::

            sage: f = -1 - 2*x - x^2 + y^2 + 2*x*y^2 + x^2*y^2
            sage: g = f/(36*(1 + 2*y + y^2)); g
            1/36*(x^2*y^2 + 2*x*y^2 - x^2 + y^2 - 2*x - 1)/(y^2 + 2*y + 1)
            sage: g.factor(dontfactor=[x])
            1/36*(x^2 + 2*x + 1)*(y - 1)/(y + 1)
            sage: g.factor_list(dontfactor=[x])
            [(x^2 + 2*x + 1, 1), (y + 1, -1), (y - 1, 1), (1/36, 1)]

        This example also illustrates that the exponents do not have to be
        integers::

            sage: f = x^(2*sin(x)) * (x-1)^(sqrt(2)*x); f
            (x - 1)^(sqrt(2)*x)*x^(2*sin(x))
            sage: f.factor_list()
            [(x - 1, sqrt(2)*x), (x, 2*sin(x))]
        """
        return self.factor(dontfactor=dontfactor)._factor_list()

    def _factor_list(self):
        r"""
        Turn an expression already in factored form into a list of (prime,
        power) pairs.

        This is used, e.g., internally by the :meth:`factor_list`
        command.

        EXAMPLES::

            sage: g = factor(x^3 - 1); g
            (x^2 + x + 1)*(x - 1)
            sage: v = g._factor_list(); v
            [(x^2 + x + 1, 1), (x - 1, 1)]
            sage: type(v)
            <... 'list'>
        """
        op = self.operator()
        if op is mul_vararg:
            return sum([f._factor_list() for f in self.operands()], [])
        elif op is operator.pow:
            return [tuple(self.operands())]
        else:
            return [(self, 1)]

    ###################################################################
    # Units
    ###################################################################
    def convert(self, target=None):
        """
        Call the convert function in the units package. For symbolic
        variables that are not units, this function just returns the
        variable.

        INPUT:

        - ``self`` -- the symbolic expression converting from
        - ``target`` -- (default None) the symbolic expression
          converting to

        OUTPUT:

        A symbolic expression.

        EXAMPLES::

            sage: units.length.foot.convert()
            381/1250*meter
            sage: units.mass.kilogram.convert(units.mass.pound)
            100000000/45359237*pound

        We do not get anything new by converting an ordinary symbolic variable::

            sage: a = var('a')
            sage: a - a.convert()
            0

        Raises ValueError if self and target are not convertible::

            sage: units.mass.kilogram.convert(units.length.foot)
            Traceback (most recent call last):
            ...
            ValueError: Incompatible units
            sage: (units.length.meter^2).convert(units.length.foot)
            Traceback (most recent call last):
            ...
            ValueError: Incompatible units

        Recognizes derived unit relationships to base units and other
        derived units::

            sage: (units.length.foot/units.time.second^2).convert(units.acceleration.galileo)
            762/25*galileo
            sage: (units.mass.kilogram*units.length.meter/units.time.second^2).convert(units.force.newton)
            newton
            sage: (units.length.foot^3).convert(units.area.acre*units.length.inch)
            1/3630*(acre*inch)
            sage: (units.charge.coulomb).convert(units.current.ampere*units.time.second)
            (ampere*second)
            sage: (units.pressure.pascal*units.si_prefixes.kilo).convert(units.pressure.pounds_per_square_inch)
            1290320000000/8896443230521*pounds_per_square_inch

        For decimal answers multiply by 1.0::

            sage: (units.pressure.pascal*units.si_prefixes.kilo).convert(units.pressure.pounds_per_square_inch)*1.0
            0.145037737730209*pounds_per_square_inch

        Converting temperatures works as well::

            sage: s = 68*units.temperature.fahrenheit
            sage: s.convert(units.temperature.celsius)
            20*celsius
            sage: s.convert()
            293.150000000000*kelvin

        Trying to multiply temperatures by another unit then converting
        raises a ValueError::

            sage: wrong = 50*units.temperature.celsius*units.length.foot
            sage: wrong.convert()
            Traceback (most recent call last):
            ...
            ValueError: Cannot convert
        """
        from . import units
        return units.convert(self, target)

    ###################################################################
    # solve
    ###################################################################
    def roots(self, x=None, explicit_solutions=True, multiplicities=True, ring=None):
        r"""
        Return roots of ``self`` that can be found exactly,
        possibly with multiplicities.  Not all roots are guaranteed to
        be found.

        .. warning::

           This is *not* a numerical solver - use ``find_root`` to
           solve for self == 0 numerically on an interval.

        INPUT:

        - ``x`` - variable to view the function in terms of
          (use default variable if not given)

        - ``explicit_solutions`` - bool (default True); require that
          roots be explicit rather than implicit

        - ``multiplicities`` - bool (default True); when True, return
          multiplicities

        - ``ring`` - a ring (default None): if not None, convert
          self to a polynomial over ring and find roots over ring

        OUTPUT:

        A list of pairs ``(root, multiplicity)`` or list of roots.

        If there are infinitely many roots, e.g., a function like
        `\sin(x)`, only one is returned.

        EXAMPLES::

            sage: var('x, a')
            (x, a)

        A simple example::

            sage: ((x^2-1)^2).roots()
            [(-1, 2), (1, 2)]
            sage: ((x^2-1)^2).roots(multiplicities=False)
            [-1, 1]

        A complicated example::

            sage: f = expand((x^2 - 1)^3*(x^2 + 1)*(x-a)); f
            -a*x^8 + x^9 + 2*a*x^6 - 2*x^7 - 2*a*x^2 + 2*x^3 + a - x

        The default variable is `a`, since it is the first in
        alphabetical order::

            sage: f.roots()
            [(x, 1)]

        As a polynomial in `a`, `x` is indeed a root::

            sage: f.poly(a)
            x^9 - 2*x^7 + 2*x^3 - (x^8 - 2*x^6 + 2*x^2 - 1)*a - x
            sage: f(a=x)
            0

        The roots in terms of `x` are what we expect::

            sage: f.roots(x)
            [(a, 1), (-I, 1), (I, 1), (1, 3), (-1, 3)]

        Only one root of `\sin(x) = 0` is given::

            sage: f = sin(x)
            sage: f.roots(x)
            [(0, 1)]

        .. NOTE::

            It is possible to solve a greater variety of equations
            using ``solve()`` and the keyword ``to_poly_solve``,
            but only at the price of possibly encountering
            approximate solutions.  See documentation for f.solve
            for more details.

        We derive the roots of a general quadratic polynomial::

            sage: var('a,b,c,x')
            (a, b, c, x)
            sage: (a*x^2 + b*x + c).roots(x)
            [(-1/2*(b + sqrt(b^2 - 4*a*c))/a, 1), (-1/2*(b - sqrt(b^2 - 4*a*c))/a, 1)]

        By default, all the roots are required to be explicit rather than
        implicit. To get implicit roots, pass ``explicit_solutions=False``
        to ``.roots()`` ::

            sage: var('x')
            x
            sage: f = x^(1/9) + (2^(8/9) - 2^(1/9))*(x - 1) - x^(8/9)
            sage: f.roots()
            Traceback (most recent call last):
            ...
            RuntimeError: no explicit roots found
            sage: f.roots(explicit_solutions=False)
            [((2^(8/9) + x^(8/9) - 2^(1/9) - x^(1/9))/(2^(8/9) - 2^(1/9)), 1)]

        Another example, but involving a degree 5 poly whose roots do not
        get computed explicitly::

            sage: f = x^5 + x^3 + 17*x + 1
            sage: f.roots()
            Traceback (most recent call last):
            ...
            RuntimeError: no explicit roots found
            sage: f.roots(explicit_solutions=False)
            [(x^5 + x^3 + 17*x + 1, 1)]
            sage: f.roots(explicit_solutions=False, multiplicities=False)
            [x^5 + x^3 + 17*x + 1]

        Now let us find some roots over different rings::

            sage: f.roots(ring=CC)
            [(-0.0588115223184..., 1), (-1.331099917875... - 1.52241655183732*I, 1), (-1.331099917875... + 1.52241655183732*I, 1), (1.36050567903502 - 1.51880872209965*I, 1), (1.36050567903502 + 1.51880872209965*I, 1)]
            sage: (2.5*f).roots(ring=RR)
            [(-0.058811522318449..., 1)]
            sage: f.roots(ring=CC, multiplicities=False)
            [-0.05881152231844..., -1.331099917875... - 1.52241655183732*I, -1.331099917875... + 1.52241655183732*I, 1.36050567903502 - 1.51880872209965*I, 1.36050567903502 + 1.51880872209965*I]
            sage: f.roots(ring=QQ)
            []
            sage: f.roots(ring=QQbar, multiplicities=False)
            [-0.05881152231844944?, -1.331099917875796? - 1.522416551837318?*I, -1.331099917875796? + 1.522416551837318?*I, 1.360505679035020? - 1.518808722099650?*I, 1.360505679035020? + 1.518808722099650?*I]

        Root finding over finite fields::

            sage: f.roots(ring=GF(7^2, 'a'))
            [(3, 1), (4*a + 6, 2), (3*a + 3, 2)]

        TESTS::

            sage: (sqrt(3) * f).roots(ring=QQ)
            Traceback (most recent call last):
            ...
            TypeError: unable to convert sqrt(3) to a rational

        Check if :trac:`9538` is fixed::

            sage: var('f6,f5,f4,x')
            (f6, f5, f4, x)
            sage: e=15*f6*x^2 + 5*f5*x + f4
            sage: res = e.roots(x); res
            [(-1/30*(5*f5 + sqrt(25*f5^2 - 60*f4*f6))/f6, 1), (-1/30*(5*f5 - sqrt(25*f5^2 - 60*f4*f6))/f6, 1)]
            sage: e.subs(x=res[0][0]).is_zero()
            True
        """
        if x is None:
            x = self.default_variable()
        if ring is not None:
            p = self.polynomial(ring)
            return p.roots(ring=ring, multiplicities=multiplicities)

        S, mul = self.solve(x, multiplicities=True, explicit_solutions=explicit_solutions)
        if len(mul) == 0 and explicit_solutions:
            raise RuntimeError("no explicit roots found")
        else:
            rt_muls = [(S[i].rhs(), mul[i]) for i in range(len(mul))]
        if multiplicities:
            return rt_muls
        else:
            return [ rt for rt, mul in rt_muls ]

    def solve(self, x, multiplicities=False, solution_dict=False, explicit_solutions=False, to_poly_solve=False, algorithm=None, domain=None):
        r"""
        Analytically solve the equation ``self == 0`` or a univariate
        inequality for the variable `x`.

        .. warning::

           This is not a numerical solver - use ``find_root`` to solve
           for self == 0 numerically on an interval.

        INPUT:

        -  ``x`` - variable(s) to solve for

        -  ``multiplicities`` - bool (default: False); if True,
           return corresponding multiplicities.  This keyword is
           incompatible with ``to_poly_solve=True`` and does not make
           any sense when solving an inequality.

        -  ``solution_dict`` - bool (default: False); if True or non-zero,
           return a list of dictionaries containing solutions. Not used
           when solving an inequality.

        -  ``explicit_solutions`` - bool (default: False); require that
           all roots be explicit rather than implicit. Not used
           when solving an inequality.

        -  ``to_poly_solve`` - bool (default: False) or string; use
           Maxima's ``to_poly_solver`` package to search for more possible
           solutions, but possibly encounter approximate solutions.
           This keyword is incompatible with ``multiplicities=True``
           and is not used when solving an inequality. Setting ``to_poly_solve``
           to ``'force'`` omits Maxima's solve command (useful when
           some solutions of trigonometric equations are lost).

        EXAMPLES::

            sage: z = var('z')
            sage: (z^5 - 1).solve(z)
            [z == 1/4*sqrt(5) + 1/4*I*sqrt(2*sqrt(5) + 10) - 1/4, z == -1/4*sqrt(5) + 1/4*I*sqrt(-2*sqrt(5) + 10) - 1/4, z == -1/4*sqrt(5) - 1/4*I*sqrt(-2*sqrt(5) + 10) - 1/4, z == 1/4*sqrt(5) - 1/4*I*sqrt(2*sqrt(5) + 10) - 1/4, z == 1]

            sage: solve((z^3-1)^3, z, multiplicities=True)
            ([z == 1/2*I*sqrt(3) - 1/2, z == -1/2*I*sqrt(3) - 1/2, z == 1], [3, 3, 3])

        See :func:`sage.symbolic.relation.solve` or the output of ``solve?``
        for extensive documentation.
        """
        from sage.symbolic.relation import solve
        return solve(self, x, multiplicities=multiplicities,
                              solution_dict=solution_dict,
                              explicit_solutions=explicit_solutions,
                              to_poly_solve=to_poly_solve,
                              algorithm=algorithm,
                              domain=domain)

    def solve_diophantine(self, x=None, solution_dict=False):
        """
        Solve a polynomial equation in the integers (a so called Diophantine).

        If the argument is just a polynomial expression, equate to zero.
        If ``solution_dict=True`` return a list of dictionaries instead of
        a list of tuples.

        EXAMPLES::

            sage: x,y = var('x,y')
            sage: solve_diophantine(3*x == 4)
            []
            sage: solve_diophantine(x^2 - 9)
            [-3, 3]
            sage: sorted(solve_diophantine(x^2 + y^2 == 25))
            [(-5, 0), (-4, -3), (-4, 3), (-3, -4), (-3, 4), (0, -5)...

        The function is used when ``solve()`` is called with all variables
        assumed integer::

            sage: assume(x, 'integer')
            sage: assume(y, 'integer')
            sage: sorted(solve(x*y == 1, (x,y)))
            [(-1, -1), (1, 1)]

        You can also pick specific variables, and get the solution as
        a dictionary::

            sage: solve_diophantine(x*y == 10, x)
            [-10, -5, -2, -1, 1, 2, 5, 10]
            sage: sorted(solve_diophantine(x*y - y == 10, (x,y)))
            [(-9, -1), (-4, -2), (-1, -5), (0, -10), (2, 10), (3, 5), (6, 2), (11, 1)]
            sage: res = solve_diophantine(x*y - y == 10, solution_dict=True)
            sage: sol = [{y: -5, x: -1}, {y: -10, x: 0}, {y: -1, x: -9}, {y: -2, x: -4}, {y: 10, x: 2}, {y: 1, x: 11}, {y: 2, x: 6}, {y: 5, x: 3}]
            sage: all(solution in res for solution in sol) and bool(len(res) == len(sol))
            True

        If the solution is parametrized the parameter(s) are not defined,
        but you can substitute them with specific integer values::

            sage: x,y,z = var('x,y,z')
            sage: sol=solve_diophantine(x^2-y==0); sol
            (t, t^2)
            sage: [(sol[0].subs(t=t),sol[1].subs(t=t)) for t in range(-3,4)]
            [(-3, 9), (-2, 4), (-1, 1), (0, 0), (1, 1), (2, 4), (3, 9)]
            sage: sol = solve_diophantine(x^2 + y^2 == z^2); sol
            (2*p*q, p^2 - q^2, p^2 + q^2)
            sage: [(sol[0].subs(p=p,q=q),sol[1].subs(p=p,q=q),sol[2].subs(p=p,q=q)) for p in range(1,4) for q in range(1,4)]
            [(2, 0, 2), (4, -3, 5), (6, -8, 10), (4, 3, 5), (8, 0, 8), (12, -5, 13), (6, 8, 10), (12, 5, 13), (18, 0, 18)]

        Solve Brahmagupta-Pell equations::

            sage: sol = solve_diophantine(x^2 - 2*y^2 == 1); sol
            [(-sqrt(2)*(2*sqrt(2) + 3)^t + sqrt(2)*(-2*sqrt(2) + 3)^t - 3/2*(2*sqrt(2) + 3)^t - 3/2*(-2*sqrt(2) + 3)^t,...
            sage: [(sol[1][0].subs(t=t).simplify_full(),sol[1][1].subs(t=t).simplify_full()) for t in range(-1,5)]
            [(1, 0), (3, -2), (17, -12), (99, -70), (577, -408), (3363, -2378)]

        TESTS::

            sage: solve_diophantine(x^2 - y, x, y)
            Traceback (most recent call last):
            ...
            AttributeError: please use a tuple or list for several variables.

        .. SEEALSO::

            http://docs.sympy.org/latest/modules/solvers/diophantine.html
        """
        from sage.symbolic.ring import SR
        from sympy.solvers.diophantine import diophantine

        if not isinstance(solution_dict, bool):
            raise AttributeError("please use a tuple or list for several variables.")
        if is_a_relational(self._gobj) and self.operator() is operator.eq:
            ex = self.lhs() - self.rhs()
        else:
            ex = self
        sympy_ex = ex._sympy_()
        solutions = diophantine(sympy_ex)
        if isinstance(solutions, (set)):
            solutions = list(solutions)

        if len(solutions) == 0:
            return []
        if not isinstance(solutions[0], tuple):
            solutions = [SR(sol) for sol in solutions]
        else:
            solutions = [tuple(SR(s) for s in sol) for sol in solutions]
        if x is None:
            wanted_vars = ex.variables()
            var_idx = list(xrange(len(ex.variables())))
        else:
            if isinstance(x, (list, tuple)):
                wanted_vars = x
            else:
                wanted_vars = [x]
            var_idx = [ex.variables().index(v) for v in wanted_vars]

        if solution_dict is False:
            if len(wanted_vars) == 1:
                ret = sorted([sol[var_idx[0]] for sol in solutions])
            else:
                ret = [tuple([sol[i] for i in var_idx]) for sol in solutions]
        else:
            ret = [dict([[ex.variables()[i],sol[i]] for i in var_idx]) for sol in solutions]

        if len(ret) == 1:
            ret = ret[0]
        return ret

    def find_root(self, a, b, var=None, xtol=10e-13, rtol=2.0**-50, maxiter=100, full_output=False):
        """
        Numerically find a root of self on the closed interval [a,b] (or
        [b,a]) if possible, where self is a function in the one variable.
        Note: this function only works in fixed (machine) precision, it is not
        possible to get arbitrary precision approximations with it.

        INPUT:

        -  ``a, b`` - endpoints of the interval

        -  ``var`` - optional variable

        -  ``xtol, rtol`` - the routine converges when a root
           is known to lie within xtol of the value return. Should be >= 0. The
           routine modifies this to take into account the relative precision
           of doubles.

        -  ``maxiter`` - integer; if convergence is not
           achieved in maxiter iterations, an error is raised. Must be >= 0.

        -  ``full_output`` - bool (default: False), if True,
           also return object that contains information about convergence.


        EXAMPLES:

        Note that in this example both f(-2) and f(3) are positive,
        yet we still find a root in that interval::

            sage: f = x^2 - 1
            sage: f.find_root(-2, 3)
            1.0
            sage: f.find_root(-2, 3, x)
            1.0
            sage: z, result = f.find_root(-2, 3, full_output=True)
            sage: result.converged
            True
            sage: result.flag
            'converged'
            sage: result.function_calls
            11
            sage: result.iterations
            10
            sage: result.root
            1.0

        More examples::

            sage: (sin(x) + exp(x)).find_root(-10, 10)
            -0.588532743981862...
            sage: sin(x).find_root(-1,1)
            0.0
            sage: (1/tan(x)).find_root(3,3.5)
            3.1415926535...

        An example with a square root::

            sage: f = 1 + x + sqrt(x+2); f.find_root(-2,10)
            -1.618033988749895

        Some examples that Ted Kosan came up with::

            sage: t = var('t')
            sage: v = 0.004*(9600*e^(-(1200*t)) - 2400*e^(-(300*t)))
            sage: v.find_root(0, 0.002)
            0.001540327067911417...

        With this expression, we can see there is a
        zero very close to the origin::

            sage: a = .004*(8*e^(-(300*t)) - 8*e^(-(1200*t)))*(720000*e^(-(300*t)) - 11520000*e^(-(1200*t))) +.004*(9600*e^(-(1200*t)) - 2400*e^(-(300*t)))^2
            sage: show(plot(a, 0, .002), xmin=0, xmax=.002)

        It is easy to approximate with ``find_root``::

            sage: a.find_root(0,0.002)
            0.0004110514049349...

        Using solve takes more effort, and even then gives
        only a solution with free (integer) variables::

            sage: a.solve(t)
            []
            sage: b = a.canonicalize_radical(); b
            (46080.0*e^(1800*t) - 576000.0*e^(900*t) + 737280.0)*e^(-2400*t)
            sage: b.solve(t)
            []
            sage: b.solve(t, to_poly_solve=True)
            [t == 1/450*I*pi*z... + 1/900*log(-3/4*sqrt(41) + 25/4),
             t == 1/450*I*pi*z... + 1/900*log(3/4*sqrt(41) + 25/4)]
            sage: n(1/900*log(-3/4*sqrt(41) + 25/4))
            0.000411051404934985

        We illustrate that root finding is only implemented in one
        dimension::

            sage: x, y = var('x,y')
            sage: (x-y).find_root(-2,2)
            Traceback (most recent call last):
            ...
            NotImplementedError: root finding currently only implemented in 1 dimension.

        TESTS:

        Test the special case that failed for the first attempt to fix
        :trac:`3980`::

            sage: t = var('t')
            sage: find_root(1/t - x,0,2)
            Traceback (most recent call last):
            ...
            NotImplementedError: root finding currently only implemented in 1 dimension.
        """
        if is_a_relational(self._gobj) and self.operator() is not operator.eq:
            raise ValueError("Symbolic equation must be an equality.")
        from sage.numerical.optimize import find_root
        if self.number_of_arguments() == 0:
            if self.is_trivial_zero():
                return a
            else:
                raise RuntimeError("no zero in the interval, since constant expression is not 0.")
        elif self.number_of_arguments() == 1:
            f = self._fast_float_(self.default_variable())
            return find_root(f, a=a, b=b, xtol=xtol,
                             rtol=rtol,maxiter=maxiter,
                             full_output=full_output)
        else:
            raise NotImplementedError("root finding currently only implemented in 1 dimension.")

    def find_local_maximum(self, a, b, var=None, tol=1.48e-08, maxfun=500):
        r"""
        Numerically find a local maximum of the expression ``self``
        on the interval [a,b] (or [b,a]) along with the point at which the
        maximum is attained.

        See the documentation for
        :func:`find_local_minimum` for more details.

        EXAMPLES::

            sage: f = x*cos(x)
            sage: f.find_local_maximum(0,5)
            (0.5610963381910451, 0.8603335890...)
            sage: f.find_local_maximum(0,5, tol=0.1, maxfun=10)
            (0.561090323458081..., 0.857926501456...)
        """
        minval, x = (-self).find_local_minimum(a, b, var=var, tol=tol,
                                                     maxfun=maxfun)
        return -minval, x

    def find_local_minimum(self, a, b, var=None, tol=1.48e-08, maxfun=500):
        r"""
        Numerically find a local minimum of the expression ``self``
        on the interval [a,b] (or [b,a]) and the point at which it attains
        that minimum. Note that ``self`` must be a function of
        (at most) one variable.

        INPUT:

        -  ``var`` - variable (default: first variable in
           self)

        -  ``a,b`` - endpoints of interval on which to minimize
           self.

        -  ``tol`` - the convergence tolerance

        -  ``maxfun`` - maximum function evaluations


        OUTPUT:

        A tuple ``(minval, x)``, where

        - ``minval`` -- float. The minimum value that self takes on in
          the interval ``[a,b]``.

        - ``x`` -- float. The point at which self takes on the minimum
          value.

        EXAMPLES::

            sage: f = x*cos(x)
            sage: f.find_local_minimum(1, 5)
            (-3.288371395590..., 3.4256184695...)
            sage: f.find_local_minimum(1, 5, tol=1e-3)
            (-3.288371361890..., 3.4257507903...)
            sage: f.find_local_minimum(1, 5, tol=1e-2, maxfun=10)
            (-3.288370845983..., 3.4250840220...)
            sage: show(f.plot(0, 20))
            sage: f.find_local_minimum(1, 15)
            (-9.477294259479..., 9.5293344109...)

        ALGORITHM:

        Uses :func:`sage.numerical.optimize.find_local_minimum`.

        AUTHORS:

        - William Stein (2007-12-07)
        """
        from sage.numerical.optimize import find_local_minimum

        if var is None:
            var = self.default_variable()
        return find_local_minimum(self._fast_float_(var),
                                        a=a, b=b, tol=tol, maxfun=maxfun )

    ###################
    # Fast Evaluation #
    ###################
    def _fast_float_(self, *vars):
        """
        Return an object which provides fast floating point
        evaluation of this symbolic expression.

        See :mod:`sage.ext.fast_eval` for more information.

        EXAMPLES::

            sage: f = sqrt(x+1)
            sage: ff = f._fast_float_('x')
            sage: ff(1.0)
            1.4142135623730951
            sage: type(_)
            <... 'float'>
        """
        from sage.symbolic.expression_conversions import fast_float
        return fast_float(self, *vars)

    def _fast_callable_(self, etb):
        """
        Given an ExpressionTreeBuilder *etb*, return an Expression representing
        this symbolic expression.

        EXAMPLES::

            sage: from sage.ext.fast_callable import ExpressionTreeBuilder
            sage: etb = ExpressionTreeBuilder(vars=['x','y'])
            sage: x,y = var('x,y')
            sage: f = y+2*x^2
            sage: f._fast_callable_(etb)
            add(mul(ipow(v_0, 2), 2), v_1)
        """
        from sage.symbolic.expression_conversions import fast_callable
        return fast_callable(self, etb)

    def show(self):
        r"""
        Pretty-Print this symbolic expression

        This typeset it nicely and prints it immediately.

        OUTPUT:

        This method does not return anything. Like ``print``, output
        is sent directly to the screen.

        EXAMPLES::

            sage: (x^2 + 1).show()
            <html><script type="math/tex">\newcommand{\Bold}[1]{\mathbf{#1}}x^{2} + 1</script></html>
        """
        from sage.repl.rich_output.pretty_print import pretty_print
        pretty_print(self)

    def plot(self, *args, **kwds):
        """
        Plot a symbolic expression. All arguments are passed onto the standard plot command.

        EXAMPLES:

        This displays a straight line::

            sage: sin(2).plot((x,0,3))
            Graphics object consisting of 1 graphics primitive

        This draws a red oscillatory curve::

            sage: sin(x^2).plot((x,0,2*pi), rgbcolor=(1,0,0))
            Graphics object consisting of 1 graphics primitive

        Another plot using the variable theta::

            sage: var('theta')
            theta
            sage: (cos(theta) - erf(theta)).plot((theta,-2*pi,2*pi))
            Graphics object consisting of 1 graphics primitive

        A very thick green plot with a frame::

            sage: sin(x).plot((x,-4*pi, 4*pi), thickness=20, rgbcolor=(0,0.7,0)).show(frame=True)

        You can embed 2d plots in 3d space as follows::

            sage: plot(sin(x^2), (x,-pi, pi), thickness=2).plot3d(z = 1)  # long time
            Graphics3d Object

        A more complicated family::

            sage: G = sum([plot(sin(n*x), (x,-2*pi, 2*pi)).plot3d(z=n) for n in [0,0.1,..1]])
            sage: G.show(frame_aspect_ratio=[1,1,1/2])  # long time (5s on sage.math, 2012)

        A plot involving the floor function::

            sage: plot(1.0 - x * floor(1/x), (x,0.00001,1.0))
            Graphics object consisting of 1 graphics primitive

        Sage used to allow symbolic functions with "no arguments";
        this no longer works::

            sage: plot(2*sin, -4, 4)
            Traceback (most recent call last):
            ...
            TypeError: unsupported operand parent(s) for *: 'Integer Ring' and '<class 'sage.functions.trig.Function_sin'>'

        You should evaluate the function first::

            sage: plot(2*sin(x), -4, 4)
            Graphics object consisting of 1 graphics primitive

        TESTS::

            sage: f(x) = x*(1 - x)
            sage: plot(f,0,1)
            Graphics object consisting of 1 graphics primitive
        """
        from sage.symbolic.callable import is_CallableSymbolicExpression
        from sage.symbolic.ring import is_SymbolicVariable
        from sage.plot.plot import plot

        # see if the user passed a variable in.
        if 'param' in kwds:
            param = kwds['param']
        else:
            param = None
            for i, arg in enumerate(args):
                if is_SymbolicVariable(arg):
                    param = arg
                    args = args[:i] + args[i+1:]
                    break

        if param is None:
            if is_CallableSymbolicExpression(self):
                A = self.arguments()
                if len(A) == 0:
                    raise ValueError("function has no input arguments")
                else:
                    param = A[0]

                f = self._plot_fast_callable(param)
            else:
                A = self.variables()
                if len(A) == 0:
                    #Here we handle the case where f is something
                    #like ``sin``, which has takes arguments which
                    #aren't explicitly given
                    n = self.number_of_arguments()
                    f = self._plot_fast_callable()
                else:
                    param = A[0]
                    try:
                        f = self._plot_fast_callable(param)
                    except NotImplementedError:
                        return self.function(param)
        else:
            try:
                f = self._plot_fast_callable(param)
            except NotImplementedError:
                return self.function(param)
        return plot(f, *args, **kwds)

    def _plot_fast_callable(self, *vars):
        """
        Internal function used for creating a fast callable version of this
        symbolic expression for plotting.

        EXAMPLES::

            sage: x = var('x', domain='real')
            sage: s = abs((1+I*x)^4); s
            abs(I*x + 1)^4
            sage: f = s._plot_fast_callable(x); f
            <sage.ext.interpreters.wrapper_py.Wrapper_py object at ...>
            sage: f(10)
            10201
            sage: abs((I*10+1)^4)
            10201
            sage: plot(s)
            Graphics object consisting of 1 graphics primitive

        Check that :trac:`19797` is fixed::

            sage: b = f(10.0)
            sage: b
            10201.0000000000
            sage: parent(b)
            Real Field with 53 bits of precision

        Check that :trac:`15030` is fixed::

            sage: abs(log(x))._plot_fast_callable(x)(-0.2)
            3.52985761682672
            sage: f = function('f', evalf_func=lambda self,x,parent: I*x)
            sage: plot(abs(f(x)), 0,5)
            Graphics object consisting of 1 graphics primitive
        """
        from sage.ext.fast_callable import fast_callable
        return fast_callable(self, vars=vars, expect_one_var=True)

    ############
    # Calculus #
    ############
    def sum(self, *args, **kwds):
        r"""
        Return the symbolic sum
        `\sum_{v = a}^b self`

        with respect to the variable `v` with endpoints
        `a` and `b`.

        INPUT:

        -  ``v`` - a variable or variable name

        -  ``a`` - lower endpoint of the sum

        -  ``b`` - upper endpoint of the sum

        - ``algorithm`` - (default: ``'maxima'``)  one of

                - ``'maxima'`` - use Maxima (the default)

                - ``'maple'`` - (optional) use Maple

                - ``'mathematica'`` - (optional) use Mathematica

                - ``'giac'`` - (optional) use Giac

                - ``'sympy'`` - use SymPy

        EXAMPLES::

            sage: k, n = var('k,n')
            sage: k.sum(k, 1, n).factor()
            1/2*(n + 1)*n

        ::

            sage: (1/k^4).sum(k, 1, oo)
            1/90*pi^4

        ::

            sage: (1/k^5).sum(k, 1, oo)
            zeta(5)

        A well known binomial identity::

            sage: assume(n>=0)
            sage: binomial(n,k).sum(k, 0, n)
            2^n

        And some truncations thereof::

            sage: binomial(n,k).sum(k,1,n)
            2^n - 1
            sage: binomial(n,k).sum(k,2,n)
            2^n - n - 1
            sage: binomial(n,k).sum(k,0,n-1)
            2^n - 1
            sage: binomial(n,k).sum(k,1,n-1)
            2^n - 2

        The binomial theorem::

            sage: x, y = var('x, y')
            sage: (binomial(n,k) * x^k * y^(n-k)).sum(k, 0, n)
            (x + y)^n

        ::

            sage: (k * binomial(n, k)).sum(k, 1, n)
            2^(n - 1)*n

        ::

            sage: ((-1)^k*binomial(n,k)).sum(k, 0, n)
            0

        ::

            sage: (2^(-k)/(k*(k+1))).sum(k, 1, oo)
            -log(2) + 1

        Summing a hypergeometric term::

            sage: (binomial(n, k) * factorial(k) / factorial(n+1+k)).sum(k, 0, n)
            1/2*sqrt(pi)/factorial(n + 1/2)

        We check a well known identity::

            sage: bool((k^3).sum(k, 1, n) == k.sum(k, 1, n)^2)
            True

        A geometric sum::

            sage: a, q = var('a, q')
            sage: (a*q^k).sum(k, 0, n)
            (a*q^(n + 1) - a)/(q - 1)

        The geometric series::

            sage: assume(abs(q) < 1)
            sage: (a*q^k).sum(k, 0, oo)
            -a/(q - 1)

        A divergent geometric series.  Do not forget
        to `forget` your assumptions::

            sage: forget()
            sage: assume(q > 1)
            sage: (a*q^k).sum(k, 0, oo)
            Traceback (most recent call last):
            ...
            ValueError: Sum is divergent.

        This summation only Mathematica can perform::

            sage: (1/(1+k^2)).sum(k, -oo, oo, algorithm = 'mathematica')     # optional - mathematica
            pi*coth(pi)

        Use Giac to perform this summation::

            sage: (sum(1/(1+k^2), k, -oo, oo, algorithm = 'giac')).factor()
            pi*(e^(2*pi) + 1)/((e^pi + 1)*(e^pi - 1))

        Use Maple as a backend for summation::

            sage: (binomial(n,k)*x^k).sum(k, 0, n, algorithm = 'maple')      # optional - maple
            (x + 1)^n

        .. NOTE::

           #. Sage can currently only understand a subset of the output of Maxima, Maple and
              Mathematica, so even if the chosen backend can perform the summation the
              result might not be convertable into a usable Sage expression.

        TESTS:

        Check that the sum in :trac:`10682` is done right::

            sage: sum(binomial(n,k)*k^2, k, 2, n)
            1/4*(n^2 + n)*2^n - n

        This sum used to give a wrong result (:trac:`9635`) but
        now gives correct results with all relevant assumptions::

            sage: (n,k,j)=var('n,k,j')
            sage: sum(binomial(n,k)*binomial(k-1,j)*(-1)**(k-1-j),k,j+1,n)
            -(-1)^j*sum((-1)^k*binomial(k - 1, j)*binomial(n, k), k, j + 1, n)
            sage: assume(j>-1)
            sage: sum(binomial(n,k)*binomial(k-1,j)*(-1)**(k-1-j),k,j+1,n)
            1
            sage: forget()
            sage: assume(n>=j)
            sage: sum(binomial(n,k)*binomial(k-1,j)*(-1)**(k-1-j),k,j+1,n)
            -(-1)^j*sum((-1)^k*binomial(k - 1, j)*binomial(n, k), k, j + 1, n)
            sage: forget()
            sage: assume(j==-1)
            sage: sum(binomial(n,k)*binomial(k-1,j)*(-1)**(k-1-j),k,j+1,n)
            1
            sage: forget()
            sage: assume(j<-1)
            sage: sum(binomial(n,k)*binomial(k-1,j)*(-1)**(k-1-j),k,j+1,n)
            -(-1)^j*sum((-1)^k*binomial(k - 1, j)*binomial(n, k), k, j + 1, n)
            sage: forget()

        Check that :trac:`16176` is fixed::

            sage: n = var('n')
            sage: sum(log(1-1/n^2),n,2,oo)
            -log(2)

        Check that :trac:`21801` is fixed::

            sage: n = SR.var('n')
            sage: sum(1/((n+1)*(2*n-1)), n, 0, oo)
            2/3*log(2) - 2/3
            sage: _.n()
            -0.204568546293370
            sage: f(n) = (-1)^(n+1)/(3*n+6*(-1)^n)
            sage: sum(f(2*n)+f(2*n+1), n, 0, oo)
            1/3*log(2) - 1/3
        """
        from sage.calculus.calculus import symbolic_sum
        return symbolic_sum(self, *args, **kwds)

    def prod(self, *args, **kwds):
        r"""

        Return the symbolic product `\prod_{v = a}^b expression` with
        respect to the variable `v` with endpoints `a` and `b`.

        INPUT:

        - ``expression`` - a symbolic expression

        - ``v`` - a variable or variable name

        - ``a`` - lower endpoint of the product

        - ``b`` - upper endpoint of the product

        - ``algorithm`` - (default: ``'maxima'``)  one of

          - ``'maxima'`` - use Maxima (the default)

          - ``'giac'`` - (optional) use Giac

          - ``'sympy'`` - use SymPy

        - ``hold`` - (default: ``False``) if ``True`` don't evaluate

        TESTS:

            sage: i, k, n = var('i,k,n')
            sage: k.prod(k, 1, n)
            factorial(n)
            sage: (x + i*(i+1)/2).prod(i,1,4)
            x^4 + 20*x^3 + 127*x^2 + 288*x + 180
            sage: (i^2).prod(i,1,7)
            25401600
            sage: f=function('f')
            sage: f(i).prod(i,1,7)
            f(7)*f(6)*f(5)*f(4)*f(3)*f(2)*f(1)
            sage: f(i).prod(i,1,n)
            product(f(i), i, 1, n)
            sage: assume(k>0)
            sage: (x^k).integrate(x,0,1).prod(k,1,n)
            1/factorial(n + 1)
            sage: f(i).prod(i,1,n).log().log_expand()
            sum(log(f(i)), i, 1, n)
        """
        from sage.calculus.calculus import symbolic_product
        return symbolic_product(self, *args, **kwds)

    def integral(self, *args, **kwds):
        """
        Compute the integral of self.  Please see
        :func:`sage.symbolic.integration.integral.integrate` for more details.

        EXAMPLES::

            sage: sin(x).integral(x,0,3)
            -cos(3) + 1
            sage: sin(x).integral(x)
            -cos(x)

        TESTS:

        We check that :trac:`12438` is resolved::

            sage: f(x) = x; f
            x |--> x
            sage: integral(f, x)
            x |--> 1/2*x^2
            sage: integral(f, x, 0, 1)
            1/2

            sage: f(x, y) = x + y
            sage: f
            (x, y) |--> x + y
            sage: integral(f, y, 0, 1)
            x |--> x + 1/2
            sage: integral(f, x, 0, 1)
            y |--> y + 1/2
            sage: _(3)
            7/2
            sage: var("z")
            z
            sage: integral(f, z, 0, 2)
            (x, y) |--> 2*x + 2*y
            sage: integral(f, z)
            (x, y) |--> (x + y)*z
        """
        from sage.symbolic.integration.integral import \
            integral, _normalize_integral_input
        from sage.symbolic.callable import \
            CallableSymbolicExpressionRing, is_CallableSymbolicExpressionRing
        R = self._parent
        if is_CallableSymbolicExpressionRing(R):
            f = ring.SR(self)
            f, v, a, b = _normalize_integral_input(f, *args)
            # Definite integral with respect to a positional variable.
            if a is not None and v in R.arguments():
                arguments = list(R.arguments())
                arguments.remove(v)
                if arguments:
                    arguments = tuple(arguments)
                    R = CallableSymbolicExpressionRing(arguments, check=False)
                else:   # all arguments are gone
                    R = ring.SR
            return R(integral(f, v, a, b, **kwds))
        return integral(self, *args, **kwds)

    integrate = integral

    def nintegral(self, *args, **kwds):
        """
        Compute the numerical integral of self.  Please see
        :obj:`sage.calculus.calculus.nintegral` for more details.

        EXAMPLES::

            sage: sin(x).nintegral(x,0,3)
            (1.989992496600..., 2.209335488557...e-14, 21, 0)
        """
        from sage.calculus.calculus import nintegral
        return nintegral(self, *args, **kwds)

    nintegrate = nintegral

    def minpoly(self, *args, **kwds):
        """
        Return the minimal polynomial of this symbolic expression.

        EXAMPLES::

            sage: golden_ratio.minpoly()
            x^2 - x - 1
        """
        try:
            obj = self.pyobject()
            return obj.minpoly()
        except AttributeError:
            pass
        except TypeError:
            pass
        from sage.calculus.calculus import minpoly
        return minpoly(self, *args, **kwds)

    def limit(self, *args, **kwds):
        """
        Return a symbolic limit.  See
        :obj:`sage.calculus.calculus.limit`

        EXAMPLES::

            sage: (sin(x)/x).limit(x=0)
            1
        """
        from sage.calculus.calculus import limit
        return limit(self, *args, **kwds)

    def laplace(self, t, s):
        """
        Return Laplace transform of self.  See
        :obj:`sage.calculus.calculus.laplace`

        EXAMPLES::

            sage: var('x,s,z')
            (x, s, z)
            sage: (z + exp(x)).laplace(x, s)
            z/s + 1/(s - 1)
        """
        from sage.calculus.calculus import laplace
        return laplace(self, t, s)

    def inverse_laplace(self, t, s):
        """
        Return inverse Laplace transform of self.  See
        :obj:`sage.calculus.calculus.inverse_laplace`

        EXAMPLES::

            sage: var('w, m')
            (w, m)
            sage: f = (1/(w^2+10)).inverse_laplace(w, m); f
            1/10*sqrt(10)*sin(sqrt(10)*m)
        """
        from sage.calculus.calculus import inverse_laplace
        return inverse_laplace(self, t, s)

    def add_to_both_sides(self, x):
        """
        Return a relation obtained by adding *x* to both sides of
        this relation.

        EXAMPLES::

            sage: var('x y z')
            (x, y, z)
            sage: eqn = x^2 + y^2 + z^2 <= 1
            sage: eqn.add_to_both_sides(-z^2)
            x^2 + y^2 <= -z^2 + 1
            sage: eqn.add_to_both_sides(I)
            x^2 + y^2 + z^2 + I <= (I + 1)
        """
        if not is_a_relational(self._gobj):
            raise TypeError("this expression must be a relation")
        return self + x

    def subtract_from_both_sides(self, x):
        """
        Return a relation obtained by subtracting *x* from both sides
        of this relation.

        EXAMPLES::

            sage: eqn = x*sin(x)*sqrt(3) + sqrt(2) > cos(sin(x))
            sage: eqn.subtract_from_both_sides(sqrt(2))
            sqrt(3)*x*sin(x) > -sqrt(2) + cos(sin(x))
            sage: eqn.subtract_from_both_sides(cos(sin(x)))
            sqrt(3)*x*sin(x) + sqrt(2) - cos(sin(x)) > 0
        """
        if not is_a_relational(self._gobj):
            raise TypeError("this expression must be a relation")
        return self - x

    def multiply_both_sides(self, x, checksign=None):
        """
        Return a relation obtained by multiplying both sides of this
        relation by *x*.

        .. NOTE::

           The *checksign* keyword argument is currently ignored and
           is included for backward compatibility reasons only.

        EXAMPLES::

            sage: var('x,y'); f = x + 3 < y - 2
            (x, y)
            sage: f.multiply_both_sides(7)
            7*x + 21 < 7*y - 14
            sage: f.multiply_both_sides(-1/2)
            -1/2*x - 3/2 < -1/2*y + 1
            sage: f*(-2/3)
            -2/3*x - 2 < -2/3*y + 4/3
            sage: f*(-pi)
            -pi*(x + 3) < -pi*(y - 2)

        Since the direction of the inequality never changes when doing
        arithmetic with equations, you can multiply or divide the
        equation by a quantity with unknown sign::

            sage: f*(1+I)
            (I + 1)*x + 3*I + 3 < (I + 1)*y - 2*I - 2
            sage: f = sqrt(2) + x == y^3
            sage: f.multiply_both_sides(I)
            I*x + I*sqrt(2) == I*y^3
            sage: f.multiply_both_sides(-1)
            -x - sqrt(2) == -y^3

        Note that the direction of the following inequalities is
        not reversed::

            sage: (x^3 + 1 > 2*sqrt(3)) * (-1)
            -x^3 - 1 > -2*sqrt(3)
            sage: (x^3 + 1 >= 2*sqrt(3)) * (-1)
            -x^3 - 1 >= -2*sqrt(3)
            sage: (x^3 + 1 <= 2*sqrt(3)) * (-1)
            -x^3 - 1 <= -2*sqrt(3)
        """
        if not is_a_relational(self._gobj):
            raise TypeError("this expression must be a relation")
        return self * x

    def divide_both_sides(self, x, checksign=None):
        """
        Return a relation obtained by dividing both sides of this
        relation by *x*.

        .. NOTE::

           The *checksign* keyword argument is currently ignored and
           is included for backward compatibility reasons only.

        EXAMPLES::

            sage: theta = var('theta')
            sage: eqn =   (x^3 + theta < sin(x*theta))
            sage: eqn.divide_both_sides(theta, checksign=False)
            (x^3 + theta)/theta < sin(theta*x)/theta
            sage: eqn.divide_both_sides(theta)
            (x^3 + theta)/theta < sin(theta*x)/theta
            sage: eqn/theta
            (x^3 + theta)/theta < sin(theta*x)/theta
        """
        if not is_a_relational(self._gobj):
            raise TypeError("this expression must be a relation")
        return self / x

    def implicit_derivative(self, Y, X, n=1):
        """
        Return the n'th derivative of Y with respect to X given implicitly by this expression.

        INPUT:

        - ``Y`` - The dependent variable of the implicit expression.

        - ``X`` - The independent variable with respect to which the derivative is taken.


        - ``n`` - (default : 1) the order of the derivative.

        EXAMPLES::

            sage: var('x, y')
            (x, y)
            sage: f = cos(x)*sin(y)
            sage: f.implicit_derivative(y, x)
            sin(x)*sin(y)/(cos(x)*cos(y))
            sage: g = x*y^2
            sage: g.implicit_derivative(y, x, 3)
            -1/4*(y + 2*y/x)/x^2 + 1/4*(2*y^2/x - y^2/x^2)/(x*y) - 3/4*y/x^3

        It is an error to not include an independent variable term
        in the expression::

            sage: (cos(x)*sin(x)).implicit_derivative(y, x)
            Traceback (most recent call last):
            ...
            ValueError: Expression cos(x)*sin(x) contains no y terms


        TESTS:

        Check that the symbols registry is not polluted::

            sage: var('x,y')
            (x, y)
            sage: psr = copy(SR.symbols)
            sage: (x^6*y^5).implicit_derivative(y, x, 3)
            -792/125*y/x^3 + 12/25*(15*x^4*y^5 + 28*x^3*y^5)/(x^6*y^4) - 36/125*(20*x^5*y^4 + 43*x^4*y^4)/(x^7*y^3)
            sage: psr == SR.symbols
            True
        """
        from sage.symbolic.ring import SR
        from sage.symbolic.function_factory import SymbolicFunction

        if not self.has(Y):
            raise ValueError("Expression {} contains no {} terms".format(self, Y))
        x = SR.symbol()
        yy = SR.symbol()
        y = SymbolicFunction('y', 1)(x)
        f = SymbolicFunction('f', 2)(x, yy)
        Fx = f.diff(x)
        Fy = f.diff(yy)
        G = -(Fx/Fy)
        G = G.subs({yy: y})
        di = {y.diff(x): -self.diff(X)/self.diff(Y)}
        R = G
        S = G.diff(x, n - 1)
        for i in range(n + 1):
            di[y.diff(x, i + 1).subs({x: x})] = R
            S = S.subs(di)
            R = G.diff(x, i)
            for j in range(n + 1 - i):
                di[f.diff(x, i, yy, j).subs({x: x, yy: y})] = self.diff(X, i, Y, j)
                S = S.subs(di)
        return S

def solve_diophantine(f,  *args, **kwds):
    """
    Solve a Diophantine equation.

    The argument, if not given as symbolic equation, is set equal to zero.
    It can be given in any form that can be converted to symbolic. Please
    see :meth:`Expression.solve_diophantine()` for a detailed
    synopsis.

    EXAMPLES::

        sage: R.<a,b> = PolynomialRing(ZZ); R
        Multivariate Polynomial Ring in a, b over Integer Ring
        sage: solve_diophantine(a^2-3*b^2+1)
        []
        sage: solve_diophantine(a^2-3*b^2+2)
        [(-1/2*sqrt(3)*(sqrt(3) + 2)^t + 1/2*sqrt(3)*(-sqrt(3) + 2)^t - 1/2*(sqrt(3) + 2)^t - 1/2*(-sqrt(3) + 2)^t,
          -1/6*sqrt(3)*(sqrt(3) + 2)^t + 1/6*sqrt(3)*(-sqrt(3) + 2)^t - 1/2*(sqrt(3) + 2)^t - 1/2*(-sqrt(3) + 2)^t),
        (1/2*sqrt(3)*(sqrt(3) + 2)^t - 1/2*sqrt(3)*(-sqrt(3) + 2)^t + 1/2*(sqrt(3) + 2)^t + 1/2*(-sqrt(3) + 2)^t,
          1/6*sqrt(3)*(sqrt(3) + 2)^t - 1/6*sqrt(3)*(-sqrt(3) + 2)^t + 1/2*(sqrt(3) + 2)^t + 1/2*(-sqrt(3) + 2)^t)]
    """
    from sage.symbolic.ring import SR

    if not isinstance(f, Expression):
        f = SR(f)
    return f.solve_diophantine(*args, **kwds)


def _eval_on_operands(f):
    """
    Given a function ``f``, return a new function which takes a symbolic
    expression as first argument and prepends the operands of that
    expression to the arguments of ``f``.

    EXAMPLES::

        sage: def f(ex, x, y):
        ....:     '''
        ....:     Some documentation.
        ....:     '''
        ....:     return x + 2*y
        ....:
        sage: f(None, x, 1)
        x + 2
        sage: from sage.symbolic.expression import _eval_on_operands
        sage: g = _eval_on_operands(f)
        sage: var('a,b')
        (a, b)
        sage: g(a + b)
        a + 2*b
        sage: print(g.__doc__.strip())
        Some documentation.
    """
    @sage_wraps(f)
    def new_f(ex, *args, **kwds):
        new_args = list(ex._unpack_operands())
        new_args.extend(args)
        return f(ex, *new_args, **kwds)
    return new_f


cdef dict dynamic_class_cache = {}
cdef get_dynamic_class_for_function(unsigned serial):
    r"""
    Create a dynamic class corresponding to the function with given
    ``serial`` that includes dynamic methods defined by the function.

    Dynamic methods can be defined in a subclass ``EvaluationMethods`` in
    the function body. These will be available in symbolic expressions
    representing evaluations of the said function on some arguments.

    EXAMPLES::

        sage: from sage.symbolic.function import BuiltinFunction
        sage: class TFunc(BuiltinFunction):
        ....:     def __init__(self):
        ....:         BuiltinFunction.__init__(self, 'tfunc', nargs=1)
        ....:
        ....:     class EvaluationMethods(object):
        ....:         def argp1(self, x):
        ....:             '''
        ....:             Some documentation about a bogus function.
        ....:             '''
        ....:             return x+1
        ....:
        ....:         @property
        ....:         def foo(self):
        ....:             return 5
        ....:
        sage: tfunc = TFunc()
        sage: e = tfunc(x); e
        tfunc(x)
        sage: type(e)
        <class '__main__.Expression_with_dynamic_methods'>
        sage: e.argp1()
        x + 1
        sage: e.foo
        5
        sage: x.argp1()
        Traceback (most recent call last):
        ...
        AttributeError: 'sage.symbolic.expression.Expression' object has no
        attribute 'argp1'
        sage: t = (e + 1).op[0]; t
        tfunc(x)
        sage: t
        tfunc(x)
        sage: type(t)
        <class '__main__.Expression_with_dynamic_methods'>
        sage: t.argp1()
        x + 1
        sage: import sage.interfaces.tab_completion as s
        sage: s.completions('t.argp', globals())
        ['t.argp1']
        sage: t.argp1.__doc__.strip()
        'Some documentation about a bogus function.'

    Now with two arguments::

        sage: class TFunc2(BuiltinFunction):
        ....:     def __init__(self):
        ....:         BuiltinFunction.__init__(self, 'tfunc', nargs=2)
        ....:
        ....:     class EvaluationMethods(object):
        ....:         def argsum(self, x, y):
        ....:             return x + y
        ....:
        sage: tfunc2 = TFunc2()
        sage: e = tfunc2(x, 1)
        sage: e.argsum()
        x + 1
    """
    cls = dynamic_class_cache.get(serial)
    if cls is not None:
        return cls

    func_class = get_sfunction_from_serial(serial)
    try:
        eval_methods = func_class.EvaluationMethods
    except AttributeError:
        cls = Expression
    else:
        cls = dynamic_class('Expression_with_dynamic_methods',
                            (Expression,),
                            eval_methods, prepend_cls_bases=False)
        # Fix methods from eval_methods, wrapping them to extract
        # the operands and pass them as arguments
        for name, meth in eval_methods.__dict__.items():
            if not isfunction(meth):
                continue
            meth = _eval_on_operands(meth)
            setattr(cls, name, meth)

    dynamic_class_cache[serial] = cls
    return cls


cdef Expression new_Expression_from_GEx(parent, GEx juice):
    cdef type cls
    cdef Expression nex
    cdef unsigned serial
    if is_exactly_a_function(juice):
        # if the function defines any dynamic methods these are made
        # available through a dynamic class
        cls = <type>get_dynamic_class_for_function(ex_to_function(juice).get_serial())
    else:
        cls = Expression

    nex = <Expression>cls.__new__(cls)
    nex._gobj = GEx(juice)
    nex._parent = parent
    return nex

cdef Expression new_Expression_from_pyobject(parent, x):
    cdef GEx exp = x
    return new_Expression_from_GEx(parent, exp)

cdef class ExpressionIterator:
    cdef Expression _ex
    cdef int _ind
    cdef int _len
    def __iter__(self):
        """
        Return this iterator object itself.

        EXAMPLES::

            sage: x,y,z = var('x,y,z')
            sage: i = (x+y).iterator()
            sage: iter(i) is i
            True
        """
        return self

    def __next__(self):
        """
        Return the next component of the expression.

        EXAMPLES::

            sage: x,y,z = var('x,y,z')
            sage: i = (x+y).iterator()
            sage: next(i)
            x
        """
        cdef GEx ex
        if self._ind == self._len:
            raise StopIteration
        ex = self._ex._gobj.op(self._ind)
        self._ind+=1
        return new_Expression_from_GEx(self._ex._parent, ex)

cdef inline ExpressionIterator new_ExpIter_from_Expression(Expression ex):
    """
    Construct a new iterator over a symbolic expression.

    EXAMPLES::

        sage: x,y,z = var('x,y,z')
        sage: i = (x+y).iterator() #indirect doctest
    """
    # The const_iterator in GiNaC just keeps an integer index to the current
    # subexpression. We do the same here, to avoid the trouble of having to
    # mess with C++ class constructors/destructors.
    cdef ExpressionIterator m = <ExpressionIterator>ExpressionIterator.__new__(ExpressionIterator)
    m._ex = ex
    m._ind = 0
    m._len  = ex._gobj.nops()
    return m


cdef operators compatible_relation(operators lop, operators rop) except <operators>-1:
    """
    TESTS::

        sage: var('a,b,x,y')
        (a, b, x, y)
        sage: (x < a) + (y <= b)     # indirect doctest
        x + y < a + b
        sage: (x >= 4) * (y > 7)
        x*y > 28
    """
    if lop == rop:
        return lop
    elif lop == not_equal or rop == not_equal:
        raise TypeError("incompatible relations")
    elif lop == equal:
       return rop
    elif rop == equal:
       return lop
    elif lop in [less, less_or_equal] and rop in [less, less_or_equal]:
       return less
    elif lop in [greater, greater_or_equal] and rop in [greater, greater_or_equal]:
       return greater
    else:
        raise TypeError("incompatible relations")

cdef class hold_class:
    """
    Instances of this class can be used with Python `with`.

    EXAMPLES::

        sage: with hold:
        ....:     tan(1/12*pi)
        ....:
        tan(1/12*pi)
        sage: tan(1/12*pi)
        -sqrt(3) + 2
        sage: with hold:
        ....:     2^5
        ....:
        32
        sage: with hold:
        ....:     SR(2)^5
        ....:
        2^5
        sage: with hold:
        ....:     t=tan(1/12*pi)
        ....:
        sage: t
        tan(1/12*pi)
        sage: t.unhold()
        -sqrt(3) + 2
    """
    def __enter__(self):
        """
        EXAMPLES::

            sage: hold.__enter__()
            sage: SR(2)^5
            2^5
            sage: hold.__exit__()
            sage: SR(2)^5
            32
        """
        g_set_state('hold', True)

    def __exit__(self, *args):
        """
        EXAMPLES::

            sage: hold.__enter__()
            sage: SR(2)^5
            2^5
            sage: hold.__exit__()
            sage: SR(2)^5
            32
        """
        g_set_state('hold', False)

    def start(self):
        """
        Start a hold context.

        EXAMPLES::

            sage: hold.start()
            sage: SR(2)^5
            2^5
            sage: hold.stop()
            sage: SR(2)^5
            32
        """
        self.__enter__()

    def stop(self):
        """
        Stop any hold context.

        EXAMPLES::

            sage: hold.start()
            sage: SR(2)^5
            2^5
            sage: hold.stop()
            sage: SR(2)^5
            32
        """
        self.__exit__()

hold = hold_class()<|MERGE_RESOLUTION|>--- conflicted
+++ resolved
@@ -124,7 +124,6 @@
     sage: a.imag_part()
     2*sqrt(10)/(sqrt(3) + 5)
 
-<<<<<<< HEAD
 Check the fix for :trac:`25251` and :trac:`25252`::
 
     sage: e1 = sqrt(2)*I - sqrt(2) - 2 
@@ -133,16 +132,13 @@
     sqrt(2)*((I - 1)*sqrt(2) - 2)
     sage: (1 + exp(I*pi/4)) * exp(I*pi/4)
     -(1/4*I + 1/4)*sqrt(2)*(-(I + 1)*sqrt(2) - 2)
-=======
+
 Test if :trac:`24883` is fixed::
 
     sage: a = exp(I*pi/4) + 1
     sage: b = 1 - exp(I*pi/4)
     sage: a*b
     1/4*((I + 1)*sqrt(2) - 2)*(-(I + 1)*sqrt(2) - 2)
-
-
->>>>>>> cb24f9a4
 """
 
 #*****************************************************************************
