--- conflicted
+++ resolved
@@ -478,14 +478,8 @@
 
         EXAMPLES::
 
-<<<<<<< HEAD
-            sage: k = KeyPolynomials(QQ)
-            sage: m1 = k([3,2,4,0]); m1
-=======
-            sage: from sage.combinat.key_polynomial import KeyPolynomialBasis
-            sage: k = KeyPolynomialBasis(QQ)
+            sage: k = KeyPolynomials(QQ)
             sage: m1 = k([3, 2, 4, 0]); m1
->>>>>>> 3a2999b9
             k[3, 2, 4]
             sage: m2 = k(Composition([3, 2, 4])); m2
             k[3, 2, 4]
@@ -501,22 +495,14 @@
             sage: k(X([4, 3, 2, 1]))
             k[3, 2, 1]
         """
-<<<<<<< HEAD
         P = self._polynomial_ring
         if R is P:
             return self.from_polynomial
-=======
-        from sage.structure.coerce_maps import CallableConvertMap
-
-        P = self._polynomial_ring
-        if R is P:
-            return CallableConvertMap(R, self, self.from_polynomial)
 
         from sage.combinat.schubert_polynomial import SchubertPolynomialRing_xbasis
         if isinstance(R, SchubertPolynomialRing_xbasis):
             return CallableConvertMap(R, self, self.from_schubert_polynomial)
 
->>>>>>> 3a2999b9
         phi = P.coerce_map_from(R)
         if phi is not None:
             return self.coerce_map_from(P) * phi
@@ -668,9 +654,6 @@
 
         return out
 
-<<<<<<< HEAD
-def divided_difference(f, i):
-=======
     def from_schubert_polynomial(self, x):
         r"""
         Expand a Schubert polynomial in the key basis.
@@ -717,8 +700,7 @@
         return out
 
 
-def _divided_difference(P, i, f):
->>>>>>> 3a2999b9
+def divided_difference(f, i):
     r"""
     Apply the ``i``-th divided difference operator to the polynomial ``f``.
 
