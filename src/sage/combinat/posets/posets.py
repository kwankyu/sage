# -*- coding: utf-8 -*-
r"""
Finite posets

This module implements finite partially ordered sets. It defines:

.. csv-table::
    :class: contentstable
    :widths: 30, 70
    :delim: |

    :class:`FinitePoset` | A class for finite posets
    :class:`FinitePosets_n` | A class for finite posets up to isomorphism (i.e. unlabeled posets)
    :meth:`Poset` | Construct a finite poset from various forms of input data.
    :meth:`is_poset` | Tests whether a directed graph is acyclic and transitively reduced.

**List of Poset methods**

.. csv-table::
    :class: contentstable
    :widths: 30, 70
    :delim: |

    :meth:`~FinitePoset.antichains_iterator` | Returns an iterator over the antichains of the poset.
    :meth:`~FinitePoset.antichains` | Returns the antichains of the poset.
    :meth:`~FinitePoset.bottom` | Returns the bottom element of the poset, if it exists.
    :meth:`~FinitePoset.cardinality` | Returns the number of elements in the poset.
    :meth:`~FinitePoset.chains` | Returns all the chains of ``self``
    :meth:`~FinitePoset.chain_polytope` | Returns the chain polytope of the poset.
    :meth:`~FinitePoset.chain_polynomial` | Returns the chain polynomial of the poset.
    :meth:`~FinitePoset.closed_interval` | Returns a list of the elements `z` such that `x \le z \le y`.
    :meth:`~FinitePoset.compare_elements` | Compares `x` and `y` in the poset.
    :meth:`~FinitePoset.comparability_graph` | Returns the comparability graph of the poset.
    :meth:`~FinitePoset.completion_by_cuts` | Returns the Dedekind-MacNeille completion of the poset.
    :meth:`~FinitePoset.connected_components` | Return the connected components of ``self`` as subposets.
    :meth:`~FinitePoset.cover_relations_iterator` | Returns an iterator for the cover relations of the poset.
    :meth:`~FinitePoset.cover_relations` | Returns the list of pairs `[u,v]` which are cover relations
    :meth:`~FinitePoset.cover_relations_graph` | Return the graph of cover relations
    :meth:`~FinitePoset.covers` | Returns True if y covers x and False otherwise.
    :meth:`~FinitePoset.coxeter_transformation` | Returns the matrix of the Auslander-Reiten translation acting on the Grothendieck group of the derived category of modules.
    :meth:`~FinitePoset.cuts` | Returns the cuts of the given poset.
    :meth:`~FinitePoset.dilworth_decomposition` | Returns a partition of the points into the minimal number of chains.
    :meth:`~FinitePoset.disjoint_union` | Return the disjoint union of the poset with ``other``.
    :meth:`~FinitePoset.dual` | Returns the dual poset of the given poset.
    :meth:`~FinitePoset.evacuation` | Computes evacuation on the linear extension associated to the poset ``self``.
    :meth:`~FinitePoset.f_polynomial` | Returns the f-polynomial of a bounded poset.
    :meth:`~FinitePoset.flag_f_polynomial` | Returns the flag f-polynomial of a bounded and ranked poset.
    :meth:`~FinitePoset.flag_h_polynomial` | Returns the flag h-polynomial of a bounded and ranked poset.
    :meth:`~FinitePoset.frank_network` | Returns Frank's network (a DiGraph along with a cost function on its edges) associated to ``self``.
    :meth:`~FinitePoset.graphviz_string` | Returns a representation in the DOT language, ready to render in graphviz.
    :meth:`~FinitePoset.greene_shape` | Computes the Greene-Kleitman partition aka Greene shape of the poset ``self``.
    :meth:`~FinitePoset.h_polynomial` | Returns the h-polynomial of a bounded poset.
    :meth:`~FinitePoset.has_bottom` | Returns True if the poset has a unique minimal element.
    :meth:`~FinitePoset.hasse_diagram` | Returns the Hasse diagram of ``self`` as a Sage :class:`DiGraph`.
    :meth:`~FinitePoset.has_isomorphic_subposet` | Return ``True`` if the poset contains a subposet isomorphic to another poset, and ``False`` otherwise.
    :meth:`~FinitePoset.has_top` | Returns True if the poset contains a unique maximal element, and False otherwise.
    :meth:`~FinitePoset.height` | Return the height (number of elements in the longest chain) of the poset.
    :meth:`~FinitePoset.incomparability_graph` | Returns the incomparability graph of the poset.
    :meth:`~FinitePoset.interval` | Returns a list of the elements `z` such that `x \le z \le y`.
    :meth:`~FinitePoset.intervals` | Returns a list of all intervals of the poset.
    :meth:`~FinitePoset.intervals_iterator` | Returns an iterator for all the intervals of the poset.
    :meth:`~FinitePoset.intervals_number` | Returns the number of intervals in the poset.
    :meth:`~FinitePoset.is_bounded` | Returns True if the poset contains a unique maximal element and a unique minimal element, and False otherwise.
    :meth:`~FinitePoset.is_chain` | Returns True if the poset is totally ordered, and False otherwise.
    :meth:`~FinitePoset.is_connected` | Return ``True`` if the poset is connected, and ``False`` otherwise.
    :meth:`~FinitePoset.is_EL_labelling` | Returns whether ``f`` is an EL labelling of ``self``
    :meth:`~FinitePoset.is_gequal` | Returns ``True`` if `x` is greater than or equal to `y` in the poset, and ``False`` otherwise.
    :meth:`~FinitePoset.is_graded` | Returns whether this poset is graded.
    :meth:`~FinitePoset.is_greater_than` | Returns ``True`` if `x` is greater than but not equal to `y` in the poset, and ``False`` otherwise.
    :meth:`~FinitePoset.is_isomorphic` | Returns True if both posets are isomorphic.
    :meth:`~FinitePoset.is_join_semilattice` | Returns True is the poset has a join operation, and False otherwise.
    :meth:`~FinitePoset.is_lequal` | Returns ``True`` if `x` is less than or equal to `y` in the poset, and ``False`` otherwise.
    :meth:`~FinitePoset.is_less_than` | Returns ``True`` if `x` is less than but not equal to `y` in the poset, and ``False`` otherwise.
    :meth:`~FinitePoset.is_linear_extension` | Returns whether ``l`` is a linear extension of ``self``
    :meth:`~FinitePoset.is_meet_semilattice` | Returns True if self has a meet operation, and False otherwise.
    :meth:`~FinitePoset.isomorphic_subposets_iterator` | Return an iterator over the subposets isomorphic to another poset.
    :meth:`~FinitePoset.isomorphic_subposets` | Return all subposets isomorphic to another poset.
    :meth:`~FinitePoset.is_incomparable_chain_free` | Returns whether the poset is `(m+n)`-free.
    :meth:`~FinitePoset.is_ranked` | Returns whether this poset is ranked.
    :meth:`~FinitePoset.is_slender` | Returns whether the poset ``self`` is slender or not.
    :meth:`~FinitePoset.lequal_matrix` | Computes the matrix whose ``(i,j)`` entry is 1 if ``self.linear_extension()[i] < self.linear_extension()[j]`` and 0 otherwise
    :meth:`~FinitePoset.level_sets` | Returns a list l such that l[i+1] is the set of minimal elements of the poset obtained by removing the elements in l[0], l[1], ..., l[i].
    :meth:`~FinitePoset.linear_extension` | Returns a linear extension of this poset.
    :meth:`~FinitePoset.linear_extensions` | Returns the enumerated set of all the linear extensions of this poset
    :meth:`~FinitePoset.list` | List the elements of the poset. This just returns the result of :meth:`linear_extension`.
    :meth:`~FinitePoset.lower_covers_iterator` | Returns an iterator for the lower covers of the element y. An lower cover of y is an element x such that y x is a cover relation.
    :meth:`~FinitePoset.lower_covers` | Returns a list of lower covers of the element y. An lower cover of y is an element x such that y x is a cover relation.
    :meth:`~FinitePoset.maximal_antichains` | Return all maximal antichains of the poset.
    :meth:`~FinitePoset.maximal_chains` | Returns all maximal chains of this poset.  Each chain is listed in increasing order.
    :meth:`~FinitePoset.maximal_elements` | Returns a list of the maximal elements of the poset.
    :meth:`~FinitePoset.minimal_elements` | Returns a list of the minimal elements of the poset.
    :meth:`~FinitePoset.mobius_function_matrix` | Returns a matrix whose ``(i,j)`` entry is the value of the Mobius function evaluated at ``self.linear_extension()[i]`` and ``self.linear_extension()[j]``.
    :meth:`~FinitePoset.mobius_function` | Returns the value of the Mobius function of the poset on the elements x and y.
    :meth:`~FinitePoset.open_interval` | Returns a list of the elements `z` such that `x < z < y`. The order is that induced by the ordering in
    :meth:`~FinitePoset.order_complex` | Returns the order complex associated to this poset.
    :meth:`~FinitePoset.order_filter` | Returns the order filter generated by a list of elements.
    :meth:`~FinitePoset.order_ideal` | Returns the order ideal generated by a list of elements.
    :meth:`~FinitePoset.order_polynomial` | Returns the order polynomial of the poset.
    :meth:`~FinitePoset.order_polytope` | Returns the order polytope of the poset.
    :meth:`~FinitePoset.ordinal_product` | Return the ordinal product of the poset with ``other``.
    :meth:`~FinitePoset.ordinal_sum` | Return the ordinal sum of the poset with ``other``.
    :meth:`~FinitePoset.p_partition_enumerator` | Returns a `P`-partition enumerator of the poset.
    :meth:`~FinitePoset.plot` | Returns a Graphic object corresponding the Hasse diagram of the poset.
    :meth:`~FinitePoset.product` | Returns the cartesian product of ``self`` and ``other``.
    :meth:`~FinitePoset.promotion` | Computes the (extended) promotion on the linear extension of the poset ``self``
    :meth:`~FinitePoset.random_subposet` | Return a random subposet that contains each element with probability ``p``.
    :meth:`~FinitePoset.rank_function` | Returns a rank function of the poset, if it exists.
    :meth:`~FinitePoset.rank` | Returns the rank of an element, or the rank of the poset if element is None.
    :meth:`~FinitePoset.relabel` | Returns a copy of this poset with its elements relabelled
    :meth:`~FinitePoset.relations` | Returns a list of all relations of the poset.
    :meth:`~FinitePoset.relations_iterator` | Returns an iterator for all the relations of the poset.
    :meth:`~FinitePoset.relations_number` | Returns the number of relations in the poset.
    :meth:`~FinitePoset.show` | Displays the Hasse diagram of the poset.
    :meth:`~FinitePoset.subposet` | Returns the poset containing elements with partial order induced by that of self.
    :meth:`~FinitePoset.top` | Returns the top element of the poset, if it exists.
    :meth:`~FinitePoset.unwrap` | Unwraps an element of this poset
    :meth:`~FinitePoset.upper_covers_iterator` | Returns an iterator for the upper covers of the element y. An upper cover of y is an element x such that y x is a cover relation.
    :meth:`~FinitePoset.upper_covers` | Returns a list of upper covers of the element y. An upper cover of y is an element x such that y x is a cover relation.
    :meth:`~FinitePoset.width` | Returns the width of the poset (the size of its longest antichain).
    :meth:`~FinitePoset.with_linear_extension` | Returns a copy of ``self`` with a different default linear extension.
    :meth:`~FinitePoset.zeta_polynomial` | Returns the zeta polynomial of the poset.

Classes and functions
---------------------
"""
#*****************************************************************************
#       Copyright (C) 2008 Peter Jipsen <jipsen@chapman.edu>,
#                          Franco Saliola <saliola@gmail.com>
#
#  Distributed under the terms of the GNU General Public License (GPL)
#
#    This code is distributed in the hope that it will be useful,
#    but WITHOUT ANY WARRANTY; without even the implied warranty of
#    MERCHANTABILITY or FITNESS FOR A PARTICULAR PURPOSE.  See the GNU
#    General Public License for more details.
#
#  The full text of the GPL is available at:
#
#                  http://www.gnu.org/licenses/
#*****************************************************************************

import copy
from sage.misc.cachefunc import cached_method
from sage.misc.lazy_attribute import lazy_attribute
from sage.misc.misc_c import prod
from sage.categories.category import Category
from sage.categories.sets_cat import Sets
from sage.categories.finite_enumerated_sets import FiniteEnumeratedSets
from sage.categories.posets import Posets
from sage.categories.finite_posets import FinitePosets
from sage.structure.unique_representation import UniqueRepresentation
from sage.structure.parent import Parent
from sage.rings.integer import Integer
from sage.rings.integer_ring import ZZ
from sage.rings.rational_field import QQ
from sage.rings.polynomial.polynomial_ring import polygen
from sage.graphs.digraph import DiGraph
from sage.graphs.digraph_generators import digraphs
from sage.combinat.posets.hasse_diagram import HasseDiagram
from sage.combinat.posets.elements import PosetElement
from sage.combinat.combinatorial_map import combinatorial_map
from sage.misc.superseded import deprecated_function_alias



def Poset(data=None, element_labels=None, cover_relations=False, linear_extension=False, category=None, facade=None, key=None):
    r"""
    Construct a finite poset from various forms of input data.

    INPUT:

    - ``data`` -- different input are accepted by this constructor:

      1. A two-element list or tuple ``(E, R)``, where ``E`` is a
         collection of elements of the poset and ``R`` is a collection
         of relations ``x <= y``, each represented as a two-element
         lists/tuples/iterables such as ``[x, y]``. The poset is then
         the transitive closure of the provided relations. If
         ``cover_relations=True``, then ``R`` is assumed to contain
         exactly the cover relations of the poset. If ``E`` is empty,
         then ``E`` is taken to be the set of elements appearing in
         the relations ``R``.

      2. A two-element list or tuple ``(E, f)``, where ``E`` is the set
         of elements of the poset and ``f`` is a function such that,
         for any pair ``x, y`` of elements of ``E``, ``f(x, y)``
         returns whether ``x <= y``. If ``cover_relations=True``, then
         ``f(x,y)`` should return whether ``x`` is covered by ``y``.

      3. A dictionary, list or tuple of upper covers: ``data[x]`` is
         a list of the elements that cover the element `x` in the poset.

         .. WARNING::

             If data is a list or tuple of length `2`, then it is
             handled by the above case..

      4. An acyclic, loop-free and multi-edge free ``DiGraph``. If
         ``cover_relations`` is ``True``, then the edges of the
         digraph are assumed to correspond to the cover relations of
         the poset. Otherwise, the cover relations are computed.

      5. A previously constructed poset (the poset itself is returned).

    - ``element_labels`` -- (default: ``None``); an optional list or
      dictionary of objects that label the poset elements.

    - ``cover_relations`` -- a boolean (default: ``False``); whether the
      data can be assumed to describe a directed acyclic graph whose
      arrows are cover relations; otherwise, the cover relations are
      first computed.

    - ``linear_extension`` -- a boolean (default: ``False``); whether to
      use the provided list of elements as default linear extension
      for the poset; otherwise a linear extension is computed. If the data
      is given as the pair ``(E, f)``, then ``E`` is taken to be the linear
      extension.

    - ``facade`` -- a boolean or ``None`` (default); whether the
      :meth:`Poset`'s elements should be wrapped to make them aware of the
      Poset they belong to.

      * If ``facade = True``, the :meth:`Poset`'s elements are exactly those
        given as input.

      * If ``facade = False``, the :meth:`Poset`'s elements will become
        :class:`~sage.combinat.posets.posets.PosetElement` objects.

      * If ``facade = None`` (default) the expected behaviour is the behaviour
        of ``facade = True``, unless the opposite can be deduced from the
        context (i.e. for instance if a :meth:`Poset` is built from another
        :meth:`Poset`, itself built with ``facade = False``)

    OUTPUT:

    ``FinitePoset`` -- an instance of the :class:`FinitePoset` class.

    If ``category`` is specified, then the poset is created in this
    category instead of :class:`FinitePosets`.

    .. SEEALSO::

        :class:`Posets`, :class:`~sage.categories.posets.Posets`,
        :class:`FinitePosets`

    EXAMPLES:

    1. Elements and cover relations::

          sage: elms = [1,2,3,4,5,6,7]
          sage: rels = [[1,2],[3,4],[4,5],[2,5]]
          sage: Poset((elms, rels), cover_relations = True, facade = False)
          Finite poset containing 7 elements

       Elements and non-cover relations::

          sage: elms = [1,2,3,4]
          sage: rels = [[1,2],[1,3],[1,4],[2,3],[2,4],[3,4]]
          sage: P = Poset( [elms,rels] ,cover_relations=False); P
          Finite poset containing 4 elements
          sage: P.cover_relations()
          [[1, 2], [2, 3], [3, 4]]

    2. Elements and function: the standard permutations of [1, 2, 3, 4]
       with the Bruhat order::

          sage: elms = Permutations(4)
          sage: fcn = lambda p,q : p.bruhat_lequal(q)
          sage: Poset((elms, fcn))
          Finite poset containing 24 elements

       With a function that identifies the cover relations: the set
       partitions of `\{1, 2, 3\}` ordered by refinement::

          sage: elms = SetPartitions(3)
          sage: def fcn(A, B):
          ....:     if len(A) != len(B)+1:
          ....:         return False
          ....:     for a in A:
          ....:         if not any(set(a).issubset(b) for b in B):
          ....:             return False
          ....:     return True
          sage: Poset((elms, fcn), cover_relations=True)
          Finite poset containing 5 elements

    3. A dictionary of upper covers::

          sage: Poset({'a':['b','c'], 'b':['d'], 'c':['d'], 'd':[]})
          Finite poset containing 4 elements

       A list of upper covers::

          sage: Poset([[1,2],[4],[3],[4],[]])
          Finite poset containing 5 elements

       A list of upper covers and a dictionary of labels::

          sage: elm_labs = {0:"a",1:"b",2:"c",3:"d",4:"e"}
          sage: P = Poset([[1,2],[4],[3],[4],[]], elm_labs, facade = False)
          sage: P.list()
          [a, b, c, d, e]

       .. WARNING::

         The special case where the argument data is a list or tuple of
         length 2 is handled by the above cases. So you cannot use this
         method to input a 2-element poset.

    4. An acyclic DiGraph.

       ::

          sage: dag = DiGraph({0:[2,3], 1:[3,4], 2:[5], 3:[5], 4:[5]})
          sage: Poset(dag)
          Finite poset containing 6 elements

       Any directed acyclic graph without loops or multiple edges, as long
       as ``cover_relations=False``::

          sage: dig = DiGraph({0:[2,3], 1:[3,4,5], 2:[5], 3:[5], 4:[5]})
          sage: dig.allows_multiple_edges()
          False
          sage: dig.allows_loops()
          False
          sage: dig.transitive_reduction() == dig
          False
          sage: Poset(dig, cover_relations=False)
          Finite poset containing 6 elements
          sage: Poset(dig, cover_relations=True)
          Traceback (most recent call last):
          ...
          ValueError: Hasse diagram is not transitively reduced.

    .. rubric:: Default Linear extension

    Every poset `P` obtained with ``Poset`` comes equipped with a
    default linear extension, which is also used for enumerating
    its elements. By default, this linear extension is computed,
    and has no particular significance::

        sage: P = Poset((divisors(12), attrcall("divides")))
        sage: P.list()
        [1, 2, 4, 3, 6, 12]
        sage: P.linear_extension()
        [1, 2, 4, 3, 6, 12]

    You may enforce a specific linear extension using the
    ``linear_extension`` option::

        sage: P = Poset((divisors(12), attrcall("divides")), linear_extension=True)
        sage: P.list()
        [1, 2, 3, 4, 6, 12]
        sage: P.linear_extension()
        [1, 2, 3, 4, 6, 12]

    Depending on popular request, ``Poset`` might eventually get
    modified to always use the provided list of elements as
    default linear extension, when it is one.

    .. SEEALSO:: :meth:`FinitePoset.linear_extensions`

    .. rubric:: Facade posets

    When ``facade = False``, the elements of a poset are wrapped so as to make
    them aware that they belong to that poset::

        sage: P = Poset(DiGraph({'d':['c','b'],'c':['a'],'b':['a']}), facade = False)
        sage: d,c,b,a = list(P)
        sage: a.parent() is P
        True

    This allows for comparing elements according to `P`::

        sage: c < a
        True

    However, this may have surprising effects::

        sage: my_elements = ['a','b','c','d']
        sage: any(x in my_elements for x in P)
        False

    and can be annoying when one wants to manipulate the elements of
    the poset::

        sage: a + b
        Traceback (most recent call last):
        ...
        TypeError: unsupported operand type(s) for +: 'FinitePoset_with_category.element_class' and 'FinitePoset_with_category.element_class'
        sage: a.element + b.element
        'ab'

    By default, facade posets are constructed instead::

        sage: P = Poset(DiGraph({'d':['c','b'],'c':['a'],'b':['a']}))

    In this example, the elements of the poset remain plain strings::

        sage: d,c,b,a = list(P)
        sage: type(a)
        <type 'str'>

    Of course, those strings are not aware of `P`. So to compare two
    such strings, one needs to query `P`::

        sage: a < b
        True
        sage: P.lt(a,b)
        False

    which models the usual mathematical notation `a <_P b`.

    Most operations seem to still work, but at this point there is no
    guarantee whatsoever::

        sage: P.list()
        ['d', 'c', 'b', 'a']
        sage: P.principal_order_ideal('a')
        ['d', 'c', 'b', 'a']
        sage: P.principal_order_ideal('b')
        ['d', 'b']
        sage: P.principal_order_ideal('d')
        ['d']
        sage: TestSuite(P).run()

    .. WARNING::

        :class:`DiGraph` is used to construct the poset, and the
        vertices of a :class:`DiGraph` are converted to plain Python
        :class:`int`'s if they are :class:`Integer`'s::

            sage: G = DiGraph({0:[2,3], 1:[3,4], 2:[5], 3:[5], 4:[5]})
            sage: type(G.vertices()[0])
            <type 'int'>

        This is worked around by systematically converting back the
        vertices of a poset to :class:`Integer`'s if they are
        :class:`int`'s::

            sage: P = Poset((divisors(15), attrcall("divides")), facade = False)
            sage: type(P.an_element().element)
            <type 'sage.rings.integer.Integer'>

            sage: P = Poset((divisors(15), attrcall("divides")), facade=True)
            sage: type(P.an_element())
            <type 'sage.rings.integer.Integer'>

        This may be abusive::

            sage: P = Poset((range(5), operator.le), facade = True)
            sage: P.an_element().parent()
            Integer Ring

    .. rubric:: Unique representation

    As most parents, :class:`Poset` have unique representation (see
    :class:`UniqueRepresentation`). Namely if two posets are created
    from two equal data, then they are not only equal but actually
    identical::

        sage: data1 = [[1,2],[3],[3]]
        sage: data2 = [[1,2],[3],[3]]
        sage: P1 = Poset(data1)
        sage: P2 = Poset(data2)
        sage: P1 == P2
        True
        sage: P1 is P2
        True

    In situations where this behaviour is not desired, one can use the
    ``key`` option::

        sage: P1 = Poset(data1, key = "foo")
        sage: P2 = Poset(data2, key = "bar")
        sage: P1 is P2
        False
        sage: P1 == P2
        False

    ``key`` can be any hashable value and is passed down to
    :class:`UniqueRepresentation`. It is otherwise ignored by the
    poset constructor.

    TESTS::

        sage: P = Poset([[1,2],[3],[3]])
        sage: type(hash(P))
        <type 'int'>

    Bad input::

        sage: Poset([1,2,3], lambda x,y : x<y)
        Traceback (most recent call last):
        ...
        ValueError: element_labels should be a dict or a list if different from None. (Did you intend data to be equal to a pair ?)

    Another kind of bad input, digraphs with oriented cycles::

        sage: Poset(DiGraph([[1,2],[2,3],[3,4],[4,1]]))
        Traceback (most recent call last):
        ...
        ValueError: The graph is not directed acyclic
    """
    # Avoiding some errors from the user when data should be a pair
    if (element_labels is not None and
        not isinstance(element_labels, dict) and
        not isinstance(element_labels, list)):
        raise ValueError("element_labels should be a dict or a list if "+
                         "different from None. (Did you intend data to be "+
                         "equal to a pair ?)")

    #Convert data to a DiGraph
    elements = None
    D = {}
    if isinstance(data, FinitePoset):
        if element_labels is None and category is None and facade is None and linear_extension == data._with_linear_extension:
            return data
        if not linear_extension:
            P = FinitePoset(data, elements=None, category=category, facade=facade)
            if element_labels is not None:
                P = P.relabel(element_labels)
            return P
        else:
            if element_labels is None:
                return FinitePoset(data, elements=data._elements, category=category, facade=facade)
            else:
                return FinitePoset(data, elements=element_labels, category=category, facade=facade)
    elif data is None: # type 0
        D = DiGraph()
    elif isinstance(data, DiGraph): # type 4
        D = copy.deepcopy(data)
    elif isinstance(data, dict): # type 3: dictionary of upper covers
        D = DiGraph(data)
    elif isinstance(data,(list,tuple)): # types 1, 2, 3 (list/tuple)
        if len(data) == 2: # types 1 or 2
            if callable(data[1]): # type 2
                elements, function = data
                relations = []
                for x in elements:
                    for y in elements:
                        if function(x,y) is True:
                            relations.append([x,y])
            else: # type 1
                elements, relations = data
                # check that relations are relations
                for r in relations:
                    try:
                        u, v = r
                    except ValueError:
                        raise TypeError("not a list of relations")
            D = DiGraph()
            D.add_vertices(elements)
            D.add_edges(relations)
        elif len(data) > 2:
            # type 3, list/tuple of upper covers
            D = DiGraph(dict([[Integer(i),data[i]] for i in range(len(data))]))
        else:
            raise ValueError("not valid poset data.")

    # DEBUG: At this point D should be a DiGraph.
    assert isinstance(D, DiGraph), "BUG: D should be a digraph."

    # Determine cover relations, if necessary.
    if cover_relations is False:
        from sage.graphs.generic_graph_pyx import transitive_reduction_acyclic
        D = transitive_reduction_acyclic(D)

    # Check that the digraph does not contain loops, multiple edges
    # and is transitively reduced.
    if D.has_loops():
        raise ValueError("Hasse diagram contains loops.")
    elif D.has_multiple_edges():
        raise ValueError("Hasse diagram contains multiple edges.")
    elif cover_relations is True and not D.is_transitively_reduced():
        raise ValueError("Hasse diagram is not transitively reduced.")

    if element_labels is not None:
        D = D.relabel(element_labels, inplace=False)

    if linear_extension:
        if element_labels is not None:
            elements = element_labels
        elif elements is None:
            # Compute a linear extension of the poset (a topological sort).
            try:
                elements = D.topological_sort()
            except Exception:
                raise ValueError("Hasse diagram contains cycles.")
    else:
        elements = None
    return FinitePoset(D, elements=elements, category=category, facade=facade, key=key)


class FinitePoset(UniqueRepresentation, Parent):
    r"""
    A (finite) `n`-element poset constructed from a directed acyclic graph.

    INPUT:

    - ``hasse_diagram`` -- an instance of
      :class:`~sage.combinat.posets.posets.FinitePoset`, or a
      :class:`DiGraph` that is transitively-reduced, acyclic,
      loop-free, and multiedge-free.

    - ``elements`` -- an optional list of elements, with ``element[i]``
      corresponding to vertex ``i``. If ``elements`` is ``None``, then it is
      set to be the vertex set of the digraph. Note that if this option is set,
      then ``elements`` is considered as a specified linear extension of the poset
      and the `linear_extension` attribute is set.

    - ``category`` -- :class:`FinitePosets`, or a subcategory thereof.

    - ``facade`` -- a boolean or ``None`` (default); whether the
      :class:`~sage.combinat.posets.posets.FinitePoset`'s elements should be
      wrapped to make them aware of the Poset they belong to.

      * If ``facade = True``, the
        :class:`~sage.combinat.posets.posets.FinitePoset`'s elements are exactly
        those given as input.

      * If ``facade = False``, the
        :class:`~sage.combinat.posets.posets.FinitePoset`'s elements will become
        :class:`~sage.combinat.posets.posets.PosetElement` objects.

      * If ``facade = None`` (default) the expected behaviour is the behaviour
        of ``facade = True``, unless the opposite can be deduced from the
        context (i.e. for instance if a
        :class:`~sage.combinat.posets.posets.FinitePoset` is built from another
        :class:`~sage.combinat.posets.posets.FinitePoset`, itself built with
        ``facade = False``)

    - ``key`` -- any hashable value (default: ``None``).

    EXAMPLES::

        sage: uc = [[2,3], [], [1], [1], [1], [3,4]]
        sage: from sage.combinat.posets.posets import FinitePoset
        sage: P = FinitePoset(DiGraph(dict([[i,uc[i]] for i in range(len(uc))])), facade=False); P
        Finite poset containing 6 elements
        sage: P.cover_relations()
        [[5, 4], [5, 3], [4, 1], [0, 2], [0, 3], [2, 1], [3, 1]]
        sage: TestSuite(P).run()
        sage: P.category()
        Join of Category of finite posets and Category of finite enumerated sets
        sage: P.__class__
        <class 'sage.combinat.posets.posets.FinitePoset_with_category'>

        sage: Q = sage.combinat.posets.posets.FinitePoset(P, facade = False); Q
        Finite poset containing 6 elements

        sage: Q is P
        True

    We keep the same underlying Hasse diagram, but change the elements::

        sage: Q = sage.combinat.posets.posets.FinitePoset(P, elements=[1,2,3,4,5,6], facade=False); Q
        Finite poset containing 6 elements with distinguished linear extension
        sage: Q.cover_relations()
        [[1, 2], [1, 5], [2, 6], [3, 4], [3, 5], [4, 6], [5, 6]]

    We test the facade argument::

        sage: P = Poset(DiGraph({'a':['b'],'b':['c'],'c':['d']}), facade=False)
        sage: P.category()
        Join of Category of finite posets and Category of finite enumerated sets
        sage: parent(P[0]) is P
        True

        sage: Q = Poset(DiGraph({'a':['b'],'b':['c'],'c':['d']}), facade=True)
        sage: Q.category()
        Join of Category of finite posets
            and Category of finite enumerated sets
            and Category of facade sets
        sage: parent(Q[0]) is str
        True
        sage: TestSuite(Q).run(skip = ['_test_an_element']) # is_parent_of is not yet implemented

    Changing a non facade poset to a facade poset::

        sage: PQ = Poset(P, facade=True)
        sage: PQ.category()
        Join of Category of finite posets
            and Category of finite enumerated sets
            and Category of facade sets
        sage: parent(PQ[0]) is str
        True
        sage: PQ is Q
        True

    Changing a facade poset to a non facade poset::

        sage: QP = Poset(Q, facade = False)
        sage: QP.category()
        Join of Category of finite posets
            and Category of finite enumerated sets
        sage: parent(QP[0]) is QP
        True

    .. NOTE::

       A class that inherits from this class needs to define
       ``Element``. This is the class of the elements that the inheriting
       class contains. For example, for this class, ``FinitePoset``,
       ``Element`` is ``PosetElement``.  It can also define ``_dual_class`` which
       is the class of dual posets of this
       class. E.g. ``FiniteMeetSemilattice._dual_class`` is
       ``FiniteJoinSemilattice``.

    TESTS:

    Equality is derived from :class:`UniqueRepresentation`. We check that this
    gives consistent results::

        sage: P = Poset([[1,2],[3],[3]])
        sage: P == P
        True
        sage: Q = Poset([[1,2],[],[1]])
        sage: Q == P
        False
        sage: p1, p2 = Posets(2).list()
        sage: p2 == p1, p1 != p2
        (False, True)
        sage: [[p1.__eq__(p2) for p1 in Posets(2)] for p2 in Posets(2)]
        [[True, False], [False, True]]
        sage: [[p2.__eq__(p1) for p1 in Posets(2)] for p2 in Posets(2)]
        [[True, False], [False, True]]
        sage: [[p2 == p1 for p1 in Posets(3)] for p2 in Posets(3)]
        [[True, False, False, False, False],
         [False, True, False, False, False],
         [False, False, True, False, False],
         [False, False, False, True, False],
         [False, False, False, False, True]]

        sage: [[p1.__ne__(p2) for p1 in Posets(2)] for p2 in Posets(2)]
        [[False, True], [True, False]]
        sage: P = Poset([[1,2,4],[3],[3]])
        sage: Q = Poset([[1,2],[],[1],[4]])
        sage: P != Q
        True
        sage: P != P
        False
        sage: Q != Q
        False
        sage: [[p1.__ne__(p2) for p1 in Posets(2)] for p2 in Posets(2)]
        [[False, True], [True, False]]

        sage: P = Poset((divisors(12), attrcall("divides")), linear_extension=True)
        sage: Q = Poset(P)
        sage: Q == P
        False
        sage: Q = Poset(P, linear_extension=True)
        sage: Q == P
        True
    """

    # The parsing of the construction data (like a list of cover relations)
    #   into a :class:`DiGraph` is done in :func:`Poset`.
    @staticmethod
    def __classcall__(cls, hasse_diagram, elements=None, category=None, facade=None, key=None):
        """
        Normalizes the arguments passed to the constructor.

        INPUT:

        - ``hasse_diagram`` -- a :class:`DiGraph` or a :class:`FinitePoset`
          that is labeled by the elements of the poset
        - ``elements`` -- (default: ``None``) the default linear extension
          or ``None`` if no such default linear extension is wanted
        - ``category`` -- (optional) a subcategory of :class:`FinitePosets`
        - ``facade`` -- (optional) boolean if this is a facade parent or not
        - ``key`` -- (optional) a key value

        TESTS::

            sage: P = sage.combinat.posets.posets.FinitePoset(DiGraph())
            sage: type(P)
            <class 'sage.combinat.posets.posets.FinitePoset_with_category'>
            sage: TestSuite(P).run()

        See also the extensive tests in the class documentation.

        We check that :trac:`17059` is fixed::

            sage: p = Poset()
            sage: p is Poset(p, category=p.category())
            True
        """
        assert isinstance(hasse_diagram, (FinitePoset, DiGraph))
        if isinstance(hasse_diagram, FinitePoset):
            if category is None:
                category = hasse_diagram.category()
            if facade is None:
                facade = hasse_diagram in Sets().Facade()
            if elements is None:
                relabel = {i:x for i,x in enumerate(hasse_diagram._elements)}
            else:
                elements = tuple(elements)
                relabel = {i:x for i,x in enumerate(elements)}
            hasse_diagram = hasse_diagram._hasse_diagram.relabel(relabel, inplace=False)
            hasse_diagram = hasse_diagram.copy(immutable=True)
        else:
            hasse_diagram = HasseDiagram(hasse_diagram, data_structure="static_sparse")
            if facade is None:
                facade = True
<<<<<<< HEAD
        elements = tuple(elements)
=======
            if elements is not None:
                elements = tuple(elements)
>>>>>>> 819000f6
        # Standardize the category by letting the Facade axiom be carried
        #   by the facade variable
        if category is not None and category.is_subcategory(Sets().Facade()):
            category = category._without_axiom("Facade")
        category = Category.join([FinitePosets().or_subcategory(category), FiniteEnumeratedSets()])
        return super(FinitePoset, cls).__classcall__(cls, hasse_diagram=hasse_diagram,
                                                     elements=elements,
                                                     category=category, facade=facade,
                                                     key=key)

    def __init__(self, hasse_diagram, elements, category, facade, key):
        """
        EXAMPLES::

            sage: P = Poset(DiGraph({'a':['b'],'b':['c'],'c':['d']}), facade = False)
            sage: type(P)
            <class 'sage.combinat.posets.posets.FinitePoset_with_category'>

        The internal data structure currently consists of:

        - the Hasse diagram of the poset, represented by a DiGraph
          with vertices labelled 0,...,n-1 according to a linear
          extension of the poset (that is if `i \mapsto j` is an edge
          then `i<j`), together with some extra methods (see
          :class:`sage.combinat.posets.hasse_diagram.HasseDiagram`)::

            sage: P._hasse_diagram
            Hasse diagram of a poset containing 4 elements
            sage: P._hasse_diagram.cover_relations()
            [(0, 1), (1, 2), (2, 3)]

        - a tuple of the original elements, not wrapped as elements of
          ``self`` (but see also ``P._list``)::

            sage: P._elements
            ('a', 'b', 'c', 'd')

          ``P._elements[i]`` gives the element of ``P`` corresponding
          to the vertex ``i``

        - a dictionary mapping back elements to vertices::

            sage: P._element_to_vertex_dict
            {'a': 0, 'b': 1, 'c': 2, 'd': 3}

        - and a boolean stating whether the poset is a facade poset::

            sage: P._is_facade
            False

        This internal data structure is subject to change at any
        point. Do not break encapsulation!

        TESTS::

            sage: TestSuite(P).run()

        See also the extensive tests in the class documentation.
        """
        Parent.__init__(self, category=category, facade=facade)
        if elements is None:
            self._with_linear_extension = False
            # Compute a linear extension of the poset (a topological sort).
            try:
                elements = tuple(hasse_diagram.topological_sort())
            except Exception:
                raise ValueError("Hasse diagram contains cycles")
        else:
            self._with_linear_extension = True
        # Work around the fact that, currently, when a DiGraph is
        # created with Integer's as vertices, those vertices are
        # converted to plain int's. This is a bit abusive.
        self._elements = tuple(Integer(i) if isinstance(i,int) else i for i in elements)
        # Relabel using the linear_extension.
        # So range(len(D)) becomes a linear extension of the poset.
        rdict = {self._elements[i]: i for i in range(len(self._elements))}
        self._hasse_diagram = HasseDiagram(hasse_diagram.relabel(rdict, inplace=False), data_structure="static_sparse")
        self._element_to_vertex_dict = dict( (self._elements[i], i)
                                             for i in range(len(self._elements)) )
        self._is_facade = facade

    @lazy_attribute
    def _list(self):
        """
        The list of the elements of ``self``, each wrapped to have
        ``self`` as parent

        EXAMPLES::

            sage: P = Poset(DiGraph({'a':['b'],'b':['c'],'c':['d']}), facade = False)
            sage: L = P._list; L
            (a, b, c, d)
            sage: type(L[0])
            <class 'sage.combinat.posets.elements.FinitePoset_with_category.element_class'>
            sage: L[0].parent() is P
            True

        Constructing them once for all makes future conversions
        between the vertex id and the element faster. This also
        ensures unique representation of the elements of this poset,
        which could be used to later speed up certain operations
        (equality test, ...)
        """
        if self._is_facade:
            return self._elements
        else:
            return tuple(self.element_class(self, self._elements[vertex], vertex)
                         for vertex in range(len(self._elements)))

    # This defines the type (class) of elements of poset.
    Element = PosetElement

    def _element_to_vertex(self, element):
        """
        Given an element of the poset (wrapped or not), returns the
        corresponding vertex of the Hasse diagram.

        EXAMPLES::

            sage: P = Poset((divisors(15), attrcall("divides")))
            sage: list(P)
            [1, 3, 5, 15]
            sage: x = P(5)
            sage: P._element_to_vertex(x)
            2

        The same with a non-wrapped element of `P`::

            sage: P._element_to_vertex(5)
            2

        TESTS::

            sage: P = Poset((divisors(15), attrcall("divides")), facade = False)

        Testing for wrapped elements::

            sage: all(P._vertex_to_element(P._element_to_vertex(x)) is x for x in P)
            True

        Testing for non-wrapped elements::

            sage: all(P._vertex_to_element(P._element_to_vertex(x)) is P(x) for x in divisors(15))
            True

        Testing for non-wrapped elements for a facade poset::

            sage: P = Poset((divisors(15), attrcall("divides")), facade = True)
            sage: all(P._vertex_to_element(P._element_to_vertex(x)) is x for x in P)
            True
        """
        if isinstance(element, self.element_class) and element.parent() is self:
            return element.vertex
        else:
            try:
                return self._element_to_vertex_dict[element]
            except KeyError:
                raise ValueError("element (=%s) not in poset" % element)

    def _vertex_to_element(self, vertex):
        """
        Return the element of ``self`` corresponding to the vertex
        ``vertex`` of the Hasse diagram.

        It is wrapped if ``self`` is not a facade poset.

        EXAMPLES::

            sage: P = Poset((divisors(15), attrcall("divides")), facade = False)
            sage: x = P._vertex_to_element(2)
            sage: x
            5
            sage: x.parent() is P
            True

            sage: P = Poset((divisors(15), attrcall("divides")), facade = True)
            sage: x = P._vertex_to_element(2)
            sage: x
            5
            sage: x.parent() is ZZ
            True
        """
        return self._list[vertex]

    def unwrap(self, element):
        """
        Return the element ``element`` of the poset ``self`` in
        unwrapped form.

        INPUT:

        - ``element`` -- an element of ``self``

        EXAMPLES::

            sage: P = Poset((divisors(15), attrcall("divides")), facade = False)
            sage: x = P.an_element(); x
            1
            sage: x.parent()
            Finite poset containing 4 elements
            sage: P.unwrap(x)
            1
            sage: P.unwrap(x).parent()
            Integer Ring

        For a non facade poset, this is equivalent to using the
        ``.element`` attribute::

            sage: P.unwrap(x) is x.element
            True

        For a facade poset, this does nothing::

            sage: P = Poset((divisors(15), attrcall("divides")), facade=True)
            sage: x = P.an_element()
            sage: P.unwrap(x) is x
            True

        This method is useful in code where we don't know if ``P`` is
        a facade poset or not.
        """
        if self._is_facade:
            return element
        else:
            return element.element

    def __contains__(self, x):
        r"""
        Returns True if x is an element of the poset.

        TESTS::

            sage: from sage.combinat.posets.posets import FinitePoset
            sage: P5 = FinitePoset(DiGraph({(5,):[(4,1),(3,2)], \
                    (4,1):[(3,1,1),(2,2,1)], \
                    (3,2):[(3,1,1),(2,2,1)], \
                    (3,1,1):[(2,1,1,1)], \
                    (2,2,1):[(2,1,1,1)], \
                    (2,1,1,1):[(1,1,1,1,1)], \
                    (1,1,1,1,1):[]}))
            sage: x = P5.list()[3]
            sage: x in P5
            True

        For the sake of speed, an element with the right class and
        parent is assumed to be in this parent. This can possibly be
        counterfeited by feeding garbage to the constructor::

            sage: x = P5.element_class(P5, "a", 5)
            sage: x in P5
            True
        """
        if isinstance(x, self.element_class):
            return x.parent() is self
        return x in self._element_to_vertex_dict

    is_parent_of = __contains__

    def _element_constructor_(self, element):
        """
        Constructs an element of ``self``

        EXAMPLES::

            sage: from sage.combinat.posets.posets import FinitePoset
            sage: P = FinitePoset(DiGraph({0:[2,3], 1:[3,4], 2:[5], 3:[5], 4:[5]}), facade = False)
            sage: P(5)
            5
            sage: Q = FinitePoset(DiGraph({5:[2,3], 1:[3,4], 2:[0], 3:[0], 4:[0]}), facade = False)
            sage: Q(5)
            5

        Accessing the ``i``-th element of ``self`` as ``P[i]``::

            sage: P = FinitePoset(DiGraph({'a':['b','c'], 'b':['d'], 'c':['d'], 'd':[]}), facade = False)
            sage: P('a') == P[0]
            True
            sage: P('d') == P[-1]
            True

        TESTS::

            sage: P = Poset(DiGraph({0:[2,3], 1:[3,4], 2:[5], 3:[5], 4:[5]}), facade = False)
            sage: all(P(x) is x for x in P)
            True
            sage: P = Poset((divisors(15), attrcall("divides")), facade = True)
            sage: all(P(x) is x for x in P)
            True
        """
        try:
            return self._list[self._element_to_vertex_dict[element]]
        except KeyError:
            raise ValueError("%s is not an element of this poset"
                             % type(element))

    def __call__(self, element):
        """
        Creates elements of this poset

        This overrides the generic call method for all parents
        :meth:`Parent.__call__`, as a work around to allow for facade
        posets over plain Python objects (e.g. Python's
        int's). Indeed, the default __call__ method expects the result
        of :meth:`_element_constructor_` to be a Sage element (see
        :meth:`sage.structure.coerce_maps.DefaultConvertMap_unique._call_`)::

            sage: P = Poset(DiGraph({'d':['c','b'],'c':['a'],'b':['a']}),
            ....:           facade = True)
            sage: P('a')              # indirect doctest
            'a'
            sage: TestSuite(P).run()
            sage: P = Poset(((False, True), operator.eq), facade = True)
            sage: P(True)
            1
        """
        if self._is_facade and element in self._element_to_vertex_dict:
            return element
        return super(FinitePoset, self).__call__(element)

    # TODO: wrapped is not used
    def hasse_diagram(self, wrapped = True):
        r"""
        Return the Hasse diagram of ``self`` as a Sage :class:`DiGraph`. If
        ``dot2tex`` is installed, then this sets the Hasse diagram's latex
        options to use the ``dot2tex`` formatting.

        .. TODO::

            Should the vertices of the diagram have the poset as parent?

        EXAMPLES::

            sage: Q = Poset({5:[2,3], 1:[3,4], 2:[0], 3:[0], 4:[0]}, facade = False)
            sage: Q.hasse_diagram()
            Digraph on 6 vertices

            sage: P = Poset({'a':['b'],'b':['d'],'c':['d'],'d':['f'],'e':['f'],'f':[]}, facade = False)
            sage: H = P.hasse_diagram()
            sage: P.cover_relations()
            [[e, f], [c, d], [a, b], [b, d], [d, f]]
            sage: H.edges()
            [(a, b, None), (c, d, None), (b, d, None), (e, f, None), (d, f, None)]

            sage: P = Poset((divisors(15), attrcall("divides")), facade = False)
            sage: H = P.hasse_diagram()
            sage: H.vertices()
            [1, 5, 3, 15]
            sage: H.edges()
            [(1, 3, None), (1, 5, None), (5, 15, None), (3, 15, None)]
            sage: H.set_latex_options(format = "dot2tex")   # optional - dot2tex
            sage: view(H, tight_page=True) # optional - dot2tex
        """
        G = DiGraph(self._hasse_diagram).relabel(self._list, inplace=False)
        from sage.graphs.dot2tex_utils import have_dot2tex
        if have_dot2tex():
            G.set_latex_options(format='dot2tex',
                                prog='dot',
                                layout='acyclic',
                                edge_options=lambda x: {'backward':True})
        return G

    def _latex_(self):
        r"""
        Returns a latex method for the poset.

        EXAMPLES::

            sage: P = Poset(([1,2], [[1,2]]), cover_relations = True)
            sage: print P._latex_() #optional - dot2tex graphviz
            \begin{tikzpicture}[>=latex,line join=bevel,]
            %%
            \node (node_1) at (6.0...bp,57.0...bp) [draw,draw=none] {$2$};
              \node (node_0) at (6.0...bp,7.0...bp) [draw,draw=none] {$1$};
              \draw [black,<-] (node_1) ..controls (6.0...bp,31.269...bp) and (6.0...bp,20.287...bp)  .. (node_0);
            %
            \end{tikzpicture}
        """
        return self.hasse_diagram()._latex_()

    def _repr_(self):
        r"""
        Returns a string representation of the poset.

        TESTS::

            sage: partitions_of_five = {(5,):[(4,1),(3,2)], \
                    (4,1):[(3,1,1),(2,2,1)], \
                    (3,2):[(3,1,1),(2,2,1)], \
                    (3,1,1):[(2,1,1,1)], \
                    (2,2,1):[(2,1,1,1)], \
                    (2,1,1,1):[(1,1,1,1,1)], \
                    (1,1,1,1,1):[]}
            sage: P5 = Poset(partitions_of_five)
            sage: P5._repr_()
            'Finite poset containing 7 elements'
        """
        s = "Finite poset containing %s elements" % self._hasse_diagram.order()
        if self._with_linear_extension:
            s += " with distinguished linear extension"
        return s

    def __iter__(self):
        """
        Iterates through the elements of a linear extension of the poset.

        EXAMPLES::

            sage: D = Poset({ 0:[1,2], 1:[3], 2:[3,4] })
            sage: sorted(D.__iter__())
            [0, 1, 2, 3, 4]
        """
        return iter(self._list)

    def linear_extension(self, linear_extension=None, check=True):
        """
        Return a linear extension of this poset.

        A linear extension of a finite poset `P` of size `n` is a total
        ordering `\pi := \pi_0 \pi_1 \ldots \pi_{n-1}` of its elements
        such that `i<j` whenever `\pi_i < \pi_j` in the poset `P`.

        INPUT:

        - ``linear_extension`` -- (default: ``None``) a list of the
          elements of ``self``
        - ``check`` -- a boolean (default: True);
          whether to check that ``linear_extension`` is indeed a
          linear extension of ``self``.

        .. SEEALSO:: :meth:`is_linear_extension`, :meth:`linear_extensions`

        EXAMPLES::

            sage: P = Poset((divisors(15), attrcall("divides")), facade=True)

        Without optional argument, the default linear extension of the
        poset is returned, as a plain list::

            sage: P.linear_extension()
            [1, 3, 5, 15]

        Otherwise, a full-featured linear extension is constructed
        as an element of ``P.linear_extensions()``::

            sage: l = P.linear_extension([1,5,3,15]); l
            [1, 5, 3, 15]
            sage: type(l)
            <class 'sage.combinat.posets.linear_extensions.LinearExtensionsOfPoset_with_category.element_class'>
            sage: l.parent()
            The set of all linear extensions of Finite poset containing 4 elements

        By default, the linear extension is checked for correctness::

            sage: l = P.linear_extension([1,3,15,5])
            Traceback (most recent call last):
            ...
            ValueError: [1, 3, 15, 5] is not a linear extension of Finite poset containing 4 elements

        This can be disabled (at your own risks!) with::

            sage: P.linear_extension([1,3,15,5], check=False)
            [1, 3, 15, 5]

        .. TODO::

            - Is it acceptable to have those two features for a single method?

            - In particular, we miss a short idiom to get the default
              linear extension
        """
        L = self.linear_extensions()
        if linear_extension is not None:
            return L(linear_extension, check=check)
        return L(self._list, check=check)

    @cached_method
    def linear_extensions(self, facade=False):
        """
        Returns the enumerated set of all the linear extensions of this poset

        INPUT:

        - ``facade`` -- a boolean (default: ``False``);
          whether to return the linear extensions as plain lists

          .. warning::

            The ``facade`` option is not yet fully functional::

                sage: P = Poset((divisors(12), attrcall("divides")), linear_extension=True)
                sage: L = P.linear_extensions(facade=True); L
                The set of all linear extensions of Finite poset containing 6 elements with distinguished linear extension
                sage: L([1, 2, 3, 4, 6, 12])
                Traceback (most recent call last):
                ...
                TypeError: Cannot convert list to sage.structure.element.Element

        .. SEEALSO:: :meth:`linear_extension`, :meth:`is_linear_extension`

        EXAMPLES::

            sage: P = Poset((divisors(12), attrcall("divides")), linear_extension=True)
            sage: P.list()
            [1, 2, 3, 4, 6, 12]
            sage: L = P.linear_extensions(); L
            The set of all linear extensions of Finite poset containing 6 elements with distinguished linear extension
            sage: l = L.an_element(); l
            [1, 2, 3, 4, 6, 12]
            sage: L.cardinality()
            5
            sage: L.list()
            [[1, 2, 3, 4, 6, 12],
             [1, 2, 3, 6, 4, 12],
             [1, 2, 4, 3, 6, 12],
             [1, 3, 2, 4, 6, 12],
             [1, 3, 2, 6, 4, 12]]

        Each element is aware that it is a linear extension of `P`::

            sage: type(l.parent())
            <class 'sage.combinat.posets.linear_extensions.LinearExtensionsOfPoset_with_category'>

        With ``facade=True``, the elements of ``L`` are plain lists instead::

            sage: L = P.linear_extensions(facade=True)
            sage: l = L.an_element()
            sage: type(l)
            <type 'list'>

        .. WARNING::

            In Sage <= 4.8, this function used to return a plain list
            of lists. To recover the previous functionality, please use::

                sage: L = list(P.linear_extensions(facade=True)); L
                [[1, 2, 3, 4, 6, 12],
                 [1, 2, 3, 6, 4, 12],
                 [1, 2, 4, 3, 6, 12],
                 [1, 3, 2, 4, 6, 12],
                 [1, 3, 2, 6, 4, 12]]
                sage: type(L[0])
                <type 'list'>

        TESTS::

            sage: D = Poset({ 0:[1,2], 1:[3], 2:[3,4] })
            sage: list(D.linear_extensions())
            [[0, 1, 2, 3, 4], [0, 1, 2, 4, 3], [0, 2, 1, 3, 4], [0, 2, 1, 4, 3], [0, 2, 4, 1, 3]]

        """
        from linear_extensions import LinearExtensionsOfPoset
        return LinearExtensionsOfPoset(self, facade = facade)

    def is_linear_extension(self, l):
        """
        Returns whether ``l`` is a linear extension of ``self``

        INPUT:

        - ``l`` -- a list (or iterable) containing all of the elements of ``self`` exactly once

        .. SEEALSO:: :meth:`linear_extension`, :meth:`linear_extensions`

        EXAMPLES::

            sage: P = Poset((divisors(12), attrcall("divides")), facade=True, linear_extension=True)
            sage: P.list()
            [1, 2, 3, 4, 6, 12]
            sage: P.is_linear_extension([1, 2, 4, 3, 6, 12])
            True
            sage: P.is_linear_extension([1, 2, 4, 6, 3, 12])
            False

            sage: [p for p in Permutations(list(P)) if P.is_linear_extension(p)]
            [[1, 2, 3, 4, 6, 12],
             [1, 2, 3, 6, 4, 12],
             [1, 2, 4, 3, 6, 12],
             [1, 3, 2, 4, 6, 12],
             [1, 3, 2, 6, 4, 12]]
            sage: list(P.linear_extensions())
            [[1, 2, 3, 4, 6, 12],
             [1, 2, 3, 6, 4, 12],
             [1, 2, 4, 3, 6, 12],
             [1, 3, 2, 4, 6, 12],
             [1, 3, 2, 6, 4, 12]]

        .. NOTE::

            This is used and systematically tested in
            :class:`~sage.combinat.posets.linear_extensions.LinearExtensionsOfPosets`

        TESTS:

        Check that :trac:`15313` is fixed::

            sage: P = Poset((divisors(12), attrcall("divides")), facade=True, linear_extension=True)
            sage: P.is_linear_extension([1,2,4,3,6,12,1337])
            False
            sage: P.is_linear_extension([1,2,4,3,6,666,12,1337])
            False
            sage: P = Poset(DiGraph(5))
            sage: P.is_linear_extension(['David', 'McNeil', 'La', 'Lamentable', 'Aventure', 'de', 'Simon', 'Wiesenthal'])
            False
        """
        index = { x:i for (i,x) in enumerate(l) }
        return (len(l) == self.cardinality() and
                all(x in index for x in self) and
                all(index[i] < index[j] for (i,j) in self.cover_relations()))

    def list(self):
        """
        List the elements of the poset. This just returns the result
        of :meth:`linear_extension`.

        EXAMPLES::

            sage: D = Poset({ 0:[1,2], 1:[3], 2:[3,4] }, facade = False)
            sage: D.list()
            [0, 1, 2, 3, 4]
            sage: type(D.list()[0])
            <class 'sage.combinat.posets.elements.FinitePoset_with_category.element_class'>
        """
        return list(self._list)

    def plot(self, label_elements=True, element_labels=None,
             layout='acyclic', cover_labels=None,
             **kwds):
        """
        Return a Graphic object for the Hasse diagram of the poset.

        If the poset is ranked, the plot uses the rank function for
        the heights of the vertices.

        INPUT:

        - ``label_elements`` (default: ``True``) - whether to display
          element labels

        - ``element_labels`` (default: ``None``) - a dictionary of
          element labels

        - ``cover_labels`` - a dictionary, list or function representing labels
          of the covers of ``self``. When set to ``None`` (default) no label is
          displayed on the edges of the Hasse Diagram.

        - ``layout`` -- the type of layout used to display the Diagram. Set to
          ``'acyclic'`` by default (see :meth:`GenericGraph.plot
          <sage.graphs.generic_graph.GenericGraph.plot>` for more information).

        .. NOTE::

            All options of :meth:`GenericGraph.plot
            <sage.graphs.generic_graph.GenericGraph.plot>` are also available
            through this function.

        EXAMPLES::

            sage: D = Poset({ 1:[2,3], 2:[4], 3:[4,5] })
            sage: D.plot(label_elements=False)
            Graphics object consisting of 6 graphics primitives
            sage: D.plot()
            Graphics object consisting of 11 graphics primitives
            sage: type(D.plot())
            <class 'sage.plot.graphics.Graphics'>
            sage: elm_labs = {1:'a', 2:'b', 3:'c', 4:'d', 5:'e'}
            sage: D.plot(element_labels=elm_labs)
            Graphics object consisting of 11 graphics primitives

        Plot of a ranked poset::

            sage: P = Poset(DiGraph('E@ACA@?'))
            sage: P.is_ranked()
            True
            sage: P.plot()
            Graphics object consisting of 12 graphics primitives

        The keyword ``cover_labels`` can be used to decorate edges::

            sage: P = posets.ChainPoset(3)
            sage: P.plot(cover_labels=lambda a, b: a + b)
            Graphics object consisting of 8 graphics primitives
            sage: P = Poset({0: [1,2]})
            sage: P.plot(cover_labels={(0,1): 'here', (0,2): 'there'})
            Graphics object consisting of 8 graphics primitives
            sage: P = Poset({2: [1], 0: [1]})
            sage: P.plot(cover_labels=[(2,1,'da'), (0,1,'niet')])
            Graphics object consisting of 8 graphics primitives

        TESTS:

        We check that ``label_elements`` and ``element_labels`` are honored::

            sage: def get_plot_labels(P): return sorted(t.string for t in P if isinstance(t, sage.plot.text.Text))
            sage: P1 = Poset({ 0:[1,2], 1:[3], 2:[3,4] })
            sage: P2 = Poset({ 0:[1,2], 1:[3], 2:[3,4] }, facade=True)
            sage: get_plot_labels(P1.plot(label_elements=False))
            []
            sage: get_plot_labels(P1.plot(label_elements=True))
            ['0', '1', '2', '3', '4']
            sage: element_labels = {0:'a', 1:'b', 2:'c', 3:'d', 4:'e'}
            sage: get_plot_labels(P1.plot(element_labels=element_labels))
            ['a', 'b', 'c', 'd', 'e']
            sage: get_plot_labels(P2.plot(element_labels=element_labels))
            ['a', 'b', 'c', 'd', 'e']

        Plot of the empy poset::

            sage: P = Poset({})
            sage: P.plot()
            Graphics object consisting of 0 graphics primitives

        """
        from collections import defaultdict
        graph = self.hasse_diagram()
        rank_function = self.rank_function()
        if rank_function:
            heights = defaultdict(list)
        else:
            heights = None
        # if relabeling is needed
        if label_elements and element_labels is not None:
            relabeling = dict((self(element), label)
                               for (element, label) in element_labels.items())
            graph = graph.relabel(relabeling, inplace = False)
            if rank_function: # use the rank function to set the heights
                for i in self:
                    heights[rank_function(i)].append(relabeling[i])
        else: # otherwise
            if rank_function: # use the rank function to set the heights
                for i in self:
                    heights[rank_function(i)].append(i)

        if cover_labels is not None:
            if callable(cover_labels):
                for (v, w) in graph.edges(labels=False):
                    graph.set_edge_label(v, w, cover_labels(v, w))
            elif isinstance(cover_labels, dict):
                for (v, w) in cover_labels:
                    graph.set_edge_label(self(v), self(w),
                                         cover_labels[(v, w)])
            else:
                for (v, w, l) in cover_labels:
                    graph.set_edge_label(self(v), self(w), l)
            cover_labels = True
        else:
            cover_labels = False

        return graph.plot(vertex_labels=label_elements,
                          edge_labels=cover_labels,
                          layout=layout,
                          heights=heights,
                          **kwds)

    def show(self, label_elements=True, element_labels=None,
             cover_labels=None, **kwds):
        """
        Displays the Hasse diagram of the poset.

        INPUT:

        - ``label_elements`` (default: ``True``) - whether to display
          element labels

        - ``element_labels`` (default: ``None``) - a dictionary of
          element labels

        - ``cover_labels`` - a dictionary, list or function representing labels
          of the covers of ``self``. When set to ``None`` (default) no label is
          displayed on the edges of the Hasse Diagram.

        .. NOTE::

            This method also accepts:

             - All options of :meth:`GenericGraph.plot
               <sage.graphs.generic_graph.GenericGraph.plot>`

             - All options of :meth:`Graphics.show
               <sage.plot.graphics.Graphics.show>`

        EXAMPLES::

            sage: D = Poset({ 0:[1,2], 1:[3], 2:[3,4] })
            sage: D.plot(label_elements=False)
            Graphics object consisting of 6 graphics primitives
            sage: D.show()
            sage: elm_labs = {0:'a', 1:'b', 2:'c', 3:'d', 4:'e'}
            sage: D.show(element_labels=elm_labs)

        One more example with cover labels::

            sage: P = posets.PentagonPoset()
            sage: P.show(cover_labels=lambda a, b: a - b)

        """
        # We split the arguments into those meant for plot() and those meant for show()
        #
        # The plot_kwds dictionary only contains the options that graphplot
        # understands. These options are removed from kwds at the same time.
        from sage.graphs.graph_plot import graphplot_options
        plot_kwds = {k:kwds.pop(k) for k in graphplot_options if k in kwds}

        self.plot(label_elements=label_elements,
                  element_labels=element_labels,
                  cover_labels=cover_labels,
                  **plot_kwds).show(**kwds)

    def level_sets(self):
        """
        Return a list ``l`` such that ``l[i]`` is the set of minimal
        elements of the poset obtained from ``self`` by removing the
        elements in ``l[0], l[1], ..., l[i-1]``. (In particular,
        ``l[0]`` is the set of minimal elements of ``self``.)

        EXAMPLES::

            sage: P = Poset({0:[1,2],1:[3],2:[3],3:[]})
            sage: [len(x) for x in P.level_sets()]
            [1, 2, 1]

        ::

            sage: Q = Poset({0:[1,2], 1:[3], 2:[4], 3:[4]})
            sage: [len(x) for x in Q.level_sets()]
            [1, 2, 1, 1]
        """
        return [map(self._vertex_to_element, level) for level in
                self._hasse_diagram.level_sets()]

    def cover_relations(self):
        """
        Returns the list of pairs [u,v] of elements of the poset such that
        u v is a cover relation (that is, u v and there does not exist z
        such that u z v).

        EXAMPLES::

            sage: Q = Poset({0:[2], 1:[2], 2:[3], 3:[4], 4:[]})
            sage: Q.cover_relations()
            [[1, 2], [0, 2], [2, 3], [3, 4]]
        """
        return [c for c in self.cover_relations_iterator()]

    @combinatorial_map(name="cover_relations_graph")
    def cover_relations_graph(self):
        """
        Return the graph of cover relations.

        EXAMPLES::

            sage: P = Poset({0:[1,2],1:[3],2:[3],3:[]})
            sage: G = P.cover_relations_graph(); G
            Graph on 4 vertices
            sage: S = Poset()
            sage: H = S.cover_relations_graph(); H
            Graph on 0 vertices

        Check that it is hashable and coincides with the Hasse diagram as a
        graph::

            sage: hash(G) == hash(G)
            True
            sage: G == Graph(P.hasse_diagram())
            True
        """
        from sage.graphs.graph import Graph
        return Graph(self.hasse_diagram(), immutable=True)

    to_graph = deprecated_function_alias(17449, cover_relations_graph)

    def cover_relations_iterator(self):
        """
        Returns an iterator for the cover relations of the poset.

        EXAMPLES::

            sage: Q = Poset({0:[2], 1:[2], 2:[3], 3:[4], 4:[]})
            sage: type(Q.cover_relations_iterator())
            <type 'generator'>
            sage: [z for z in Q.cover_relations_iterator()]
            [[1, 2], [0, 2], [2, 3], [3, 4]]
        """
        for u,v,l in self._hasse_diagram.edge_iterator():
            yield map(self._vertex_to_element,(u,v))

    def relations(self):
        r"""
        Returns a list of all relations of the poset.

        A relation is a pair of elements `x` and `y` such that `x\leq y`
        in ``self``.

        Relations are also often called intervals. The number of
        intervals is the dimension of the incidence algebra.

        OUTPUT:

        A list of pairs (each pair is a list), where the first element
        of the pair is less than or equal to the second element.

        Pairs are produced in a rough sort of lexicographic order,
        where earlier elements are from lower levels of the poset.

        .. SEEALSO::

            :meth:`relations_number`, :meth:`relations_iterator`

        EXAMPLES::

            sage: Q = Poset({0:[2], 1:[2], 2:[3], 3:[4], 4:[]})
            sage: Q.relations()
            [[1, 1], [1, 2], [1, 3], [1, 4], [0, 0], [0, 2], [0, 3],
            [0, 4], [2, 2], [2, 3], [2, 4], [3, 3], [3, 4], [4, 4]]

        AUTHOR:

        - Rob Beezer (2011-05-04)
        """
        return list(self.relations_iterator())

    def relations_iterator(self, strict=False):
        r"""
        Returns an iterator for all the relations of the poset.

        A relation is a pair of elements `x` and `y` such that `x\leq y`
        in ``self``.

        Relations are also often called intervals. The number of
        intervals is the dimension of the incidence algebra.

        INPUT:

        - ``strict`` -- boolean (default ``False``) if ``True``, returns
          an iterator over relations `x < y`, excluding all
          relations `x \leq x`.

        OUTPUT:

        A generator that produces pairs (each pair is a list), where the
        first element of the pair is less than or equal to the second element.

        .. SEEALSO::

            :meth:`relations_number`, :meth:`relations`,
            :meth:`maximal_chains`, :meth:`chains`

        EXAMPLES::

            sage: Q = Poset({0:[2], 1:[2], 2:[3], 3:[4], 4:[]})
            sage: type(Q.relations_iterator())
            <type 'generator'>
            sage: [z for z in Q.relations_iterator()]
            [[1, 1], [1, 2], [1, 3], [1, 4], [0, 0], [0, 2], [0, 3],
            [0, 4], [2, 2], [2, 3], [2, 4], [3, 3], [3, 4], [4, 4]]

            sage: P = posets.PentagonPoset()
            sage: list(P.relations_iterator(strict=True))
            [[0, 1], [0, 2], [0, 4], [0, 3], [1, 4], [2, 3], [2, 4], [3, 4]]

            sage: len(list(P.relations_iterator()))
            13

        AUTHOR:

        - Rob Beezer (2011-05-04)
        """
        elements = self._elements
        hd = self._hasse_diagram
        if strict:
            for i in hd:
                for j in hd.breadth_first_search(i):
                    if i != j:
                        yield [elements[i], elements[j]]
        else:
            for i in hd:
                for j in hd.breadth_first_search(i):
                    yield [elements[i], elements[j]]

    def relations_number(self):
        """
        Return the number of relations in the poset.

        A relation is a pair of elements `x` and `y` such that `x\leq y`
        in ``self``.

        Relations are also often called intervals. The number of
        intervals is the dimension of the incidence algebra.

        .. SEEALSO::

            :meth:`relations_iterator`, :meth:`relations`

        EXAMPLES::

            sage: from sage.combinat.tamari_lattices import TamariLattice
            sage: TamariLattice(4).relations_number()
            68

            sage: P = posets.BooleanLattice(3)
            sage: P.relations_number()
            27
        """
        return sum(1 for x in self.relations_iterator())

    # three useful aliases
    intervals = relations
    intervals_number = relations_number
    intervals_iterator = relations_iterator

    def is_incomparable_chain_free(self, m, n = None):
        r"""
        Returns ``True`` if the poset is `(m+n)`-free (that is, there is no pair
        of incomparable chains of lengths `m` and `n`), and ``False`` if not.

        If ``m`` is a tuple of pairs of chain lengths, returns ``True`` if the poset
        does not contain a pair of incomparable chains whose lengths comprise
        one of the chain pairs, and ``False`` if not.
        A poset is `(m+n)`-free if it contains no induced subposet that is
        isomorphic to the poset consisting of two disjoint chains of lengths
        `m` and `n`.  See, for example, Exercise 15 in Chapter 3 of
        [EnumComb1]_.

        INPUT:

        - ``m`` - tuple of pairs of nonnegative integers
        - ``m``, ``n`` - nonnegative integers

        EXAMPLES::

            sage: P = Poset({0:[2], 1:[2], 2:[3], 3:[4], 4:[]})
            sage: P.is_incomparable_chain_free(1, 1)
            False
            sage: P.is_incomparable_chain_free(2, 1)
            True

        ::

            sage: P = Poset(((0, 1, 2, 3, 4), ((0, 1), (1, 2), (0, 3), (4, 2))))
            sage: P.is_incomparable_chain_free(((3, 1), (2, 2)))
            True

        ::

            sage: P = Poset((("a", "b", "c", "d", "e", "f", "g", "h", "i", "j"), (("d", "a"), ("e", "a"), ("f", "a"), ("g", "a"), ("h", "b"), ("f", "b"), ("h", "c"), ("g", "c"), ("h", "d"), ("i", "d"), ("h", "e"), ("i", "e"), ("j", "f"), ("i", "f"), ("j", "g"), ("i", "g"), ("j", "h"))))
            sage: P.is_incomparable_chain_free(3, 1)
            True
            sage: P.is_incomparable_chain_free(2, 2)
            False

        ::

            sage: [len([p for p in Posets(n) if p.is_incomparable_chain_free(((3, 1), (2, 2)))]) for n in range(6)] # long time
            [1, 1, 2, 5, 14, 42]

        TESTS::

            sage: Q = Poset({0:[2], 1:[2], 2:[3], 3:[4], 4:[]})
            sage: Q.is_incomparable_chain_free(2, 20/10)
            True
            sage: Q.is_incomparable_chain_free(2, pi)
            Traceback (most recent call last):
            ...
            TypeError: 2 and pi must be integers.
            sage: Q.is_incomparable_chain_free(2, -1)
            Traceback (most recent call last):
            ...
            ValueError: 2 and -1 must be nonnegative integers.
            sage: P = Poset(((0, 1, 2, 3, 4), ((0, 1), (1, 2), (0, 3), (4, 2))))
            sage: P.is_incomparable_chain_free((3, 1))
            Traceback (most recent call last):
            ...
            TypeError: (3, 1) is not a tuple of tuples.
            sage: P.is_incomparable_chain_free([3, 1], [2, 2])
            Traceback (most recent call last):
            ...
            TypeError: [3, 1] and [2, 2] must be integers.
            sage: P.is_incomparable_chain_free([[3, 1], [2, 2]])
            True
            sage: P.is_incomparable_chain_free(([3, 1], [2, 2]))
            True
            sage: P.is_incomparable_chain_free([3, 1], 2)
            Traceback (most recent call last):
            ...
            TypeError: [3, 1] and 2 must be integers.
            sage: P.is_incomparable_chain_free(([3, 1], [2, 2, 2]))
            Traceback (most recent call last):
            ...
            ValueError: '([3, 1], [2, 2, 2])' is not a tuple of length-2 tuples.

        AUTHOR:

        - Eric Rowland (2013-05-28)

        REFERENCES:

        .. [EnumComb1] Richard P. Stanley,
           *Enumerative Combinatorics, volume 1*,
           Second Edition,
           Cambridge University Press (2011).
           http://math.mit.edu/~rstan/ec/ec1/
        """
        if n is None:
            try:
                chain_pairs = [tuple(chain_pair) for chain_pair in m]
            except TypeError:
                raise TypeError('%s is not a tuple of tuples.' % str(tuple(m)))
            if not all(len(chain_pair) is 2 for chain_pair in chain_pairs):
                raise ValueError('%r is not a tuple of length-2 tuples.' % str(tuple(m)))
            return all(self.is_incomparable_chain_free(*chain_pair) for chain_pair in chain_pairs)
        try:
            m, n = Integer(m), Integer(n)
        except TypeError:
            raise TypeError('%s and %s must be integers.' % (m, n))
        if m < 0 or n < 0:
            raise ValueError("%s and %s must be nonnegative integers." % (m, n))
        twochains = digraphs.TransitiveTournament(m) + digraphs.TransitiveTournament(n)
        return self.hasse_diagram().transitive_closure().subgraph_search(twochains, induced = True) is None

    def is_lequal(self, x, y):
        """
        Returns ``True`` if `x` is less than or equal to `y` in the poset, and
        ``False`` otherwise.

        EXAMPLES::

            sage: Q = Poset({0:[2], 1:[2], 2:[3], 3:[4], 4:[]})
            sage: x,y,z = Q(0),Q(1),Q(4)
            sage: Q.is_lequal(x,y)
            False
            sage: Q.is_lequal(y,x)
            False
            sage: Q.is_lequal(x,z)
            True
            sage: Q.is_lequal(y,z)
            True
            sage: Q.is_lequal(z,z)
            True
        """
        i = self._element_to_vertex(x)
        j = self._element_to_vertex(y)
        return (i == j or self._hasse_diagram.is_lequal(i, j))

    le = is_lequal

    def is_less_than(self, x, y):
        """
        Returns ``True`` if `x` is less than but not equal to `y` in the poset,
        and ``False`` otherwise.

        EXAMPLES::

            sage: Q = Poset({0:[2], 1:[2], 2:[3], 3:[4], 4:[]})
            sage: x,y,z = Q(0),Q(1),Q(4)
            sage: Q.is_less_than(x,y)
            False
            sage: Q.is_less_than(y,x)
            False
            sage: Q.is_less_than(x,z)
            True
            sage: Q.is_less_than(y,z)
            True
            sage: Q.is_less_than(z,z)
            False
        """
        i = self._element_to_vertex(x)
        j = self._element_to_vertex(y)
        return self._hasse_diagram.is_less_than(i, j)

    lt = is_less_than

    def is_gequal(self, x, y):
        """
        Returns ``True`` if `x` is greater than or equal to `y` in the poset,
        and ``False`` otherwise.

        EXAMPLES::

            sage: Q = Poset({0:[2], 1:[2], 2:[3], 3:[4], 4:[]})
            sage: x,y,z = Q(0),Q(1),Q(4)
            sage: Q.is_gequal(x,y)
            False
            sage: Q.is_gequal(y,x)
            False
            sage: Q.is_gequal(x,z)
            False
            sage: Q.is_gequal(z,x)
            True
            sage: Q.is_gequal(z,y)
            True
            sage: Q.is_gequal(z,z)
            True
        """
        i = self._element_to_vertex(x)
        j = self._element_to_vertex(y)
        return (i == j or self._hasse_diagram.is_lequal(j, i))

    ge = is_gequal

    def is_greater_than(self, x, y):
        """
        Returns ``True`` if `x` is greater than but not equal to `y` in the
        poset, and ``False`` otherwise.

        EXAMPLES::

            sage: Q = Poset({0:[2], 1:[2], 2:[3], 3:[4], 4:[]})
            sage: x,y,z = Q(0),Q(1),Q(4)
            sage: Q.is_greater_than(x,y)
            False
            sage: Q.is_greater_than(y,x)
            False
            sage: Q.is_greater_than(x,z)
            False
            sage: Q.is_greater_than(z,x)
            True
            sage: Q.is_greater_than(z,y)
            True
            sage: Q.is_greater_than(z,z)
            False
        """
        i = self._element_to_vertex(x)
        j = self._element_to_vertex(y)
        return self._hasse_diagram.is_less_than(j, i)

    gt = is_greater_than

    def compare_elements(self, x, y):
        r"""
        Compare `x` and `y` in the poset.

        If ``x`` = ``y``, then ``0`` is returned;
        if ``x`` < ``y``, then ``-1`` is returned;
        if ``x`` > ``y``, then ``1`` is returned;
        and if ``x`` and ``y`` are not comparable,
        then ``None`` is returned.

        EXAMPLES::

            sage: P = Poset([[1,2],[4],[3],[4],[]])
            sage: P.compare_elements(0,0)
            0
            sage: P.compare_elements(0,4)
            -1
            sage: P.compare_elements(4,0)
            1
            sage: P.compare_elements(1,2)

        """
        i, j = map(self._element_to_vertex, (x, y))
        if i == j:
            return 0
        elif self._hasse_diagram.is_less_than(i, j):
            return -1
        elif self._hasse_diagram.is_less_than(j, i):
            return 1
        else:
            return None

    def minimal_elements(self):
        """
        Returns a list of the minimal elements of the poset.

        EXAMPLES::

            sage: P = Poset({0:[3],1:[3],2:[3],3:[4],4:[]})
            sage: P(0) in P.minimal_elements()
            True
            sage: P(1) in P.minimal_elements()
            True
            sage: P(2) in P.minimal_elements()
            True
        """
        return map(self._vertex_to_element, self._hasse_diagram.minimal_elements())

    def maximal_elements(self):
        """
        Returns a list of the maximal elements of the poset.

        EXAMPLES::

            sage: P = Poset({0:[3],1:[3],2:[3],3:[4],4:[]})
            sage: P.maximal_elements()
            [4]
        """
        return map(self._vertex_to_element, self._hasse_diagram.maximal_elements())

    def bottom(self):
        """
        Returns the bottom element of the poset, if it exists.

        EXAMPLES::

            sage: P = Poset({0:[3],1:[3],2:[3],3:[4],4:[]})
            sage: P.bottom() is None
            True
            sage: Q = Poset({0:[1],1:[]})
            sage: Q.bottom()
            0
        """
        hasse_bot = self._hasse_diagram.bottom()
        if hasse_bot is None:
            return None
        else:
            return self._vertex_to_element(hasse_bot)

    def has_bottom(self):
        """
        Returns True if the poset has a unique minimal element.

        EXAMPLES::

            sage: P = Poset({0:[3],1:[3],2:[3],3:[4],4:[]})
            sage: P.has_bottom()
            False
            sage: Q = Poset({0:[1],1:[]})
            sage: Q.has_bottom()
            True
        """
        return self._hasse_diagram.has_bottom()

    def top(self):
        """
        Returns the top element of the poset, if it exists.

        EXAMPLES::

            sage: P = Poset({0:[3],1:[3],2:[3],3:[4,5],4:[],5:[]})
            sage: P.top() is None
            True
            sage: Q = Poset({0:[1],1:[]})
            sage: Q.top()
            1

        TESTS::

            sage: R = Poset([[0],[]])
            sage: R.list()
            [0]
            sage: R.top() #Trac #10776
            0

        """
        hasse_top = self._hasse_diagram.top()
        if hasse_top is None:
            return None
        else:
            return self._vertex_to_element(hasse_top)

    def has_top(self):
        """
        Returns True if the poset contains a unique maximal element, and
        False otherwise.

        EXAMPLES::

            sage: P = Poset({0:[3],1:[3],2:[3],3:[4,5],4:[],5:[]})
            sage: P.has_top()
            False
            sage: Q = Poset({0:[1],1:[]})
            sage: Q.has_top()
            True
        """
        return self._hasse_diagram.has_top()

    def height(self):
        """
        Return the height (number of elements in the longest chain) of the poset.

        EXAMPLES::

            sage: P = Poset({0:[1],2:[3,4],4:[5,6]})
            sage: P.height()
            3
            sage: Posets.PentagonPoset().height()
            4
            sage: Poset({}).height()
            0
        """
        return self.rank()+1

    def has_isomorphic_subposet(self, other):
        """
        Return ``True`` if the poset contains a subposet isomorphic to
        ``other``.

        By subposet we mean that there exist a set ``X`` of elements such
        that ``self.subposet(X)`` is isomorphic to ``other``.

        INPUT:

        - ``other`` -- a finite poset

        EXAMPLES::

            sage: D = Poset({1:[2,3], 2:[4], 3:[4]})
            sage: T = Poset({1:[2,3], 2:[4,5], 3:[6,7]})
            sage: N5 = Posets.PentagonPoset()

            sage: N5.has_isomorphic_subposet(T)
            False
            sage: N5.has_isomorphic_subposet(D)
            True

            sage: len([P for P in Posets(5) if P.has_isomorphic_subposet(D)])
            11

        """
        if not hasattr(other, 'hasse_diagram'):
            raise ValueError('The input is not a finite poset.')
        if self._hasse_diagram.transitive_closure().subgraph_search(other._hasse_diagram.transitive_closure(), induced=True) is None:
            return False
        return True

    def is_bounded(self):
        """
        Return ``True`` if the poset ``self`` is bounded, and ``False``
        otherwise.

        We call a poset bounded if it contains a unique maximal element
        and a unique minimal element.

        EXAMPLES::

            sage: P = Poset({0:[3],1:[3],2:[3],3:[4,5],4:[],5:[]})
            sage: P.is_bounded()
            False
            sage: Q = Poset({0:[1],1:[]})
            sage: Q.is_bounded()
            True
        """
        return self._hasse_diagram.is_bounded()

    def is_chain(self):
        """
        Returns True if the poset is totally ordered, and False otherwise.

        EXAMPLES::

            sage: L = Poset({0:[1],1:[2],2:[3],3:[4]})
            sage: L.is_chain()
            True
            sage: V = Poset({0:[1,2]})
            sage: V.is_chain()
            False
        """
        return self._hasse_diagram.is_chain()

    def is_chain_of_poset(self, o, ordered=False):
        """
        Return whether an iterable ``o`` is a chain of ``self``,
        including a check for ``o`` being ordered from smallest
        to largest element if the keyword ``ordered`` is set to
        ``True``.

        INPUT:

        - ``o`` -- an iterable (e. g., list, set, or tuple)
          containing some elements of ``self``

        - ``ordered`` -- a Boolean (default: ``False``) which
          decides whether the notion of a chain includes being
          ordered

        OUTPUT:

        If ``ordered`` is set to ``False``, the truth value of
        the following assertion is returned: The subset of ``self``
        formed by the elements of ``o`` is a chain in ``self``.

        If ``ordered`` is set to ``True``, the truth value of
        the following assertion is returned: Every element of the
        list ``o`` is (strictly!) smaller than its successor in
        ``self``. (This makes no sense if ``ordered`` is a set.)

        EXAMPLES::

            sage: P = Poset((divisors(12), attrcall("divides")))
            sage: sorted(P.list())
            [1, 2, 3, 4, 6, 12]
            sage: P.is_chain_of_poset([2, 4])
            True
            sage: P.is_chain_of_poset([12, 6])
            True
            sage: P.is_chain_of_poset([12, 6], ordered=True)
            False
            sage: P.is_chain_of_poset([6, 12], ordered=True)
            True
            sage: P.is_chain_of_poset(())
            True
            sage: P.is_chain_of_poset((), ordered=True)
            True
            sage: P.is_chain_of_poset((3, 4, 12))
            False
            sage: P.is_chain_of_poset((3, 6, 12, 1))
            True
            sage: P.is_chain_of_poset((3, 6, 12, 1), ordered=True)
            False
            sage: P.is_chain_of_poset((3, 6, 12), ordered=True)
            True
            sage: P.is_chain_of_poset((1, 1, 3))
            True
            sage: P.is_chain_of_poset((1, 1, 3), ordered=True)
            False
            sage: P.is_chain_of_poset((1, 3), ordered=True)
            True
            sage: P.is_chain_of_poset((6, 1, 1, 3))
            True
            sage: P.is_chain_of_poset((2, 1, 1, 3))
            False
        """
        if ordered:
            sorted_o = o
            return all(self.lt(a, b) for a, b in zip(sorted_o, sorted_o[1:]))
        else:
            # _element_to_vertex can be assumed to be a linear extension
            # of the poset according to the documentation of class
            # HasseDiagram.
            sorted_o = sorted(o, key=self._element_to_vertex)
            return all(self.le(a, b) for a, b in zip(sorted_o, sorted_o[1:]))

    def is_connected(self):
        """
        Return ``True`` if the poset is connected, and ``False`` otherwise.

        Poset is not connected if it can be divided to disjoint parts
        `S_1` and `S_2` so that every element of `S_1` is incomparable to
        every element of `S_2`.

        EXAMPLES::

            sage: P=Poset({1:[2,3], 3:[4,5]})
            sage: P.is_connected()
            True
            sage: P=Poset({1:[2,3], 3:[4,5], 6:[7,8]})
            sage: P.is_connected()
            False
        """
        return self._hasse_diagram.is_connected()

    def is_EL_labelling(self, f, return_raising_chains=False):
        r"""
        Returns ``True`` if ``f`` is an EL labelling of ``self``.

        A labelling `f` of the edges of the Hasse diagram of a poset
        is called an EL labelling (edge lexicographic labelling) if
        for any two elements `u` and `v` with `u \leq v`,

            - there is a unique `f`-raising chain from `u` to `v` in
              the Hasse diagram, and this chain is lexicographically
              first among all chains from `u` to `v`.

        For more details, see [Bj1980]_.

        INPUT:

        - ``f`` -- a function taking two elements ``a`` and ``b`` in
          ``self`` such that ``b`` covers ``a`` and returning elements
          in a totally ordered set.

        - ``return_raising_chains`` (optional; default:``False``) if
          ``True``, returns the set of all raising chains in ``self``,
          if possible.

        EXAMPLES:

        Let us consider a Boolean poset::

            sage: P = Poset([[(0,0),(0,1),(1,0),(1,1)],[[(0,0),(0,1)],[(0,0),(1,0)],[(0,1),(1,1)],[(1,0),(1,1)]]],facade=True)
            sage: label = lambda a,b: min( i for i in [0,1] if a[i] != b[i] )
            sage: P.is_EL_labelling(label)
            True
            sage: P.is_EL_labelling(label,return_raising_chains=True)
            {((0, 0), (0, 1)): [1],
             ((0, 0), (1, 0)): [0],
             ((0, 0), (1, 1)): [0, 1],
             ((0, 1), (1, 1)): [0],
             ((1, 0), (1, 1)): [1]}

        REFERENCES:

        .. [Bj1980] Anders Björner,
           *Shellable and Cohen-Macaulay partially ordered sets*,
           Trans. Amer. Math. Soc. 260 (1980), 159-183,
           :doi:`10.1090/S0002-9947-1980-0570784-2`
        """
        label_dict = { (a,b):f(a,b) for a,b in self.cover_relations_iterator() }
        if return_raising_chains:
            raising_chains = {}
        for a, b in self.relations_iterator(strict=True):
            P = self.subposet(self.interval(a,b))
            max_chains = sorted( [ [ label_dict[(chain[i],chain[i+1])] for i in range(len(chain)-1) ] for chain in P.maximal_chains() ] )
            if max_chains[0] != sorted(max_chains[0]) or any( max_chains[i] == sorted(max_chains[i]) for i in range(1,len(max_chains)) ):
                return False
            elif return_raising_chains:
                raising_chains[(a,b)] = max_chains[0]
        if return_raising_chains:
            return raising_chains
        else:
            return True

    def rank_function(self):
        r"""
        Return the (normalized) rank function of the poset,
        if it exists.

        A *rank function* of a poset `P` is a function `r`
        that maps elements of `P` to integers and satisfies:
        `r(x) = r(y) + 1` if `x` covers `y`. The function `r`
        is normalized such that its minimum value on every
        connected component of the Hasse diagram of `P` is
        `0`. This determines the function `r` uniquely (when
        it exists).

        OUTPUT:

        - a lambda function, if the poset admits a rank function
        - ``None``, if the poset does not admit a rank function

        EXAMPLES::

            sage: P = Poset(([1,2,3,4],[[1,4],[2,3],[3,4]]), facade=True)
            sage: P.rank_function() is not None
            True
            sage: P = Poset(([1,2,3,4,5],[[1,2],[2,3],[3,4],[1,5],[5,4]]), facade=True)
            sage: P.rank_function() is not None
            False
            sage: P = Poset(([1,2,3,4,5,6,7,8],[[1,4],[2,3],[3,4],[5,7],[6,7]]), facade=True)
            sage: f = P.rank_function(); f is not None
            True
            sage: f(5)
            0
            sage: f(2)
            0

        TESTS::

            sage: P = Poset([[1,3,2],[4],[4,5,6],[6],[7],[7],[7],[]])
            sage: r = P.rank_function()
            sage: for u,v in P.cover_relations_iterator():
            ....:     if r(v) != r(u) + 1:
            ....:         print "Bug in rank_function!"

        ::

            sage: Q = Poset([[1,2],[4],[3],[4],[]])
            sage: Q.rank_function() is None
            True
        """
        hasse_rf = self._hasse_diagram.rank_function()
        if hasse_rf is None:
            return None
        else:
            return lambda z: hasse_rf(self._element_to_vertex(z))

    def rank(self, element=None):
        r"""
        Return the rank of an element ``element`` in the poset ``self``,
        or the rank of the poset if ``element`` is ``None``.

        (The rank of a poset is the length of the longest chain of
        elements of the poset.)

        EXAMPLES::

            sage: P = Poset([[1,3,2],[4],[4,5,6],[6],[7],[7],[7],[]], facade = False)
            sage: P.rank(5)
            2
            sage: P.rank()
            3
            sage: Q = Poset([[1,2],[3],[],[]])

            sage: P = Posets.SymmetricGroupBruhatOrderPoset(4)
            sage: [(v,P.rank(v)) for v in P]
            [('1234', 0),
             ('1243', 1),
            ...
             ('4312', 5),
             ('4321', 6)]
        """
        if element is None:
            return len(self.level_sets())-1
        elif self.is_ranked():
            return self.rank_function()(element)
        else:
            raise ValueError("Poset is not ranked.")

    def is_ranked(self):
        r"""
        Returns whether this poset is ranked.

        A poset is *ranked* if it admits a rank function. For more information
        about the rank function, see :meth:`~sage.combinat.posets.hasse_diagram.HasseDiagram.rank_function`.

        .. SEEALSO:: :meth:`is_graded`.

        EXAMPLES::

            sage: P = Poset([[1],[2],[3],[4],[]])
            sage: P.is_ranked()
            True
            sage: Q = Poset([[1,5],[2,6],[3],[4],[],[6,3],[4]])
            sage: Q.is_ranked()
            False
            sage: P = Poset( ([1,2,3,4],[[1,2],[2,4],[3,4]] ))
            sage: P.is_ranked()
            True
        """
        return bool(self.rank_function())

    def is_graded(self):
        r"""
        Returns whether this poset is graded.

        A poset is *graded* if all its maximal chains have the same length.
        There are various competing definitions for graded posets (see
        :wikipedia:`Graded_poset`). This definition is from section 3.1 of
        Richard Stanley's *Enumerative Combinatorics, Vol. 1* [EnumComb1]_.

        Note that every graded poset is ranked, but the converse is not
        true.

        .. SEEALSO:: :meth:`is_ranked`

        EXAMPLES::

            sage: P = Poset([[1],[2],[3],[4],[]])
            sage: P.is_graded()
            True
            sage: Q = Poset([[1,5],[2,6],[3],[4],[],[6,3],[4]])
            sage: Q.is_graded()
            False
            sage: P = Poset( ([1,2,3,4],[[1,2],[2,4],[3,4]] ))
            sage: P.is_graded()
            False
            sage: P = Poset({1: [2, 3], 4: [5]})
            sage: P.is_graded()
            True
            sage: P = Poset({1: [2, 3], 3: [4]})
            sage: P.is_graded()
            False
            sage: P = Poset({1: [2, 3], 4: []})
            sage: P.is_graded()
            False
            sage: P = Posets.BooleanLattice(4)
            sage: P.is_graded()
            True
            sage: P = RootSystem(['D',4]).root_poset()
            sage: P.is_graded()
            True
            sage: P = Poset({})
            sage: P.is_graded()
            True

        TESTS:

        Here we test that the empty poset is graded::

            sage: Poset([[],[]]).is_graded()
            True
        """
        # The code below is not really optimized, but beats looking at
        # every maximal chain...
        if len(self) <= 2:
            return True
        # Let's work with the Hasse diagram in order to avoid some
        # indirection (the output doesn't depend on the vertex labels).
        hasse = self._hasse_diagram
        rf = hasse.rank_function()
        if rf is None:
            return False    # because every graded poset is ranked.
        if not all(rf(i) == 0 for i in hasse.minimal_elements()):
            return False
        maxes = hasse.maximal_elements()
        rank = rf(maxes[0])
        return all(rf(i) == rank for i in maxes)

    def covers(self,x,y):
        """
        Returns True if y covers x and False otherwise.

        EXAMPLES::

            sage: Q = Poset([[1,5],[2,6],[3],[4],[],[6,3],[4]])
            sage: Q.covers(Q(1),Q(6))
            True
            sage: Q.covers(Q(1),Q(4))
            False
        """
        return self._hasse_diagram.has_edge(*map(self._element_to_vertex,(x,y)))

    def upper_covers_iterator(self,y):
        """
        Returns an iterator for the upper covers of the element y. An upper
        cover of y is an element x such that y x is a cover relation.

        EXAMPLES::

            sage: Q = Poset({0:[2], 1:[2], 2:[3], 3:[4], 4:[]})
            sage: type(Q.upper_covers_iterator(0))
            <type 'generator'>
        """
        for x in self._hasse_diagram.neighbor_out_iterator(self._element_to_vertex(y)):
            yield self._vertex_to_element(x)

    def upper_covers(self,y):
        """
        Returns a list of upper covers of the element y. An upper cover of
        y is an element x such that y x is a cover relation.

        EXAMPLES::

            sage: Q = Poset({0:[2], 1:[2], 2:[3], 3:[4], 4:[]})
            sage: map(Q.upper_covers,Q.list())
            [[2], [2], [3], [4], []]
        """
        return [x for x in self.upper_covers_iterator(y)]

    def lower_covers_iterator(self,y):
        """
        Returns an iterator for the lower covers of the element y. An lower
        cover of y is an element x such that y x is a cover relation.

        EXAMPLES::

            sage: Q = Poset({0:[2], 1:[2], 2:[3], 3:[4], 4:[]})
            sage: type(Q.lower_covers_iterator(0))
            <type 'generator'>
        """
        for x in self._hasse_diagram.neighbor_in_iterator(self._element_to_vertex(y)):
            yield self._vertex_to_element(x)

    def lower_covers(self,y):
        """
        Returns a list of lower covers of the element y. An lower cover of
        y is an element x such that y x is a cover relation.

        EXAMPLES::

            sage: Q = Poset({0:[2], 1:[2], 2:[3], 3:[4], 4:[]})
            sage: map(Q.lower_covers,Q.list())
            [[], [], [1, 0], [2], [3]]
        """
        return [x for x in self.lower_covers_iterator(y)]

    def cardinality(self):
        """
        Returns the number of elements in the poset.

        EXAMPLES::

            sage: Poset([[1,2,3],[4],[4],[4],[]]).cardinality()
            5
        """
        return Integer(self._hasse_diagram.order())

    def mobius_function(self,x,y):
        r"""
        Returns the value of the Mobius function of the poset on the
        elements x and y.

        EXAMPLES::

            sage: P = Poset([[1,2,3],[4],[4],[4],[]])
            sage: P.mobius_function(P(0),P(4))
            2
            sage: sum([P.mobius_function(P(0),v) for v in P])
            0
            sage: sum([abs(P.mobius_function(P(0),v)) \
            ....:      for v in P])
            6
            sage: for u,v in P.cover_relations_iterator():
            ....:     if P.mobius_function(u,v) != -1:
            ....:         print "Bug in mobius_function!"

        ::

            sage: Q = Poset([[1,3,2],[4],[4,5,6],[6],[7],[7],[7],[]])
            sage: Q.mobius_function(Q(0),Q(7))
            0
            sage: Q.mobius_function(Q(0),Q(5))
            0
            sage: Q.mobius_function(Q(2),Q(7))
            2
            sage: Q.mobius_function(Q(3),Q(3))
            1
            sage: sum([Q.mobius_function(Q(0),v) for v in Q])
            0
        """
        i,j = map(self._element_to_vertex,(x,y))
        return self._hasse_diagram.mobius_function(i,j)

    def mobius_function_matrix(self, ring = ZZ, sparse = False):
        r"""
        Returns a matrix whose ``(i,j)`` entry is the value of the Mobius
        function evaluated at ``self.linear_extension()[i]`` and
        ``self.linear_extension()[j]``.

        INPUT:

        - ``ring`` -- the ring of coefficients (default: ``ZZ``)
        - ``sparse`` -- whether the returned matrix is sparse or not
          (default: ``True``)

        EXAMPLES::

            sage: P = Poset([[4,2,3],[],[1],[1],[1]])
            sage: x,y = (P.linear_extension()[0],P.linear_extension()[1])
            sage: P.mobius_function(x,y)
            -1
            sage: M = P.mobius_function_matrix(); M
            [ 1 -1 -1 -1  2]
            [ 0  1  0  0 -1]
            [ 0  0  1  0 -1]
            [ 0  0  0  1 -1]
            [ 0  0  0  0  1]
            sage: M[0,4]
            2
            sage: M[0,1]
            -1

        We now demonstrate the usage of the optional parameters::

            sage: P.mobius_function_matrix(ring=QQ, sparse=False).parent()
            Full MatrixSpace of 5 by 5 dense matrices over Rational Field
        """
        M = self._hasse_diagram.mobius_function_matrix()
        if ring is not ZZ:
            M = M.change_ring(ring)
        if not sparse:
            M = M.dense_matrix()
        return M

    def lequal_matrix(self, ring = ZZ, sparse = False):
        """
        Computes the matrix whose ``(i,j)`` entry is 1 if
        ``self.linear_extension()[i] < self.linear_extension()[j]`` and 0
        otherwise.

        INPUT:

        - ``ring`` -- the ring of coefficients (default: ``ZZ``)
        - ``sparse`` -- whether the returned matrix is sparse or not
          (default: ``True``)

        EXAMPLES::

            sage: P = Poset([[1,3,2],[4],[4,5,6],[6],[7],[7],[7],[]], facade = False)
            sage: LEQM = P.lequal_matrix(); LEQM
            [1 1 1 1 1 1 1 1]
            [0 1 0 1 0 0 0 1]
            [0 0 1 1 1 0 1 1]
            [0 0 0 1 0 0 0 1]
            [0 0 0 0 1 0 0 1]
            [0 0 0 0 0 1 1 1]
            [0 0 0 0 0 0 1 1]
            [0 0 0 0 0 0 0 1]
            sage: LEQM[1,3]
            1
            sage: P.linear_extension()[1] < P.linear_extension()[3]
            True
            sage: LEQM[2,5]
            0
            sage: P.linear_extension()[2] < P.linear_extension()[5]
            False

        We now demonstrate the usage of the optional parameters::

            sage: P.lequal_matrix(ring=QQ, sparse=False).parent()
            Full MatrixSpace of 8 by 8 dense matrices over Rational Field
        """
        M = self._hasse_diagram.lequal_matrix()
        if ring is not ZZ:
            M = M.change_ring(ring)
        if not sparse:
            M = M.dense_matrix()
        return M

    def coxeter_transformation(self):
        r"""
        Returns the matrix of the Auslander-Reiten translation acting
        on the Grothendieck group of the derived category of modules
        on the poset ``self``, in the basis of simple modules. This matrix is
        usually called the Coxeter transformation.

        EXAMPLES::

            sage: Posets.PentagonPoset().coxeter_transformation()
            [ 0  0  0  0 -1]
            [ 0  0  0  1 -1]
            [ 0  1  0  0 -1]
            [-1  1  1  0 -1]
            [-1  1  0  1 -1]

        TESTS::

            sage: M = Posets.PentagonPoset().coxeter_transformation()
            sage: M**8 == 1
            True
        """
        return self._hasse_diagram.coxeter_transformation()

    def meet_matrix(self):
        """
        Deprecated as a function of posets, moved to lattices.

        Convert a poset `P` to meet-semilattice and use it like
        ``MeetSemilattice(P).join_matrix()``.
        """
        from sage.misc.superseded import deprecation
        deprecation(17216, "Function moved from posets to lattices.")
        return self._hasse_diagram.meet_matrix()

    def is_meet_semilattice(self):
        r"""
        Returns True if self has a meet operation, and False otherwise.

        EXAMPLES::

            sage: P = Poset([[1,3,2],[4],[4,5,6],[6],[7],[7],[7],[]], facade = False)
            sage: P.is_meet_semilattice()
            True

            sage: P = Poset([[1,2],[3],[3],[]])
            sage: P.is_meet_semilattice()
            True

            sage: P = Poset({0:[2,3],1:[2,3]})
            sage: P.is_meet_semilattice()
            False
        """
        return self._hasse_diagram.is_meet_semilattice()

    def join_matrix(self):
        """
        Deprecated as a function of posets, moved to lattices.

        Convert a poset `P` to join-semilattice and use it like
        ``JoinSemilattice(P).join_matrix()``.
        """
        from sage.misc.superseded import deprecation
        deprecation(17216, "Function moved from posets to lattices.")
        return self._hasse_diagram.join_matrix()

    def is_join_semilattice(self):
        """
        Returns True is the poset has a join operation, and False
        otherwise.

        EXAMPLES::

            sage: P = Poset([[1,3,2],[4],[4,5,6],[6],[7],[7],[7],[]])
            sage: P.is_join_semilattice()
            True

            sage: P = Poset([[1,2],[3],[3],[]])
            sage: P.is_join_semilattice()
            True

            sage: P = Poset({0:[2,3],1:[2,3]})
            sage: P.is_join_semilattice()
            False
        """
        return self._hasse_diagram.is_join_semilattice()

    def is_isomorphic(self,other):
        """
        Returns True if both posets are isomorphic.

        EXAMPLES::

            sage: P = Poset(([1,2,3],[[1,3],[2,3]]))
            sage: Q = Poset(([4,5,6],[[4,6],[5,6]]))
            sage: P.is_isomorphic( Q )
            True
        """
        if hasattr(other,'hasse_diagram'):
            return self.hasse_diagram().is_isomorphic( other.hasse_diagram() )
        else:
            raise ValueError('The input is not a finite poset.')

    def isomorphic_subposets_iterator(self, other):
        """
        Return an iterator over the subposets of `self` isomorphic to
        `other`.

        By subposet we mean ``self.subposet(X)`` which is isomorphic
        to ``other`` and where ``X`` is a subset of elements of
        ``self``.

        INPUT:

        - ``other`` -- a finite poset

        EXAMPLES::

            sage: D = Poset({1:[2,3], 2:[4], 3:[4]})
            sage: N5 = Posets.PentagonPoset()
            sage: for P in N5.isomorphic_subposets_iterator(D):
            ....:     print P.cover_relations()
            [[0, 1], [0, 2], [1, 4], [2, 4]]
            [[0, 1], [0, 3], [1, 4], [3, 4]]
            [[0, 1], [0, 2], [1, 4], [2, 4]]
            [[0, 1], [0, 3], [1, 4], [3, 4]]

        .. WARNING::

            This function will return same subposet as many times as
            there are automorphism on it. This is due to
            :meth:`~sage.graphs.generic_graph.GenericGraph.subgraph_search_iterator`
            returning labelled subgraphs. On the other hand, this
            function does not eat memory like
            :meth:`isomorphic_subposets` does.

        """
        if not hasattr(other, 'hasse_diagram'):
            raise ValueError('The input is not a finite poset.')
        return (self.subposet([self._list[i] for i in x]) for x in self._hasse_diagram.transitive_closure().subgraph_search_iterator(other.hasse_diagram().transitive_closure(), induced=True))

    def isomorphic_subposets(self, other):
        """
        Return a list of subposets of `self` isomorphic to `other`.

        By subposet we mean ``self.subposet(X)`` which is isomorphic to
        ``other`` and where ``X`` is a subset of elements of ``self``.

        INPUT:

        - ``other`` -- a finite poset

        EXAMPLES::

            sage: C2=Poset({0:[1]})
            sage: C3=Poset({'a':['b'], 'b':['c']})
            sage: for x in C3.isomorphic_subposets(C2): print x.cover_relations()
            [['b', 'c']]
            [['a', 'c']]
            [['a', 'b']]
            sage: D = Poset({1:[2,3], 2:[4], 3:[4]})
            sage: N5 = Posets.PentagonPoset()
            sage: len(N5.isomorphic_subposets(D))
            2

        .. NOTE::

            If this function takes too much time, try using
            :meth:`isomorphic_subposets_iterator`.
        """
        from sage.misc.misc import uniq

        if not hasattr(other, 'hasse_diagram'):
            raise ValueError('The input is not a finite poset.')
        L = self._hasse_diagram.transitive_closure().subgraph_search_iterator(other._hasse_diagram.transitive_closure(), induced=True)
        # Since subgraph_search_iterator returns labelled copies, we
        # remove duplicates.
        return [self.subposet([self._list[i] for i in x]) for x in uniq([frozenset(y) for y in L])]

    import __builtin__ # Caveat: list is overridden by the method list above!!!

    def antichains(self, element_constructor = __builtin__.list):
        """
        Returns the antichains of the poset.

        INPUT:

         - ``element_constructor`` -- a function taking an iterable as
           argument (default: list)

        OUTPUT: an enumerated set

        An *antichain* of a poset is a collection of elements of the
        poset that are pairwise incomparable.

        EXAMPLES::

            sage: A = Posets.PentagonPoset().antichains(); A
            Set of antichains of Finite lattice containing 5 elements
            sage: list(A)
            [[], [0], [1], [1, 2], [1, 3], [2], [3], [4]]
            sage: A.cardinality()
            8
            sage: A[3]
            [1, 2]
            sage: list(Posets.AntichainPoset(3).antichains())
            [[], [2], [2, 1], [2, 1, 0], [2, 0], [1], [1, 0], [0]]
            sage: list(Posets.ChainPoset(3).antichains())
            [[], [0], [1], [2]]

        To get the antichains of a given size one can currently use::

            sage: list(A.elements_of_depth_iterator(2))
            [[1, 2], [1, 3]]

        Eventually the following syntax will be accepted::

            sage: A.subset(size = 2) # todo: not implemented

        To get the antichains as, say, sets, one may use the
        ``element_constructor`` option::

            sage: list(Posets.ChainPoset(3).antichains(element_constructor = set))
            [set(), {0}, {1}, {2}]

        .. NOTE::

            Internally, this uses
            :class:`sage.combinat.subsets_pairwise.PairwiseCompatibleSubsets`
            and :class:`SearchForest`. At this point, iterating
            through this set is about twice slower than using
            :meth:`antichains_iterator` (tested on
            ``posets.AntichainPoset(15)``). The algorithm is the same
            (depth first search through the tree), but
            :meth:`antichains_iterator` manually inlines things which
            apparently avoids some infrastructure overhead.

            On the other hand, this returns a full featured enumerated
            set, with containment testing, etc.

        .. seealso:: :meth:`maximal_antichains`
        """
        vertex_to_element = self._vertex_to_element

        def f(antichain):
            return element_constructor(vertex_to_element(x) for x in antichain)
        result = self._hasse_diagram.antichains(element_class = f)
        result.rename("Set of antichains of %s" % self)
        return result

    def antichains_iterator(self):
        """
        Returns an iterator over the antichains of the poset.

        EXAMPLES::

            sage: Posets.PentagonPoset().antichains_iterator()
            <generator object antichains_iterator at ...>

        .. SEEALSO:: :meth:`antichains`
        """
        vertex_to_element = self._vertex_to_element
        for antichain in self._hasse_diagram.antichains_iterator():
            yield map(vertex_to_element, antichain)

    def width(self):
        r"""
        Return the width of the poset (the size of its longest antichain).

        It is computed through a matching in a bipartite graph. See
        :wikipedia:`Dilworth's_theorem` for more information.

        .. SEEALSO::

            :meth:`dilworth_decomposition` -- return a partition of the poset
            into the smallest number of chains.

        EXAMPLE::

            sage: p = posets.BooleanLattice(4)
            sage: p.width()
            6
        """
        # See the doc of dilworth_decomposition for an explanation of what is
        # going on.
        from sage.graphs.graph import Graph
        n = self.cardinality()
        g = Graph()
        for v, u in self._hasse_diagram.transitive_closure().edge_iterator(labels=False):
            g.add_edge(u + n, v)
        return n - len(g.matching())

    def dilworth_decomposition(self):
        r"""
        Return a partition of the points into the minimal number of chains.

        According to Dilworth's theorem, the points of a poset can be
        partitioned into `\alpha` chains, where `\alpha` is the cardinality of
        its largest antichain. This method returns such a partition.

        See :wikipedia:`Dilworth's_theorem`.

        .. SEEALSO::

            :meth:`width` -- return the width of the poset.

        ALGORITHM:

        We build a bipartite graph in which a vertex `v` of the poset is
        represented by two vertices `v^-,v^+`. For any two `u,v` such that
        `u<v` in the poset we add an edge `v^+u^-`.

        A matching in this graph is equivalent to a partition of the poset
        into chains: indeed, a chain `v_1...v_k` gives rise to the matching
        `v_1^+v_2^-,v_2^+v_3^-,...`, and from a matching one can build the
        union of chains.

        According to Dilworth's theorem, the number of chains is equal to
            `\alpha` (the posets' width).

        EXAMPLE::

            sage: p = posets.BooleanLattice(4)
            sage: p.width()
            6
            sage: p.dilworth_decomposition()  # random
            [[7, 6, 4], [11, 3], [12, 8, 0], [13, 9, 1], [14, 10, 2], [15, 5]]

        TESTS::

            sage: p = posets.IntegerCompositions(5)
            sage: d = p.dilworth_decomposition()
            sage: for chain in d:
            ....:    for i in range(len(chain)-1):
            ....:        assert p.is_greater_than(chain[i],chain[i+1])
            sage: set(p) == set().union(*d)
            True
        """
        from sage.graphs.graph import Graph
        n = self.cardinality()
        g = Graph()
        for v, u in self._hasse_diagram.transitive_closure().edge_iterator(labels=False):
            g.add_edge(u + n,v)
        matching = {}
        for u, v, _ in g.matching():
            matching[u] = v
            matching[v] = u
        chains = []
        for v in range(n):
            if v in matching:
                continue
            # v is the top element of its chain
            chain = []
            while True:
                chain.append(self._list[v])
                v = matching.get(v + n, None)
                if v is None:
                    break
            chains.append(chain)
        return chains

    def chains(self, element_constructor=__builtin__.list, exclude=None):
        """
        Return all the chains of ``self``.

        INPUT:

        - ``element_constructor`` -- a function taking an iterable as
           argument (default: ``list``)

        - ``exclude`` -- elements of the poset to be excluded
          (default: ``None``)

        OUTPUT:

        The enumerated set of all chains of ``self``, each of which
        is given as an ``element_constructor``.

        A *chain* of a poset is a set of elements of the poset
        that are pairwise comparable.

        EXAMPLES::

            sage: A = Posets.PentagonPoset().chains(); A
            Set of chains of Finite lattice containing 5 elements
            sage: list(A)
            [[], [0], [0, 1], [0, 1, 4], [0, 2], [0, 2, 3], [0, 2, 3, 4], [0, 2, 4], [0, 3], [0, 3, 4], [0, 4], [1], [1, 4], [2], [2, 3], [2, 3, 4], [2, 4], [3], [3, 4], [4]]

        To get the chains of a given size one can currently use::

            sage: list(A.elements_of_depth_iterator(2))
            [[0, 1], [0, 2], [0, 3], [0, 4], [1, 4], [2, 3], [2, 4], [3, 4]]

        For bounded posets, one can exclude the bounds as follows::

            sage: P = Posets.DiamondPoset(5)
            sage: list(P.chains(exclude=[0, 4]))
            [[], [1], [2], [3]]

        Another example of exclusion of vertices::

            sage: P = Poset({1: [2, 3], 2: [4], 3: [4, 5]})
            sage: list(P.chains(element_constructor=tuple, exclude=[3]))
            [(), (1,), (1, 2), (1, 2, 4), (1, 4), (1, 5), (2,), (2, 4), (4,), (5,)]

        Eventually the following syntax will be accepted::

            sage: A.subset(size = 2) # todo: not implemented

        .. SEEALSO:: :meth:`maximal_chains`, :meth:`antichains`
        """
        vertex_to_element = self._vertex_to_element

        def f(chain):
            return element_constructor(vertex_to_element(x) for x in chain)
        if not(exclude is None):
            exclude = [self._element_to_vertex(x) for x in exclude]
        result = self._hasse_diagram.chains(element_class = f,
                                            exclude=exclude)
        result.rename("Set of chains of %s" % self)
        return result

    def connected_components(self):
        """
        Return the connected components of ``self`` as subposets.

        EXAMPLES::

            sage: P = Poset({1:[2,3], 3:[4,5]})
            sage: CC = P.connected_components()
            sage: CC is P
            True

            sage: P = Poset({1:[2,3], 3:[4,5], 6:[7,8]})
            sage: sorted(P.connected_components(), key=len)
            [Finite poset containing 3 elements,
             Finite poset containing 5 elements]
        """
        comps = self._hasse_diagram.connected_components()
        if len(comps) == 1:
            return self
        return [self.subposet(self._vertex_to_element(x) for x in cc)
                for cc in comps]

    def product(self,other):
        """
        Return the cartesian product of ``self`` and ``other``.

        EXAMPLES::

            sage: P = Posets.ChainPoset(3)
            sage: Q = Posets.ChainPoset(4)
            sage: PQ = P.product(Q) ; PQ
            Finite lattice containing 12 elements
            sage: len(PQ.hasse_diagram().edges())
            17
            sage: Q.product(P).is_isomorphic(PQ)
            True

            sage: P = Posets.BooleanLattice(2)
            sage: Q = P.product(P)
            sage: Q.is_isomorphic(Posets.BooleanLattice(4))
            True
        """
<<<<<<< HEAD
        return Poset(self.hasse_diagram().cartesian_product(other.hasse_diagram()),cover_relations=True)
=======
        from sage.combinat.posets.lattices import LatticePoset, \
             JoinSemilattice, MeetSemilattice, FiniteLatticePoset, \
             FiniteMeetSemilattice, FiniteJoinSemilattice
        if ( isinstance(self, FiniteLatticePoset) and
             isinstance(other, FiniteLatticePoset) ):
            constructor = FiniteLatticePoset
        elif ( isinstance(self, FiniteMeetSemilattice) and
               isinstance(other, FiniteMeetSemilattice) ):
            constructor = FiniteMeetSemilattice
        elif ( isinstance(self, FiniteJoinSemilattice) and
               isinstance(other, FiniteJoinSemilattice) ):
            constructor = FiniteJoinSemilattice
        else:
            constructor = FinitePoset
        return constructor(self.hasse_diagram().cartesian_product(other.hasse_diagram()))
>>>>>>> 819000f6

    def disjoint_union(self, other, labels='pairs'):
        """
        Return a poset isomorphic to disjoint union (also called direct
        sum) of the poset with ``other``.

        The disjoint union of `P` and `Q` is a poset that contains
        every element and relation from both `P` and `Q`, and where
        every element of `P` is incomparable to every element of `Q`.

        Mathematically, it is only defined when `P` and `Q` have no
        common element; here we force that by giving them different
        names in the resulting poset.

        INPUT:

        - ``other``, a poset.

        - ``labels`` - (defaults to 'pairs') If set to 'pairs', each
          element ``v`` in this poset will be named ``(0,v)`` and each
          element ``u`` in ``other`` will be named ``(1,u)`` in the
          result. If set to 'integers', the elements of the result
          will be relabeled with consecutive integers.

        EXAMPLES::

            sage: P1 = Poset( (['a', 'b'], [['a', 'b']]) )
            sage: P2 = Poset( (['c', 'd'], [['c', 'd']]) )
            sage: P = P1.disjoint_union(P2); P
            Finite poset containing 4 elements
            sage: sorted(P.cover_relations())
            [[(0, 'a'), (0, 'b')], [(1, 'c'), (1, 'd')]]
            sage: P = P1.disjoint_union(P2, labels='integers');
            sage: P.cover_relations()
            [[2, 3], [0, 1]]

            sage: N5 = Posets.PentagonPoset(); N5
            Finite lattice containing 5 elements
            sage: N5.disjoint_union(N5)  # Union of lattices is not a lattice
            Finite poset containing 10 elements

        We show how to get literally direct sum with elements untouched::

            sage: P = P1.disjoint_union(P2).relabel(lambda x: x[1])
            sage: sorted(P.cover_relations())
            [['a', 'b'], ['c', 'd']]

        """
        if not hasattr(other, 'hasse_diagram'):
            raise ValueError('The input is not a finite poset.')
        return Poset(self.hasse_diagram().disjoint_union(other.hasse_diagram(),
                                                         labels=labels))

    def ordinal_product(self, other, labels='pairs'):
        """
        Return the ordinal product of ``self`` and ``other``.

        The ordinal product of two posets `P` and `Q` is a partial
        order on the cartesian product of the underlying sets of `P`
        and `Q`, defined as follows (see [EnumComb1]_, p. 284).

        In the ordinal product, `(p,q) \leq (p',q')` if either `p \leq
        p'` or `p = p'` and `q \leq q'`.

        This construction is not symmetric in `P` and `Q`.

        INPUT:

        - ``other`` -- a poset

        - ``labels`` -- either ``'integers'`` or ``'pairs'`` (default); how
          the resulting poset will be labeled

        .. SEEALSO::

            :meth:`product`, :meth:`ordinal_sum`

        EXAMPLES::

            sage: P1 = Poset((['a', 'b'], [['a', 'b']]))
            sage: P2 = Poset((['c', 'd'], [['c', 'd']]))
            sage: P = P1.ordinal_product(P2); P
            Finite poset containing 4 elements
            sage: sorted(P.cover_relations())
            [[('a', 'c'), ('a', 'd')], [('a', 'd'), ('b', 'c')],
            [('b', 'c'), ('b', 'd')]]

        TESTS::

            sage: P1.ordinal_product(24)
            Traceback (most recent call last):
            ...
            ValueError: the input is not a finite poset
            sage: P1.ordinal_product(P2, labels='camembert')
            Traceback (most recent call last):
            ...
            ValueError: labels must be either 'pairs' or 'integers'
        """
        from sage.combinat.posets.lattices import LatticePoset, \
             FiniteLatticePoset

        if not hasattr(other, 'hasse_diagram'):
            raise ValueError('the input is not a finite poset')
        othermax = other.maximal_elements()
        othermin = other.minimal_elements()

        dg = DiGraph()
        dg.add_vertices([(s, t) for s in self for t in other])
        dg.add_edges([((s, t), (s2, t2))
                      for s, s2 in self.cover_relations_iterator()
                      for t in othermax for t2 in othermin])
        dg.add_edges([((s, t), (s, t2))
                      for s in self
                      for t, t2 in other.cover_relations_iterator()])
        if labels == 'integers':
            dg.relabel()
        elif labels != 'pairs':
            raise ValueError("labels must be either 'pairs' or 'integers'")

        if (isinstance(self, FiniteLatticePoset) and
            isinstance(other, FiniteLatticePoset)):
            return LatticePoset(dg)
        return Poset(dg)

    def ordinal_sum(self, other, labels='pairs'):
        """
        Return a poset or (semi)lattice isomorphic to ordinal sum of the
        poset with ``other``.

        The ordinal sum of `P` and `Q` is a poset that contains every
        element and relation from both `P` and `Q`, and where every
        element of `P` is smaller than every element of `Q`.

        Mathematically, it is only defined when `P` and `Q` have no
        common element; here we force that by giving them different
        names in the resulting poset.

        The ordinal sum on lattices is lattice; resp. for meet- and
        join-semilattices. Hence we check if we can return
        (semi)lattice instead of plain poset.

        INPUT:

        - ``other``, a poset.

        - ``labels`` - (defaults to 'pairs') If set to 'pairs', each
          element ``v`` in this poset will be named ``(0,v)`` and each
          element ``u`` in ``other`` will be named ``(1,u)`` in the
          result. If set to 'integers', the elements of the result
          will be relabeled with consecutive integers.

        EXAMPLES::

            sage: P1 = Poset( ([1, 2, 3, 4], [[1, 2], [1, 3], [1, 4]]) )
            sage: P2 = Poset( ([1, 2, 3,], [[2,1], [3,1]]) )
            sage: P3 = P1.ordinal_sum(P2); P3
            Finite poset containing 7 elements
            sage: len(P1.maximal_elements())*len(P2.minimal_elements())
            6
            sage: len(P1.cover_relations()+P2.cover_relations())
            5
            sage: len(P3.cover_relations()) # Every element of P2 is greater than elements of P1.
            11
            sage: P3.list()  # random
            [(0, 1), (0, 2), (0, 4), (0, 3), (1, 2), (1, 3), (1, 1)]
            sage: P4 = P1.ordinal_sum(P2, labels='integers')
            sage: P4.list()  # random
            [0, 1, 2, 3, 5, 6, 4]

        Return type depends on input types::

            sage: P = Poset({1:[2]}); P
            Finite poset containing 2 elements
            sage: JL = JoinSemilattice({1:[2]}); JL
            Finite join-semilattice containing 2 elements
            sage: L = LatticePoset({1:[2]}); L
            Finite lattice containing 2 elements
            sage: P.ordinal_sum(L)
            Finite poset containing 4 elements
            sage: L.ordinal_sum(JL)
            Finite join-semilattice containing 4 elements
            sage: L.ordinal_sum(L)
            Finite lattice containing 4 elements

        .. SEEALSO::

            :meth:`disjoint_union`, :meth:`ordinal_product`
        """
        from sage.combinat.posets.lattices import LatticePoset, \
             JoinSemilattice, MeetSemilattice, FiniteLatticePoset, \
             FiniteMeetSemilattice, FiniteJoinSemilattice

        if not hasattr(other, 'hasse_diagram'):
            raise ValueError('The input is not a finite poset.')
        G = self.hasse_diagram().disjoint_union(other.hasse_diagram())
        selfmax = self.maximal_elements()
        othermin = other.minimal_elements()
        for u in selfmax:
            for v in othermin:
                G.add_edge((0, u), (1, v))
        if labels == 'integers':
            G.relabel()
        elif labels != 'pairs':
            raise ValueError("Labels must be either 'pairs' or 'integers'.")

        if (isinstance(self, FiniteLatticePoset) and
            isinstance(other, FiniteLatticePoset)):
            return LatticePoset(G)
        if (isinstance(self, FiniteMeetSemilattice) and
            isinstance(other, FiniteMeetSemilattice)):
            return MeetSemilattice(G)
        if (isinstance(self, FiniteJoinSemilattice) and
            isinstance(other, FiniteJoinSemilattice)):
            return JoinSemilattice(G)
        return Poset(G)

    def dual(self):
        """
        Return the dual poset of the given poset.

        EXAMPLES::

            sage: P = Poset(([1,2,3],[[1,2],[1,3]]))
            sage: P.cover_relations()
            [[1, 2], [1, 3]]
            sage: Q = P.dual()
            sage: Q.cover_relations()
            [[3, 1], [2, 1]]

            sage: P = LatticePoset([[1,2],[3],[3]], facade = True)
            sage: P.cover_relations()
            [[0, 1], [0, 2], [1, 3], [2, 3]]
            sage: Q = P.dual()
            sage: Q.cover_relations()
            [[3, 2], [3, 1], [2, 0], [1, 0]]
            sage: Q.category()
            Join of Category of finite lattice posets
                and Category of finite enumerated sets
                and Category of facade sets
            sage: Q.__class__
            <class 'sage.combinat.posets.lattices.FiniteLatticePoset_with_category'>

            sage: P = MeetSemilattice([[1,2],[3],[3]])
            sage: P.dual().__class__
            <class 'sage.combinat.posets.lattices.FiniteJoinSemilattice_with_category'>
            sage: P = JoinSemilattice([[1,2],[3],[3]])
            sage: P.dual().__class__
            <class 'sage.combinat.posets.lattices.FiniteMeetSemilattice_with_category'>
        """
        if self._with_linear_extension:
            elements = reversed(self._elements)
        else:
            elements = None
        H = self._hasse_diagram.relabel({i:x for i,x in enumerate(self._elements)},
                                         inplace=False)
        return self._dual_class(H.reverse(),
                                elements=elements,
                                category=self.category(),
                                facade=self._is_facade)

    def relabel(self, relabeling):
        r"""
        Return a copy of this poset with its elements relabelled.

        INPUT:

        - ``relabeling`` -- a function or dictionnary

          This function should map each (non-wrapped) element of
          ``self`` to some distinct object.

        EXAMPLES::

            sage: P = Poset((divisors(12), attrcall("divides")), linear_extension=True, facade = False)
            sage: P.list()
            [1, 2, 3, 4, 6, 12]
            sage: P.cover_relations()
            [[1, 2], [1, 3], [2, 4], [2, 6], [3, 6], [4, 12], [6, 12]]
            sage: Q = P.relabel(lambda x: 12/x)
            sage: Q.list()
            [12, 6, 4, 3, 2, 1]
            sage: Q.cover_relations()
            [[12, 6], [12, 4], [6, 3], [6, 2], [4, 2], [3, 1], [2, 1]]

        Here we relabel the elements of a poset by `\{0,1,2, ...\}`, using
        a dictionary::

            sage: P = Poset((divisors(12), attrcall("divides")), linear_extension=True, facade=False)
            sage: relabeling = {c.element:i for (i,c) in enumerate(P)}; relabeling
            {1: 0, 2: 1, 3: 2, 4: 3, 6: 4, 12: 5}
            sage: Q = P.relabel(relabeling)
            sage: Q.list()
            [0, 1, 2, 3, 4, 5]
            sage: Q.cover_relations()
            [[0, 1], [0, 2], [1, 3], [1, 4], [2, 4], [3, 5], [4, 5]]

        Mind the ``c.element``; this is because the relabeling is
        applied to the elements of the poset without the wrapping.
        Thanks to this convention, the same relabeling function can
        be used both for facade or non facade posets::

            sage: P = Poset((divisors(12), attrcall("divides")), facade = True, linear_extension=True)
            sage: P.list()
            [1, 2, 3, 4, 6, 12]
            sage: Q = P.relabel(lambda x: 12/x)
            sage: Q.list()
            [12, 6, 4, 3, 2, 1]
            sage: Q.cover_relations()
            [[12, 6], [12, 4], [6, 3], [6, 2], [4, 2], [3, 1], [2, 1]]

        Relabeling a (semi)lattice gives a (semi)lattice:

            sage: P=JoinSemilattice({0:[1]})
            sage: type(P.relabel(lambda n: n+1))
            <class 'sage.combinat.posets.lattices.FiniteJoinSemilattice_with_category'>

        .. NOTE::

            As can be seen in the above examples, the default linear
            extension of ``Q`` is that of ``P`` after relabeling. In
            particular, ``P`` and ``Q`` share the same internal Hasse
            diagram.

        TESTS:

        The following checks that :trac:`14019` has been fixed::

            sage: d = DiGraph({2:[1],3:[1]})
            sage: p1 = Poset(d)
            sage: p2 = p1.relabel({1:1,2:3,3:2})
            sage: p1.hasse_diagram() == p2.hasse_diagram()
            True
            sage: p1 == p2
            True

            sage: d = DiGraph({2:[1],3:[1]})
            sage: p1 = Poset(d)
            sage: p2 = p1.relabel({1:2,2:3,3:1})
            sage: p3 = p2.relabel({2:1,1:2,3:3})
            sage: p1.hasse_diagram() == p3.hasse_diagram()
            True
            sage: p1 == p3
            True
        """
        from sage.combinat.posets.lattices import LatticePoset, \
             JoinSemilattice, MeetSemilattice, FiniteLatticePoset, \
             FiniteMeetSemilattice, FiniteJoinSemilattice
        if isinstance(relabeling, (list, tuple)):
            relabeling = {i:relabeling[i] for i in range(len(self._elements))}
        else:
            if isinstance(relabeling, dict):
                relabeling = relabeling.__getitem__
            relabeling = {i: relabeling(x) for i,x in enumerate(self._elements)}
        if not self._with_linear_extension:
            elements = None
        else:
            elements = tuple(relabeling[self._element_to_vertex(x)]
                             for x in self._elements)

        if isinstance(self, FiniteLatticePoset):
            constructor = FiniteLatticePoset
        elif isinstance(self, FiniteMeetSemilattice):
            constructor = FiniteMeetSemilattice
        elif isinstance(self, FiniteJoinSemilattice):
            constructor = FiniteJoinSemilattice
        else:
            constructor = FinitePoset
        return constructor(self._hasse_diagram.relabel(relabeling,
                                                       inplace=False),
                           elements=elements, category=self.category(),
                           facade=self._is_facade)

    def canonical_label(self):
        """
        Return the unique poset on the labels `\{0, \ldots, n-1\}` (where `n`
        is the number of elements in ``self``) that is isomorphic to ``self``
        and invariant in the isomorphism class.

        .. SEEALSO::

            - :meth:`~sage.graphs.generic_graph.GenericGraph.canonical_label()`

        EXAMPLES::

            sage: P = Poset((divisors(12), attrcall("divides")), linear_extension=True, facade=False)
            sage: P.list()
            [1, 2, 3, 4, 6, 12]
            sage: P.cover_relations()
            [[1, 2], [1, 3], [2, 4], [2, 6], [3, 6], [4, 12], [6, 12]]
            sage: Q = P.canonical_label()
            sage: Q.list()
            [0, 1, 2, 3, 4, 5]
            sage: Q.cover_relations()
            [[0, 1], [0, 2], [1, 4], [2, 3], [2, 4], [3, 5], [4, 5]]

        As a facade::

            sage: P = Poset((divisors(12), attrcall("divides")), facade=True, linear_extension=True)
            sage: P.list()
            [1, 2, 3, 4, 6, 12]
            sage: P.cover_relations()
            [[1, 2], [1, 3], [2, 4], [2, 6], [3, 6], [4, 12], [6, 12]]
            sage: Q = P.canonical_label()
            sage: Q.list()
            [0, 1, 2, 3, 4, 5]
            sage: Q.cover_relations()
            [[0, 1], [0, 2], [1, 4], [2, 3], [2, 4], [3, 5], [4, 5]]

        TESTS::

            sage: P = Poset(digraphs.Path(10), linear_extension = True)
            sage: Q = P.canonical_label()
            sage: Q.linear_extension()
            [0, 1, 2, 3, 4, 5, 6, 7, 8, 9]
            sage: Q.cover_relations()
            [[0, 1], [1, 2], [2, 3], [3, 4], [4, 5], [5, 6], [6, 7], [7, 8], [8, 9]]
            sage: P = Poset(digraphs.Path(10))
            sage: Q = P.canonical_label()
            sage: Q.linear_extension()
            [0, 1, 2, 3, 4, 5, 6, 7, 8, 9]
            sage: Q.cover_relations()
            [[0, 1], [1, 2], [2, 3], [3, 4], [4, 5], [5, 6], [6, 7], [7, 8], [8, 9]]
        """
        P = Poset(DiGraph(self._hasse_diagram).canonical_label(), linear_extension=self._with_linear_extension,
                  category=self.category(), facade=self._is_facade)
        return P.relabel(range(len(self._elements)))

    def with_linear_extension(self, linear_extension):
        """
        Return a copy of ``self`` with a different default linear extension.

        EXAMPLES::

            sage: P = Poset((divisors(12), attrcall("divides")), linear_extension=True)
            sage: P.cover_relations()
            [[1, 2], [1, 3], [2, 4], [2, 6], [3, 6], [4, 12], [6, 12]]
            sage: list(P)
            [1, 2, 3, 4, 6, 12]
            sage: Q = P.with_linear_extension([1,3,2,6,4,12])
            sage: list(Q)
            [1, 3, 2, 6, 4, 12]
            sage: Q.cover_relations()
            [[1, 3], [1, 2], [3, 6], [2, 6], [2, 4], [6, 12], [4, 12]]

        TESTS:

        We check that we can pass in a list of elements of ``P`` instead::

            sage: Q = P.with_linear_extension(map(P, [1,3,2,6,4,12]))
            sage: list(Q)
            [1, 3, 2, 6, 4, 12]
            sage: Q.cover_relations()
            [[1, 3], [1, 2], [3, 6], [2, 6], [2, 4], [6, 12], [4, 12]]

        We check that this works for facade posets too::

            sage: P = Poset((divisors(12), attrcall("divides")), facade=True)
            sage: Q = P.with_linear_extension([1,3,2,6,4,12])
            sage: list(Q)
            [1, 3, 2, 6, 4, 12]
            sage: Q.cover_relations()
            [[1, 3], [1, 2], [3, 6], [2, 6], [2, 4], [6, 12], [4, 12]]
            sage: sorted(Q.cover_relations()) == sorted(P.cover_relations())
            True

        .. NOTE::

            With the current implementation, this requires relabeling
            the internal :class:`DiGraph` which is `O(n+m)`, where `n`
            is the number of elements and `m` the number of cover relations.
        """
        new_vertices = [self._element_to_vertex(element) for element in linear_extension]
        vertex_relabeling = dict(zip(new_vertices, linear_extension))
        return FinitePoset(self._hasse_diagram.relabel(vertex_relabeling, inplace=False),
                           elements=linear_extension,
                           category=self.category(),
                           facade=self._is_facade)

    def graphviz_string(self,graph_string="graph",edge_string="--"):
        r"""
        Returns a representation in the DOT language, ready to render in
        graphviz.

        REFERENCES:

        - http://www.graphviz.org/doc/info/lang.html

        EXAMPLES::

            sage: P = Poset({'a':['b'],'b':['d'],'c':['d'],'d':['f'],'e':['f'],'f':[]})
            sage: print P.graphviz_string()
            graph {
            "f";"d";"b";"a";"c";"e";
            "f"--"e";"d"--"c";"b"--"a";"d"--"b";"f"--"d";
            }
        """
        s = '%s {\n' % graph_string
        for v in reversed(self.list()):
            s+= '"%s";' % v
        s+= '\n'
        for u, v in self.cover_relations_iterator():
            s+= '"%s"%s"%s";' % (v, edge_string, u)
        s+= "\n}"
        return s

    def subposet(self, elements):
        """
        Return the poset containing elements with partial order induced by
        that of ``self``.

        EXAMPLES::

            sage: P = Poset({"a":["c","d"], "b":["d","e"], "c":["f"], "d":["f"], "e":["f"]}, facade = False)
            sage: Q = P.subposet(["a","b","f"]); Q
            Finite poset containing 3 elements
            sage: Q.cover_relations()
            [[b, f], [a, f]]

        A subposet of a facade poset is again a facade poset::

            sage: P = Poset({"a":["c","d"], "b":["d","e"], "c":["f"], "d":["f"], "e":["f"]}, facade=True)
            sage: Q = P.subposet(["a","b","f"]); Q
            Finite poset containing 3 elements
            sage: Q.cover_relations()
            [['b', 'f'], ['a', 'f']]

        One may specified wrapped elements or not::

            sage: P = Poset({"a":["c","d"], "b":["d","e"], "c":["f"], "d":["f"], "e":["f"]}, facade = False)
            sage: Q = P.subposet([P("a"),P("b"),P("f")]); Q
            Finite poset containing 3 elements
            sage: Q.cover_relations()
            [[b, f], [a, f]]

            sage: B = posets.BooleanLattice(2)
            sage: above = B.principal_order_filter(0)
            sage: Q = B.subposet(above)
            sage: above_new = Q.principal_order_filter(Q.list()[0])
            sage: Q.subposet(above_new)
            Finite poset containing 4 elements

        TESTS::

            sage: P.subposet(("a","b","f"))
            Finite poset containing 3 elements
            sage: P.subposet(["a","b","x"])
            Traceback (most recent call last):
            ...
            ValueError: <type 'str'> is not an element of this poset
            sage: P.subposet(3)
            Traceback (most recent call last):
            ...
            TypeError: 'sage.rings.integer.Integer' object is not iterable
        """
        # Type checking is performed by the following line:
        elements = [self(e) for e in elements]
        relations = []
        for u in elements:
            for v in elements:
                if self.is_less_than(u,v):
                    relations.append([u,v])
        if not self._is_facade:
            elements = [e.element for e in elements]
            relations = [[u.element,v.element] for u,v in relations]
        return Poset((elements, relations), cover_relations=False, facade=self._is_facade)

    def random_subposet(self, p):
        """
        Return a random subposet that contains each element with
        probability ``p``.

        EXAMPLES::

            sage: P = Posets.BooleanLattice(3)
            sage: set_random_seed(0)
            sage: Q = P.random_subposet(0.5)
            sage: Q.cover_relations()
            [[0, 2], [0, 5], [2, 3], [3, 7], [5, 7]]
        """
        from sage.misc.randstate import current_randstate
        random = current_randstate().python_random().random
        elements = []
        p = float(p)
        if p<0 or p>1:
            raise ValueError("The probability p must be in [0..1].")
        for v in self:
            if random() <= p:
                elements.append(v)
        return self.subposet(elements)

    def order_filter(self,elements):
        """
        Returns the order filter generated by the elements of an
        iterable ``elements``.

        `I` is an order filter if, for any `x` in `I` and `y` such that
        `y \ge x`, then `y` is in `I`.

        EXAMPLES::

            sage: B = Posets.BooleanLattice(4)
            sage: B.order_filter([3,8])
            [3, 7, 8, 9, 10, 11, 12, 13, 14, 15]
        """
        vertices = sorted(map(self._element_to_vertex,elements))
        of = self._hasse_diagram.order_filter(vertices)
        return map(self._vertex_to_element,of)

    def order_ideal(self,elements):
        """
        Returns the order ideal generated by the elements of an
        iterable ``elements``.

        `I` is an order ideal if, for any `x` in `I` and `y` such that
        `y \le x`, then `y` is in `I`.

        EXAMPLES::

            sage: B = Posets.BooleanLattice(4)
            sage: B.order_ideal([7,10])
            [0, 1, 2, 3, 4, 5, 6, 7, 8, 10]
            sage: B.order_ideal(iter(range(4, 9)))
            [0, 1, 2, 3, 4, 5, 6, 7, 8]
        """
        vertices = map(self._element_to_vertex,elements)
        oi = self._hasse_diagram.order_ideal(vertices)
        return map(self._vertex_to_element,oi)

    def interval(self, x, y):
        """
        Return a list of the elements `z` such that `x \le z \le y`.

        INPUT:

        - ``x`` -- any element of the poset

        - ``y`` -- any element of the poset

        EXAMPLES::

            sage: uc = [[1,3,2],[4],[4,5,6],[6],[7],[7],[7],[]]
            sage: dag = DiGraph(dict(zip(range(len(uc)),uc)))
            sage: P = Poset(dag)
            sage: I = set(map(P,[2,5,6,4,7]))
            sage: I == set(P.interval(2,7))
            True

        ::

            sage: dg = DiGraph({"a":["b","c"], "b":["d"], "c":["d"]})
            sage: P = Poset(dg, facade = False)
            sage: P.interval("a","d")
            [a, b, c, d]
        """
        return map(self._vertex_to_element,self._hasse_diagram.interval(
                self._element_to_vertex(x),self._element_to_vertex(y)))

    def closed_interval(self, x, y):
        """
        Return a list of the elements `z` such that `x \le z \le y`.

        EXAMPLES::

            sage: uc = [[1,3,2],[4],[4,5,6],[6],[7],[7],[7],[]]
            sage: dag = DiGraph(dict(zip(range(len(uc)),uc)))
            sage: P = Poset(dag)
            sage: I = set(map(P,[2,5,6,4,7]))
            sage: I == set(P.closed_interval(2,7))
            True
        """
        return self.interval(x,y)

    def open_interval(self, x, y):
        """
        Return a list of the elements `z` such that `x < z < y`.

        EXAMPLES::

            sage: uc = [[1,3,2],[4],[4,5,6],[6],[7],[7],[7],[]]
            sage: dag = DiGraph(dict(zip(range(len(uc)),uc)))
            sage: P = Poset(dag)
            sage: I = set(map(P,[5,6,4]))
            sage: I == set(P.open_interval(2,7))
            True

        ::

            sage: dg = DiGraph({"a":["b","c"], "b":["d"], "c":["d"]})
            sage: P = Poset(dg, facade = False)
            sage: P.open_interval("a","d")
            [b, c]
        """
        return map(self._vertex_to_element,self._hasse_diagram.open_interval(
                self._element_to_vertex(x),self._element_to_vertex(y)))

    def comparability_graph(self):
        r"""
        Returns the comparability graph of ``self``.

        See :wikipedia:`Comparability_graph`

        .. SEEALSO:: :meth:`incomparability_graph`, :mod:`sage.graphs.comparability`

        EXAMPLES::

            sage: p = posets.ChainPoset(4)
            sage: p.comparability_graph().is_isomorphic(graphs.CompleteGraph(4))
            True

            sage: p = posets.DiamondPoset(5)
            sage: g = p.comparability_graph(); g
            Comparability graph on 5 vertices
            sage: g.size()
            7
        """
        G = self.hasse_diagram().transitive_closure().to_undirected()
        G.rename('Comparability graph on %s vertices' % self.cardinality())
        return G

    def incomparability_graph(self):
        r"""
        Returns the incomparability graph of ``self``.

        This is the complement of the comparability graph.

        .. SEEALSO:: :meth:`comparability_graph`, :mod:`sage.graphs.comparability`

        EXAMPLES::

            sage: p = posets.ChainPoset(4)
            sage: p.incomparability_graph().size()
            0

            sage: p = posets.DiamondPoset(5)
            sage: g = p.incomparability_graph(); g
            Incomparability graph on 5 vertices
            sage: g.size()
            3
        """
        G = self.comparability_graph().complement()
        G.rename('Incomparability graph on %s vertices' % self.cardinality())
        return G

    def maximal_antichains(self):
        """
        Return all maximal antichains of the poset.

        EXAMPLES::
<<<<<<< HEAD
        
=======

>>>>>>> 819000f6
            sage: P=Poset({'a':['b', 'c'], 'b':['d','e']})
            sage: P.maximal_antichains()
            [['a'], ['b', 'c'], ['c', 'd', 'e']]

            sage: Posets.PentagonPoset().maximal_antichains()
            [[0], [1, 2], [1, 3], [4]]

        .. seealso:: :meth:`maximal_chains`, :meth:`antichains`
        """
        # Maximal antichains are maximum cliques on incomparability graph.
        return self.incomparability_graph().cliques_maximal()

    def maximal_chains(self, partial=None):
        """
        Return all maximal chains of this poset.

        Each chain is listed in increasing order.

        INPUT:

        - ``partial`` -- list (optional); if present, find all maximal
          chains starting with the elements in partial

        Returns list of the maximal chains of this poset.

        This is used in constructing the order complex for the poset.

        EXAMPLES::

            sage: P = Posets.BooleanLattice(3)
            sage: P.maximal_chains()
            [[0, 1, 3, 7], [0, 1, 5, 7], [0, 2, 3, 7], [0, 2, 6, 7], [0, 4, 5, 7], [0, 4, 6, 7]]
            sage: P.maximal_chains(partial=[0,2])
            [[0, 2, 3, 7], [0, 2, 6, 7]]
            sage: Q = Posets.ChainPoset(6)
            sage: Q.maximal_chains()
            [[0, 1, 2, 3, 4, 5]]

        .. seealso:: :meth:`maximal_antichains`, :meth:`chains`
        """
        if partial is None or len(partial) == 0:
            start = self.minimal_elements()
            partial = []
        else:
            start = self.upper_covers(partial[-1])
        if len(start) == 0:
            return [partial]
        if len(start) == 1:
            return self.maximal_chains(partial=partial + start)
        parts = [partial + [x] for x in start]
        answer = []
        for new in parts:
            answer += self.maximal_chains(partial=new)
        return answer

    def order_complex(self, on_ints=False):
        """
        Return the order complex associated to this poset.

        The order complex is the simplicial complex with vertices equal
        to the elements of the poset, and faces given by the chains.

        INPUT:

        - ``on_ints`` -- a boolean (default: False)

        EXAMPLES::

            sage: P = Posets.BooleanLattice(3)
            sage: S = P.order_complex(); S
            Simplicial complex with vertex set (0, 1, 2, 3, 4, 5, 6, 7) and 6 facets
            sage: S.f_vector()
            [1, 8, 19, 18, 6]
            sage: S.homology()      # S is contractible
            {0: 0, 1: 0, 2: 0, 3: 0}
            sage: Q = P.subposet([1,2,3,4,5,6])
            sage: Q.order_complex().homology()    # a circle
            {0: 0, 1: Z}

            sage: P = Poset((divisors(15), attrcall("divides")), facade = True)
            sage: P.order_complex()
            Simplicial complex with vertex set (1, 3, 5, 15) and facets {(1, 3, 15), (1, 5, 15)}

        If ``on_ints``, then the elements of the poset are labelled
        `0,1,\dots` in the chain complex::

            sage: P.order_complex(on_ints=True)
            Simplicial complex with vertex set (0, 1, 2, 3) and facets {(0, 2, 3), (0, 1, 3)}
        """
        from sage.homology.simplicial_complex import SimplicialComplex
        L = self.list()
        if on_ints:
            iso = dict([(L[i], i) for i in range(len(L))])

        facets = []
        for f in self.maximal_chains():
            # TODO: factor out the logic for on_ints / facade / ...
            # We will want to do similar things elsewhere
            if on_ints:
                facets.append([iso[a] for a in f])
            elif self._is_facade:
                facets.append([a for a in f])
            else:
                facets.append([a.element for a in f])

        return SimplicialComplex(facets)

    def order_polytope(self):
        r"""
        Return the order polytope of the poset ``self``.

        The order polytope of a finite poset `P` is defined as the subset
        of `\RR^P` consisting of all maps `x : P \to \RR` satisfying

        .. MATH::

            0 \leq x(p) \leq 1 \mbox{ for all } p \in P,

        and

        .. MATH::

            x(p) \leq x(q) \mbox{ for all } p, q \in P
            \mbox{ satisfying } p < q.

        This polytope was defined and studied in [St1986]_.

        EXAMPLES::

            sage: P = posets.AntichainPoset(3)
            sage: Q = P.order_polytope();Q
            A 3-dimensional polyhedron in QQ^3 defined as the convex hull of 8 vertices
            sage: P = posets.PentagonPoset()
            sage: Q = P.order_polytope();Q
            A 5-dimensional polyhedron in QQ^5 defined as the convex hull of 8 vertices

            sage: P = Poset([[1,2,3],[[1,2],[1,3]]])
            sage: Q = P.order_polytope()
            sage: Q.contains((1,0,0))
            False
            sage: Q.contains((0,1,1))
            True

        REFERENCES:

        .. [St1986] Richard Stanley. *Two poset polytopes*,
           Discrete Comput. Geom. (1986), :doi:`10.1007/BF02187680`
        """
        from sage.geometry.polyhedron.constructor import Polyhedron
        ineqs = [[0] + [ZZ(j==v)-ZZ(j==u) for j in self]
                 for u,v,w in self.hasse_diagram().edges()]
        for i in self.maximal_elements():
            ineqs += [[1] + [-ZZ(j==i) for j in self]]
        for i in self.minimal_elements():
            ineqs += [[0] + [ZZ(j==i) for j in self]]
        return Polyhedron(ieqs=ineqs)

    def chain_polytope(self):
        r"""
        Return the chain polytope of the poset ``self``.

        The chain polytope of a finite poset `P` is defined as the subset
        of `\RR^P` consisting of all maps `x : P \to \RR` satisfying

        .. MATH::

            x(p) \geq 0 \mbox{ for all } p \in P,

        and

        .. MATH::

            x(p_1) + x(p_2) + \ldots + x(p_k) \leq 1
            \mbox{ for all chains } p_1 < p_2 < \ldots < p_k
            \mbox{ in } P.

        This polytope was defined and studied in [St1986]_.

        EXAMPLES::

            sage: P = posets.AntichainPoset(3)
            sage: Q = P.chain_polytope();Q
            A 3-dimensional polyhedron in QQ^3 defined as the convex hull of 8 vertices
            sage: P = posets.PentagonPoset()
            sage: Q = P.chain_polytope();Q
            A 5-dimensional polyhedron in QQ^5 defined as the convex hull of 8 vertices
        """
        from sage.geometry.polyhedron.constructor import Polyhedron
        ineqs=[[1]+[-ZZ(j in chain) for j in self] for chain in self.maximal_chains()]
        for i in self:
            ineqs+=[[0]+[ZZ(j==i) for j in self]]
        return Polyhedron(ieqs=ineqs)

    def zeta_polynomial(self):
        r"""
        Return the zeta polynomial of the poset ``self``.

        The zeta polynomial of a poset is the unique polynomial `Z(q)`
        such that for every integer `m > 1`, `Z(m)` is the number of
        weakly increasing sequences `x_1 \leq x_2 \leq \dots \leq x_{m-1}`
        of elements of the poset.

        The polynomial `Z(q)` is integral-valued, but generally doesn't
        have integer coefficients. It can be computed as

        .. MATH::

            Z(q) = \sum_{k \geq 1} \dbinom{q-2}{k-1} c_k,

        where `c_k` is the number of all chains of length `k` in the
        poset.

        For more information, see section 3.12 of [EnumComb1]_.

        In particular, `Z(2)` is the number of vertices and `Z(3)` is
        the number of intervals.

        EXAMPLES::

            sage: Posets.ChainPoset(2).zeta_polynomial()
            q
            sage: Posets.ChainPoset(3).zeta_polynomial()
            1/2*q^2 + 1/2*q
            sage: P = posets.PentagonPoset()
            sage: P.zeta_polynomial()
            1/6*q^3 + q^2 - 1/6*q
            sage: P = Posets.DiamondPoset(5)
            sage: P.zeta_polynomial()
            3/2*q^2 - 1/2*q

        TESTS:

        Checking the simplest cases::

            sage: Poset({}).zeta_polynomial()
            0
            sage: Poset({1: []}).zeta_polynomial()
            1
            sage: Poset({1: [], 2: []}).zeta_polynomial()
            2
        """
        q = polygen(QQ, 'q')
        g = sum(q**len(ch) for ch in self._hasse_diagram.chains())
        n = g.degree()
        f = g[max(n, 1)]
        while n > 1:
            f = (q - n)*f
            n = n - 1
            f = g[n] + f/n
        return f

    def f_polynomial(self):
        r"""
        Return the `f`-polynomial of a bounded poset ``self``.

        This is the `f`-polynomial of the order complex of the poset
        minus its bounds.

        The coefficient of `q^i` is the number of chains of
        `i+1` elements containing both bounds of the poset.

        .. SEEALSO::

            :meth:`is_bounded`, :meth:`h_polynomial`, :meth:`order_complex`,
            :meth:`sage.homology.cell_complex.GenericCellComplex.f_vector`

        .. WARNING::

            This is slightly different from the ``fPolynomial``
            method in Macaulay2.

        EXAMPLES::

            sage: P = Posets.DiamondPoset(5)
            sage: P.f_polynomial()
            3*q^2 + q
            sage: P = Poset({1:[2,3],2:[4],3:[5],4:[6],5:[7],6:[7]})
            sage: P.f_polynomial()
            q^4 + 4*q^3 + 5*q^2 + q

            sage: P = Poset({2: []})
            sage: P.f_polynomial()
            1
        """
        q = polygen(ZZ, 'q')
        hasse = self._hasse_diagram
        if len(hasse) == 1:
            return q.parent().one()
        maxi = hasse.top()
        mini = hasse.bottom()
        if (mini is None) or (maxi is None):
            raise TypeError('the poset is not bounded')
        return sum(q**(len(ch)+1) for ch in hasse.chains(exclude=[mini, maxi]))

    def h_polynomial(self):
        r"""
        Return the `h`-polynomial of a bounded poset ``self``.

        This is the `h`-polynomial of the order complex of the poset
        minus its bounds.

        This is related to the `f`-polynomial by a simple change
        of variables:

        .. MATH::

            h(q) = (1-q)^{\deg f} f \left( \frac{q}{1-q} \right),

        where `f` and `h` denote the `f`-polynomial and the
        `h`-polynomial, respectively.

        See :wikipedia:`h-vector`.

        .. SEEALSO::

            :meth:`is_bounded`, :meth:`f_polynomial`, :meth:`order_complex`,
            :meth:`sage.homology.simplicial_complex.SimplicialComplex.h_vector`

        .. WARNING::

            This is slightly different from the ``hPolynomial``
            method in Macaulay2.

        EXAMPLES::

            sage: P = Posets.AntichainPoset(3).order_ideals_lattice()
            sage: P.h_polynomial()
            q^3 + 4*q^2 + q
            sage: P = Posets.DiamondPoset(5)
            sage: P.h_polynomial()
            2*q^2 + q
            sage: P = Poset({1: []})
            sage: P.h_polynomial()
            1
        """
        q = polygen(ZZ, 'q')
        hasse = self._hasse_diagram
        if len(hasse) == 1:
            return q.parent().one()
        maxi = hasse.top()
        mini = hasse.bottom()
        if (mini is None) or (maxi is None):
            raise TypeError('the poset is not bounded')
        f = sum(q**(len(ch)) for ch in hasse.chains(exclude=[mini, maxi]))
        d = f.degree()
        f = (1-q)**d * q * f(q=q/(1-q))
        return q.parent(f)

    def flag_f_polynomial(self):
        r"""
        Return the flag `f`-polynomial of a bounded and ranked poset
        ``self``.

        This is the sum, over all chains containing both bounds,
        of a monomial encoding the ranks of the elements of the chain.

        More precisely, if `P` is a bounded ranked poset, then the
        flag `f`-polynomial of `P` is defined as the polynomial

        .. MATH::

            \sum_{\substack{p_0 < p_1 < \ldots < p_k, \\
                            p_0 = \min P, \ p_k = \max P}}
            x_{\rho(p_1)} x_{\rho(p_2)} \cdots x_{\rho(p_k)}
            \in \ZZ[x_1, x_2, \cdots, x_n]

        where `\min P` and `\max P` are (respectively) the minimum and
        the maximum of `P`, where `\rho` is the rank function of `P`
        (normalized to satisfy `\rho(\min P) = 0`), and where
        `n` is the rank of `\max P`. (Note that the indeterminate
        `x_0` doesn't actually appear in the polynomial.)

        For technical reasons, the polynomial is returned in the
        slightly larger ring `\ZZ[x_0, x_1, x_2, \cdots, x_{n+1}]` by
        this method.

        See :wikipedia:`h-vector`.

        .. SEEALSO:: :meth:`is_bounded`, :meth:`flag_h_polynomial`

        EXAMPLES::

            sage: P = Posets.DiamondPoset(5)
            sage: P.flag_f_polynomial()
            3*x1*x2 + x2

            sage: P = Poset({1:[2,3],2:[4],3:[5],4:[6],5:[6]})
            sage: fl = P.flag_f_polynomial(); fl
            2*x1*x2*x3 + 2*x1*x3 + 2*x2*x3 + x3
            sage: q = polygen(ZZ,'q')
            sage: fl(q,q,q,q) == P.f_polynomial()
            True

            sage: P = Poset({1:[2,3,4],2:[5],3:[5],4:[5],5:[6]})
            sage: P.flag_f_polynomial()
            3*x1*x2*x3 + 3*x1*x3 + x2*x3 + x3

            sage: P = Poset({2: [3]})
            sage: P.flag_f_polynomial()
            x1

            sage: P = Poset({2: []})
            sage: P.flag_f_polynomial()
            1
        """
        hasse = self._hasse_diagram
        maxi = hasse.top()
        mini = hasse.bottom()
        if (mini is None) or (maxi is None):
            raise TypeError('the poset is not bounded')
        rk = hasse.rank_function()
        if rk is None:
            raise TypeError('the poset should be ranked')
        n = rk(maxi)
        from sage.rings.polynomial.polynomial_ring_constructor import PolynomialRing
        if n == 0:
            return PolynomialRing(ZZ, 'x', 1).one()
        anneau = PolynomialRing(ZZ, 'x', n+1)
        x = anneau.gens()
        return x[n] * sum(prod(x[rk(i)] for i in ch) for ch in hasse.chains(exclude=[mini, maxi]))

    def flag_h_polynomial(self):
        r"""
        Return the flag `h`-polynomial of a bounded and ranked poset
        ``self``.

        If `P` is a bounded ranked poset whose maximal element has
        rank `n` (where the minimal element is set to have rank `0`),
        then the flag `h`-polynomial of `P` is defined as the
        polynomial

        .. MATH::

            \prod_{k=1}^n (1-x_k) \cdot f \left(\frac{x_1}{1-x_1},
            \frac{x_2}{1-x_2}, \cdots, \frac{x_n}{1-x_n}\right)
            \in \ZZ[x_1, x_2, \cdots, x_n],

        where `f` is the flag `f`-polynomial of `P` (see
        :meth:`flag_f_polynomial`).

        For technical reasons, the polynomial is returned in the
        slightly larger ring `\QQ[x_0, x_1, x_2, \cdots, x_{n+1}]` by
        this method.

        See :wikipedia:`h-vector`.

        .. SEEALSO:: :meth:`is_bounded`, :meth:`flag_f_polynomial`

        EXAMPLES::

            sage: P = Posets.DiamondPoset(5)
            sage: P.flag_h_polynomial()
            2*x1*x2 + x2

            sage: P = Poset({1:[2,3],2:[4],3:[5],4:[6],5:[6]})
            sage: fl = P.flag_h_polynomial(); fl
            -x1*x2*x3 + x1*x3 + x2*x3 + x3
            sage: q = polygen(ZZ,'q')
            sage: fl(q,q,q,q) == P.h_polynomial()
            True

            sage: P = Poset({1:[2,3,4],2:[5],3:[5],4:[5],5:[6]})
            sage: P.flag_h_polynomial()
            2*x1*x3 + x3

            sage: P = posets.ChainPoset(4)
            sage: P.flag_h_polynomial()
            x3

            sage: P = Poset({2: [3]})
            sage: P.flag_h_polynomial()
            x1

            sage: P = Poset({2: []})
            sage: P.flag_h_polynomial()
            1
        """
        hasse = self._hasse_diagram
        maxi = hasse.top()
        mini = hasse.bottom()
        if (mini is None) or (maxi is None):
            raise TypeError('the poset is not bounded')
        rk = hasse.rank_function()
        if rk is None:
            raise TypeError('the poset should be ranked')
        n = rk(maxi)
        from sage.rings.polynomial.polynomial_ring_constructor import PolynomialRing
        if n == 0:
            return PolynomialRing(QQ, 'x', 1).one()
        anneau = PolynomialRing(QQ, 'x', n+1)
        x = anneau.gens()
        return prod(1-x[k] for k in range(1, n)) * x[n] \
               * sum(prod(x[rk(i)]/(1-x[rk(i)]) for i in ch)
                     for ch in hasse.chains(exclude=[mini, maxi]))

    def characteristic_polynomial(self):
        r"""
        Return the characteristic polynomial of a graded poset ``self``.

        If `P` is a graded poset with rank `n` and a unique minimal
        element `\hat{0}`, then the characteristic polynomial of
        `P` is defined to be

        .. MATH::

            \sum_{x \in P} \mu(\hat{0}, x) q^{n-\rho(x)} \in \ZZ[q],

        where `\rho` is the rank function, and `\mu` is the Moebius
        function of `P`.

        See section 3.10 of [EnumComb1]_.

        EXAMPLES::

            sage: P = Posets.DiamondPoset(5)
            sage: P.characteristic_polynomial()
            q^2 - 3*q + 2
            sage: P = Poset({1:[2,3],2:[4],3:[5],4:[6],5:[6],6:[7]})
            sage: P.characteristic_polynomial()
            q^4 - 2*q^3 + q
            sage: P = Poset({1: []})
            sage: P.characteristic_polynomial()
            1
        """
        hasse = self._hasse_diagram
        rk = hasse.rank_function()
        if rk is None:
            raise TypeError('the poset should be ranked')
        n = rk(hasse.maximal_elements()[0])
        x0 = hasse.minimal_elements()[0]
        q = polygen(ZZ, 'q')
        return sum(hasse.mobius_function(x0, x) * q**(n - rk(x)) for x in hasse)

    def chain_polynomial(self):
        """
        Return the chain polynomial of ``self``.

        The coefficient of `q^k` is the number of chains of length `k`
        in ``self``. The length of a chain is the number of elements.

        .. WARNING::

            This is not what has been called the chain polynomial
            in [St1986]_. The latter is identical with the order
            polynomial (:meth:`order_polynomial`).

        EXAMPLES::

            sage: P = Posets.ChainPoset(3)
            sage: t = P.chain_polynomial(); t
            q^3 + 3*q^2 + 3*q + 1
            sage: t(1) == len(list(P.chains()))
            True

            sage: P = Posets.BooleanLattice(3)
            sage: P.chain_polynomial()
            6*q^4 + 18*q^3 + 19*q^2 + 8*q + 1

            sage: P = Posets.AntichainPoset(5)
            sage: P.chain_polynomial()
            5*q + 1

            sage: P = Poset({})
            sage: P.chain_polynomial()
            1
            sage: parent(P.chain_polynomial())
            Univariate Polynomial Ring in q over Integer Ring

            sage: R = Poset({1: []})
            sage: R.chain_polynomial()
            q + 1
        """
        hasse = self._hasse_diagram
        q = polygen(ZZ, 'q')
        one = q.parent().one()
        hasse_size = hasse.cardinality()
        chain_polys = [0]*hasse_size
        # chain_polys[i] will be the generating function for the
        # chains with topmost vertex i (in the labelling of the
        # Hasse diagram).
        for i in range(hasse_size):
            chain_polys[i] = q + sum(q*chain_polys[j]
                                     for j in hasse.principal_order_ideal(i))
        return one + sum(chain_polys)

    def order_polynomial(self):
        """
        Return the order polynomial of ``self``.

        The order polynomial `\Omega_P(q)` of a poset `P` is defined
        as the unique polynomial `S` such that for each integer
        `m \geq 1`, `S(m)` is the number of order-preserving maps
        from `P` to `\{1,\ldots,m\}`.

        See sections 3.12 and 3.15 of [EnumComb1]_, and also
        [St1986]_.

        .. SEEALSO:: :meth:`order_polytope`

        EXAMPLES::

            sage: P = Posets.AntichainPoset(3)
            sage: P.order_polynomial()
            q^3

            sage: P = Posets.ChainPoset(3)
            sage: f = P.order_polynomial(); f
            1/6*q^3 + 1/2*q^2 + 1/3*q
            sage: [f(i) for i in range(4)]
            [0, 1, 4, 10]
        """
        return self.order_ideals_lattice().zeta_polynomial()

    def promotion(self, i=1):
        r"""
        Compute the (extended) promotion on the linear extension
        of the poset ``self``.

        INPUT:

        - ``i`` -- an integer between `1` and `n` (default: `1`)

        OUTPUT:

        - an isomorphic poset, with the same default linear extension

        The extended promotion is defined on a poset ``self`` of size
        `n` by applying the promotion operator `\tau_i \tau_{i+1}
        \cdots \tau_{n-1}` to the default linear extension `\pi` of ``self``
        (see :meth:`~sage.combinat.posets.linear_extensions.LinearExtensionOfPoset.promotion`),
        and relabeling ``self`` accordingly. For more details see [Stan2009]_.

        When the vertices of the poset ``self`` are labelled by
        `\{1,2,\ldots,n\}`, the linear extension is the identity, and
        `i=1`, the above algorithm corresponds to the promotion
        operator on posets defined by Schützenberger as
        follows. Remove `1` from ``self`` and replace it by the
        minimum `j` of all labels covering `1` in the poset. Then,
        remove `j` and replace it by the minimum of all labels
        covering `j`, and so on.  This process ends when a label is a
        local maximum. Place the label `n+1` at this vertex.  Finally,
        decrease all labels by `1`.

        EXAMPLES::

            sage: P = Poset(([1,2], [[1,2]]), linear_extension=True, facade=False)
            sage: P.promotion()
            Finite poset containing 2 elements with distinguished linear extension
            sage: P == P.promotion()
            True

            sage: P = Poset(([1,2,3,4,5,6,7], [[1,2],[1,4],[2,3],[2,5],[3,6],[4,7],[5,6]]))
            sage: P.list()
            [1, 2, 3, 5, 6, 4, 7]
            sage: Q = P.promotion(4); Q
            Finite poset containing 7 elements with distinguished linear extension
            sage: Q.cover_relations()
            [[1, 2], [1, 6], [2, 3], [2, 5], [3, 7], [5, 7], [6, 4]]

        Note that if one wants to obtain the promotion defined by
        Schützenberger's algorithm directly on the poset, one needs
        to make sure the linear extension is the identity::

            sage: P = P.with_linear_extension([1,2,3,4,5,6,7])
            sage: P.list()
            [1, 2, 3, 4, 5, 6, 7]
            sage: Q = P.promotion(4); Q
            Finite poset containing 7 elements with distinguished linear extension
            sage: Q.cover_relations()
            [[1, 2], [1, 6], [2, 3], [2, 4], [3, 5], [4, 5], [6, 7]]
            sage: Q = P.promotion()
            sage: Q.cover_relations()
            [[1, 2], [1, 3], [2, 4], [2, 5], [3, 6], [4, 7], [5, 7]]

        Here is an example for a poset not labelled by `\{1, 2, \ldots, n\}`::

            sage: P = Poset((divisors(30), attrcall("divides")), linear_extension=True)
            sage: P.list()
            [1, 2, 3, 5, 6, 10, 15, 30]
            sage: P.cover_relations()
            [[1, 2], [1, 3], [1, 5], [2, 6], [2, 10], [3, 6], [3, 15],
             [5, 10], [5, 15], [6, 30], [10, 30], [15, 30]]
            sage: Q = P.promotion(4); Q
            Finite poset containing 8 elements with distinguished linear extension
            sage: Q.cover_relations()
            [[1, 2], [1, 3], [1, 6], [2, 5], [2, 15], [3, 5], [3, 10],
             [5, 30], [6, 10], [6, 15], [10, 30], [15, 30]]

        .. SEEALSO::

            - :meth:`linear_extension`
            - :meth:`with_linear_extension` and the ``linear_extension`` option of :func:`Poset`
            - :meth:`~sage.combinat.posets.linear_extensions.LinearExtensionOfPoset.promotion`
            - :meth:`evacuation`

        AUTHOR:

        - Anne Schilling (2012-02-18)
        """
        return self.linear_extension().promotion(i).to_poset()

    def evacuation(self):
        r"""
        Compute evacuation on the linear extension associated
        to the poset ``self``.

        OUTPUT:

        - an isomorphic poset, with the same default linear extension

        Evacuation is defined on a poset ``self`` of size `n` by
        applying the evacuation operator
        `(\tau_1 \cdots \tau_{n-1}) (\tau_1 \cdots \tau_{n-2}) \cdots (\tau_1)`,
        to the default linear extension `\pi` of ``self``
        (see :meth:`~sage.combinat.posets.linear_extensions.LinearExtensionOfPoset.evacuation`),
        and relabeling ``self`` accordingly. For more details see [Stan2009]_.

        .. SEEALSO::

            - :meth:`linear_extension`
            - :meth:`with_linear_extension` and the ``linear_extension`` option of :func:`Poset`
            - :meth:`~sage.combinat.posets.linear_extensions.LinearExtensionOfPoset.evacuation`
            - :meth:`promotion`

        REFERENCES:

        .. [Stan2009] Richard Stanley,
           *Promotion and evacuation*,
           Electron. J. Combin. 16 (2009), no. 2, Special volume in honor of
           Anders Björner,
           Research Paper 9, 24 pp.

        EXAMPLES::

            sage: P = Poset(([1,2], [[1,2]]), linear_extension=True, facade=False)
            sage: P.evacuation()
            Finite poset containing 2 elements with distinguished linear extension
            sage: P.evacuation() == P
            True

            sage: P = Poset(([1,2,3,4,5,6,7], [[1,2],[1,4],[2,3],[2,5],[3,6],[4,7],[5,6]]), linear_extension=True, facade=False)
            sage: P.list()
            [1, 2, 3, 4, 5, 6, 7]
            sage: Q = P.evacuation(); Q
            Finite poset containing 7 elements with distinguished linear extension
            sage: Q.cover_relations()
            [[1, 2], [1, 3], [2, 5], [3, 4], [3, 6], [4, 7], [6, 7]]

        Note that the results depend on the linear extension associated
        to the poset::

            sage: P = Poset(([1,2,3,4,5,6,7], [[1,2],[1,4],[2,3],[2,5],[3,6],[4,7],[5,6]]))
            sage: P.list()
            [1, 2, 3, 5, 6, 4, 7]
            sage: Q = P.evacuation(); Q
            Finite poset containing 7 elements with distinguished linear extension
            sage: Q.cover_relations()
            [[1, 2], [1, 5], [2, 3], [5, 6], [5, 4], [6, 7], [4, 7]]

        Here is an example of a poset where the vertices are not labelled
        by `\{1,2,\ldots,n\}`::

            sage: P = Poset((divisors(15), attrcall("divides")), linear_extension = True)
            sage: P.list()
            [1, 3, 5, 15]
            sage: Q = P.evacuation(); Q
            Finite poset containing 4 elements with distinguished linear extension
            sage: Q.cover_relations()
            [[1, 3], [1, 5], [3, 15], [5, 15]]

        AUTHOR:

        - Anne Schilling (2012-02-18)
        """
        return self.linear_extension().evacuation().to_poset()

    def is_slender(self):
        r"""
        Return whether the poset ``self`` is slender or not.

        It is assumed for this method that ``self`` is a finite graded poset.
        A finite poset `P` is called slender if every rank 2 interval contains
        three or four elements. See [Stan2009]_.

        EXAMPLES::

            sage: P = Poset(([1,2,3,4],[[1,2],[1,3],[2,4],[3,4]]), facade = True)
            sage: P.is_slender()
            True
            sage: P = Poset(([1,2,3,4,5],[[1,2],[1,3],[1,4],[2,5],[3,5],[4,5]]), facade = True)
            sage: P.is_slender()
            False

            sage: W = WeylGroup(['A',2])
            sage: G = W.bruhat_poset()
            sage: G.is_slender()
            True
            sage: W = WeylGroup(['A',3])
            sage: G = W.bruhat_poset()
            sage: G.is_slender()
            True
        """
        for x in self:
            d = {}
            S = self.upper_covers(x)
            Y = [ c for y in S for c in self.upper_covers(y) ]
            for y in Y:
                d[y] = d.get(y,0) + 1
            if not all( d[y]<3 for y in d.keys() ):
                return False
        return True

    def frank_network(self):
        r"""
        Computes Frank's network of the poset ``self``. This is defined in
        Section 8 of [BF1999]_.

        OUTPUT:

        A pair `(G, e)`, where `G` is Frank's network of `P` encoded as a
        :class:`DiGraph`, and `e` is the cost function on its edges encoded
        as a dictionary (indexed by these edges, which in turn are encoded
        as tuples of 2 vertices).

        .. NOTE::

            Frank's network of `P` is a certain directed graph with `2|P| + 2`
            vertices, defined in Section 8 of [BF1999]_. Its set of vertices
            consists of two vertices `(0, p)` and `(1, p)` for each element
            `p` of `P`, as well as two vertices `(-1, 0)` and `(2, 0)`.
            (These notations are not the ones used in [BF1999]_; see the table
            below for their relation.) The edges are:

            - for each `p` in `P`, an edge from `(-1, 0)` to `(0, p)`;

            - for each `p` in `P`, an edge from `(1, p)` to `(2, 0)`;

            - for each `p` and `q` in `P` such that `x \geq y`, an edge from
              `(0, p)` to `(1, q)`.

            We make this digraph into a network in the sense of flow theory as
            follows: The vertex `(-1, 0)` is considered as the source of this
            network, and the vertex `(2, 0)` as the sink. The cost function is
            defined to be `1` on the edge from `(0, p)` to `(1, p)` for each
            `p \in P`, and to be `0` on every other edge. The capacity is `1`
            on each edge. Here is how to translate this notations into that
            used in [BF1999]_::

              our notations                    [BF1999]
                 (-1, 0)                          s
                 (0, p)                          x_p
                 (1, p)                          y_p
                 (2, 0)                           t
                  a[e]                           a(e)

        REFERENCES:

        .. [BF1999] Thomas Britz, Sergey Fomin,
           *Finite posets and Ferrers shapes*,
           Advances in Mathematics 158, pp. 86-127 (2001),
           :arxiv:`math/9912126` (the arXiv version has less errors).

        EXAMPLES::

            sage: ps = [[16,12,14,-13],[[12,14],[14,-13],[12,16],[16,-13]]]
            sage: G, e = Poset(ps).frank_network()
            sage: G.edges()
            [((-1, 0), (0, -13), None), ((-1, 0), (0, 12), None), ((-1, 0), (0, 14), None), ((-1, 0), (0, 16), None), ((0, -13), (1, -13), None), ((0, -13), (1, 12), None), ((0, -13), (1, 14), None), ((0, -13), (1, 16), None), ((0, 12), (1, 12), None), ((0, 14), (1, 12), None), ((0, 14), (1, 14), None), ((0, 16), (1, 12), None), ((0, 16), (1, 16), None), ((1, -13), (2, 0), None), ((1, 12), (2, 0), None), ((1, 14), (2, 0), None), ((1, 16), (2, 0), None)]
            sage: e
            {((-1, 0), (0, -13)): 0,
             ((-1, 0), (0, 12)): 0,
             ((-1, 0), (0, 14)): 0,
             ((-1, 0), (0, 16)): 0,
             ((0, -13), (1, -13)): 1,
             ((0, -13), (1, 12)): 0,
             ((0, -13), (1, 14)): 0,
             ((0, -13), (1, 16)): 0,
             ((0, 12), (1, 12)): 1,
             ((0, 14), (1, 12)): 0,
             ((0, 14), (1, 14)): 1,
             ((0, 16), (1, 12)): 0,
             ((0, 16), (1, 16)): 1,
             ((1, -13), (2, 0)): 0,
             ((1, 12), (2, 0)): 0,
             ((1, 14), (2, 0)): 0,
             ((1, 16), (2, 0)): 0}
            sage: qs = [[1,2,3,4,5,6,7,8,9],[[1,3],[3,4],[5,7],[1,9],[2,3]]]
            sage: Poset(qs).frank_network()
            (Digraph on 20 vertices,
             {((-1, 0), (0, 1)): 0,
              ((-1, 0), (0, 2)): 0,
              ((-1, 0), (0, 3)): 0,
              ((-1, 0), (0, 4)): 0,
              ((-1, 0), (0, 5)): 0,
              ((-1, 0), (0, 6)): 0,
              ((-1, 0), (0, 7)): 0,
              ((-1, 0), (0, 8)): 0,
              ((-1, 0), (0, 9)): 0,
              ((0, 1), (1, 1)): 1,
              ((0, 2), (1, 2)): 1,
              ((0, 3), (1, 1)): 0,
              ((0, 3), (1, 2)): 0,
              ((0, 3), (1, 3)): 1,
              ((0, 4), (1, 1)): 0,
              ((0, 4), (1, 2)): 0,
              ((0, 4), (1, 3)): 0,
              ((0, 4), (1, 4)): 1,
              ((0, 5), (1, 5)): 1,
              ((0, 6), (1, 6)): 1,
              ((0, 7), (1, 5)): 0,
              ((0, 7), (1, 7)): 1,
              ((0, 8), (1, 8)): 1,
              ((0, 9), (1, 1)): 0,
              ((0, 9), (1, 9)): 1,
              ((1, 1), (2, 0)): 0,
              ((1, 2), (2, 0)): 0,
              ((1, 3), (2, 0)): 0,
              ((1, 4), (2, 0)): 0,
              ((1, 5), (2, 0)): 0,
              ((1, 6), (2, 0)): 0,
              ((1, 7), (2, 0)): 0,
              ((1, 8), (2, 0)): 0,
              ((1, 9), (2, 0)): 0})

        AUTHOR:

        - Darij Grinberg (2013-05-09)
        """
        from sage.graphs.digraph import DiGraph
        P0 = [(0, i) for i in self]
        pdict = { (-1, 0): P0, (2, 0): [] }
        for i in self:
            pdict[(0, i)] = [(1, j) for j in self if self.ge(i, j)]
            pdict[(1, i)] = [(2, 0)]
        G = DiGraph(pdict)
        a = { (u, v): 0 for (u, v, l) in G.edge_iterator() }
        for i in self:
            a[((0, i), (1, i))] = 1
        return (G, a)

    @combinatorial_map(name="Greene-Kleitman partition")
    def greene_shape(self):
        r"""
        Return the Greene-Kleitman partition of ``self``.

        The Greene-Kleitman partition of a finite poset `P` is the partition
        `(c_1 - c_0, c_2 - c_1, c_3 - c_2, \ldots)`, where `c_k` is the
        maximum cardinality of a union of `k` chains of `P`. Equivalently,
        this is the conjugate of the partition `(a_1 - a_0, a_2 - a_1, a_3 -
        a_2, \ldots)`, where `a_k` is the maximum cardinality of a union of
        `k` antichains of `P`.

        See many sources, e. g., [BF1999]_, for proofs of this equivalence.

        EXAMPLES::

            sage: P = Poset([[3,2,1],[[3,1],[2,1]]])
            sage: P.greene_shape()
            [2, 1]
            sage: P = Poset([[1,2,3,4],[[1,4],[2,4],[4,3]]])
            sage: P.greene_shape()
            [3, 1]
            sage: P = Poset([[1,2,3,4,5,6,7,8,9,10,11,12,13,14,15,16,17,18,19,20,21,22],[[1,4],[2,4],[4,3]]])
            sage: P.greene_shape()
            [3, 1, 1, 1, 1, 1, 1, 1, 1, 1, 1, 1, 1, 1, 1, 1, 1, 1, 1, 1]
            sage: P = Poset([[],[]])
            sage: P.greene_shape()
            []

        AUTHOR:

        - Darij Grinberg (2013-05-09)
        """
        from sage.combinat.partition import Partition
        (G, a) = self.frank_network()
        n = len(self)
        chron = _ford_fulkerson_chronicle(G, (-1, 0), (2, 0), a)
        size = 0
        ps = []
        part = 0
        (pold, vold) = (0, 0)
        while size != n:
            (p, v) = next(chron)
            if v > vold:
                size += p
                if part > 0:
                    ps.append(part)
            elif p > pold:
                part += 1
            (pold, vold) = (p, v)
        ps.reverse()
        return Partition(ps)

    def p_partition_enumerator(self, tup, R, check=False):
        r"""
        Return a `P`-partition enumerator of ``self``.

        Given a total order `\prec` on the elements of a finite poset `P`
        (the order of `P` and the total order `\prec` can be unrelated; in
        particular, the latter does not have to extend the former), a
        `P`-partition enumerator is the quasisymmetric function
        `\sum_f \prod_{p \in P} x_{f(p)}`, where the first sum is taken over
        all `P`-partitions `f`.

        A `P`-partition is a function `f : P \to \{1,2,3,...\}` satisfying
        the following properties for any two elements `i` and `j` of `P`
        satisfying `i <_P j`:

        - if `i \prec j` then `f(i) \leq f(j)`,

        - if `j \prec i` then `f(i) < f(j)`.

        INPUT:

        - ``tup`` -- the tuple containing all elements of `P` (each of
          them exactly once), in the order dictated by the total order
          `\prec`

        - ``R`` -- a commutative ring

        OUTPUT:

        The `P`-partition enumerator of ``self`` according to ``tup`` in the
        algebra `QSym` of quasisymmetric functions over the base ring `R`.

        EXAMPLES::

            sage: P = Poset([[1,2,3,4],[[1,4],[2,4],[4,3]]])
            sage: FP = P.p_partition_enumerator((3,1,2,4), QQ, check=True); FP
            2*M[1, 1, 1, 1] + 2*M[1, 2, 1] + M[2, 1, 1] + M[3, 1]

            sage: expansion = FP.expand(5)
            sage: xs = expansion.parent().gens()
            sage: expansion == sum([xs[a]*xs[b]*xs[c]*xs[d] for a in range(5) for b in range(5) for c in range(5) for d in range(5) if a <= b and c <= b and b < d])
            True

            sage: P = Poset([[],[]])
            sage: FP = P.p_partition_enumerator((), QQ, check=True); FP
            M[]
        """
        if check:
            if sorted(self.list()) != sorted(tup):
                raise ValueError("the elements of tup are not those of P")
        from sage.combinat.composition import Composition
        from sage.combinat.ncsf_qsym.qsym import QuasiSymmetricFunctions
        QR = QuasiSymmetricFunctions(R)
        n = len(tup)
        res = QR.zero()
        tupdict = dict(zip(tup, range(n)))
        for lin in self.linear_extensions(facade=True):
            descents = [i + 1 for i in xrange(n-1) if tupdict[lin[i]] > tupdict[lin[i+1]]]
            res += QR.Fundamental()(Composition(from_subset=(descents, n)))
        return res

    def cuts(self):
        r"""
        Return the list of cuts of the poset ``self``.

        A cut is a subset `A` of ``self`` such that the set of lower
        bounds of the set of upper bounds of `A` is exactly `A`.

        The cuts are computed here using the maximal independent sets in the
        auxiliary graph defined as `P \times [0,1]` with an edge
        from `(x, 0)` to `(y, 1)` if
        and only if `x \not\geq_P y`. See the end of section 4 in [JRJ94]_.

        EXAMPLES::

            sage: P = posets.AntichainPoset(3)
            sage: Pc = P.cuts()
            sage: [list(c) for c in Pc]
            [[0], [0, 1, 2], [], [1], [2]]
            sage: Pc[0]
            frozenset({0})

        .. SEEALSO::

            :meth:`completion_by_cuts`

        REFERENCES:

        .. [JRJ94] Jourdan, Guy-Vincent; Rampon, Jean-Xavier; Jard, Claude
           (1994), "Computing on-line the lattice of maximal antichains
           of posets", Order 11 (3) p. 197-210, :doi:`10.1007/BF02115811`
        """
        from sage.graphs.graph import Graph
        from sage.graphs.independent_sets import IndependentSets
        auxg = Graph({(u, 0): [(v, 1) for v in self if not self.ge(u, v)]
                      for u in self})
        auxg.add_vertices([(v, 1) for v in self])
        return [frozenset([xa for xa, xb in c if xb == 0])
                for c in IndependentSets(auxg, maximal=True)]

    def completion_by_cuts(self):
        """
        Return the completion by cuts of ``self``.

        This is a lattice, also called the Dedekind-MacNeille completion.

        See the :wikipedia:`Dedekind-MacNeille completion`.

        OUTPUT:

        - a finite lattice

        EXAMPLES::

            sage: P = posets.PentagonPoset()
            sage: P.completion_by_cuts().is_isomorphic(P)
            True

            sage: P = posets.AntichainPoset(3)
            sage: Q = P.completion_by_cuts()
            sage: Q.is_isomorphic(posets.DiamondPoset(5))
            True

            sage: P = posets.SymmetricGroupBruhatOrderPoset(3)
            sage: Q = P.completion_by_cuts(); Q
            Finite lattice containing 7 elements

        .. SEEALSO::

            :meth:`cuts`
        """
        from sage.combinat.posets.lattices import LatticePoset
        from sage.misc.misc import attrcall
        return LatticePoset((self.cuts(), attrcall("issubset")))

FinitePoset._dual_class = FinitePoset

##### Posets #####


class FinitePosets_n(UniqueRepresentation, Parent):
    r"""
    The finite enumerated set of all posets on `n` vertices, up to an isomorphism.

    EXAMPLES::

        sage: P = Posets(3)
        sage: P.cardinality()
        5
        sage: for p in P: print p.cover_relations()
        []
        [[1, 2]]
        [[0, 1], [0, 2]]
        [[0, 1], [1, 2]]
        [[1, 2], [0, 2]]
    """

    def __init__(self, n):
        r"""
        EXAMPLES::

            sage: P = Posets(3); P
            Posets containing 3 vertices
            sage: P.category()
            Category of finite enumerated sets
            sage: P.__class__
            <class 'sage.combinat.posets.posets.FinitePosets_n_with_category'>
            sage: TestSuite(P).run()
        """
        Parent.__init__(self, category = FiniteEnumeratedSets())
        self._n = n

    def _repr_(self):
        r"""
        EXAMPLES::

            sage: P = Posets(3)
            sage: P._repr_()
            'Posets containing 3 vertices'
        """
        return "Posets containing %s vertices" % self._n

    def __contains__(self, P):
        """
        EXAMPLES::

            sage: posets.PentagonPoset() in Posets(5)
            True
            sage: posets.PentagonPoset() in Posets(3)
            False
            sage: 1 in Posets(3)
            False
        """
        return P in FinitePosets() and P.cardinality() == self._n

    def __iter__(self):
        """
        Returns an iterator of representatives of the isomorphism classes
        of finite posets of a given size.

        .. note::

           This uses the DiGraph iterator as a backend to construct
           transitively-reduced, acyclic digraphs.

        EXAMPLES::
            sage: P = Posets(2)
            sage: list(P)
            [Finite poset containing 2 elements, Finite poset containing 2 elements]
        """
        from sage.graphs.digraph_generators import DiGraphGenerators
        for dig in DiGraphGenerators()(self._n, is_poset):
            # We need to relabel the digraph since range(self._n) must be a linear
            # extension. Too bad we need to compute this again. TODO: Fix this.
            label_dict = dict(zip(dig.topological_sort(),range(dig.order())))
            yield FinitePoset(dig.relabel(label_dict,inplace=False))

    def cardinality(self, from_iterator=False):
        r"""
        Return the cardinality of this object.

        .. note::

            By default, this returns pre-computed values obtained from
            the On-Line Encyclopedia of Integer Sequences (:oeis:`A000112`).
            To override this, pass the argument ``from_iterator=True``.

        EXAMPLES::

            sage: P = Posets(3)
            sage: P.cardinality()
            5
            sage: P.cardinality(from_iterator=True)
            5
        """
        # Obtained from The On-Line Encyclopedia of Integer Sequences;
        # this is sequence number A000112.
        known_values = [1, 1, 2, 5, 16, 63, 318, 2045, 16999, 183231,
                2567284, 46749427, 1104891746, 33823827452, 1338193159771,
                68275077901156, 4483130665195087]
        if not from_iterator and self._n < len(known_values):
            return Integer(known_values[self._n])
        else:
            return super(FinitePosets_n, self).cardinality()

# For backward compatibility of pickles of the former Posets()
Posets_all = Posets

##### Miscellaneous functions #####


def is_poset(dig):
    r"""
    Tests whether a directed graph is acyclic and transitively
    reduced.

    EXAMPLES::

        sage: from sage.combinat.posets.posets import is_poset
        sage: dig = DiGraph({0:[2,3], 1:[3,4,5], 2:[5], 3:[5], 4:[5]})
        sage: is_poset(dig)
        False
        sage: is_poset(dig.transitive_reduction())
        True
    """
    return dig.is_directed_acyclic() and dig.is_transitively_reduced()


def _ford_fulkerson_chronicle(G, s, t, a):
    r"""
    Iterate through the Ford-Fulkerson algorithm for an acyclic directed
    graph with all edge capacities equal to `1`. This is an auxiliary algorithm
    for use by the :meth:`FinitePoset.greene_shape` method of finite posets,
    and is lacking some of the functionality that a general Ford-Fulkerson
    algorithm implementation should have.

    INPUT:

    - ``G`` -- an acyclic directed graph

    - ``s`` -- a vertex of `G` as the source

    - ``t`` -- a vertex of `G` as the sink

    - ``a`` -- a cost function (on the set of edges of ``G``) encoded as
      a dictionary. The keys of this dictionary are encoded as pairs
      of vertices.

    OUTPUT:

    An iterator which iterates through the values `(p, v)` during the
    application of the Ford-Fulkerson algorithm applied to the graph
    `G` with source `s`, sink `t`, cost function `a` and capacity `1`
    on each edge. Here, `p` denotes the value of the potential, and `v`
    denotes the value of the flow at every moment during the execution
    of the algorithm. The algorithm starts at `(p, v) = (0, 0)`.
    Every time ``next()`` is called, the iterator performs one step of
    the algorithm (incrementing either `p` or `v`) and yields the
    resulting pair `(p, v)`. Note that `(0, 0)` is never yielded.
    The iterator goes on for eternity, since the stopping condition
    is not implemented. This is OK for use in the ``greene_partition``
    function, since that one knows when to stop.

    The notation used here is that of Section 7 of [BF1999]_.

    .. WARNING::

        This method is tailor-made for its use in the
        :meth:`FinitePoset.greene_shape()` method of a finite poset. It's not
        very useful in general. First of all, as said above, the iterator
        does not know when to halt. Second, `G` needs to be acyclic for it
        to correctly work. This must be amended if this method is ever to be
        used outside the Greene-Kleitman partition construction. For the
        Greene-Kleitman partition, this is a non-issue since Frank's network
        is always acyclic.

    EXAMPLES::

        sage: from sage.combinat.posets.posets import _ford_fulkerson_chronicle
        sage: G = DiGraph({1: [3,6,7], 2: [4], 3: [7], 4: [], 6: [7,8], 7: [9], 8: [9,12], 9: [], 10: [], 12: []})
        sage: s = 1
        sage: t = 9
        sage: (1, 6, None) in G.edges()
        True
        sage: (1, 6) in G.edges()
        False
        sage: a = {(1, 6): 4, (2, 4): 0, (1, 3): 4, (1, 7): 1, (3, 7): 6, (7, 9): 1, (6, 7): 3, (6, 8): 1, (8, 9): 0, (8, 12): 2}
        sage: ffc = _ford_fulkerson_chronicle(G, s, t, a)
        sage: next(ffc)
        (1, 0)
        sage: next(ffc)
        (2, 0)
        sage: next(ffc)
        (2, 1)
        sage: next(ffc)
        (3, 1)
        sage: next(ffc)
        (4, 1)
        sage: next(ffc)
        (5, 1)
        sage: next(ffc)
        (5, 2)
        sage: next(ffc)
        (6, 2)
        sage: next(ffc)
        (7, 2)
        sage: next(ffc)
        (8, 2)
        sage: next(ffc)
        (9, 2)
        sage: next(ffc)
        (10, 2)
        sage: next(ffc)
        (11, 2)
    """
    from sage.graphs.digraph import DiGraph

    # pi: potential function as a dictionary.
    pi = { v: 0 for v in G.vertex_iterator() }
    # p: value of the potential pi.
    p = 0

    # f: flow function as a dictionary.
    f = { (u, v): 0 for (u, v, l) in G.edge_iterator() }
    # val: value of the flow f. (Can't call it v due to Python's asinine
    # handling of for loops.)
    val = 0

    # capacity: capacity function as a dictionary. Here, just the
    # indicator function of the set of arcs of G.
    capacity = { (u, v): 1 for (u, v, l) in G.edge_iterator() }

    while True:

        # Step MC1 in Britz-Fomin, Algorithm 7.2.

        # Gprime: directed graph G' from Britz-Fomin, Section 7.
        Gprime = DiGraph()
        Gprime.add_vertices(G.vertices())
        for (u,v,l) in G.edge_iterator():
            if pi[v] - pi[u] == a[(u, v)]:
                if f[(u, v)] < capacity[(u, v)]:
                    Gprime.add_edge(u, v)
                elif f[(u, v)] > 0:
                    Gprime.add_edge(v, u)

        # X: list of vertices of G' reachable from s, along with
        # the shortest paths from s to them.
        X = Gprime.shortest_paths(s)
        if t in X.keys():
            # Step MC2a in Britz-Fomin, Algorithm 7.2.
            shortest_path = X[t]
            shortest_path_in_edges = zip(shortest_path[:-1],shortest_path[1:])
            for (u, v) in shortest_path_in_edges:
                if v in G.neighbors_out(u):
                    f[(u, v)] += 1
                else:
                    f[(v, u)] -= 1
            val += 1
        else:
            # Step MC2b in Britz-Fomin, Algorithm 7.2.
            for v in G.vertex_iterator():
                if v not in X:
                    pi[v] += 1
            p += 1

        yield (p, val)<|MERGE_RESOLUTION|>--- conflicted
+++ resolved
@@ -802,12 +802,8 @@
             hasse_diagram = HasseDiagram(hasse_diagram, data_structure="static_sparse")
             if facade is None:
                 facade = True
-<<<<<<< HEAD
-        elements = tuple(elements)
-=======
             if elements is not None:
                 elements = tuple(elements)
->>>>>>> 819000f6
         # Standardize the category by letting the Facade axiom be carried
         #   by the facade variable
         if category is not None and category.is_subcategory(Sets().Facade()):
@@ -3249,9 +3245,6 @@
             sage: Q.is_isomorphic(Posets.BooleanLattice(4))
             True
         """
-<<<<<<< HEAD
-        return Poset(self.hasse_diagram().cartesian_product(other.hasse_diagram()),cover_relations=True)
-=======
         from sage.combinat.posets.lattices import LatticePoset, \
              JoinSemilattice, MeetSemilattice, FiniteLatticePoset, \
              FiniteMeetSemilattice, FiniteJoinSemilattice
@@ -3267,7 +3260,6 @@
         else:
             constructor = FinitePoset
         return constructor(self.hasse_diagram().cartesian_product(other.hasse_diagram()))
->>>>>>> 819000f6
 
     def disjoint_union(self, other, labels='pairs'):
         """
@@ -4016,11 +4008,7 @@
         Return all maximal antichains of the poset.
 
         EXAMPLES::
-<<<<<<< HEAD
-        
-=======
-
->>>>>>> 819000f6
+
             sage: P=Poset({'a':['b', 'c'], 'b':['d','e']})
             sage: P.maximal_antichains()
             [['a'], ['b', 'c'], ['c', 'd', 'e']]
