--- conflicted
+++ resolved
@@ -40,7 +40,6 @@
 from sage.functions.other import floor, ceil, binomial, factorial
 
 
-<<<<<<< HEAD
 class PlanePartition(ClonableArray,
         metaclass=InheritComparisonClasscallMetaclass):
     r"""
@@ -60,8 +59,7 @@
     OUTPUT:
 
     The plane partition whose tableau representation is ``PP``.
-=======
->>>>>>> 8cbe343d
+
 
 @add_metaclass(InheritComparisonClasscallMetaclass)
 class PlanePartition(ClonableList):
@@ -1265,21 +1263,6 @@
         EXAMPLES::
 
             sage: P = PlanePartitions((4,3,5))
-<<<<<<< HEAD
-            sage: p = P.random_element()
-            sage: p.parent() is P
-            True
-        """
-        def leq(thing1, thing2):
-            return all(thing1[i] <= thing2[i] for i in range(len(thing1)))
-        elem = [(i,j,k) for i in range(self._box[0]) for j in range(self._box[1])
-                for k in range(self._box[2])]
-        myposet = Poset((elem, leq))
-        R = myposet.random_order_ideal()
-        Z = [[0 for i in range(self._box[1])] for j in range(self._box[0])]
-        for C in R:
-            Z[C[0]][C[1]] += 1
-=======
             sage: P.random_element()
             Plane partition [[4, 3, 3], [4], [2]]
         """
@@ -1560,7 +1543,6 @@
             Plane partition [[4, 3, 3], [4], [2]]
         """
         Z = self.from_order_ideal(self.to_poset().random_order_ideal())
->>>>>>> 8cbe343d
         return self.element_class(self, Z, check=False)
 
 #Class 3
