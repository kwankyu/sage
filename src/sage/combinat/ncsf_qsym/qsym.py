--- conflicted
+++ resolved
@@ -65,18 +65,10 @@
 from sage.structure.parent import Parent
 from sage.structure.unique_representation import UniqueRepresentation
 from sage.matrix.constructor import matrix
-<<<<<<< HEAD
-from sage.combinat.subset import Subsets
-from sage.combinat.permutation import Permutation, Permutations
-from sage.combinat.composition import Composition, Compositions
-from sage.combinat.composition_tableau import CompositionTableaux
-from sage.combinat.partition import Partitions
-=======
 from sage.combinat.permutation import Permutations
 from sage.combinat.composition import Composition, Compositions
 from sage.combinat.composition_tableau import CompositionTableaux
 from sage.combinat.partition import Partitions, _Partitions
->>>>>>> 6452f9d3
 from sage.combinat.free_module import CombinatorialFreeModule
 from sage.combinat.sf.sf import SymmetricFunctions
 from sage.combinat.ncsf_qsym.generic_basis_code import BasesOfQSymOrNCSF
@@ -2277,14 +2269,10 @@
         The Hopf algebra of quasi-symmetric function in the Quasisymmetric
         Schur basis.
 
-<<<<<<< HEAD
-        The basis of Quasisymmetric Schur functions is defined in [QSCHUR]_.
-=======
         The basis of Quasisymmetric Schur functions is defined in [QSCHUR]_
         and in Definition 5.1.1 of [LMvW13]_.
         Don't mistake them for the completely unrelated quasi-Schur
         functions of [NCSF1]_!
->>>>>>> 6452f9d3
 
         EXAMPLES::
 
