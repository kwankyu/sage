--- conflicted
+++ resolved
@@ -38,17 +38,15 @@
       guys), you may want to disable it whenever you want speed. Set to
       ``True`` by default.
 
-<<<<<<< HEAD
-    .. NOTE::
-
-        This function returns transversal designs with
-        `V_1=\{0,\dots,n-1\},\dots,V_k=\{(k-1)n,\dots,kn-1\}`.
-=======
     - ``availability`` (boolean) -- if ``availability`` is set to ``True``, the
       function only returns boolean answers according to whether Sage knows how
       to build such a design. This should be much faster than actually building
       it.
->>>>>>> 6357236d
+
+    .. NOTE::
+
+        This function returns transversal designs with
+        `V_1=\{0,\dots,n-1\},\dots,V_k=\{(k-1)n,\dots,kn-1\}`.
 
     .. SEEALSO::
 
