"""
Block designs.

A module to help with constructions and computations of block
designs and other incidence structures.

A block design is an incidence structure consisting of a set of points `P` and a
set of blocks `B`, where each block is considered as a subset of `P`. More
precisely, a *block design* `B` is a class of `k`-element subsets of `P` such
that the number `r` of blocks that contain any point `x` in `P` is independent
of `x`, and the number `\lambda` of blocks that contain any given `t`-element
subset `T` is independent of the choice of `T` (see [1]_ for more). Such a block
design is also called a `t-(v,k,\lambda)`-design, and `v` (the number of
points), `b` (the number of blocks), `k`, `r`, and `\lambda` are the parameters
of the design. (In Python, ``lambda`` is reserved, so we sometimes use ``lmbda``
or ``L`` instead.)

In Sage, sets are replaced by (ordered) lists and the standard representation of
a block design uses `P = [0,1,..., v-1]`, so a block design is specified by
`(v,B)`.

REFERENCES:

.. [1] Block design from wikipedia,
  :wikipedia:`Block_design`

.. [2] What is a block design?,
  http://designtheory.org/library/extrep/extrep-1.1-html/node4.html (in 'The
  External Representation of Block Designs' by Peter J. Cameron, Peter
  Dobcsanyi, John P. Morgan, Leonard H. Soicher)

AUTHORS:

- Peter Dobcsanyi and David Joyner (2007-2008)

  This is a significantly modified form of the module block_design.py (version
  0.6) written by Peter Dobcsanyi peter@designtheory.org. Thanks go to Robert
  Miller for lots of good design suggestions.


Functions and methods
---------------------
"""
#***************************************************************************
#                              Copyright (C) 2007                          #
#                                                                          #
#                Peter Dobcsanyi       and         David Joyner            #
#           <peter@designtheory.org>          <wdjoyner@gmail.com>         #
#                                                                          #
#                                                                          #
#    Distributed under the terms of the GNU General Public License (GPL)   #
#    as published by the Free Software Foundation; either version 2 of     #
#    the License, or (at your option) any later version.                   #
#                    http://www.gnu.org/licenses/                          #
#***************************************************************************

from sage.modules.free_module import VectorSpace
from sage.rings.integer_ring import ZZ
from sage.rings.arith import binomial, integer_floor
from sage.combinat.designs.incidence_structures import IncidenceStructure, IncidenceStructureFromMatrix
from sage.misc.decorators import rename_keyword
from sage.rings.finite_rings.constructor import FiniteField

###  utility functions  -------------------------------------------------------

def tdesign_params(t, v, k, L):
    """
    Return the design's parameters: `(t, v, b, r , k, L)`. Note that `t` must be
    given.

    EXAMPLES::

        sage: BD = BlockDesign(7,[[0,1,2],[0,3,4],[0,5,6],[1,3,5],[1,4,6],[2,3,6],[2,4,5]])
        sage: from sage.combinat.designs.block_design import tdesign_params
        sage: tdesign_params(2,7,3,1)
        (2, 7, 7, 3, 3, 1)
    """
    x = binomial(v, t)
    y = binomial(k, t)
    b = divmod(L * x, y)[0]
    x = binomial(v-1, t-1)
    y = binomial(k-1, t-1)
    r = integer_floor(L * x/y)
    return (t, v, b, r, k, L)

def ProjectiveGeometryDesign(n, d, F, algorithm=None):
    """
    Returns a projective geometry design.

    A projective geometry design of parameters `n,d,F` has for points the lines
    of `F^{n+1}`, and for blocks the `d+1`-dimensional subspaces of `F^{n+1}`,
<<<<<<< HEAD
    each of which contains `\frac {|F|^{d+1}-1} {|F|-1}` lines.
=======
    each of which contains `\\frac {|F|^{d+1}-1} {|F|-1}` lines.
>>>>>>> bc33ff08

    INPUT:

    - ``n`` is the projective dimension

    - ``d`` is the dimension of the subspaces of `P = PPn(F)` which
      make up the blocks.

    - ``F`` is a finite field.

    - ``algorithm`` -- set to ``None`` by default, which results in using Sage's
      own implementation. In order to use GAP's implementation instead (i.e. its
      ``PGPointFlatBlockDesign`` function) set ``algorithm="gap"``. Note that
      GAP's "design" package must be available in this case.

    EXAMPLES:

<<<<<<< HEAD
    The points of the following design are the `\frac {2^{2+1}-1} {2-1}=7` lines
    of `\mathbb{Z}_2^{2+1}`. It has `7` blocks, corresponding to each
=======
    The points of the following design are the `\\frac {2^{2+1}-1} {2-1}=7`
    lines of `\mathbb{Z}_2^{2+1}`. It has `7` blocks, corresponding to each
>>>>>>> bc33ff08
    2-dimensional subspace of `\mathbb{Z}_2^{2+1}`::

        sage: designs.ProjectiveGeometryDesign(2, 1, GF(2))
        Incidence structure with 7 points and 7 blocks
        sage: BD = designs.ProjectiveGeometryDesign(2, 1, GF(2), algorithm="gap") # optional - gap_packages (design package)
        sage: BD.is_block_design()                                     # optional - gap_packages (design package)
        (True, [2, 7, 3, 1])
    """
    q = F.order()
    from sage.interfaces.gap import gap, GapElement
    from sage.sets.set import Set
    if algorithm is None:
        V = VectorSpace(F, n+1)
        points = list(V.subspaces(1))
        flats = list(V.subspaces(d+1))
        blcks = []
        for p in points:
            b = []
            for i in range(len(flats)):
                if p.is_subspace(flats[i]):
                    b.append(i)
            blcks.append(b)
        v = (q**(n+1)-1)/(q-1)
        return BlockDesign(v, blcks, name="ProjectiveGeometryDesign")
    if algorithm == "gap":   # Requires GAP's Design
        gap.load_package("design")
        gap.eval("D := PGPointFlatBlockDesign( %s, %s, %d )"%(n,q,d))
        v = eval(gap.eval("D.v"))
        gblcks = eval(gap.eval("D.blocks"))
        gB = []
        for b in gblcks:
            gB.append([x-1 for x in b])
        return BlockDesign(v, gB, name="ProjectiveGeometryDesign")

def ProjectivePlaneDesign(n, type="Desarguesian"):
    r"""
    Returns a projective plane of order `n`.

    A finite projective plane is a 2-design with `n^2+n+1` lines (or blocks) and
    `n^2+n+1` points. For more information on finite projective planes, see the
    :wikipedia:`Projective_plane#Finite_projective_planes`.

    INPUT:

    - ``n`` -- the finite projective plane's order

    - ``type`` -- When set to ``"Desarguesian"``, the method returns
      Desarguesian projective planes, i.e. a finite projective plane obtained by
      considering the 1- and 2- dimensional spaces of `F_n^3`.

      For the moment, no other value is available for this parameter.

    .. SEEALSO::

        :meth:`ProjectiveGeometryDesign`

    EXAMPLES::

        sage: designs.ProjectivePlaneDesign(2)
        Incidence structure with 7 points and 7 blocks

    Non-existent ones::

        sage: designs.ProjectivePlaneDesign(10)
        Traceback (most recent call last):
        ...
        ValueError: No projective plane design of order 10 exists.
        sage: designs.ProjectivePlaneDesign(14)
        Traceback (most recent call last):
        ...
        ValueError: By the Bruck-Ryser-Chowla theorem, no projective plane of order 14 exists.

    An unknown one::

        sage: designs.ProjectivePlaneDesign(12)
        Traceback (most recent call last):
        ...
        ValueError: If such a projective plane exists, we do not know how to build it.

    TESTS::

        sage: designs.ProjectivePlaneDesign(10, type="AnyThingElse")
        Traceback (most recent call last):
        ...
        ValueError: The value of 'type' must be 'Desarguesian'.
    """
    from sage.rings.arith import two_squares

    if type != "Desarguesian":
        raise ValueError("The value of 'type' must be 'Desarguesian'.")

    try:
        F = FiniteField(n, 'x')
    except ValueError:
        if n == 10:
            raise ValueError("No projective plane design of order 10 exists.")
        try:
            if (n%4) in [1,2]:
                two_squares(n)
        except ValueError:
            raise ValueError("By the Bruck-Ryser-Chowla theorem, no projective"
                             " plane of order "+str(n)+" exists.")

        raise ValueError("If such a projective plane exists, "
                         "we do not know how to build it.")

    return ProjectiveGeometryDesign(2,1,F)

def AffineGeometryDesign(n, d, F):
    r"""
    Returns an Affine Geometry Design.

    INPUT:

    - `n` (integer) -- the Euclidean dimension. The number of points is
      `v=|F^n|`.

    - `d` (integer) -- the dimension of the (affine) subspaces of `P = GF(q)^n`
      which make up the blocks.

    - `F` -- a Finite Field (i.e. ``FiniteField(17)``), or a prime power
      (i.e. an integer)

    `AG_{n,d} (F)`, as it is sometimes denoted, is a `2` - `(v, k, \lambda)`
    design of points and `d`- flats (cosets of dimension `n`) in the affine
    geometry `AG_n (F)`, where

    .. math::

             v = q^n,\  k = q^d ,
             \lambda =\frac{(q^{n-1}-1) \cdots (q^{n+1-d}-1)}{(q^{n-1}-1) \cdots (q-1)}.

    Wraps some functions used in GAP Design's ``PGPointFlatBlockDesign``.  Does
    *not* require GAP's Design package.

    EXAMPLES::

        sage: BD = designs.AffineGeometryDesign(3, 1, GF(2))
<<<<<<< HEAD
        sage: BD.parameters()
=======
        sage: BD.parameters(t=2)
>>>>>>> bc33ff08
        (2, 8, 2, 1)
        sage: BD.is_block_design()
        (True, [2, 8, 2, 1])
        sage: BD = designs.AffineGeometryDesign(3, 2, GF(2))
<<<<<<< HEAD
        sage: BD.parameters()
        (2, 8, 4, 3)
        sage: BD.is_block_design()
        (True, [3, 8, 4, 1])

    With an integer instead of a Finite Field::

        sage: BD = designs.AffineGeometryDesign(3, 2, 4)
        sage: BD.parameters()
=======
        sage: BD.parameters(t=3)
        (3, 8, 4, 1)
        sage: BD.is_block_design()
        (True, [3, 8, 4, 1])

    A 3-design::

        sage: D = IncidenceStructure(range(32),designs.steiner_quadruple_system(32))
        sage: D.is_block_design()
        (True, [3, 32, 4, 1])

    With an integer instead of a Finite Field::

        sage: BD = designs.AffineGeometryDesign(3, 2, 4)
        sage: BD.parameters(t=2)
>>>>>>> bc33ff08
        (2, 64, 16, 5)
    """
    try:
        q = int(F)
    except TypeError:
        q = F.order()

    from sage.interfaces.gap import gap, GapElement
    from sage.sets.set import Set
    gap.eval("V:=GaloisField(%s)^%s"%(q,n))
    gap.eval("points:=AsSet(V)")
    gap.eval("Subs:=AsSet(Subspaces(V,%s));"%d)
    gap.eval("CP:=Cartesian(points,Subs)")
    flats = gap.eval("flats:=List(CP,x->Sum(x))") # affine spaces
    gblcks = eval(gap.eval("Set(List(flats,f->Filtered([1..Length(points)],i->points[i] in f)));"))
    v = q**n
    gB = []
    for b in gblcks:
       gB.append([x-1 for x in b])
    return BlockDesign(v, gB, name="AffineGeometryDesign")

def WittDesign(n):
    """
    INPUT:

    - ``n`` is in `9,10,11,12,21,22,23,24`.

    Wraps GAP Design's WittDesign. If ``n=24`` then this function returns the
    large Witt design `W_{24}`, the unique (up to isomorphism) `5-(24,8,1)`
    design. If ``n=12`` then this function returns the small Witt design
    `W_{12}`, the unique (up to isomorphism) `5-(12,6,1)` design.  The other
    values of `n` return a block design derived from these.

    .. NOTE:

        Requires GAP's Design package (included in the gap_packages Sage spkg).

    EXAMPLES::

        sage: BD = designs.WittDesign(9)   # optional - gap_packages (design package)
        sage: BD.is_block_design()      # optional - gap_packages (design package)
        (2, 9, 3, 1)
        sage: BD                   # optional - gap_packages (design package)
        Incidence structure with 9 points and 12 blocks
        sage: print BD             # optional - gap_packages (design package)
        WittDesign<points=[0, 1, 2, 3, 4, 5, 6, 7, 8], blocks=[[0, 1, 7], [0, 2, 5], [0, 3, 4], [0, 6, 8], [1, 2, 6], [1, 3, 5], [1, 4, 8], [2, 3, 8], [2, 4, 7], [3, 6, 7], [4, 5, 6], [5, 7, 8]]>
        sage: BD = designs.WittDesign(12)  # optional - gap_packages (design package)
        sage: BD.is_block_design()   # optional - gap_packages (design package)
        (5, 12, 6, 1)
    """
    from sage.interfaces.gap import gap, GapElement
    gap.load_package("design")
    gap.eval("B:=WittDesign(%s)"%n)
    v = eval(gap.eval("B.v"))
    gblcks = eval(gap.eval("B.blocks"))
    gB = []
    for b in gblcks:
       gB.append([x-1 for x in b])
    return BlockDesign(v, gB, name="WittDesign", test=True)

def HadamardDesign(n):
    """
    As described in Section 1, p. 10, in [CvL]. The input n must have the
    property that there is a Hadamard matrix of order `n+1` (and that a
    construction of that Hadamard matrix has been implemented...).

    EXAMPLES::

        sage: designs.HadamardDesign(7)
        Incidence structure with 7 points and 7 blocks
        sage: print designs.HadamardDesign(7)
        HadamardDesign<points=[0, 1, 2, 3, 4, 5, 6], blocks=[[0, 1, 2], [0, 3, 4], [0, 5, 6], [1, 3, 5], [1, 4, 6], [2, 3, 6], [2, 4, 5]]>

    REFERENCES:

    - [CvL] P. Cameron, J. H. van Lint, Designs, graphs, codes and
      their links, London Math. Soc., 1991.
    """
    from sage.combinat.matrices.hadamard_matrix import hadamard_matrix
    from sage.matrix.constructor import matrix
    H = hadamard_matrix(n+1)
    H1 = H.matrix_from_columns(range(1,n+1))
    H2 = H1.matrix_from_rows(range(1,n+1))
    J = matrix(ZZ,n,n,[1]*n*n)
    MS = J.parent()
    A = MS((H2+J)/2) # convert -1's to 0's; coerce entries to ZZ
    # A is the incidence matrix of the block design
    return IncidenceStructureFromMatrix(A,name="HadamardDesign")

def steiner_triple_system(n):
    r"""
    Returns a Steiner Triple System

    A Steiner Triple System (STS) of a set `\{0,...,n-1\}`
    is a family `S` of 3-sets such that for any `i \not = j`
    there exists exactly one set of `S` in which they are
    both contained.

    It can alternatively be thought of as a factorization of
    the complete graph `K_n` with triangles.

    A Steiner Triple System of a `n`-set exists if and only if
    `n \equiv 1 \pmod 6` or `n \equiv 3 \pmod 6`, in which case
    one can be found through Bose's and Skolem's constructions,
    respectively [AndHon97]_.

    INPUT:

    - ``n`` returns a Steiner Triple System of `\{0,...,n-1\}`

    EXAMPLE:

    A Steiner Triple System on `9` elements ::

        sage: sts = designs.steiner_triple_system(9)
        sage: sts
        Incidence structure with 9 points and 12 blocks
        sage: list(sts)
        [[0, 1, 5], [0, 2, 4], [0, 3, 6], [0, 7, 8], [1, 2, 3], [1, 4, 7], [1, 6, 8], [2, 5, 8], [2, 6, 7], [3, 4, 8], [3, 5, 7], [4, 5, 6]]

    As any pair of vertices is covered once, its parameters are ::

        sage: sts.parameters(t=2)
        (2, 9, 3, 1)

    An exception is raised for invalid values of ``n`` ::

        sage: designs.steiner_triple_system(10)
        Traceback (most recent call last):
        ...
        ValueError: Steiner triple systems only exist for n = 1 mod 6 or n = 3 mod 6

    REFERENCE:

    .. [AndHon97] A short course in Combinatorial Designs,
      Ian Anderson, Iiro Honkala,
      Internet Editions, Spring 1997,
      http://www.utu.fi/~honkala/designs.ps
    """

    name = "Steiner Triple System on "+str(n)+" elements"

    if n%6 == 3:
        t = (n-3)/6
        Z = range(2*t+1)

        T = lambda (x,y) : x + (2*t+1)*y

        sts = [[(i,0),(i,1),(i,2)] for i in Z] + \
            [[(i,k),(j,k),(((t+1)*(i+j)) % (2*t+1),(k+1)%3)] for k in range(3) for i in Z for j in Z if i != j]

    elif n%6 == 1:

        t = (n-1)/6
        N = range(2*t)
        T = lambda (x,y) : x+y*t*2 if (x,y) != (-1,-1) else n-1

        L1 = lambda i,j : (i+j) % (int((n-1)/3))
        L = lambda i,j : L1(i,j)/2 if L1(i,j)%2 == 0 else t+(L1(i,j)-1)/2

        sts = [[(i,0),(i,1),(i,2)] for i in range(t)] + \
            [[(-1,-1),(i,k),(i-t,(k+1) % 3)] for i in range(t,2*t) for k in [0,1,2]] + \
            [[(i,k),(j,k),(L(i,j),(k+1) % 3)] for k in [0,1,2] for i in N for j in N if i < j]

    else:
        raise ValueError("Steiner triple systems only exist for n = 1 mod 6 or n = 3 mod 6")

    from sage.sets.set import Set
    sts = Set(map(lambda x: Set(map(T,x)),sts))

    return BlockDesign(n, sts, name=name)

def BlockDesign(max_pt, blks, name=None, test=True):
    """
    Returns an instance of the :class:`IncidenceStructure` class.

    Requires each B in blks to be contained in range(max_pt). Does not test if
    the result is a block design.

    EXAMPLES::

        sage: BlockDesign(7,[[0,1,2],[0,3,4],[0,5,6],[1,3,5],[1,4,6],[2,3,6],[2,4,5]], name="Fano plane")
        Incidence structure with 7 points and 7 blocks
        sage: print BlockDesign(7,[[0,1,2],[0,3,4],[0,5,6],[1,3,5],[1,4,6],[2,3,6],[2,4,5]], name="Fano plane")
        Fano plane<points=[0, 1, 2, 3, 4, 5, 6], blocks=[[0, 1, 2], [0, 3, 4], [0, 5, 6], [1, 3, 5], [1, 4, 6], [2, 3, 6], [2, 4, 5]]>
    """
    nm = name
    tst = test
    if nm == None and test:
        nm = "BlockDesign"
    BD = BlockDesign_generic( range(max_pt), blks, name=nm, test=tst )
    if not(test):
        return BD
    else:
        pars = BD.parameters(t=2)
        if BD.block_design_checker(pars[0],pars[1],pars[2],pars[3]):
            return BD
        else:
            raise TypeError("parameters are not those of a block design.")

# Possibly in the future there will be methods which apply to block designs and
# not incidence structures. None have been implemented yet though. The class
# name BlockDesign_generic is reserved in the name space in case more
# specialized methods are implemented later. In that case, BlockDesign_generic
# should inherit from IncidenceStructure.
BlockDesign_generic = IncidenceStructure<|MERGE_RESOLUTION|>--- conflicted
+++ resolved
@@ -89,11 +89,7 @@
 
     A projective geometry design of parameters `n,d,F` has for points the lines
     of `F^{n+1}`, and for blocks the `d+1`-dimensional subspaces of `F^{n+1}`,
-<<<<<<< HEAD
-    each of which contains `\frac {|F|^{d+1}-1} {|F|-1}` lines.
-=======
     each of which contains `\\frac {|F|^{d+1}-1} {|F|-1}` lines.
->>>>>>> bc33ff08
 
     INPUT:
 
@@ -111,13 +107,8 @@
 
     EXAMPLES:
 
-<<<<<<< HEAD
-    The points of the following design are the `\frac {2^{2+1}-1} {2-1}=7` lines
-    of `\mathbb{Z}_2^{2+1}`. It has `7` blocks, corresponding to each
-=======
     The points of the following design are the `\\frac {2^{2+1}-1} {2-1}=7`
     lines of `\mathbb{Z}_2^{2+1}`. It has `7` blocks, corresponding to each
->>>>>>> bc33ff08
     2-dimensional subspace of `\mathbb{Z}_2^{2+1}`::
 
         sage: designs.ProjectiveGeometryDesign(2, 1, GF(2))
@@ -256,26 +247,11 @@
     EXAMPLES::
 
         sage: BD = designs.AffineGeometryDesign(3, 1, GF(2))
-<<<<<<< HEAD
-        sage: BD.parameters()
-=======
         sage: BD.parameters(t=2)
->>>>>>> bc33ff08
         (2, 8, 2, 1)
         sage: BD.is_block_design()
         (True, [2, 8, 2, 1])
         sage: BD = designs.AffineGeometryDesign(3, 2, GF(2))
-<<<<<<< HEAD
-        sage: BD.parameters()
-        (2, 8, 4, 3)
-        sage: BD.is_block_design()
-        (True, [3, 8, 4, 1])
-
-    With an integer instead of a Finite Field::
-
-        sage: BD = designs.AffineGeometryDesign(3, 2, 4)
-        sage: BD.parameters()
-=======
         sage: BD.parameters(t=3)
         (3, 8, 4, 1)
         sage: BD.is_block_design()
@@ -291,7 +267,6 @@
 
         sage: BD = designs.AffineGeometryDesign(3, 2, 4)
         sage: BD.parameters(t=2)
->>>>>>> bc33ff08
         (2, 64, 16, 5)
     """
     try:
