--- conflicted
+++ resolved
@@ -418,23 +418,6 @@
         sage: f = x^(8)-1
         sage: g.divides(f)
         True
-<<<<<<< HEAD
-        sage: C = codes.CyclicCode(8,g); C
-        [8, 4] linear code over GF(3)
-        sage: C.minimum_distance()
-        4
-        sage: C = codes.BCHCode(8,3,GF(3),1); C
-        [8, 4] linear code over GF(3)
-        sage: C.minimum_distance()
-        4
-        sage: C = codes.BCHCode(8,3,GF(3)); C
-        [8, 5] linear code over GF(3)
-        sage: C.minimum_distance()
-        3
-        sage: C = codes.BCHCode(26, 5, GF(5), b=1); C
-        [26, 10] linear code over GF(5)
-
-=======
         sage: C = codes.CyclicCode(generator_pol = g, length = 8); C
         [8, 4] Cyclic Code over Finite Field of size 3 with x^4 + 2*x^3 + 2*x + 2 as generator polynomial
         sage: C.minimum_distance()
@@ -449,7 +432,6 @@
         3
         sage: C = codes.BCHCode(26, 5, GF(5), b=1); C
         [26, 10] Cyclic Code over Finite Field of size 5 with x^16 + 4*x^15 + 4*x^14 + x^13 + 4*x^12 + 3*x^10 + 3*x^9 + x^8 + 3*x^7 + 3*x^6 + 4*x^4 + x^3 + 4*x^2 + 4*x + 1 as generator polynomial
->>>>>>> 75144a48
     """
     from sage.coding.cyclic_code import CyclicCode
     q = F.order()
@@ -529,17 +511,6 @@
         sage: P.<x> = PolynomialRing(GF(3),"x")
         sage: g = x-1
         sage: C = codes.CyclicCodeFromGeneratingPolynomial(4,g); C
-<<<<<<< HEAD
-        [4, 3] linear code over GF(3)
-        sage: P.<x> = PolynomialRing(GF(4,"a"),"x")
-        sage: g = x^3+1
-        sage: C = codes.CyclicCodeFromGeneratingPolynomial(9,g); C
-        [9, 6] linear code over GF(4)
-        sage: P.<x> = PolynomialRing(GF(2),"x")
-        sage: g = x^3+x+1
-        sage: C = codes.CyclicCodeFromGeneratingPolynomial(7,g); C
-        [7, 4] linear code over GF(2)
-=======
         doctest:...
         DeprecationWarning: codes.CyclicCodeFromGeneratingPolynomial is now deprecated. Please use codes.CyclicCode instead.
         See http://trac.sagemath.org/20100 for details.
@@ -552,7 +523,6 @@
         sage: g = x^3+x+1
         sage: C = codes.CyclicCodeFromGeneratingPolynomial(7,g); C
         [7, 4] Cyclic Code over Finite Field of size 2 with x^3 + x + 1 as generator polynomial
->>>>>>> 75144a48
         sage: C.generator_matrix()
         [1 1 0 1 0 0 0]
         [0 1 1 0 1 0 0]
@@ -560,41 +530,9 @@
         [0 0 0 1 1 0 1]
         sage: g = x+1
         sage: C = codes.CyclicCodeFromGeneratingPolynomial(4,g); C
-<<<<<<< HEAD
-        [4, 3] linear code over GF(2)
-        sage: C.generator_matrix()
-        [1 1 0 0]
-        [0 1 1 0]
-        [0 0 1 1]
-
-    On the other hand, CyclicCodeFromPolynomial(4,x) will produce a
-    ValueError including a traceback error message: "`x` must
-    divide `x^4 - 1`". You will also get a ValueError if you
-    type
-
-    ::
-
-        sage: P.<x> = PolynomialRing(GF(4,"a"),"x")
-        sage: g = x^2+1
-
-    followed by CyclicCodeFromGeneratingPolynomial(6,g). You will also
-    get a ValueError if you type
-
-    ::
-
-        sage: P.<x> = PolynomialRing(GF(3),"x")
-        sage: g = x^2-1
-        sage: C = codes.CyclicCodeFromGeneratingPolynomial(5,g); C
-        [5, 4] linear code over GF(3)
-
-    followed by C = CyclicCodeFromGeneratingPolynomial(5,g,False), with
-    a traceback message including "`x^2 + 2` must divide
-    `x^5 - 1`".
-=======
         Traceback (most recent call last):
         ...
         ValueError: Only cyclic codes whose length and field order are coprimes are implemented.
->>>>>>> 75144a48
     """
     from sage.misc.superseded import deprecation
     from sage.coding.cyclic_code import CyclicCode
@@ -616,18 +554,12 @@
 
         sage: P.<x> = PolynomialRing(GF(3),"x")
         sage: C = codes.CyclicCodeFromCheckPolynomial(4,x + 1); C
-<<<<<<< HEAD
-        [4, 1] linear code over GF(3)
-        sage: C = codes.CyclicCodeFromCheckPolynomial(4,x^3 + x^2 + x + 1); C
-        [4, 3] linear code over GF(3)
-=======
         doctest:...
         DeprecationWarning: codes.CyclicCodeFromCheckPolynomial is now deprecated. Please use codes.CyclicCode instead.
         See http://trac.sagemath.org/20100 for details.
         [4, 1] Cyclic Code over Finite Field of size 3 with x^3 + 2*x^2 + x + 2 as generator polynomial
         sage: C = codes.CyclicCodeFromCheckPolynomial(4,x^3 + x^2 + x + 1); C
         [4, 3] Cyclic Code over Finite Field of size 3 with x + 2 as generator polynomial
->>>>>>> 75144a48
         sage: C.generator_matrix()
         [2 1 0 0]
         [0 2 1 0]
@@ -663,13 +595,8 @@
         sage: _is_a_splitting(S1,S2,11)
         True
         sage: codes.DuadicCodeEvenPair(GF(q),S1,S2)
-<<<<<<< HEAD
-        ([11, 5] linear code over GF(3),
-         [11, 5] linear code over GF(3))
-=======
         ([11, 5] Cyclic Code over Finite Field of size 3 with x^6 + x^4 + 2*x^3 + 2*x^2 + 2*x + 1 as generator polynomial,
          [11, 5] Cyclic Code over Finite Field of size 3 with x^6 + 2*x^5 + 2*x^4 + 2*x^3 + x^2 + 1 as generator polynomial)
->>>>>>> 75144a48
     """
     from sage.coding.cyclic_code import CyclicCode
     n = len(S1) + len(S2) + 1
@@ -713,13 +640,8 @@
         sage: _is_a_splitting(S1,S2,11)
         True
         sage: codes.DuadicCodeOddPair(GF(q),S1,S2)
-<<<<<<< HEAD
-        ([11, 6] linear code over GF(3),
-         [11, 6] linear code over GF(3))
-=======
         ([11, 6] Cyclic Code over Finite Field of size 3 with x^5 + x^4 + 2*x^3 + x^2 + 2 as generator polynomial,
          [11, 6] Cyclic Code over Finite Field of size 3 with x^5 + 2*x^3 + x^2 + 2*x + 2 as generator polynomial)
->>>>>>> 75144a48
 
     This is consistent with Theorem 6.1.3 in [HP2003]_.
     """
@@ -810,20 +732,12 @@
         sage: C1 = codes.QuadraticResidueCode(7,GF(2))
         sage: C2 = C1.extended_code()
         sage: C3 = codes.ExtendedQuadraticResidueCode(7,GF(2)); C3
-<<<<<<< HEAD
-        Extension of [7, 4] linear code over GF(2)
-=======
-        Extended code coming from [7, 4] Cyclic Code over Finite Field of size 2 with x^3 + x + 1 as generator polynomial
->>>>>>> 75144a48
+        Extension of [7, 4] Cyclic Code over Finite Field of size 2 with x^3 + x + 1 as generator polynomial
         sage: C2 == C3
         True
         sage: C = codes.ExtendedQuadraticResidueCode(17,GF(2))
         sage: C
-<<<<<<< HEAD
-        Extension of [17, 9] linear code over GF(2)
-=======
-        Extended code coming from [17, 9] Cyclic Code over Finite Field of size 2 with x^8 + x^7 + x^6 + x^4 + x^2 + x + 1 as generator polynomial
->>>>>>> 75144a48
+        Extension of [17, 9] Cyclic Code over Finite Field of size 2 with x^8 + x^7 + x^6 + x^4 + x^2 + x + 1 as generator polynomial
         sage: C3 = codes.QuadraticResidueCodeOddPair(7,GF(2))[0]
         sage: C3x = C3.extended_code()
         sage: C4 = codes.ExtendedQuadraticResidueCode(7,GF(2))
@@ -919,17 +833,10 @@
 
         sage: C = codes.QuadraticResidueCode(7,GF(2))
         sage: C
-<<<<<<< HEAD
-        [7, 4] linear code over GF(2)
-        sage: C = codes.QuadraticResidueCode(17,GF(2))
-        sage: C
-        [17, 9] linear code over GF(2)
-=======
         [7, 4] Cyclic Code over Finite Field of size 2 with x^3 + x + 1 as generator polynomial
         sage: C = codes.QuadraticResidueCode(17,GF(2))
         sage: C
         [17, 9] Cyclic Code over Finite Field of size 2 with x^8 + x^7 + x^6 + x^4 + x^2 + x + 1 as generator polynomial
->>>>>>> 75144a48
         sage: C1 = codes.QuadraticResidueCodeOddPair(7,GF(2))[0]
         sage: C2 = codes.QuadraticResidueCode(7,GF(2))
         sage: C1 == C2
@@ -960,16 +867,6 @@
     EXAMPLES::
 
         sage: codes.QuadraticResidueCodeEvenPair(17,GF(13))
-<<<<<<< HEAD
-        ([17, 8] linear code over GF(13),
-         [17, 8] linear code over GF(13))
-        sage: codes.QuadraticResidueCodeEvenPair(17,GF(2))
-        ([17, 8] linear code over GF(2),
-         [17, 8] linear code over GF(2))
-        sage: codes.QuadraticResidueCodeEvenPair(13,GF(9,"z"))
-        ([13, 6] linear code over GF(9),
-         [13, 6] linear code over GF(9))
-=======
         ([17, 8] Cyclic Code over Finite Field of size 13 with x^9 + 7*x^8 + 2*x^7 + x^6 + 6*x^5 + 7*x^4 + 12*x^3 + 11*x^2 + 6*x + 12 as generator polynomial,
          [17, 8] Cyclic Code over Finite Field of size 13 with x^9 + 5*x^8 + 2*x^7 + x^6 + 4*x^5 + 9*x^4 + 12*x^3 + 11*x^2 + 8*x + 12 as generator polynomial)
         sage: codes.QuadraticResidueCodeEvenPair(17,GF(2))
@@ -978,7 +875,6 @@
         sage: codes.QuadraticResidueCodeEvenPair(13,GF(9,"z"))
         ([13, 6] Cyclic Code over Finite Field in z of size 3^2 with x^7 + 2*x^6 + 2*x^5 + x^2 + x + 2 as generator polynomial,
          [13, 6] Cyclic Code over Finite Field in z of size 3^2 with x^7 + x^5 + x^4 + 2*x^3 + 2*x^2 + 2 as generator polynomial)
->>>>>>> 75144a48
         sage: C1,C2 = codes.QuadraticResidueCodeEvenPair(7,GF(2))
         sage: C1.is_self_orthogonal()
         True
@@ -1035,16 +931,6 @@
     EXAMPLES::
 
         sage: codes.QuadraticResidueCodeOddPair(17,GF(13))
-<<<<<<< HEAD
-        ([17, 9] linear code over GF(13),
-         [17, 9] linear code over GF(13))
-        sage: codes.QuadraticResidueCodeOddPair(17,GF(2))
-        ([17, 9] linear code over GF(2),
-         [17, 9] linear code over GF(2))
-        sage: codes.QuadraticResidueCodeOddPair(13,GF(9,"z"))
-        ([13, 7] linear code over GF(9),
-         [13, 7] linear code over GF(9))
-=======
         ([17, 9] Cyclic Code over Finite Field of size 13 with x^8 + 8*x^7 + 10*x^6 + 11*x^5 + 4*x^4 + 11*x^3 + 10*x^2 + 8*x + 1 as generator polynomial,
          [17, 9] Cyclic Code over Finite Field of size 13 with x^8 + 6*x^7 + 8*x^6 + 9*x^5 + 9*x^3 + 8*x^2 + 6*x + 1 as generator polynomial)
         sage: codes.QuadraticResidueCodeOddPair(17,GF(2))
@@ -1053,7 +939,6 @@
         sage: codes.QuadraticResidueCodeOddPair(13,GF(9,"z"))
         ([13, 7] Cyclic Code over Finite Field in z of size 3^2 with x^6 + 2*x^4 + 2*x^3 + 2*x^2 + 1 as generator polynomial,
          [13, 7] Cyclic Code over Finite Field in z of size 3^2 with x^6 + x^5 + 2*x^4 + 2*x^2 + x + 1 as generator polynomial)
->>>>>>> 75144a48
         sage: C1 = codes.QuadraticResidueCodeOddPair(17,GF(2))[1]
         sage: C1x = C1.extended_code()
         sage: C2 = codes.QuadraticResidueCodeOddPair(17,GF(2))[0]
