r"""
Index of codes

The ``codes`` object may be used to access the codes that Sage can build.

{INDEX_OF_FUNCTIONS}

.. NOTE::

    To import these names into the global namespace, use:

        sage: from sage.coding.codes_catalog import *

"""

# Implementation note:
#
# This module is imported as "codes" in all.py so that codes.<tab> is available
# in the global namespace.

<<<<<<< HEAD
from code_constructions import (BinaryGolayCode, CyclicCodeFromGeneratingPolynomial,
                                CyclicCodeFromCheckPolynomial, DuadicCodeEvenPair,
=======
from sage.misc.lazy_import import lazy_import as _lazy_import
from code_constructions import (BCHCode, BinaryGolayCode, CyclicCodeFromGeneratingPolynomial,
                                CyclicCode, CyclicCodeFromCheckPolynomial, DuadicCodeEvenPair,
>>>>>>> a19782f5
                                DuadicCodeOddPair, ExtendedBinaryGolayCode,
                                ExtendedQuadraticResidueCode, ExtendedTernaryGolayCode,
                                LinearCode, LinearCodeFromCheckMatrix,
                                QuadraticResidueCode, QuadraticResidueCodeEvenPair,
                                QuadraticResidueCodeOddPair, RandomLinearCode,
                                ReedSolomonCode, TernaryGolayCode,
                                ToricCode, TrivialCode, WalshCode)

from grs import GeneralizedReedSolomonCode
from bch import BCHCode
from subfield_subcode import SubfieldSubcode

from guava import BinaryReedMullerCode, QuasiQuadraticResidueCode, RandomLinearCodeGuava
_lazy_import('sage.coding.punctured_code', 'PuncturedCode')
from hamming_code import HammingCode
<<<<<<< HEAD
from cyclic_code import CyclicCode

=======
>>>>>>> a19782f5
import decoders_catalog as decoders
import encoders_catalog as encoders
import bounds_catalog as bounds
from sage.misc.rest_index_of_methods import gen_rest_table_index as _gen_rest_table_index
import sys as _sys
__doc__ = __doc__.format(INDEX_OF_FUNCTIONS=_gen_rest_table_index(_sys.modules[__name__], only_local_functions=False))<|MERGE_RESOLUTION|>--- conflicted
+++ resolved
@@ -18,14 +18,9 @@
 # This module is imported as "codes" in all.py so that codes.<tab> is available
 # in the global namespace.
 
-<<<<<<< HEAD
+from sage.misc.lazy_import import lazy_import as _lazy_import
 from code_constructions import (BinaryGolayCode, CyclicCodeFromGeneratingPolynomial,
                                 CyclicCodeFromCheckPolynomial, DuadicCodeEvenPair,
-=======
-from sage.misc.lazy_import import lazy_import as _lazy_import
-from code_constructions import (BCHCode, BinaryGolayCode, CyclicCodeFromGeneratingPolynomial,
-                                CyclicCode, CyclicCodeFromCheckPolynomial, DuadicCodeEvenPair,
->>>>>>> a19782f5
                                 DuadicCodeOddPair, ExtendedBinaryGolayCode,
                                 ExtendedQuadraticResidueCode, ExtendedTernaryGolayCode,
                                 LinearCode, LinearCodeFromCheckMatrix,
@@ -36,16 +31,10 @@
 
 from grs import GeneralizedReedSolomonCode
 from bch import BCHCode
-from subfield_subcode import SubfieldSubcode
-
 from guava import BinaryReedMullerCode, QuasiQuadraticResidueCode, RandomLinearCodeGuava
 _lazy_import('sage.coding.punctured_code', 'PuncturedCode')
 from hamming_code import HammingCode
-<<<<<<< HEAD
 from cyclic_code import CyclicCode
-
-=======
->>>>>>> a19782f5
 import decoders_catalog as decoders
 import encoders_catalog as encoders
 import bounds_catalog as bounds
