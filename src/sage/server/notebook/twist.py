--- conflicted
+++ resolved
@@ -727,18 +727,6 @@
         global username
         username = _username
 
-<<<<<<< HEAD
-=======
-class LogoutPage(resource.Resource):
-    def render(self, request):
-        s = """
-        <html>
-        <h1>Thanks for logging out, come back soon!</h1>
-        </html>
-        """
-        return http.Response(stream=s)
-
->>>>>>> 3d75f903
 class AnonymousToplevel(Toplevel):
     from sage.server.notebook.avatars import PasswordFileChecker
     addSlash = True
