r""" Javascript (AJAX) Component of SAGE Notebook

AUTHORS:
    -- William Stein
    -- Tom Boothby
    -- Alex Clemesha


This file is one big raw triple-quoted string that contains a bunch of javascript.  This javascript is inserted into
the head of the notebook web page. """

from sage.misc.misc import SAGE_URL
import keyboards

###########################################################################
#       Copyright (C) 2006 William Stein <wstein@gmail.com>
#
#  Distributed under the terms of the GNU General Public License (GPL)
#                  http://www.gnu.org/licenses/
###########################################################################

def async_lib():
    s = r"""
///////////////////////////////////////////////////////////////////
// An AJAX framework for connections back to the
// SAGE server (written by Tom Boothby).
///////////////////////////////////////////////////////////////////
//globals
var asyncObj;
var async_count = 0;

function getAsyncObject(handler) {
  asyncObj=null
  try {
    asyncObj = new XMLHttpRequest();
    asyncObj.onload  = handler;
    asyncObj.onerror = handler;
    return asyncObj;
  } catch(e) {
    no_async = true;
    return null;
  }
}

function generic_callback(status, response_text) {
   /* do nothing */
}

function asyncCallbackHandler(name, callback) {
    function f() {
                 eval('asyncObj = ' + name);
                 try {
                   if( (asyncObj.readyState==4 || asyncObj.readyState=="complete")
                       && asyncObj.status == 200 )
                     try {
                       callback('success', asyncObj.responseText);
                     } catch(e) {
                       callback('success', "empty");
                     }
                 } catch(e) {
                   callback("failure", e);
                 } finally { }
              };
    return f;
}

function async_request(url, callback, postvars) {
  async_count++;
  var name = "async_object_no_" + async_count;
  var f = asyncCallbackHandler(name, callback);
  asyncObj = getAsyncObject(f);
  eval(name + '=asyncObj;');

  if(postvars != null) {
    asyncObj.open('POST',url,true);
    asyncObj.setRequestHeader('Content-Type','application/x-www-form-urlencoded');
    asyncObj.send(postvars);
  } else {
    asyncObj.open('GET',url,true);
    asyncObj.setRequestHeader('Content-Type',  "text/html");
    asyncObj.send(null);
  }
}
"""
    return s




def javascript():
    s = r"""

///////////////////////////////////////////////////////////////////
//
// GLOBAL VARIABLES
//
// PLEASE define all global variables up here, and if you want to
// set them with anything but simple assignment, 'var' them first,
// and set them later.  Your code might work in your browser, but
// it might break initial setup for other critical pieces in other
// browsers.  Thanks. (and for the record, I'm guilty of this more
// than anybody else here -- I figure a big block comment might
// help keep me in check)
//
// Exception: keyboard globals are defined at the end
//
///////////////////////////////////////////////////////////////////


// The active cell list.
var active_cell_list = [];

//Browser & OS identification
var browser_op, browser_saf, browser_konq, browser_moz, browser_ie, browser_ie5;
var os_mac, os_lin, os_win;

var update_error_count = 0;
var update_error_threshold = 30;

// in milliseconds
var update_error_delta = 1000;
var update_normal_delta = 256;
var cell_output_delta = update_normal_delta;

<<<<<<< HEAD
var SEP = '___S_A_G_E___';   // this had better be the same as in the server
var current_cell = -1;       // gets set on focus / blur
=======
var SEP = '___S_A_G_E___'; // this had better be the same as in the server
var current_cell = -1;     // gets set on focus / blur
var asyncObj;
>>>>>>> 84f4ce52
var no_async = false; //this isn't really used -- should we think about dealing with this?

// introspection variables
var introspection_loaded = false;
var introspect_id;
var introspection_text = "";
var replacement_text = "";
var replacement_row = 0;
var replacement_col = 0;
var replacing_word = "";
var replacement_word = "";
var replacing = false;
var sub_introspecting = false;

// Info about the current worksheet.  These get set in notebook.py
var worksheet_id=0;
var worksheet_filename='';
var worksheet_name='';

//regular expressions used to peek into the cell input for introspection
var non_word = "[^a-zA-Z0-9_]"; //finds any character that doesn't belong in a variable name
var command_pat = "([a-zA-Z_][a-zA-Z._0-9]*)$"; //identifies the command at the end of a string
var function_pat = "([a-zA-Z_][a-zA-Z._0-9]*)\\([^()]*$";
var one_word_pat = "([a-zA-Z_][a-zA-Z._0-9]*)";
try{
  non_word = new RegExp(non_word);
  command_pat = new RegExp(command_pat);
  function_pat = new RegExp(function_pat);
  one_word_pat = new RegExp(one_word_pat);
} catch(e){}

var after_cursor, before_cursor, before_replacing_word;

var update_timeout = -1;

var updating = false; var update_time = -1;

var jsmath_font_msg = '<a href="SAGE_URL/jsmath">jsMath temporarily disabled while we resolve a windows firefox hang bug</a><br>'; /*var jsmath_font_msg = '<a href="SAGE_URL/jsmath">Click to download and install tex fonts.</a><br>'; */

var cell_id_list; // this gets set in worksheet.py

var input_keypress; //this gets set to a function when we set up the keyboards

var in_slide_mode = false; //whether or not we're in slideshow mode
var slide_hidden = false; //whether the current slide has the hidden input class

var worksheet_locked;


///////////////////////////////////////////////////////////////////
//
// Cross-Browser Stuff
//
///////////////////////////////////////////////////////////////////

function true_function() {return true;}
input_keypress = true_function;

try{
  var n=navigator;
  var nav=n.appVersion;
  var nan=n.appName;
  var nua=n.userAgent;
  browser_op=(nua.indexOf('Opera')!=-1);
  browser_saf=(nua.indexOf('Safari')!=-1);
  browser_konq=(!browser_saf && (nua.indexOf('Konqueror')!=-1) ) ? true : false;
  browser_moz=( (!browser_saf && !browser_konq ) && ( nua.indexOf('Gecko')!=-1 ) ) ? true : false;
  browser_ie=((nua.indexOf('MSIE')!=-1)&&!browser_op);
  browser_ie5=(browser_ie&&(nua.indexOF('MSIE 5')!=-1));
  os_mac=(nav.indexOf('Mac')!=-1);
  os_win=( ( (nav.indexOf('Win')!=-1) || (nav.indexOf('NT')!=-1) ) && !os_mac)?true:false;
  os_lin=(nua.indexOf('Linux')!=-1);

  get_keyboard();
} catch(e){}

try{
  [].indexOf || (Array.prototype.indexOf = function(v,n){
    n = (n==null)?0:n; m = this.length;
    for(var i = n; i < m; i++)
      if(this[i] == v)
         return i;
    return -1;
  });
} catch(e){}


function get_keyboard() {
  var b,o,warn=false;

  input_keypress = cell_input_key_event;
  debug_keypress = debug_input_key_event;

  if(browser_op) {
    b = "o";
  } else if(browser_ie) {
    b = "i";
    alert("listening onkeydown");
    document.onkeydown = key_listen_ie;
    input_keypress = true_function;
    debug_keypress = true_function;
    warn = true;
  } else if(browser_saf) {
    b = "s";
  } else if(browser_konq) {
    b = "k";
    warn = true;
  } else {
    b = "m";
  }

  if(os_mac) {
    o = "m";
  } else if(os_lin) {
    o = "l";
  } else {
    o = "w"
  }

  if(b == null || o == null || warn) {
    alert("Your browser / OS combination is not supported.  \nPlease use Firefox or Opera under linux, windows, or mac OSX, or Safari.")
  }

  async_request('__keyboard_'+b+o+'__.js', get_keyboard_callback, null);
}

function get_keyboard_callback(status, response_text) {
  if(status == 'success') {
    eval(response_text);
  }
}

function get_element(id) {
  if(document.getElementById)
    return document.getElementById(id);
  if(document.all)
    return document.all[id];
  if(document.layers)
    return document.layers[id];
}

function set_class(id, cname) {
  e = get_element(id);
  if(e!=null) {
      e.className = cname;
  }
}

function get_class(id) {
  e = get_element(id);
  if(e!=null) {
      return e.className;
  }
  return null
}

function set_html(id, html) {
  e = get_element(id);
  if(e!=null) {
      e.innerHTML = html;
  }
}

function get_event(e) {
   return (e==null)?window.event:e;
}

function key_event(e) {
   if(e==null) e = window.event;
   if(e.modifiers) {
     this.a = e.modifiers | 1;
     this.c = e.modifiers | 2;
     this.s = e.modifiers | 4;
   } else {
     this.a = e.altKey;
     this.c = e.ctrlKey;
     this.s = e.shiftKey;
   }
   this.k = e.keyCode + "," + e.which;
   this.m = this.k + (this.s?'!':'');
   return this;
}

function time_now() {
  return (new Date()).getTime();
}

<<<<<<< HEAD
=======
///////////////////////////////////////////////////////////////////
// An AJAX framework for connections back to the
// SAGE server (written by Tom Boothby).
///////////////////////////////////////////////////////////////////

function getAsyncObject(handler) {
  asyncObj=null
  try {
    if (browser_ie) {
      var s =browser_ie5?"Microsoft.XMLHTTP":"Msxml2.XMLHTTP";
      asyncObj = new ActiveXObject(s);
      asyncObj.onreadystatechange = handler;
      return asyncObj;
    } else {
      asyncObj = new XMLHttpRequest();
      asyncObj.onload = handler;
      asyncObj.onerror = handler;
      return asyncObj;
    }
  } catch(e) {
    no_async = true;
    return null;
  }
}

function generic_callback(status, response_text) {
   /* do nothing */
}

function asyncCallbackHandler(name, callback) {
    function f() {
                 eval('asyncObj = ' + name);
                 try {
                   if( (asyncObj.readyState==4 || asyncObj.readyState=="complete")
                       && asyncObj.status == 200 )
                     try {
                       callback('success', asyncObj.responseText);
                     } catch(e) {
                       callback('success', "empty");
                     }
                 } catch(e) {
                   callback("failure", e);
                 } finally { }
              };
    return f;
}

function async_request(url, callback, postvars) {
  async_count++;
  var name = "async_object_no_" + async_count;
  var f = asyncCallbackHandler(name, callback);
  asyncObj = getAsyncObject(f);
  eval(name + '=asyncObj;');

  if(postvars != null) {
    asyncObj.open('POST',url,true);
    asyncObj.setRequestHeader('Content-Type','application/x-www-form-urlencoded');
    asyncObj.send(postvars);
  } else {
    asyncObj.open('GET',url,true);
    asyncObj.setRequestHeader('Content-Type', "text/html");
    asyncObj.send(null);
  }
}
>>>>>>> 84f4ce52

///////////////////////////////////////////////////////////////////
//
// Misc page functions -- for making the page work nicely
// (this is a crappy descriptor)
///////////////////////////////////////////////////////////////////

function trim(s) {
    m = one_word_pat.exec(s);
    if(m == null)
        return s;
    return m[1];
}

function body_load() {
// init_menus();
}

function init_menus() {
  for( i = 1; i <= 3; i++) {
    menu = get_element("menu"+i);
    menu.style.display="none";
  }
}

function toggle_menu(name) {
  if(get_class(name) == "hidden") {
    set_class(name, name);
    set_html(name+'_hider', '[-]');
  } else {
    set_class(name, 'hidden');
    set_html(name+'_hider', '[+]');
  }
}

function toggle_left_pane() {
  if(get_class('left_pane') == "hidden") {
    set_class('left_pane', 'pane');
    set_class('worksheet', 'worksheet');
    set_html('left_pane_hider', '&laquo;');
  } else {
    set_class('left_pane', 'hidden');
    set_class('worksheet', 'slideshow');
    set_html('left_pane_hider', '&raquo;');
  }
}


///////////////////////////////////////////////////////////////////
//
// Completions interface stuff
//
///////////////////////////////////////////////////////////////////

function handle_replacement_controls(cell_input, event) {
    deselect_replacement_element();
    if(key_menu_up(event)) {
        if(replacement_row <= 0) {
            halt_introspection();
        } else {
            replacement_row--;
        }
    } else if(key_menu_down(event)) {
        replacement_row++;
        if(!replacement_element_exists())
            replacement_row = 0;
    } else if(key_menu_right(event)) {
        replacement_col++;
        if(!replacement_element_exists())
            replacement_col = 0;
    } else if(key_menu_left(event)) {
        replacement_col--;
        if(!replacement_element_exists()) {
            replacement_col = 1;
            while(replacement_element_exists())
                replacement_col++;
            replacement_col--;
        }
    } else if(key_menu_pick(event)) {
        do_replacement(introspect_id, replacement_word, true);
        return false;
    } else if(key_request_introspections(event)) {
        if(sub_introspecting) {
            introspection_text = replacement_text;
            introspection_loaded = true;
            sub_introspecting = false;
            update_introspection_text();
        } else {
            replacement_text = introspection_text;
            introspection_loaded = false;
            sub_introspecting = true;
        }
    } else {
       halt_introspection();
       return true;
    }
    select_replacement_element();

    if(sub_introspecting) {
        active_cell_list = active_cell_list.concat([introspect_id]);
        evaluate_cell_introspection(introspect_id, before_replacing_word+replacement_word+'?', after_cursor);
    }

    return false;
}

function do_replacement(id, word,do_trim) {
    var cell_input = get_cell(id);

    if(do_trim) //optimization 'cause Opera has a slow regexp engine
        word = trim(word);

    cell_input.value = before_replacing_word + word + after_cursor;
    jump_to_cell(id,0); //reset the cursor (for explorer)

    try{ //firefox, et al.
        var pos = before_replacing_word.length + word.length;
        cell_input.selectionStart = pos;
        cell_input.selectionEnd = pos;
    } catch(e) {}
    try{ //explorer; anybody else?
        var range = document.selection.createRange();
        range.moveStart('character', -after_cursor.length);
        range.moveEnd('character', -after_cursor.length);
    } catch(e) {}

    if(browser_op || browser_saf)
        focus_delay(id);

    halt_introspection();
}

function get_replacement_element() {
    return get_element("completion"+introspect_id + "_" + replacement_row + "_" + replacement_col);
}

function replacement_element_exists() {
    return get_replacement_element() != null;
}

function select_replacement(row, col) {
    deselect_replacement_element();
    replacement_row = row;
    replacement_col = col;
    select_replacement_element();
}

function deselect_replacement_element() {
    e = get_replacement_element();
    if(e==null) return;
    e.className = 'completion_menu_two';
}

function select_replacement_element() {
    var e = get_replacement_element();
    if (e==null) return;
    e.className = 'completion_menu_two completion_menu_selected';
    var l = e.getElementsByTagName('a');
    if(l.length && l[0]!=null) {
        var h = l[0].innerHTML;
        var i = h.indexOf('&nbsp')
        if (i != -1) {
            h = h.substr(0,i);
        }
        replacement_word = h;
    }
}

function update_introspection_text(preserve_cursor) {
  close_introspection_text();
  d = get_element("introspect_div_"+introspect_id);
  if(!d) return;

  if(introspection_loaded) {
    if(introspection_text == "") {
        halt_introspection();
        return;
    }
    d.innerHTML = introspection_text;
    if(replacing)
      select_replacement_element();
  } else {
    d.innerHTML = "loading..."
  }
}

function close_introspection_text() {
  d = get_element("introspect_div_"+introspect_id);
  if(d!=null)
    d.innerHTML = "";
}

function halt_introspection() {
    close_introspection_text();
    introspect_id = null;
    replacing = false;
    sub_introspecting = false;
    introspection_loaded = false;
    replacement_row = replacement_col = 0;
}

///////////////////////////////////////////////////////////////////
//
// OBJECT functions -- for managing saved objects
//
///////////////////////////////////////////////////////////////////

function click_on_object(name) {
   // o = document.open("/" + name + ".sobj");
}


///////////////////////////////////////////////////////////////////
//
// WORKSHEET functions -- for switching between and managing worksheets
//
///////////////////////////////////////////////////////////////////

function add_worksheet(name,pass) {
    async_request('/add_worksheet', add_worksheet_callback, 'name='+name+'&passcode='+pass)
}

function add_worksheet_callback(status,response_text) {
    if (status == "success") {
        /* expect response_text to encode a pair consisting of
           the HTML for the updated worksheet list and the
           name of the new worksheet. */
        var X = response_text.split(SEP);
        if (X.length <= 1) {
            alert("Unable to add worksheet.");
        } else {
            set_worksheet_list(X[0]);
            switch_to_worksheet(X[1]);
        }
    } else {
        alert("Possible failure adding workbook.");
    }
}

function delete_worksheet(name) {
    async_request('/delete_worksheet', delete_worksheet_callback, 'name='+name)
}

function delete_worksheet_callback(status, response_text) {
    if (status == "success") {
        /* expect response_text to encode a pair consisting of
           the HTML for the updated worksheet list and the
           id of a worksheet to switch to in case we just
           deleted the current worksheet. */
        var X = response_text.split(SEP);
        if (X.length <= 1) {
            alert("Possible failure deleting workbook.");
        } else {
            set_worksheet_list(X[0]);
            if (X[1] != -1)
               switch_to_worksheet(X[1]);
        }
    } else {
        alert("Possible failure deleting workbook.");
    }
}

function show_worksheet_menu(worksheet) {
    // not implemented
}

function set_worksheet_list(worksheets) {
    var wlist = get_element('worksheet_list');
    wlist.innerHTML = worksheets;
}

function show_add_new_worksheet_menu() {
    var add_worksheet_menu = get_element('add_worksheet_menu');
    add_worksheet_menu.style.display = 'block';
    get_element('new_worksheet_box').focus()
}

function hide_add_new_worksheet_menu() {
    var add_worksheet_menu = get_element('add_worksheet_menu');
    add_worksheet_menu.style.display = 'none';
}

function show_upload_worksheet_menu() {
    w = window.open("__upload__.html", "upload", "width=500, height=200");
    if(w.focus)
      w.focus();
}


function hide_upload_worksheet_menu() {
    var upload_worksheet_menu = get_element('upload_worksheet_menu');
    upload_worksheet_menu.style.display = 'none';
}

function process_upload_worksheet_menu_submit() {
    hide_upload_worksheet_menu();
    var box = get_element('upload_worksheet_filename');
    var filename = box.value;
    box.value = '';
    upload_worksheet(filename);
}

function upload_worksheet(filename) {
   async_request('/upload_worksheet', upload_worksheet_callback, 'filename='+filename)
}

function upload_worksheet_callback(status, response_text) {
    if (status == "success") {
        if (response_text.slice(0,5) == "Error") {
            alert("Error uploading worksheet.");
        } else {
            set_worksheet_list(response_text);
        }
    } else {
        alert("Possible problem uploading file.");
    }
}

function show_delete_worksheet_menu() {
    var delete_worksheet_menu = get_element('delete_worksheet_menu');
    delete_worksheet_menu.style.display = 'block';
    get_element('delete_worksheet_box').focus();
}

function hide_delete_worksheet_menu() {
    var delete_worksheet_menu = get_element('delete_worksheet_menu');
    delete_worksheet_menu.style.display = 'none';
}

function process_new_worksheet_menu_submit() {
    hide_add_new_worksheet_menu();
    var add_worksheet_box = get_element('new_worksheet_box');
    name = add_worksheet_box.value;
    var add_worksheet_pass = get_element('new_worksheet_pass');
    pass = add_worksheet_pass.value;
    add_worksheet_box.value = '';
    add_worksheet_pass.value = '';
    add_worksheet(name,pass);
}

function process_delete_worksheet_menu_submit() {
    hide_delete_worksheet_menu();
    var delete_worksheet_box = get_element('delete_worksheet_box');
    name = delete_worksheet_box.value;
    delete_worksheet_box.value = '';
    delete_worksheet(name);
}


// We decided not to implement the following, since normal user's
// tabbed browsing (or multiple windows, depending on user taste!)
// does the same thing much better and in a more flexible manner.
function switch_to_worksheet(id) {
    /* 1. check to see if worksheet is already loaded into the DOM
       2. If not, load it into the dom.
       3. Move it to the front and everything else to the back by changing the css.
    */
  /* alert('switch to worksheet ' + id); */
}

function unlock_worksheet() {
    lock = get_element("worksheet_lock");
    lock.innerHTML = 'Enter Passcode: <input onKeyPress="return unlock_worksheet_submit(event,value);" id="lock_input" type="password">';
    lock.innerHTML+= '<span id="unlock_error" class="red"></span>';
    lock_input = get_element("lock_input");
    lock_input.focus();
}

function unlock_worksheet_submit(e,passcode) {
    if(is_submit(e)) {
        document.cookie = "ws_"+worksheet_filename+"_passcode="+passcode;
        async_request('/unlock_worksheet', unlock_worksheet_callback, 'worksheet_id='+worksheet_id);
        return false;
    }
    return true;
}

function unlock_worksheet_callback(status, response_text) {
    if(status == 'success' && response_text == 'ok') {
        lock = get_element("worksheet_lock");
        lock.parentNode.removeChild(lock);
        worksheet_locked = false;
    } else {
        lock_input = get_element("lock_input");
        lock_input.value = "";
        lock_input.focus();
        txt = get_element('unlock_error');
        if(txt)
            txt.innerHTML = 'incorrect';
    }
}

///////////////////////////////////////////////////////////////////
//
// CELL functions -- for the individual cells
//
///////////////////////////////////////////////////////////////////

function get_cell(id) {
    return get_element('cell_input_'+ id);
}

function cell_focus(id) {
    e = get_cell(id);
    current_cell = id;
    if(e == null) return;
    e.className="cell_input_active";
    cell_input_resize(e);
    return true;
}
function cell_blur(id) {
   /* if(!in_slide_mode)
        current_cell = -1; */
    e = get_cell(id);
    if(e == null) return;
    e.className="cell_input";
    cell_input_minimize_size(e);
    return true;
}

function debug_focus() {
    in_debug_input = true;
    w = get_element('debug_window');
    if(w)
       w.className = 'debug_window_active';
}

function debug_blur() {
    in_debug_input = false;
    w = get_element('debug_window');
    if(w)
        w.className = 'debug_window_inactive';
}

//set and_delay to true if you want to refocus the browser in a keyevent
//which expects a tab -- Opera apparently resists canceling the tab key
//event -- so we can subvert that by breaking out of the call stack with
//a little timeout.
function focus(id, bottom) {
    // make_cell_input_active(id);
    var cell = get_cell(id);
    if (cell && cell.focus) {
        cell.focus();
        if (!bottom)
            move_cursor_to_top_of_cell(cell);
    }
}

function move_cursor_to_top_of_cell(cell) {
    try{ //firefox, et al.
        cell.selectionStart = 0;
        cell.selectionEnd = 0;
    } catch(e) {}
}


function focus_delay(id) {
    setTimeout('focus('+id+')', 10);
}


function cell_input_resize(cell_input) {
    var rows = 2;
    //var rows = cell_input.value.split('\n').length - 1;
    var rows = cell_input.value.split('\n').length + 1;
    if (rows <= 1) {
      rows = 2;
    } else {
      /* to avoid bottom chop off */
/*      rows = rows + 1; */
    }
    try {
        cell_input.style.height = rows + 'em'; // this sort of works in konqueror...
    } catch(e) {}
    try{
        cell_input.rows = rows;
    } catch(e) {}

    if(slide_hidden) {
        cell_input.className="cell_input_active";
        slide_hidden = false;
    }
}

function lstrip(s) {
    var n = s.length;
    var i = 0;
    while (i < n && (s[i] == ' ' || s[i] == '\n' || s[i] == '\t')) {
        i = i + 1;
    }
    return s.slice(i);
}

function cell_input_minimize_size(cell_input) {
    var v = cell_input.value;
    var w = lstrip(v);
    var sl = w.slice(0,5);
    if (sl == '%hide') {
        cell_input.className = 'cell_input_hide';
        cell_input.style.height = '1em';
        return;
    }

    cell_input.className = 'cell_input';
    var rows = v.split('\n').length ;
    if (rows < 1) {
      rows = 1;
    }
    cell_input.rows = rows;
    if (rows == 1) {
       // hack because of bug in firefox with 1-row textarea
       cell_input.style.height = '1.5em';
    }
}

function cell_input_minimize_all() {
    var v = cell_id_list;
    var n = v.length;
    var i;
    for(i=0; i<n; i++) {
        var cell=get_cell(v[i]);
        cell_input_minimize_size(cell);
    }
}

function cell_delete_callback(status, response_text) {
    if (status == "failure") {
     // cell = get_element('cell_outer_' + id_to_delete);
     // var worksheet = get_element('worksheet_cell_list');
     // worksheet.removeChild(cell);
     // jump_to_cell(id_to_delete,-1);
     // cell_id_list = delete_from_array(cell_id_list, id_to_delete);
     // id_to_delete = -1;
        return;
    }
    var X = response_text.split(SEP);
    if (X[0] == 'ignore') {
        return; /* do not delete, for some reason */
    }
    var cell = get_element('cell_outer_' + X[1]);
    var worksheet = get_element('worksheet_cell_list');
    worksheet.removeChild(cell);
    jump_to_cell(X[1],-1);
    cell_id_list = delete_from_array(cell_id_list, X[1]);
}

function cell_delete_all_callback(status, response_text){
    if (status == "success") {
        var worksheet = get_element('worksheet_cell_list');
        for (var i = 1; i < cell_id_list.length; i++){
            var cell = get_element('cell_outer_' + cell_id_list[i]);
            worksheet.removeChild(cell);
        }
        get_cell(cell_id_list[0]).value = "";
        cell_id_list = [cell_id_list[0]];
    }
}

function cell_delete(id) {
   async_request('/delete_cell', cell_delete_callback, 'id='+id)
}

function cell_delete_all() {
   async_request('/delete_cell_all', cell_delete_all_callback, 'worksheet_id='+worksheet_id)
}


function key_listen_ie() {
    var e = get_event(null);
    if(current_cell != -1) {
        k = new key_event(e);
        if(key_shift(k) || key_ctrl(k) || key_alt(k))
          return true;

        if(!cell_input_key_event(current_cell, e)) {
            void(0);
            e.returnValue=false;
            e.cancelBubble=true;
            return false;
        }
        return true;
    }
    if(in_debug_input) {
        if(!debug_input_key_event(e)) {
            void(0);
            e.returnValue=false;
            e.cancelBubble=true;
            return false;
        }
        return true;
    }
    return true;
}

function debug_input_key_event(e) {
    e = new key_event(e);
    debug_input = get_element('debug_input');

    if (key_down_arrow(e)) {
        var after = text_cursor_split(debug_input)[1];
        var i = after.indexOf('\n');
        if (i == -1 || after == '') {
            jump_to_cell(cell_id_list[0],0)
            return false;
        } else {
            return true;
        }
    }
    if (key_send_input(e)) {
        var out = ""
        try {
          out = eval(debug_input.value);
        } catch(err) {
          out = "Error: " + err.description;
        } finally {
          debug_append(out);
          return false;
        }
    }
}

function cell_input_key_event(id, e) {
    cell_input = get_cell(id);
    e = new key_event(e);
    if (e==null) return;

    if (key_delete_cell(e) && cell_input.value == '') {
        cell_delete(id);
        return false;
    }

    if((introspect_id == id) && introspection_loaded && replacing) {
        if(!handle_replacement_controls(cell_input, e)) {
            if(browser_op) focus(id,true);
            return false; //otherwise, keep going
        }
        halt_introspection();
    }

    cell_input_resize(cell_input);

    // Will need IE version... if possible.
    if (!in_slide_mode && key_up_arrow(e)) {
        var before = text_cursor_split(cell_input)[0];
        var i = before.indexOf('\n');
        if (i == -1 || before == '') {
            jump_to_cell(id,-1, 1);
            return false;
        } else {
            return true;
        }
    } else if (!in_slide_mode && key_down_arrow(e)) {
        var after = text_cursor_split(cell_input)[1];
        var i = after.indexOf('\n');
        if (i == -1 || after == '') {
            jump_to_cell(id,1);
            return false;
        } else {
            return true;
        }
    } else if (key_send_input(e)) {
       // User pressed shift-enter (or whatever the submit key is)
       evaluate_cell(id, 0);
       /* HACK WARNING: Without this start_update_check, the worksheet often won't update
          the first time it's loaded or restarted.  -- William Stein */
          /* start_update_check(); */
       return false;
    } else if (key_send_input_newcell(e)) {
       evaluate_cell(id, 1);
       start_update_check();
       return false;
    } else if (key_request_introspections(e)) {
       // command introspection (tab completion, ?, ??)
       evaluate_cell(id, 2);
       start_update_check();
       return false;
    } else if (key_interrupt(e)) {
       interrupt();
       return false;
    } else if (key_page_down(e)) {
       if(in_slide_mode) {
           slide_next();
       } else {
           jump_to_cell(id, 5);
       }
       return false;
    } else if (key_page_up(e)) {
       if(in_slide_mode) {
           slide_prev();
       } else {
           jump_to_cell(id, -5);
       }
       return false;
    } else if (key_request_history(e)) {
       history_window();
    } else if (key_request_log(e)) {
       text_log_window(worksheet_filename);
    }
    return true;
}

function id_of_cell_delta(id, delta) {
    if (cell_id_list.length == 0) {
        alert("bug -- no cells.");
        return;
    }
    var i = cell_id_list.indexOf(eval(id));
    var new_id;
    if (i == -1) {
        return(id); /* Better not to move. */
    } else {
        i = i + delta;
        if (i < 0) {
            i = 0;
        } else if (i >= cell_id_list.length) {
            i = cell_id_list.length - 1;
        }
        return(cell_id_list[i]);
    }
}

function debug_clear() {
    output = get_element("debug_output");
    if(output == null) return;
    output.value = "";
}

function debug_append(txt) {
    output = get_element("debug_output");
    if(output == null) return;
    output.innerHTML = txt + "\n" + output.innerHTML;
}

/* old_id = -1;
function make_cell_input_active(id) {
   if (old_id != -1) {
        make_cell_input_inactive(old_id);
   }
   var txt = get_cell(id);
   if (txt.style.display == "inline") {
       return;
   }
   cell_input_resize(txt);
   current_cell = id;
   txt.style.display = "inline";

   var pre = get_element('cell_input_pre_'+id);
   pre.style.display = "none";
   txt.value = pre.innerHTML;
   pre.innerHTML = '';
}

function make_cell_input_inactive(id) {
   var txt = get_cell(id);
   if (txt.style.display != "inline") {
       return;
   }

   txt.style.display = "none";


   var pre = get_element('cell_input_pre_'+id);
   pre.style.display = "inline";
   pre.innerHTML = txt.value;
   txt.value = '';
}
*/

function jump_to_cell(id, delta, bottom) {
    if(delta != 0)
        id = id_of_cell_delta(id, delta)
    if(in_slide_mode) {
        jump_to_slide(id);
    } else {
        focus(id, bottom);
    }
}

function escape0(input) {
    var a = input.split('+');
    for(i = 0; i < a.length; i++)
        a[i] = escape(a[i]);
    return a.join("%2B");
}

function text_cursor_split(input) {
    if(browser_ie) {
        //for explorer, we call the
        // document.selection.createRange().duplicate()
        //to generate a selection range object which does not effect the
        //original input box.
        //Then, we rewind the start point of the range until we encounter
        //a non-word character, or we've rewound past the beginning of
        //the textarea).
        var range = document.selection.createRange().duplicate();
        var i = range.text.length;
        while((input.value.match(range.text) || i==0)
               && range.text.length == i) {
            range.moveStart('character', -1);
            i = i + 1;
        }
        if(!input.value.match(range.text))
            range.moveStart('character', 1);
        b = range.text;
    } else {
        b = input.value.substr(0,input.selectionEnd);
    }

    a = input.value.substr(b.length);
    return new Array(b,a);
}

function evaluate_cell(id, action) {
    if(worksheet_locked) {
        alert("This worksheet is locked.  Click on the word [locked] next to the worksheet name to unlock it.")
        return;
    }

    active_cell_list = active_cell_list.concat([id]);

    if(action == 2) { // Introspection
       evaluate_cell_introspection(id,null,null);
       return;
    }

    if(!in_slide_mode) {
        jump_to_cell(id,1);
    }
    cell_set_running(id);

    var cell_input = get_cell(id);
    var I = cell_input.value;
    var input = escape0(I);

    async_request('/eval' + action, evaluate_cell_callback,
            'id=' + id + '&input='+input);
}

function evaluate_cell_introspection(id, before, after) {
    var cell_input = get_cell(id);

    replacing = false;
    if(before == null) {
        var in_text = text_cursor_split(cell_input);
        before_cursor = before = in_text[0];
        after_cursor = after = in_text[1];
        before_replacing_word = before;

        m = command_pat.exec(before);
        f = function_pat.exec(before);
        if(introspect_id != null)
            halt_introspection();
        introspect_id = id;

        var last_char_before = before.charAt(before.length-1);
        if(last_char_before == "?") {
        } else if(m) {
            replacing = true;
            replacing_word = m[1];
            before_replacing_word = before.substring(0, before.length-replacing_word.length);
        } else if(f != null) { //we're in an open function paren -- give info on the function
            before = f[1] + "?";
        } else { //just a tab
            do_replacement(id, ' ',false);
            return;
        }
    } else {
        sub_introspecting = true;
    }
    if(!replacing && (browser_op || browser_saf))
        focus_delay(id);

    update_introspection_text();
    var before_cursor_e = escape0(before);
    var after_cursor_e = escape0(after);
    cell_set_running(id);
    async_request('/introspect', evaluate_cell_callback,
          'id=' + id + '&before_cursor='+before_cursor_e + '&after_cursor='+after_cursor_e);
}

function evaluate_cell_callback(status, response_text) {
    /* update focus and possibly add a new cell to the end */
    if (status == "failure") {
       /* alert("Failure evaluating a cell."); */
        return;
    }
    var X = response_text.split(SEP);
    if (X[0] == '-1') {
        /* something went wrong -- i.e., the requested cell doesn't exist. */
        alert("You requested to evaluate a cell that, for some reason, the server is unaware of.");
        return;
    }
    if (X[1] == 'append_new_cell') {
        // add a new cell to the very end
        append_new_cell(X[0],X[2]);
    } else if (X[1] == 'insert_cell') {
        // insert a new cell after the one with id X[3]
        do_insert_new_cell_after(X[3], X[0], X[2]);
        jump_to_cell(X[0],0);
    }
    start_update_check();
}

function cell_output_set_type(id, typ) {
    var cell_div = get_element('cell_div_output_' + id);
    var cell_output = get_element('cell_output_' + id);
    var cell_output_nowrap = get_element('cell_output_nowrap_' + id);
    var cell_output_html = get_element('cell_output_html_' + id);

    cell_div.className = 'cell_output_' + typ;
    cell_output.className = 'cell_output_' + typ;
    cell_output_nowrap.className ='cell_output_nowrap_' + typ;
    cell_output_html.className ='cell_output_html_' + typ;

    /* Do async request back to the server */
    async_request('/cell_output_set',
                    generic_callback, 'id='+id+'&type=' + typ)
}

function cycle_cell_output_type(id) {
    var cell_div = get_element('cell_div_output_' + id);

    if (cell_div.className == 'cell_output_hidden' || cell_div.className=='cell_output_running') {
        cell_output_set_type(id, 'wrap');
        return;
    }

    if (cell_div.className == 'cell_output_wrap') {
        cell_output_set_type(id, 'nowrap');
    } else {
        cell_output_set_type(id, 'hidden');
    }
}

function cell_set_evaluated(id) {
    var D = get_element('cell_'+id);
    D.className = "cell_evaluated";
}

function cell_set_not_evaluated(id) {
    var D = get_element('cell_'+id);
    D.className = "cell_not_evaluated";
    cell_set_done(id);
}

function cell_set_running(id) {
    set_output_text(id, '', '', '', '', '');
    cell_output_set_type(id, 'wrap');
    var cell_div = get_element('cell_div_output_' + id);
    cell_div.className = 'cell_output_running';
    var cell_number = get_element('cell_number_' + id);
    cell_number.className = 'cell_number_running';
}

function cell_set_done(id) {
    var cell_div = get_element('cell_div_output_' + id)
    cell_div.className = 'cell_output_wrap';
    var cell_number = get_element('cell_number_' + id);
    cell_number.className = 'cell_number';
}

function check_for_cell_update() {
    if (active_cell_list.length == 0) {
        cancel_update_check();
        return;
    }
    var cell_id = active_cell_list[0];
    update_time = time_now();
    async_request('/cell_update',
                    check_for_cell_update_callback,
                    'cell_id=' + cell_id + '&worksheet_id='+worksheet_id);
}

function start_update_check() {
    updating = true;
    check_for_cell_update();
    set_class('interrupt', 'interrupt')
}

function cancel_update_check() {
    updating = false;
    clearTimeout(update_timeout);
    set_class('interrupt', 'interrupt_grey')
}

function set_output_text(id, text, wrapped_text, output_html, status, introspect_html) {
    /* fill in output text got so far */
    var cell_output = get_element('cell_output_' + id);
    var cell_output_nowrap = get_element('cell_output_nowrap_' + id);
    var cell_output_html = get_element('cell_output_html_' + id);

    cell_output.innerHTML = wrapped_text;
    cell_output_nowrap.innerHTML = text;
    cell_output_html.innerHTML = output_html;

    if (status == 'd') {
         cell_set_done(id);
         // TODO: should make this not case sensitive!!  how to .lower() in javascript?
         if (text.indexOf('class="math"') != -1 || text.indexOf("class='math'") != -1) {
             try {
                 /* jsMath.Process(cell_output); */
                 /* jsMath.ProcessBeforeShowing(cell_output_nowrap); */
                 jsMath.ProcessBeforeShowing(cell_output);
                 /* jsMath.ProcessBeforeShowing(cell_output_nowrap); */
             } catch(e) {
                 cell_output.innerHTML = jsmath_font_msg + cell_output.innerHTML;
                 cell_output_nowrap.innerHTML = jsmath_font_msg + cell_output_nowrap.innerHTML;
             }
         }
    } else {
    }

    if(introspect_id == id) {
        if (status == 'd') {
            introspection_loaded = true;
            introspection_text = introspect_html;
        }
        update_introspection_text();
    } else if(introspect_html != '') {
        cell_output.innerHTML = '';
        cell_output_nowrap.innerHTML = '';
        cell_output_html.innerHTML = introspect_html;
    }
}

function set_input_text(id, text) {
    /* fill in input text */
    var cell_input = get_cell(id);
    cell_input.value = text;
    jump_to_cell(id,0)

    try {
        pos = text.length - after_cursor.length;
        cell_input.selectionStart = pos;
        cell_input.selectionEnd = pos;
    }catch(e){}
    try{
        var range = document.selection.createRange();
        range.moveStart('character', -after_cursor.length);
        range.moveEnd('character', -after_cursor.length);
    }catch(e){}

    return false;
}

function set_variable_list(variables) {
    var varlist = get_element('variable_list');
    varlist.innerHTML = variables;
}

function set_object_list(objects) {
    var objlist = get_element('object_list');
    objlist.innerHTML = objects;
}

function set_attached_files_list(objects) {
    var objlist = get_element('attached_list');
    objlist.innerHTML = objects;
}

function check_for_cell_update_callback(status, response_text) {
    // make sure the update happens again in a few hundred milliseconds,
    // unless a problem occurs below.
    if (status != "success") {
        if(update_error_count>update_error_threshold) {
            cancel_update_check();
            halt_active_cells();
            var elapsed_time = update_cell_error_count*update_error_delta/1000;
            var msg = "Error updating cell output after " + elapsed_time + "s";
            msg += "(canceling further update checks).";
            alert(msg);
            return;
        }
        cell_output_delta = update_error_delta;
        update_error_count++;
        continue_update_check();
        return;
    } else {
        cell_output_delta = update_normal_delta;
    }

    var i = response_text.indexOf(' ');
    var id = response_text.substring(1, i);
    var stat = response_text.substring(0,1)

    if(response_text == 'empty') {
        cancel_update_check();
        return;
    }

    if(stat == 'e') {
        cancel_update_check();
        halt_active_cells();
        return;
    }

    /* compute output for a cell */
    var D = response_text.slice(i+1).split(SEP);
    var output_text = D[0] + ' ';
    var output_text_wrapped = D[1] + ' ';
    var output_html = D[2];
    var new_cell_input = D[3];
    var interrupted = D[4];
    var variable_list = D[5];
    var object_list = D[6];
    var attached_files_list = D[7];
    var introspect_html = D[8];
    var j = id_of_cell_delta(id,1);

    set_output_text(id, output_text, output_text_wrapped,
                    output_html, stat, introspect_html);
    if (stat == 'd') {
        active_cell_list = delete_from_array(active_cell_list, id);

        if (interrupted == 'false') {
            cell_set_evaluated(id);
        } else {
            halt_active_cells();
            cancel_update_check();
        }

        if(active_cell_list.length == 0)
            cancel_update_check();

        if (new_cell_input != '') {
            set_input_text(id, new_cell_input);
        }

        set_variable_list(variable_list);
        set_object_list(object_list);
        set_attached_files_list(attached_files_list);
    }

    continue_update_check();
}

function continue_update_check() {
    var time_elapsed = time_now() - update_time;
    if(time_elapsed < cell_output_delta) {
        update_timeout = setTimeout('check_for_cell_update()', cell_output_delta-time_elapsed);
    } else {
        check_for_cell_update();
    }
}

///////////////////////////////////////////////////////////////////
// Slideshow Functions
///////////////////////////////////////////////////////////////////

/* Switch into slide mode. */
function slide_mode() {
    in_slide_mode = true;
    set_class('left_pane', 'hidden');
    set_class('cell_controls', 'hidden');
    set_class('slide_controls', 'slide_control_commands');
    set_class('worksheet', 'slideshow');
    set_class('left_pane_hider', 'hidden');

    for(i = 0; i < cell_id_list.length ; i++) {
        set_class('cell_outer_'+cell_id_list[i], 'hidden');
    }
    slide_show();
}

function cell_mode() {
    in_slide_mode = false;
    set_class('left_pane', 'pane');
    set_class('cell_controls', 'control_commands');
    set_class('slide_controls', 'hidden');
    set_class('worksheet', 'worksheet');
    set_class('left_pane_hider', 'plusminus');

    for(i = 0; i < cell_id_list.length ; i++) {
        set_class('cell_outer_'+cell_id_list[i], 'cell_visible');
    }
}

function slide_hide() {
    set_class('cell_outer_' + current_cell, 'hidden');
}

function slide_show() {
    if(current_cell != -1) {
        set_class('cell_outer_' + current_cell, 'cell_visible');
    } else {
        if(cell_id_list.length>0)
            current_cell = cell_id_list[0];
        set_class('cell_outer_' + current_cell, 'cell_visible');
    }
    if(current_cell != -1) {
        input = get_cell(current_cell);
        if(input != null) {
            s = lstrip(input.value).slice(0,5)
            focus(current_cell);
            if (s == '%hide') {
                slide_hidden = true;
                input.className = 'cell_input_hide';
                input.style.height = '1.5em';
            }
        }
    }
    update_slideshow_progress();
}

function slide_first() {
    jump_to_slide(cell_id_list[0]);
}

function slide_last() {
    jump_to_slide(cell_id_list[cell_id_list.length-1]);
}


function slide_next() {
    jump_to_slide(id_of_cell_delta(current_cell, 1));
}

function slide_prev() {
    jump_to_slide(id_of_cell_delta(current_cell, -1));
}

function jump_to_slide(id) {
    slide_hide();
    current_cell = id;
    slide_show();
}


function update_slideshow_progress() {
    var i = cell_id_list.indexOf(current_cell) + 1;
    var n = cell_id_list.length;
    var bar = get_element("slideshow_progress_bar")
    if(bar != null)
        bar.style.width = "" + 100*i/n + "%";
    text = get_element("slideshow_progress_text")
    if(text != null)
        text.innerHTML = i + " / " + n;
}


///////////////////////////////////////////////////////////////////
// Insert and move cells
///////////////////////////////////////////////////////////////////

function insertAfter(parent, node, referenceNode) {
	parent.insertBefore(node, referenceNode.nextSibling);
}

function insert_into_array(v, i, x) {
    /* Return a new array with x inserted into position i of v. */
    return (v.slice(0,i).concat([x]).concat(v.slice(i,v.length)));
}

function delete_from_array(v, x) {
    /* Delete first occurrence of x in v.
       Returns resulting array (creates a new array!).
       No error if x is not in v.
    */
    var i;
    for (i=0; i<v.length; i++)
        if (v[i] == x) {
            return v.slice(0,i).concat(v.slice(i+1,v.length));
        }
    return v;
}

function make_new_cell(id, html) {
    var new_cell = document.createElement("div");
    var in_cell = document.createElement("div");
    new_cell.appendChild(in_cell);
    new_cell.id = 'cell_outer_' + id;
    in_cell.id = 'cell_' + id;
    in_cell.innerHTML = html;
    return new_cell;
}

function do_insert_new_cell_before(id, new_id, new_html) {
  /* Insert a new cell with the given new_id and new_html
     before the cell with given id. */
    var new_cell = make_new_cell(new_id, new_html);
    var cell = get_element('cell_outer_' + id);
    var worksheet = get_element('worksheet_cell_list');
    worksheet.insertBefore(new_cell, cell);
    var i = cell_id_list.indexOf(eval(id));
    cell_id_list = insert_into_array(cell_id_list, i, eval(new_id));
}

function do_insert_new_cell_after(id, new_id, new_html) {
  /* Insert a new cell with the given new_id and new_html
     after the cell with given id. */
    i = id_of_cell_delta(id,1);
    if(i == id) {
        append_new_cell(new_id,new_html);
    } else {
        do_insert_new_cell_before(i, new_id, new_html);
    }
}

function insert_new_cell_before_callback(status, response_text) {
    if (status == "failure") {
        alert("Problem inserting new input cell before current input cell.");
        return ;
    }
    /* Insert a new cell _before_ a cell. */
    var X = response_text.split(SEP);
    var new_id = eval(X[0]);
    var new_html = X[1];
    var id = eval(X[2]);
    do_insert_new_cell_before(id, new_id, new_html);
    jump_to_cell(new_id,0);
}

function insert_new_cell_before(id) {
    async_request('/new_cell', insert_new_cell_before_callback, 'id='+id);
}

function insert_new_cell_after_callback(status, response_text) {
    if (status == "failure") {
        alert("Problem inserting new cell after current cell.");
        return ;
    }
    var X = response_text.split(SEP);
    var new_id = eval(X[0]);
    var new_html = X[1];
    var id = eval(X[2]);
    do_insert_new_cell_after(id, new_id, new_html);
    jump_to_cell(new_id,0);
}

function insert_new_cell_after(id) {
    async_request('/new_cell_after', insert_new_cell_after_callback, 'id='+id);
}

function append_new_cell(id, html) {
    var new_cell = make_new_cell(id, html);
    var worksheet = get_element('worksheet_cell_list');
    worksheet.appendChild(new_cell);
    cell_id_list = cell_id_list.concat([eval(id)]);
    if(in_slide_mode) {
        set_class('cell_outer_'+id, 'hidden');
        update_slideshow_progress();
    }else {
        jump_to_cell(id, 0);
    }
}


///////////////////////////////////////////////////////////////////
//
// CONTROL functions
//
///////////////////////////////////////////////////////////////////

function interrupt_callback(status, response_text) {
    restart_sage_callback("success", "");
    if (response_text == "restart") {
        alert("The SAGE kernel had to be restarted (your variables are no longer defined).");
        restart_sage_callback('success', response_text);
    } else if(status == "success") {
        halt_active_cells()
    }
    var link = get_element("interrupt");
    link.className = "interrupt";
    link.innerHTML = "Interrupt"
}

function interrupt() {
    var link = get_element("interrupt");
    if (link.className == "interrupt_grey") {
        return;
    }
    link.className = "interrupt_in_progress";
    link.innerHTML = "Interrupt"
    async_request('/interrupt', interrupt_callback, 'worksheet_id='+worksheet_id);
}


function evaluate_all() {
    /* Iterate through every input cell in the document, in order,
       and evaluate.
    */
    var v = cell_id_list;
    var n = v.length;
    var i;
    for(i=0; i<n; i++) {
        var cell_input = get_cell(v[i]);
        var I = cell_input.value;
        if (trim(I).length > 0) {
            evaluate_cell(v[i],0);
        }
    }
}

function hide_all_callback() {
}

function hide_all() {
    var v = cell_id_list;
    var n = v.length;
    var i;
    for(i=0; i<n; i++) {
        cell_output_set_type(v[i],'hidden');
    }
    async_request('/hide_all', hide_all_callback, 'worksheet_id='+worksheet_id);
}

function show_all_callback() {
}

function show_all() {
    var v = cell_id_list;
    var n = v.length;
    var i;
    for(i=0; i<n; i++) {
        cell_output_set_type(v[i],'wrap');
    }
    async_request('/show_all', show_all_callback, 'worksheet_id='+worksheet_id);
}

function halt_active_cells() {
    for(i = 0; i < active_cell_list.length; i++)
        cell_set_not_evaluated(active_cell_list[i]);
    active_cell_list = []
}

function restart_sage_callback(status, response_text) {
    for(i = 0; i < cell_id_list.length; i++)
        cell_set_not_evaluated(cell_id_list[i]);
    active_cell_list = []
    var link = get_element("restart_sage");
    link.className = "restart_sage";
    link.innerHTML = "Restart";
    set_variable_list('');
}

function restart_sage() {
    var link = get_element("restart_sage");
    link.className = "restart_sage_in_progress";
    link.innerHTML = "Restart";
    async_request('/restart_sage', restart_sage_callback, 'worksheet_id='+worksheet_id);
}

function login(username,password) {
  document.cookie="username="+username;
  document.cookie="password="+password;
  window.location="/";
}

///////////////////////////////////////////////////////////////////
//
// HELP Window
//
///////////////////////////////////////////////////////////////////

function show_help_window() {
    var help = get_element("help_window");
    help.style.display = "block";
}

function hide_help_window() {
    var help = get_element("help_window");
    help.style.display = "none";

}

////////////////////////////////////////////
//
// wiki-window related stuff
//
///////////////////////////////////////////

function insert_new_doc_html_after(id,doc_htmlin) {
    async_request('/new_doc_html_after', insert_doc_html_callback, 'id=' + id + '&doc_htmlin=' + doc_htmlin);
}

//-------------------------------------------------
/* This is a early hack attempt at putting html into the worksheet cell area from the wiki window.*/
//
function insert_doc_html_callback(status, response_text) {
    if (status == "failure") {
        alert("Problem inserting new doc html after current cell.");
        return ;
    }
    var X = response_text.split(SEP);
    var new_id = eval(X[0]);
    var new_html = X[1];
    var id = eval(X[2]);
    do_insert_doc_html(id, new_id, new_html);
    jump_to_cell(new_id,0);
}

function do_insert_doc_html(id,new_id,html) {
    var new_doc_html = make_new_doc_html(id, html);
    var worksheet = get_element('worksheet_cell_list');
    worksheet.appendChild(new_doc_html);
    cell_id_list = cell_id_list.concat([new_id]);
}

function make_new_doc_html(id, html) {
    var new_doc_html = document.createElement("div");
    new_doc_html.id = 'doc_html_'+id;
    new_doc_html.innerHTML = html;
    return new_doc_html;
}

function upload_doc_html(lastid,doc_html) {
    insert_new_doc_html_after(lastid,doc_html);
}
//
//------------------------------------------------------

function get_cell_list() {
    return cell_id_list;
}

function hide_wiki_window() {
    var wiki = get_element("wiki_window");
    wiki.style.display = "none";
}

function show_wiki_window(worksheet) {
    window.open (worksheet+"__wiki__.html","", "location=1,menubar=1,scrollbars=1,width=750,height=700,toolbar=1,resizable=1");
}

function insert_cells_from_wiki(text,do_eval) {
    var eval_param = "&eval=0";
    if(do_eval)
        eval_param = "&eval=1";
    async_request("/insert_wiki_cells", insert_cells_from_wiki_callback,
                  "worksheet_id="+worksheet_id+"&text="+escape0(text)+eval_param);
}

function get_worksheet_id(){
    return worksheet_id;
}

function insert_cells_from_wiki_callback(status, response_text) {
    if(status == "success") {
        var X = response_text.split(SEP);
        var do_eval = eval(X[0]);
        var new_cell_id_list = eval(X[1]);
        var old_first_cell = cell_id_list[0];
        for(var i = 2; i < X.length; i++)
            do_insert_new_cell_before(old_first_cell, new_cell_id_list[i-2], X[i]);
        if(do_eval)
            evaluate_all();
    }
}


///////////////////////////////////////////////////////////////////
//
// LOG windows
//
///////////////////////////////////////////////////////////////////
function history_window() {
    history = window.open ("__history__.html",
      "", "menubar=1,scrollbars=1,width=700,height=600, toolbar=1,resizable=1");
}

function worksheet_text_window(worksheet) {
    log = window.open (worksheet+"__plain__.html","",
      "menubar=1,scrollbars=1,width=700,height=600, toolbar=1, resizable=1");
}

function doctest_window(worksheet) {
    log = window.open (worksheet+"__doc__.html","",
      "menubar=1,scrollbars=1,width=700,height=600,toolbar=1, resizable=1");
}


function print_window(worksheet) {
    log = window.open (worksheet+"__print__.html","",
      "menubar=1,scrollbars=1,width=700,height=600,toolbar=1,  resizable=1");
}

//////////////////////////////////
// HELP
/////////////////////////////////

function show_help_window(worksheet) {
    help = window.open ("__help__.html","",
    "menubar=1,scrollbars=1,width=800,height=600,resizable=1, toolbar=1");
}


/********************* js math ***************************/


function jsmath_init() {
    try {
        jsMath.Process();
      /* jsMath.ProcessBeforeShowing(); */
    } catch(e) {
        font_warning();
    }

}

function font_warning() { /* alert(jsmath_font_msg); */
}


"""

    s = s.replace('SAGE_URL',SAGE_URL)

    s += r"""
///////////////////////////////////////////////////////////////////
//
// KeyCodes (auto-generated from config.py and user's sage config
//
///////////////////////////////////////////////////////////////////

//this one isn't auto-generated.  its only purpose is to make //onKeyPress stuff simpler for text inputs and the whatlike.
function is_submit(e) {
  e = new key_event(e);
  return key_generic_submit(e);
}

<<<<<<< HEAD
%s
"""%keyhandler.all_tests()
    s += async_lib()
=======
%s """%keyhandler.all_tests()

>>>>>>> 84f4ce52
    s += keyboards.get_keyboard('')

    return s


class JSKeyHandler:
    """This class is used to make javascript functions to check for specific keyevents."""

    def __init__(self):
        self.key_codes = {};

    def set(self, name, key='', alt=False, ctrl=False, shift=False):
        """Add a named keycode to the handler.  When built by \code{all_tests()}, it can be called in javascript by
\code{key_<key_name>(event_object)}.  The function returns true if the keycode numbered by the \code{key} parameter
was pressed with the appropriate modifier keys, false otherwise."""
        self.key_codes.setdefault(name,[])
        self.key_codes[name] = [JSKeyCode(key, alt, ctrl, shift)]

    def add(self, name, key='', alt=False, ctrl=False, shift=False):
        """Similar to \code{set_key(...)}, but this instead checks if there is an existing keycode by the specified
name, and associates the specified key combination to that name in addition.  This way, if different browsers don't
catch one keycode, multiple keycodes can be assigned to the same test."""
        try: self.key_codes[name]
        except KeyError: self.key_codes.setdefault(name,[])
        self.key_codes[name].append(JSKeyCode(key,alt,ctrl,shift))

    def all_tests(self):
        """Builds all tests currently in the handler.  Returns a string of javascript code which defines all
functions."""
        tests = ''
        for name, keys in self.key_codes.items():
            tests += """ function key_%s(e) {
  return %s;
}"""%(name, "\n || ".join([k.js_test() for k in keys]))

        return tests;


class JSKeyCode:
    def __init__(self, key, alt, ctrl, shift):
        global key_codes
        self.key = key
        self.alt = alt
        self.ctrl = ctrl
        self.shift = shift

    def js_test(self):
        t = "(((e.k == %s) || (e.m == %s))"%(self.key, self.key)
        if self.alt:
            t += " && e.a"
        if self.ctrl:
            t += " && e.c"
        if self.shift:
            t += " && e.s"
        t+= ")"
        return t


keyhandler = JSKeyHandler()


<|MERGE_RESOLUTION|>--- conflicted
+++ resolved
@@ -122,14 +122,9 @@
 var update_normal_delta = 256;
 var cell_output_delta = update_normal_delta;
 
-<<<<<<< HEAD
 var SEP = '___S_A_G_E___';   // this had better be the same as in the server
 var current_cell = -1;       // gets set on focus / blur
-=======
-var SEP = '___S_A_G_E___'; // this had better be the same as in the server
-var current_cell = -1;     // gets set on focus / blur
 var asyncObj;
->>>>>>> 84f4ce52
 var no_async = false; //this isn't really used -- should we think about dealing with this?
 
 // introspection variables
@@ -317,12 +312,13 @@
   return (new Date()).getTime();
 }
 
-<<<<<<< HEAD
-=======
 ///////////////////////////////////////////////////////////////////
 // An AJAX framework for connections back to the
 // SAGE server (written by Tom Boothby).
 ///////////////////////////////////////////////////////////////////
+//globals
+var asyncObj;
+var async_count = 0;
 
 function getAsyncObject(handler) {
   asyncObj=null
@@ -334,7 +330,7 @@
       return asyncObj;
     } else {
       asyncObj = new XMLHttpRequest();
-      asyncObj.onload = handler;
+      asyncObj.onload  = handler;
       asyncObj.onerror = handler;
       return asyncObj;
     }
@@ -379,11 +375,10 @@
     asyncObj.send(postvars);
   } else {
     asyncObj.open('GET',url,true);
-    asyncObj.setRequestHeader('Content-Type', "text/html");
+    asyncObj.setRequestHeader('Content-Type',  "text/html");
     asyncObj.send(null);
   }
 }
->>>>>>> 84f4ce52
 
 ///////////////////////////////////////////////////////////////////
 //
@@ -1163,10 +1158,9 @@
 }
 
 function escape0(input) {
-    var a = input.split('+');
-    for(i = 0; i < a.length; i++)
-        a[i] = escape(a[i]);
-    return a.join("%2B");
+    input = escape(input);
+    input = input.replace(/\+/g,"__plus__");
+    return input;
 }
 
 function text_cursor_split(input) {
@@ -1939,6 +1933,7 @@
 // LOG windows
 //
 ///////////////////////////////////////////////////////////////////
+
 function history_window() {
     history = window.open ("__history__.html",
       "", "menubar=1,scrollbars=1,width=700,height=600, toolbar=1,resizable=1");
@@ -2004,16 +1999,9 @@
   return key_generic_submit(e);
 }
 
-<<<<<<< HEAD
 %s
 """%keyhandler.all_tests()
-    s += async_lib()
-=======
-%s """%keyhandler.all_tests()
-
->>>>>>> 84f4ce52
     s += keyboards.get_keyboard('')
-
     return s
 
 
