--- conflicted
+++ resolved
@@ -806,12 +806,8 @@
     if (t.length == 0) {
         t = ' ';
     }
-<<<<<<< HEAD
     display_cell.innerHTML = t.replace(/</g,'&lt;');
-=======
-    display_cell.innerHTML = t.replace('<','&lt;');
     cell_colorize(id,t)
->>>>>>> baff9171
 
     return true;
 }
