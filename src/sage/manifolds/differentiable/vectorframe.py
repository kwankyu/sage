r"""
Vector Frames

The class :class:`VectorFrame` implements vector frames on differentiable
manifolds.
By *vector frame*, it is meant a field `e` on some
differentiable manifold `U` endowed with a differentiable map
`\Phi: U \rightarrow M` to a differentiable manifold `M` such that for each
`p\in U`, `e(p)` is a vector basis of the tangent space `T_{\Phi(p)}M`.

The standard case of a vector frame *on* `U` corresponds to `U = M`
and `\Phi = \mathrm{Id}_M`. Other common cases are `\Phi` being an
immersion and `\Phi` being a curve in `M` (`U` is then an open
interval of `\RR`).

A derived class of :class:`VectorFrame` is :class:`CoordFrame`;
it regards the vector frames associated with a chart, i.e. the
so-called *coordinate bases*.

The vector frame duals, i.e. the coframes, are implemented via the class
:class:`CoFrame`. The derived class :class:`CoordCoFrame` is devoted to
coframes deriving from a chart.

AUTHORS:

- Eric Gourgoulhon, Michal Bejger (2013-2015): initial version
- Travis Scrimshaw (2016): review tweaks
- Eric Gourgoulhon (2018): some refactoring and more functionalities in the
  choice of symbols for vector frame elements (:trac:`24792`)

REFERENCES:

- [Lee2013]_

EXAMPLES:

Defining a vector frame on a 3-dimensional manifold::

    sage: M = Manifold(3, 'M')
    sage: X.<x,y,z> = M.chart()
    sage: e = M.vector_frame('e') ; e
    Vector frame (M, (e_0,e_1,e_2))
    sage: latex(e)
    \left(M, \left(e_{0},e_{1},e_{2}\right)\right)

The first frame defined on a manifold is its default frame; in the present
case it is the coordinate frame defined when introducing the chart
``X``::

    sage: M.default_frame()
    Coordinate frame (M, (d/dx,d/dy,d/dz))

The default frame can be changed via the method
:meth:`~sage.manifolds.differentiable.manifold.DifferentiableManifold.set_default_frame`::

    sage: M.set_default_frame(e)
    sage: M.default_frame()
    Vector frame (M, (e_0,e_1,e_2))

The elements of a vector frame are vector fields on the manifold::

    sage: for vec in e:
    ....:     print(vec)
    ....:
    Vector field e_0 on the 3-dimensional differentiable manifold M
    Vector field e_1 on the 3-dimensional differentiable manifold M
    Vector field e_2 on the 3-dimensional differentiable manifold M

Each element of a vector frame can be accessed by its index::

    sage: e[0]
    Vector field e_0 on the 3-dimensional differentiable manifold M

The slice operator ``:`` can be used to access to more than one element::

    sage: e[0:2]
    (Vector field e_0 on the 3-dimensional differentiable manifold M,
     Vector field e_1 on the 3-dimensional differentiable manifold M)
    sage: e[:]
    (Vector field e_0 on the 3-dimensional differentiable manifold M,
     Vector field e_1 on the 3-dimensional differentiable manifold M,
     Vector field e_2 on the 3-dimensional differentiable manifold M)

The index range depends on the starting index defined on the manifold::

    sage: M = Manifold(3, 'M', start_index=1)
    sage: X.<x,y,z> = M.chart()
    sage: e = M.vector_frame('e')
    sage: [e[i] for i in M.irange()]
    [Vector field e_1 on the 3-dimensional differentiable manifold M,
     Vector field e_2 on the 3-dimensional differentiable manifold M,
     Vector field e_3 on the 3-dimensional differentiable manifold M]
    sage: e[1], e[2], e[3]
    (Vector field e_1 on the 3-dimensional differentiable manifold M,
     Vector field e_2 on the 3-dimensional differentiable manifold M,
     Vector field e_3 on the 3-dimensional differentiable manifold M)

Let us check that the vector fields ``e[i]`` are the frame vectors from
their components with respect to the frame `e`::

    sage: e[1].comp(e)[:]
    [1, 0, 0]
    sage: e[2].comp(e)[:]
    [0, 1, 0]
    sage: e[3].comp(e)[:]
    [0, 0, 1]

Defining a vector frame on a manifold automatically creates the dual
coframe, which, by default, bares the same name (here `e`)::

    sage: M.coframes()
    [Coordinate coframe (M, (dx,dy,dz)), Coframe (M, (e^1,e^2,e^3))]
    sage: f = M.coframes()[1] ; f
    Coframe (M, (e^1,e^2,e^3))
    sage: f is e.coframe()
    True

Each element of the coframe is a 1-form::

    sage: f[1], f[2], f[3]
    (1-form e^1 on the 3-dimensional differentiable manifold M,
    1-form e^2 on the 3-dimensional differentiable manifold M,
    1-form e^3 on the 3-dimensional differentiable manifold M)
    sage: latex(f[1]), latex(f[2]), latex(f[3])
    (e^{1}, e^{2}, e^{3})

Let us check that the coframe `(e^i)` is indeed the dual of the vector
frame `(e_i)`::

    sage: f[1](e[1]) # the 1-form e^1 applied to the vector field e_1
    Scalar field e^1(e_1) on the 3-dimensional differentiable manifold M
    sage: f[1](e[1]).expr() # the explicit expression of e^1(e_1)
    1
    sage: f[1](e[1]).expr(), f[1](e[2]).expr(), f[1](e[3]).expr()
    (1, 0, 0)
    sage: f[2](e[1]).expr(), f[2](e[2]).expr(), f[2](e[3]).expr()
    (0, 1, 0)
    sage: f[3](e[1]).expr(), f[3](e[2]).expr(), f[3](e[3]).expr()
    (0, 0, 1)

The coordinate frame associated to spherical coordinates of the
sphere `S^2`::

    sage: M = Manifold(2, 'S^2', start_index=1) # Part of S^2 covered by spherical coord.
    sage: c_spher.<th,ph> = M.chart(r'th:[0,pi]:\theta ph:[0,2*pi):\phi')
    sage: b = M.default_frame() ; b
    Coordinate frame (S^2, (d/dth,d/dph))
    sage: b[1]
    Vector field d/dth on the 2-dimensional differentiable manifold S^2
    sage: b[2]
    Vector field d/dph on the 2-dimensional differentiable manifold S^2

The orthonormal frame constructed from the coordinate frame::

    sage: change_frame = M.automorphism_field()
    sage: change_frame[:] = [[1,0], [0, 1/sin(th)]]
    sage: e = b.new_frame(change_frame, 'e') ; e
    Vector frame (S^2, (e_1,e_2))
    sage: e[1][:]
    [1, 0]
    sage: e[2][:]
    [0, 1/sin(th)]

The change-of-frame automorphisms and their matrices::

    sage: M.change_of_frame(c_spher.frame(), e)
    Field of tangent-space automorphisms on the 2-dimensional
     differentiable manifold S^2
    sage: M.change_of_frame(c_spher.frame(), e)[:]
    [        1         0]
    [        0 1/sin(th)]
    sage: M.change_of_frame(e, c_spher.frame())
    Field of tangent-space automorphisms on the 2-dimensional
     differentiable manifold S^2
    sage: M.change_of_frame(e, c_spher.frame())[:]
    [      1       0]
    [      0 sin(th)]

"""

#******************************************************************************
#       Copyright (C) 2013-2018 Eric Gourgoulhon <eric.gourgoulhon@obspm.fr>
#       Copyright (C) 2013, 2014 Michal Bejger <bejger@camk.edu.pl>
#       Copyright (C) 2016 Travis Scrimshaw <tscrimsh@umn.edu>
#
#  Distributed under the terms of the GNU General Public License (GPL)
#  as published by the Free Software Foundation; either version 2 of
#  the License, or (at your option) any later version.
#                  http://www.gnu.org/licenses/
#******************************************************************************

from sage.tensor.modules.free_module_basis import (FreeModuleBasis,
                                                   FreeModuleCoBasis)
from sage.tensor.modules.finite_rank_free_module import FiniteRankFreeModule
from sage.misc.cachefunc import cached_method

class CoFrame(FreeModuleCoBasis):
    r"""
    Coframe on a differentiable manifold.

    By *coframe*, it is meant a field `f` on some differentiable manifold `U`
    endowed with a differentiable map `\Phi: U \rightarrow M` to a
    differentiable manifold `M` such that for each `p\in U`, `f(p)` is a basis
    of the vector space `T^*_{\Phi(p)}M` (the dual to the tangent space
    `T_{\Phi(p)}M`).

    The standard case of a coframe *on* `U` corresponds to `U = M` and
    `\Phi = \mathrm{Id}_M`. Other common cases are `\Phi` being an
    immersion and `\Phi` being a curve in `M` (`U` is then an open interval
    of `\RR`).

    INPUT:

    - ``frame`` -- the vector frame dual to the coframe
    - ``symbol`` -- either a string, to be used as a common base for the
      symbols of the 1-forms constituting the coframe, or a tuple of strings,
      representing the individual symbols of the 1-forms
    - ``latex_symbol`` -- (default: ``None``) either a string, to be used
      as a common base for the LaTeX symbols of the 1-forms constituting the
      coframe, or a tuple of strings, representing the individual LaTeX symbols
      of the 1-forms; if ``None``, ``symbol`` is used in place of
      ``latex_symbol``
    - ``indices`` -- (default: ``None``; used only if ``symbol`` is a single
      string) tuple of strings representing the indices labelling the 1-forms
      of the coframe; if ``None``, the indices will be generated as integers
      within the range declared on the coframe's domain
    - ``latex_indices`` -- (default: ``None``) tuple of strings representing
      the indices for the LaTeX symbols of the 1-forms of the coframe; if
      ``None``, ``indices`` is used instead

    EXAMPLES:

    Coframe on a 3-dimensional manifold::

        sage: M = Manifold(3, 'M', start_index=1)
        sage: X.<x,y,z> = M.chart()
        sage: v = M.vector_frame('v')
        sage: from sage.manifolds.differentiable.vectorframe import CoFrame
        sage: e = CoFrame(v, 'e') ; e
        Coframe (M, (e^1,e^2,e^3))

    Instead of importing CoFrame in the global namespace, the coframe can be
    obtained by means of the method
    :meth:`~sage.tensor.modules.free_module_basis.FreeModuleBasis.dual_basis`;
    the symbol is then the same as that of the frame::

        sage: a = v.dual_basis() ; a
        Coframe (M, (v^1,v^2,v^3))
        sage: a[1] == e[1]
        True
        sage: a[1] is e[1]
        False
        sage: e[1].display(v)
        e^1 = v^1

    The 1-forms composing the coframe are obtained via the operator ``[]``::

        sage: e[1], e[2], e[3]
        (1-form e^1 on the 3-dimensional differentiable manifold M,
         1-form e^2 on the 3-dimensional differentiable manifold M,
         1-form e^3 on the 3-dimensional differentiable manifold M)

    Checking that `e` is the dual of `v`::

        sage: e[1](v[1]).expr(), e[1](v[2]).expr(), e[1](v[3]).expr()
        (1, 0, 0)
        sage: e[2](v[1]).expr(), e[2](v[2]).expr(), e[2](v[3]).expr()
        (0, 1, 0)
        sage: e[3](v[1]).expr(), e[3](v[2]).expr(), e[3](v[3]).expr()
        (0, 0, 1)

    """
    def __init__(self, frame, symbol, latex_symbol=None, indices=None,
                 latex_indices=None):
        r"""
        Construct a coframe, dual to a given vector frame.

        TESTS::

            sage: M = Manifold(2, 'M')
            sage: e = M.vector_frame('e')
            sage: from sage.manifolds.differentiable.vectorframe import CoFrame
            sage: f = CoFrame(e, 'f'); f
            Coframe (M, (f^0,f^1))
            sage: TestSuite(f).run()

        """
        self._domain = frame._domain
        self._manifold = self._domain.manifold()
        FreeModuleCoBasis.__init__(self, frame, symbol,
                                   latex_symbol=latex_symbol, indices=indices,
                                   latex_indices=latex_indices)
        # The coframe is added to the domain's set of coframes, as well as to
        # all the superdomains' sets of coframes
        for sd in self._domain._supersets:
            sd._coframes.append(self)

    def _repr_(self):
        r"""
        String representation of ``self``.

        TESTS::

            sage: M = Manifold(2, 'M')
            sage: e = M.vector_frame('e')
            sage: f = e.coframe()
            sage: f._repr_()
            'Coframe (M, (e^0,e^1))'
            sage: repr(f)  # indirect doctest
            'Coframe (M, (e^0,e^1))'
            sage: f  # indirect doctest
            Coframe (M, (e^0,e^1))

        Test with a nontrivial destination map::

            sage: N = Manifold(3, 'N', start_index=1)
            sage: phi = M.diff_map(N)
            sage: h = M.vector_frame('h', dest_map=phi)
            sage: h.coframe()._repr_()
            'Coframe (M, (h^1,h^2,h^3)) with values on the 3-dimensional differentiable manifold N'

        """
        description = "Coframe " + self._name
        dest_map = self._basis.destination_map()
        if dest_map is not self._domain.identity_map():
            description += " with values on the {}".format(dest_map.codomain())
        return description

    def at(self, point):
        r"""
        Return the value of ``self`` at a given point on the manifold, this
        value being a basis of the dual of the tangent space at the point.

        INPUT:

        - ``point`` -- :class:`~sage.manifolds.point.ManifoldPoint`;
          point `p` in the domain `U` of the coframe (denoted `f` hereafter)

        OUTPUT:

        - :class:`~sage.tensor.modules.free_module_basis.FreeModuleCoBasis`
          representing the basis `f(p)` of the vector space `T^*_{\Phi(p)} M`,
          dual to the tangent space `T_{\Phi(p)} M`, where
          `\Phi: U \to M` is the differentiable map associated with
          `f` (possibly `\Phi = \mathrm{Id}_U`)

        EXAMPLES:

        Cobasis of a tangent space on a 2-dimensional manifold::

            sage: M = Manifold(2, 'M')
            sage: X.<x,y> = M.chart()
            sage: p = M.point((-1,2), name='p')
            sage: f = X.coframe() ; f
            Coordinate coframe (M, (dx,dy))
            sage: fp = f.at(p) ; fp
            Dual basis (dx,dy) on the Tangent space at Point p on the
             2-dimensional differentiable manifold M
            sage: type(fp)
            <class 'sage.tensor.modules.free_module_basis.FreeModuleCoBasis'>
            sage: fp[0]
            Linear form dx on the Tangent space at Point p on the 2-dimensional
             differentiable manifold M
            sage: fp[1]
            Linear form dy on the Tangent space at Point p on the 2-dimensional
             differentiable manifold M
            sage: fp is X.frame().at(p).dual_basis()
            True

        """
        return self._basis.at(point).dual_basis()

    def set_name(self, symbol, latex_symbol=None, indices=None,
                 latex_indices=None, index_position='up',
                 include_domain=True):
        r"""
        Set (or change) the text name and LaTeX name of ``self``.

        INPUT:

        - ``symbol`` -- either a string, to be used as a common base for the
          symbols of the 1-forms constituting the coframe, or a list/tuple of
          strings, representing the individual symbols of the 1-forms
        - ``latex_symbol`` -- (default: ``None``) either a string, to be used
          as a common base for the LaTeX symbols of the 1-forms constituting
          the coframe, or a list/tuple of strings, representing the individual
          LaTeX symbols of the 1-forms; if ``None``, ``symbol`` is used in
          place of ``latex_symbol``
        - ``indices`` -- (default: ``None``; used only if ``symbol`` is a
          single string) tuple of strings representing the indices labelling
          the 1-forms of the coframe; if ``None``, the indices will be
          generated as integers within the range declared on ``self``
        - ``latex_indices`` -- (default: ``None``) tuple of strings
          representing the indices for the LaTeX symbols of the 1-forms;
          if ``None``, ``indices`` is used instead
        - ``index_position`` -- (default: ``'up'``) determines the position
          of the indices labelling the 1-forms of the coframe; can be
          either ``'down'`` or ``'up'``
        - ``include_domain`` -- (default: ``True``) boolean determining whether
          the name of the domain is included in the beginning of the coframe
          name

        EXAMPLES::

            sage: M = Manifold(2, 'M')
            sage: e = M.vector_frame('e').coframe(); e
            Coframe (M, (e^0,e^1))
            sage: e.set_name('f'); e
            Coframe (M, (f^0,f^1))
            sage: e.set_name('e', latex_symbol=r'\epsilon')
            sage: latex(e)
            \left(M, \left(\epsilon^{0},\epsilon^{1}\right)\right)
            sage: e.set_name('e', include_domain=False); e
            Coframe (e^0,e^1)
            sage: e.set_name(['a', 'b'], latex_symbol=[r'\alpha', r'\beta']); e
            Coframe (M, (a,b))
            sage: latex(e)
            \left(M, \left(\alpha,\beta\right)\right)
            sage: e.set_name('e', indices=['x','y'],
            ....:            latex_indices=[r'\xi', r'\zeta']); e
            Coframe (M, (e^x,e^y))
            sage: latex(e)
            \left(M, \left(e^{\xi},e^{\zeta}\right)\right)

        """
        super(CoFrame, self).set_name(symbol, latex_symbol=latex_symbol,
                                      indices=indices,
                                      latex_indices=latex_indices,
                                      index_position=index_position)
        if include_domain:
            # Redefinition of the name and the LaTeX name to include the domain
            self._name = "({}, {})".format(self._domain._name, self._name)
            self._latex_name = r"\left({}, {}\right)".format(
                                    self._domain._latex_name, self._latex_name)

#******************************************************************************

class VectorFrame(FreeModuleBasis):
    r"""
    Vector frame on a differentiable manifold.

    By *vector frame*, it is meant a field `e` on some
    differentiable manifold `U` endowed with a differentiable map
    `\Phi: U\rightarrow M` to a differentiable manifold `M` such that for
    each `p\in U`, `e(p)` is a vector basis of the tangent space
    `T_{\Phi(p)}M`.

    The standard case of a vector frame *on* `U` corresponds to `U=M`
    and `\Phi = \mathrm{Id}_M`. Other common cases are `\Phi` being an
    immersion and `\Phi` being a curve in `M` (`U` is then an open interval
    of `\RR`).

    For each instanciation of a vector frame, a coframe is automatically
    created, as an instance of the class :class:`CoFrame`. It is returned by
    the method :meth:`coframe`.

    INPUT:

    - ``vector_field_module`` -- free module `\mathfrak{X}(U, \Phi)`
      of vector fields along `U` with values on `M \supset \Phi(U)`
    - ``symbol`` -- either a string, to be used as a common base for the
      symbols of the vector fields constituting the vector frame, or a tuple
      of strings, representing the individual symbols of the vector fields
    - ``latex_symbol`` -- (default: ``None``) either a string, to be used
      as a common base for the LaTeX symbols of the vector fields constituting
      the vector frame, or a tuple of strings, representing the individual
      LaTeX symbols of the vector fields; if ``None``, ``symbol`` is used in
      place of ``latex_symbol``
    - ``from_frame`` -- (default: ``None``) vector frame `\tilde e` on the
      codomain `M` of the destination map `\Phi`; the constructed frame `e`
      is then such that `\forall p \in U, e(p) = \tilde{e}(\Phi(p))`
    - ``indices`` -- (default: ``None``; used only if ``symbol`` is a single
      string) tuple of strings representing the indices labelling the vector
      fields of the frame; if ``None``, the indices will be generated as
      integers within the range declared on the vector frame's domain
    - ``latex_indices`` -- (default: ``None``) tuple of strings representing
      the indices for the LaTeX symbols of the vector fields; if
      ``None``, ``indices`` is used instead
    - ``symbol_dual`` -- (default: ``None``) same as ``symbol`` but for the
      dual coframe; if ``None``, ``symbol`` must be a string and is used
      for the common base of the symbols of the elements of the dual coframe
    - ``latex_symbol_dual`` -- (default: ``None``) same as ``latex_symbol``
      but for the dual coframe

    EXAMPLES:

    Defining a vector frame on a 3-dimensional manifold::

        sage: M = Manifold(3, 'M', start_index=1)
        sage: X.<x,y,z> = M.chart()
        sage: e = M.vector_frame('e') ; e
        Vector frame (M, (e_1,e_2,e_3))
        sage: latex(e)
        \left(M, \left(e_{1},e_{2},e_{3}\right)\right)

    The individual elements of the vector frame are accessed via square
    brackets, with the possibility to invoke the slice operator '``:``' to
    get more than a single element::

        sage: e[2]
        Vector field e_2 on the 3-dimensional differentiable manifold M
        sage: e[1:3]
        (Vector field e_1 on the 3-dimensional differentiable manifold M,
         Vector field e_2 on the 3-dimensional differentiable manifold M)
        sage: e[:]
        (Vector field e_1 on the 3-dimensional differentiable manifold M,
         Vector field e_2 on the 3-dimensional differentiable manifold M,
         Vector field e_3 on the 3-dimensional differentiable manifold M)

    The LaTeX symbol can be specified::

        sage: E = M.vector_frame('E', latex_symbol=r"\epsilon")
        sage: latex(E)
        \left(M, \left(\epsilon_{1},\epsilon_{2},\epsilon_{3}\right)\right)

    By default, the elements of the vector frame are labelled by integers
    within the range specified at the manifold declaration. It is however
    possible to fully customize the labels, via the argument ``indices``::

        sage: u = M.vector_frame('u', indices=('x', 'y', 'z')) ; u
        Vector frame (M, (u_x,u_y,u_z))
        sage: u[1]
        Vector field u_x on the 3-dimensional differentiable manifold M
        sage: u.coframe()
        Coframe (M, (u^x,u^y,u^z))

    The LaTeX format of the indices can be adjusted::

        sage: v = M.vector_frame('v', indices=('a', 'b', 'c'),
        ....:                    latex_indices=(r'\alpha', r'\beta', r'\gamma'))
        sage: v
        Vector frame (M, (v_a,v_b,v_c))
        sage: latex(v)
        \left(M, \left(v_{\alpha},v_{\beta},v_{\gamma}\right)\right)
        sage: latex(v.coframe())
        \left(M, \left(v^{\alpha},v^{\beta},v^{\gamma}\right)\right)

    The symbol of each element of the vector frame can also be freely chosen,
    by providing a tuple of symbols as the first argument of ``vector_frame``;
    it is then mandatory to specify as well some symbols for the dual coframe::

        sage: h = M.vector_frame(('a', 'b', 'c'), symbol_dual=('A', 'B', 'C'))
        sage: h
        Vector frame (M, (a,b,c))
        sage: h[1]
        Vector field a on the 3-dimensional differentiable manifold M
        sage: h.coframe()
        Coframe (M, (A,B,C))
        sage: h.coframe()[1]
        1-form A on the 3-dimensional differentiable manifold M

    Example with a non-trivial map `\Phi` (see above); a vector frame along a
    curve::

        sage: U = Manifold(1, 'U')  # open interval (-1,1) as a 1-dimensional manifold
        sage: T.<t> = U.chart('t:(-1,1)')  # canonical chart on U
        sage: Phi = U.diff_map(M, [cos(t), sin(t), t], name='Phi',
        ....:                  latex_name=r'\Phi')
        sage: Phi
        Differentiable map Phi from the 1-dimensional differentiable manifold U
         to the 3-dimensional differentiable manifold M
        sage: f = U.vector_frame('f', dest_map=Phi) ; f
        Vector frame (U, (f_1,f_2,f_3)) with values on the 3-dimensional
         differentiable manifold M
        sage: f.domain()
        1-dimensional differentiable manifold U
        sage: f.ambient_domain()
        3-dimensional differentiable manifold M

    The value of the vector frame at a given point is a basis of the
    corresponding tangent space::

        sage: p = U((0,), name='p') ; p
        Point p on the 1-dimensional differentiable manifold U
        sage: f.at(p)
        Basis (f_1,f_2,f_3) on the Tangent space at Point Phi(p) on the
         3-dimensional differentiable manifold M

    Vector frames are bases of free modules formed by vector fields::

        sage: e.module()
        Free module X(M) of vector fields on the 3-dimensional differentiable
         manifold M
        sage: e.module().base_ring()
        Algebra of differentiable scalar fields on the 3-dimensional
         differentiable manifold M
        sage: e.module() is M.vector_field_module()
        True
        sage: e in M.vector_field_module().bases()
        True

    ::

        sage: f.module()
        Free module X(U,Phi) of vector fields along the 1-dimensional
         differentiable manifold U mapped into the 3-dimensional differentiable
         manifold M
        sage: f.module().base_ring()
        Algebra of differentiable scalar fields on the 1-dimensional
         differentiable manifold U
        sage: f.module() is U.vector_field_module(dest_map=Phi)
        True
        sage: f in U.vector_field_module(dest_map=Phi).bases()
        True

    """

    # The following class attribute must be redefined by any derived class:
    _cobasis_class = CoFrame

    @staticmethod
    def __classcall_private__(cls, vector_field_module, symbol,
                              latex_symbol=None, from_frame=None, indices=None,
                              latex_indices=None, symbol_dual=None,
                              latex_symbol_dual=None):
        """
        Transform input lists into tuples for the unique representation of
        VectorFrame.

        TESTS::

            sage: M = Manifold(2, 'M')
            sage: XM = M.vector_field_module(force_free=True)
            sage: from sage.manifolds.differentiable.vectorframe import VectorFrame
            sage: e = VectorFrame(XM, ['a', 'b'], symbol_dual=['A', 'B']); e
            Vector frame (M, (a,b))
            sage: e.dual_basis()
            Coframe (M, (A,B))
            sage: e is VectorFrame(XM, ('a', 'b'), symbol_dual=('A', 'B'))
            True

        """
        if isinstance(symbol, list):
            symbol = tuple(symbol)
        if isinstance(latex_symbol, list):
            latex_symbol = tuple(latex_symbol)
        if isinstance(indices, list):
            indices = tuple(indices)
        if isinstance(latex_indices, list):
            latex_indices = tuple(latex_indices)
        if isinstance(symbol_dual, list):
            symbol_dual = tuple(symbol_dual)
        if isinstance(latex_symbol_dual, list):
            latex_symbol_dual = tuple(latex_symbol_dual)
        return super(VectorFrame, cls).__classcall__(cls, vector_field_module,
                                        symbol, latex_symbol=latex_symbol,
                                        from_frame=from_frame, indices=indices,
                                        latex_indices=latex_indices,
                                        symbol_dual=symbol_dual,
                                        latex_symbol_dual=latex_symbol_dual)

    def __init__(self, vector_field_module, symbol, latex_symbol=None,
                 from_frame=None, indices=None, latex_indices=None,
                 symbol_dual=None, latex_symbol_dual=None):
        r"""
        Construct a vector frame on a parallelizable manifold.

        TESTS::

            sage: M = Manifold(2, 'M')
            sage: XM = M.vector_field_module(force_free=True)  # makes M parallelizable
            sage: from sage.manifolds.differentiable.vectorframe import VectorFrame
            sage: e = VectorFrame(XM, 'e', latex_symbol=r'\epsilon'); e
            Vector frame (M, (e_0,e_1))
            sage: TestSuite(e).run()

        """
        from sage.manifolds.differentiable.manifold import DifferentiableManifold
        self._domain = vector_field_module._domain
        self._ambient_domain = vector_field_module._ambient_domain
        self._dest_map = vector_field_module._dest_map
        self._from_frame = from_frame
        self._manifold = self._domain.manifold()
        if from_frame is not None:
            if not from_frame._domain.is_subset(self._dest_map._codomain):
                raise ValueError("the domain of the frame 'from_frame' is " +
                                 "not included in the codomain of the " +
                                 "destination map")
        if symbol is None:
            if from_frame is None:
                raise TypeError("some frame symbol must be provided")
            symbol = from_frame._symbol
            latex_symbol = from_frame._latex_symbol
            indices = from_frame._indices
            latex_indices = from_frame._latex_indices
            symbol_dual = from_frame._symbol_dual
            latex_symbol_dual = from_frame._latex_symbol_dual
        FreeModuleBasis.__init__(self, vector_field_module,
                                 symbol, latex_symbol=latex_symbol,
                                 indices=indices, latex_indices=latex_indices,
                                 symbol_dual=symbol_dual,
                                 latex_symbol_dual=latex_symbol_dual)
        # The frame is added to the domain's set of frames, as well as to all
        # the superdomains' sets of frames; moreover the first defined frame
        # is considered as the default one
        dest_map = self._dest_map
        for sd in self._domain._supersets:
            sd._frames.append(self)
            sd._top_frames.append(self)
            if sd._def_frame is None:
                sd._def_frame = self
            if isinstance(sd, DifferentiableManifold):
                # Initialization of the zero elements of tensor field modules:
                if dest_map in sd._vector_field_modules:
                    xsd = sd._vector_field_modules[dest_map]
                    if not isinstance(xsd, FiniteRankFreeModule):
                        for t in xsd._tensor_modules.values():
                            t(0).add_comp(self)
                            # (since new components are initialized to zero)
        if dest_map is self._domain.identity_map():
            # The frame is added to the list of the domain's covering frames:
            self._domain._set_covering_frame(self)
        #
        # Dual coframe
        self._coframe = self.dual_basis()  # self._coframe = a shortcut for
                                           # self._dual_basis
        #
        # Derived quantities:
        # Initialization of the set of frames that are restrictions of the
        # current frame to subdomains of the frame domain:
        self._subframes = set([self])
        # Initialization of the set of frames which the current frame is a
        # restriction of:
        self._superframes = set([self])
        #
        self._restrictions = {} # dict. of the restrictions of self to
                               # subdomains of self._domain, with the
                               # subdomains as keys
        # NB: set(self._restrictions.values()) is identical to
        #     self._subframes


    ###### Methods that must be redefined by derived classes of ######
    ###### FreeModuleBasis                                      ######

    def _repr_(self):
        r"""
        String representation of ``self``.

        TESTS::

            sage: M = Manifold(2, 'M')
            sage: e = M.vector_frame('e')
            sage: e._repr_()
            'Vector frame (M, (e_0,e_1))'
            sage: repr(e)  # indirect doctest
            'Vector frame (M, (e_0,e_1))'
            sage: e  # indirect doctest
            Vector frame (M, (e_0,e_1))

        Test with a nontrivial destination map::

            sage: N = Manifold(3, 'N', start_index=1)
            sage: phi = M.diff_map(N)
            sage: h = M.vector_frame('h', dest_map=phi)
            sage: h._repr_()
            'Vector frame (M, (h_1,h_2,h_3)) with values on the 3-dimensional differentiable manifold N'

        """
        description = "Vector frame " + self._name
        if self._dest_map is not self._domain.identity_map():
            description += " with values on the {}".format(self._dest_map.codomain())
        return description

    def _new_instance(self, symbol, latex_symbol=None, indices=None,
                      latex_indices=None, symbol_dual=None,
                      latex_symbol_dual=None):
        r"""
        Construct a new vector frame on the same vector field module
        as ``self``.

        INPUT:

        - ``symbol`` -- either a string, to be used as a common base for the
          symbols of the vector fields constituting the vector frame, or a
          tuple of strings, representing the individual symbols of the vector
          fields
        - ``latex_symbol`` -- (default: ``None``) either a string, to be used
          as a common base for the LaTeX symbols of the vector fields
          constituting the vector frame, or a tuple of strings, representing
          the individual LaTeX symbols of the vector fields; if ``None``,
          ``symbol`` is used in place of ``latex_symbol``
        - ``from_frame`` -- (default: ``None``) vector frame `\tilde e` on the
          codomain `M` of the destination map `\Phi`; the constructed frame `e`
          is then such that `\forall p \in U, e(p) = \tilde{e}(\Phi(p))`
        - ``indices`` -- (default: ``None``; used only if ``symbol`` is a
          single string) tuple of strings representing the indices labelling
          the vector fields of the frame; if ``None``, the indices will be
          generated as integers within the range declared on the vector frame's
          domain
        - ``latex_indices`` -- (default: ``None``) tuple of strings
          representing the indices for the LaTeX symbols of the vector fields;
          if ``None``, ``indices`` is used instead
        - ``symbol_dual`` -- (default: ``None``) same as ``symbol`` but for the
          dual coframe; if ``None``, ``symbol`` must be a string and is used
          for the common base of the symbols of the elements of the dual
          coframe
        - ``latex_symbol_dual`` -- (default: ``None``) same as ``latex_symbol``
          but for the dual coframe

        OUTPUT:

        - instance of :class:`VectorFrame`

        TESTS::

            sage: M = Manifold(2, 'M')
            sage: e = M.vector_frame('e')
            sage: e._new_instance('f')
            Vector frame (M, (f_0,f_1))

        """
        return VectorFrame(self._fmodule, symbol, latex_symbol=latex_symbol,
                           indices=indices, latex_indices=latex_indices,
                           symbol_dual=symbol_dual,
                           latex_symbol_dual=latex_symbol_dual)

    ###### End of methods to be redefined by derived classes ######

    def domain(self):
        r"""
        Return the domain on which ``self`` is defined.

        OUTPUT:

        - a :class:`~sage.manifolds.differentiable.manifold.DifferentiableManifold`;
          representing the domain of the vector frame

        EXAMPLES::

            sage: M = Manifold(2, 'M')
            sage: e = M.vector_frame('e')
            sage: e.domain()
            2-dimensional differentiable manifold M
            sage: U = M.open_subset('U')
            sage: f = e.restrict(U)
            sage: f.domain()
            Open subset U of the 2-dimensional differentiable manifold M

        """
        return self._domain

    def ambient_domain(self):
        r"""
        Return the differentiable manifold in which ``self`` takes its values.

        The ambient domain is the codomain `M` of the differentiable map
        `\Phi: U \rightarrow M` associated with the frame.

        OUTPUT:

        - a :class:`~sage.manifolds.differentiable.manifold.DifferentiableManifold`
          representing `M`

        EXAMPLES::

            sage: M = Manifold(2, 'M')
            sage: e = M.vector_frame('e')
            sage: e.ambient_domain()
            2-dimensional differentiable manifold M

        In the present case, since `\Phi` is the identity map::

            sage: e.ambient_domain() == e.domain()
            True

        An example with a non trivial map `\Phi`::

            sage: U = Manifold(1, 'U')
            sage: T.<t> = U.chart()
            sage: X.<x,y> = M.chart()
            sage: Phi = U.diff_map(M, {(T,X): [cos(t), t]}, name='Phi',
            ....:                  latex_name=r'\Phi') ; Phi
            Differentiable map Phi from the 1-dimensional differentiable
             manifold U to the 2-dimensional differentiable manifold M
            sage: f = U.vector_frame('f', dest_map=Phi); f
            Vector frame (U, (f_0,f_1)) with values on the 2-dimensional
             differentiable manifold M
            sage: f.ambient_domain()
            2-dimensional differentiable manifold M
            sage: f.domain()
            1-dimensional differentiable manifold U

        """
        return self._ambient_domain

    def destination_map(self):
        r"""
        Return the differential map associated to this vector frame.

        Let `e` denote the vector frame; the differential map associated to
        it is the map `\Phi: U\rightarrow M` such that for each `p \in U`,
        `e(p)` is a vector basis of the tangent space `T_{\Phi(p)}M`.

        OUTPUT:

        - a :class:`~sage.manifolds.differentiable.diff_map.DiffMap`
          representing the differential map `\Phi`

        EXAMPLES::

            sage: M = Manifold(2, 'M')
            sage: e = M.vector_frame('e')
            sage: e.destination_map()
            Identity map Id_M of the 2-dimensional differentiable manifold M

        An example with a non trivial map `\Phi`::

            sage: U = Manifold(1, 'U')
            sage: T.<t> = U.chart()
            sage: X.<x,y> = M.chart()
            sage: Phi = U.diff_map(M, {(T,X): [cos(t), t]}, name='Phi',
            ....:                  latex_name=r'\Phi') ; Phi
            Differentiable map Phi from the 1-dimensional differentiable
             manifold U to the 2-dimensional differentiable manifold M
            sage: f = U.vector_frame('f', dest_map=Phi); f
            Vector frame (U, (f_0,f_1)) with values on the 2-dimensional
             differentiable manifold M
            sage: f.destination_map()
            Differentiable map Phi from the 1-dimensional differentiable
             manifold U to the 2-dimensional differentiable manifold M

        """
        return self._dest_map

    def coframe(self):
        r"""
        Return the coframe of ``self``.

        EXAMPLES::

            sage: M = Manifold(2, 'M')
            sage: e = M.vector_frame('e')
            sage: e.coframe()
            Coframe (M, (e^0,e^1))
            sage: X.<x,y> = M.chart()
            sage: X.frame().coframe()
            Coordinate coframe (M, (dx,dy))

        """
        return self._coframe

    def new_frame(self, change_of_frame, symbol, latex_symbol=None,
                  indices=None, latex_indices=None, symbol_dual=None,
                  latex_symbol_dual=None):
        r"""
        Define a new vector frame from ``self``.

        The new vector frame is defined from a field of tangent-space
        automorphisms; its domain is the same as that of the current frame.

        INPUT:

        - ``change_of_frame`` --
          :class:`~sage.manifolds.differentiable.automorphismfield.AutomorphismFieldParal`;
          the field of tangent space automorphisms `P` that relates
          the current frame `(e_i)` to the new frame `(n_i)` according
          to `n_i = P(e_i)`
        - ``symbol`` -- either a string, to be used as a common base for the
          symbols of the vector fields constituting the vector frame, or a
          list/tuple of strings, representing the individual symbols of the
          vector fields
        - ``latex_symbol`` -- (default: ``None``) either a string, to be used
          as a common base for the LaTeX symbols of the vector fields
          constituting the vector frame, or a list/tuple of strings,
          representing the individual LaTeX symbols of the vector fields;
          if ``None``, ``symbol`` is used in place of ``latex_symbol``
        - ``indices`` -- (default: ``None``; used only if ``symbol`` is a
          single string) tuple of strings representing the indices labelling
          the vector fields of the frame; if ``None``, the indices will be
          generated as integers within the range declared on ``self``
        - ``latex_indices`` -- (default: ``None``) tuple of strings
          representing the indices for the LaTeX symbols of the vector fields;
          if ``None``, ``indices`` is used instead
        - ``symbol_dual`` -- (default: ``None``) same as ``symbol`` but for the
          dual coframe; if ``None``, ``symbol`` must be a string and is used
          for the common base of the symbols of the elements of the dual
          coframe
        - ``latex_symbol_dual`` -- (default: ``None``) same as ``latex_symbol``
          but for the dual coframe

        OUTPUT:

        - the new frame `(n_i)`, as an instance of :class:`VectorFrame`

        EXAMPLES:

        Frame resulting from a `\pi/3`-rotation in the Euclidean plane::

            sage: M = Manifold(2, 'R^2')
            sage: X.<x,y> = M.chart()
            sage: e = M.vector_frame('e') ; M.set_default_frame(e)
            sage: M._frame_changes
            {}
            sage: rot = M.automorphism_field()
            sage: rot[:] = [[sqrt(3)/2, -1/2], [1/2, sqrt(3)/2]]
            sage: n = e.new_frame(rot, 'n')
            sage: n[0][:]
            [1/2*sqrt(3), 1/2]
            sage: n[1][:]
            [-1/2, 1/2*sqrt(3)]
            sage: a =  M.change_of_frame(e,n)
            sage: a[:]
            [1/2*sqrt(3)        -1/2]
            [        1/2 1/2*sqrt(3)]
            sage: a == rot
            True
            sage: a is rot
            False
            sage: a._components # random (dictionary output)
            {Vector frame (R^2, (e_0,e_1)): 2-indices components w.r.t.
             Vector frame (R^2, (e_0,e_1)),
             Vector frame (R^2, (n_0,n_1)): 2-indices components w.r.t.
             Vector frame (R^2, (n_0,n_1))}
            sage: a.comp(n)[:]
            [1/2*sqrt(3)        -1/2]
            [        1/2 1/2*sqrt(3)]
            sage: a1 = M.change_of_frame(n,e)
            sage: a1[:]
            [1/2*sqrt(3)         1/2]
            [       -1/2 1/2*sqrt(3)]
            sage: a1 == rot.inverse()
            True
            sage: a1 is rot.inverse()
            False
            sage: e[0].comp(n)[:]
            [1/2*sqrt(3), -1/2]
            sage: e[1].comp(n)[:]
            [1/2, 1/2*sqrt(3)]

        """
        the_new_frame = self.new_basis(change_of_frame, symbol,
                                       latex_symbol=latex_symbol,
                                       indices=indices,
                                       latex_indices=latex_indices,
                                       symbol_dual=symbol_dual,
                                       latex_symbol_dual=latex_symbol_dual)
        for sdom in self._domain._supersets:
            sdom._frame_changes[(self, the_new_frame)] = \
                            self._fmodule._basis_changes[(self, the_new_frame)]
            sdom._frame_changes[(the_new_frame, self)] = \
                            self._fmodule._basis_changes[(the_new_frame, self)]
        return the_new_frame

    def restrict(self, subdomain):
        r"""
        Return the restriction of ``self`` to some open subset of its domain.

        If the restriction has not been defined yet, it is constructed here.

        INPUT:

        - ``subdomain`` -- open subset `V` of the current frame domain `U`

        OUTPUT:

        - the restriction of the current frame to `V` as a :class:`VectorFrame`

        EXAMPLES:

        Restriction of a frame defined on `\RR^2` to the unit disk::

            sage: M = Manifold(2, 'R^2', start_index=1)
            sage: c_cart.<x,y> = M.chart() # Cartesian coordinates on R^2
            sage: a = M.automorphism_field()
            sage: a[:] = [[1-y^2,0], [1+x^2, 2]]
            sage: e = c_cart.frame().new_frame(a, 'e') ; e
            Vector frame (R^2, (e_1,e_2))
            sage: U = M.open_subset('U', coord_def={c_cart: x^2+y^2<1})
            sage: e_U = e.restrict(U) ; e_U
            Vector frame (U, (e_1,e_2))

        The vectors of the restriction have the same symbols as those of the
        original frame::

            sage: e_U[1].display()
            e_1 = (-y^2 + 1) d/dx + (x^2 + 1) d/dy
            sage: e_U[2].display()
            e_2 = 2 d/dy

        They are actually the restrictions of the original frame vectors::

            sage: e_U[1] is e[1].restrict(U)
            True
            sage: e_U[2] is e[2].restrict(U)
            True

        """
        if subdomain == self._domain:
            return self
        if subdomain not in self._restrictions:
            if not subdomain.is_subset(self._domain):
                raise ValueError("the provided domain is not a subdomain of " +
                                 "the current frame's domain")
            # First one tries to get the restriction from a tighter domain:
            for dom, rst in self._restrictions.items():
                if subdomain.is_subset(dom) and subdomain in rst._restrictions:
                    res = rst._restrictions[subdomain]
                    self._restrictions[subdomain] = res
                    res._superframes.update(self._superframes)
                    for sframe2 in self._superframes:
                        sframe2._subframes.add(res)
                    return self._restrictions[subdomain]
            for dom, rst in self._restrictions.items():
                if subdomain.is_subset(dom):
                    self._restrictions[subdomain] = rst.restrict(subdomain)
                    return self._restrictions[subdomain]
            # Secondly one tries to get the restriction from one previously
            # defined on a larger domain:
            for sframe in self._superframes:
                if subdomain in sframe._restrictions:
                    res = sframe._restrictions[subdomain]
                    self._restrictions[subdomain] = res
                    res._superframes.update(self._superframes)
                    for sframe2 in self._superframes:
                        sframe2._subframes.add(res)
                    return self._restrictions[subdomain]
            # If this point is reached, the restriction has to be created
            # from scratch
            sdest_map = self._dest_map.restrict(subdomain)
            resmodule = subdomain.vector_field_module(sdest_map,
                                                      force_free=True)
            if subdomain in self._restrictions:
                # the restriction has been generated during the creation of
                # resmodule (which may happen if sdest_map is not trivial)
                return self._restrictions[subdomain]
            res = VectorFrame(resmodule,
                              self._symbol, latex_symbol=self._latex_symbol,
                              indices=self._indices,
                              latex_indices=self._latex_indices,
                              symbol_dual=self._symbol_dual,
                              latex_symbol_dual=self._latex_symbol_dual)

            res._from_frame = self._from_frame
<<<<<<< HEAD
=======

>>>>>>> 309a7012
            for dom in subdomain._supersets:
                if dom is not subdomain:
                    dom._top_frames.remove(res)  # since it was added by
                                                 # VectorFrame constructor
            new_vectors = list()
            for i in self._fmodule.irange():
                vrest = self[i].restrict(subdomain)
                for j in self._fmodule.irange():
                    vrest.add_comp(res)[j] = 0
                vrest.add_comp(res)[i] = 1
                new_vectors.append(vrest)
            res._vec = tuple(new_vectors)
            # Update of superframes and subframes:
            res._superframes.update(self._superframes)
            for sframe in self._superframes:
                sframe._subframes.add(res)
                sframe._restrictions[subdomain] = res # includes sframe = self
<<<<<<< HEAD

=======
>>>>>>> 309a7012
            for dom, rst in self._restrictions.items():
                if dom.is_subset(subdomain):
                    res._restrictions.update(rst._restrictions)
                    res._subframes.update(rst._subframes)
                    rst._superframes.update(res._superframes)

        return self._restrictions[subdomain]

    @cached_method
    def structure_coeff(self):
        r"""
        Evaluate the structure coefficients associated to ``self``.

        `n` being the manifold's dimension, the structure coefficients of the
        vector frame `(e_i)` are the `n^3` scalar fields `C^k_{\ \, ij}`
        defined by

        .. MATH::

            [e_i, e_j] = C^k_{\ \, ij} e_k

        OUTPUT:

        - the structure coefficients `C^k_{\ \, ij}`, as an instance of
          :class:`~sage.tensor.modules.comp.CompWithSym`
          with 3 indices ordered as `(k,i,j)`.

        EXAMPLES:

        Structure coefficients of the orthonormal frame associated to
        spherical coordinates in the Euclidean space `\RR^3`::

            sage: M = Manifold(3, 'R^3', '\RR^3', start_index=1)  # Part of R^3 covered by spherical coordinates
            sage: c_spher.<r,th,ph> = M.chart(r'r:(0,+oo) th:(0,pi):\theta ph:(0,2*pi):\phi')
            sage: ch_frame = M.automorphism_field()
            sage: ch_frame[1,1], ch_frame[2,2], ch_frame[3,3] = 1, 1/r, 1/(r*sin(th))
            sage: M.frames()
            [Coordinate frame (R^3, (d/dr,d/dth,d/dph))]
            sage: e = c_spher.frame().new_frame(ch_frame, 'e')
            sage: e[1][:]  # components of e_1 in the manifold's default frame (d/dr, d/dth, d/dth)
            [1, 0, 0]
            sage: e[2][:]
            [0, 1/r, 0]
            sage: e[3][:]
            [0, 0, 1/(r*sin(th))]
            sage: c = e.structure_coeff() ; c
            3-indices components w.r.t. Vector frame (R^3, (e_1,e_2,e_3)), with
             antisymmetry on the index positions (1, 2)
            sage: c[:]
            [[[0, 0, 0], [0, 0, 0], [0, 0, 0]],
             [[0, -1/r, 0], [1/r, 0, 0], [0, 0, 0]],
             [[0, 0, -1/r], [0, 0, -cos(th)/(r*sin(th))], [1/r, cos(th)/(r*sin(th)), 0]]]
            sage: c[2,1,2]  # C^2_{12}
            -1/r
            sage: c[3,1,3]  # C^3_{13}
            -1/r
            sage: c[3,2,3]  # C^3_{23}
            -cos(th)/(r*sin(th))

        """
        from sage.tensor.modules.comp import CompWithSym

        fmodule = self._fmodule
        structure_coeff = CompWithSym(self._fmodule._ring, self, 3,
                                      start_index=fmodule._sindex,
                                      output_formatter=fmodule._output_formatter,
                                      antisym=(1,2))
        si = fmodule._sindex
        nsi = si + fmodule.rank()
        for k in range(si, nsi):
            ce_k = self._coframe._vec[k-si]
            for i in range(si, nsi):
                e_i = self._vec[i-si]
                for j in range(i+1, nsi):
                    e_j = self._vec[j-si]
                    structure_coeff[[k,i,j]] = ce_k(e_j.lie_der(e_i))
        return structure_coeff

    def along(self, mapping):
        r"""
        Return the vector frame deduced from the current frame via a
        differentiable map, the codomain of which is included in the domain of
        of the current frame.

        If `e` is the current vector frame, `V` its domain and if
        `\Phi: U \rightarrow V` is a differentiable map from some
        differentiable manifold `U` to `V`, the returned object is
        a vector frame `\tilde e` along `U` with values on `V` such that

        .. MATH::

           \forall p \in U,\  \tilde e(p) = e(\Phi(p)).

        INPUT:

        - ``mapping`` -- differentiable map `\Phi: U \rightarrow V`

        OUTPUT:

        - vector frame `\tilde e` along `U` defined above.

        EXAMPLES:

        Vector frame along a curve::

            sage: M = Manifold(2, 'M')
            sage: X.<x,y> = M.chart()
            sage: R = Manifold(1, 'R')  # R as a 1-dimensional manifold
            sage: T.<t> = R.chart()  # canonical chart on R
            sage: Phi = R.diff_map(M, {(T,X): [cos(t), t]}, name='Phi',
            ....:                  latex_name=r'\Phi') ; Phi
            Differentiable map Phi from the 1-dimensional differentiable
             manifold R to the 2-dimensional differentiable manifold M
            sage: e = X.frame() ; e
            Coordinate frame (M, (d/dx,d/dy))
            sage: te = e.along(Phi) ; te
            Vector frame (R, (d/dx,d/dy)) with values on the 2-dimensional
             differentiable manifold M

        Check of the formula `\tilde e(p) = e(\Phi(p))`::

            sage: p = R((pi,)) ; p
            Point on the 1-dimensional differentiable manifold R
            sage: te[0].at(p) == e[0].at(Phi(p))
            True
            sage: te[1].at(p) == e[1].at(Phi(p))
            True

        The result is cached::

            sage: te is e.along(Phi)
            True

        """
        dom = self._domain
        if mapping.codomain().is_subset(dom):
            rmapping = mapping
        else:
            rmapping = None
            for doms, rest in mapping._restrictions.items():
                if doms[1].is_subset(dom):
                    rmapping = rest
                    break
            else:
                raise ValueError("the codomain of {} is not ".format(mapping) +
                                 " included in the domain of {}".format(self))
        vmodule = rmapping.domain().vector_field_module(dest_map=rmapping)
        return vmodule.basis(from_frame=self)

    def at(self, point):
        r"""
        Return the value of ``self`` at a given point, this value being
        a basis of the tangent vector space at the point.

        INPUT:

        - ``point`` -- :class:`~sage.manifolds.point.ManifoldPoint`; point
          `p` in the domain `U` of the vector frame (denoted `e` hereafter)

        OUTPUT:

        - :class:`~sage.tensor.modules.free_module_basis.FreeModuleBasis`
          representing the basis `e(p)` of the tangent vector space
          `T_{\Phi(p)} M`, where `\Phi: U \to M` is the differentiable map
          associated with `e` (possibly `\Phi = \mathrm{Id}_U`)

        EXAMPLES:

        Basis of a tangent space to a 2-dimensional manifold::

            sage: M = Manifold(2, 'M')
            sage: X.<x,y> = M.chart()
            sage: p = M.point((-1,2), name='p')
            sage: e = X.frame() ; e
            Coordinate frame (M, (d/dx,d/dy))
            sage: ep = e.at(p) ; ep
            Basis (d/dx,d/dy) on the Tangent space at Point p on the
             2-dimensional differentiable manifold M
            sage: type(ep)
            <class 'sage.tensor.modules.free_module_basis.FreeModuleBasis'>
            sage: ep[0]
            Tangent vector d/dx at Point p on the 2-dimensional differentiable
             manifold M
            sage: ep[1]
            Tangent vector d/dy at Point p on the 2-dimensional differentiable
             manifold M

        Note that the symbols used to denote the vectors are same as those
        for the vector fields of the frame. At this stage, ``ep`` is the unique
        basis on the tangent space at ``p``::

            sage: Tp = M.tangent_space(p)
            sage: Tp.bases()
            [Basis (d/dx,d/dy) on the Tangent space at Point p on the
             2-dimensional differentiable manifold M]

        Let us consider a vector frame that is a not a coordinate one::

            sage: aut = M.automorphism_field()
            sage: aut[:] = [[1+y^2, 0], [0, 2]]
            sage: f = e.new_frame(aut, 'f') ; f
            Vector frame (M, (f_0,f_1))
            sage: fp = f.at(p) ; fp
            Basis (f_0,f_1) on the Tangent space at Point p on the
             2-dimensional differentiable manifold M

        There are now two bases on the tangent space::

            sage: Tp.bases()
            [Basis (d/dx,d/dy) on the Tangent space at Point p on the
             2-dimensional differentiable manifold M,
             Basis (f_0,f_1) on the Tangent space at Point p on the
             2-dimensional differentiable manifold M]

        Moreover, the changes of bases in the tangent space have been
        computed from the known relation between the frames ``e`` and
        ``f`` (field of automorphisms ``aut`` defined above)::

            sage: Tp.change_of_basis(ep, fp)
            Automorphism of the Tangent space at Point p on the 2-dimensional
             differentiable manifold M
            sage: Tp.change_of_basis(ep, fp).display()
            5 d/dx*dx + 2 d/dy*dy
            sage: Tp.change_of_basis(fp, ep)
            Automorphism of the Tangent space at Point p on the 2-dimensional
             differentiable manifold M
            sage: Tp.change_of_basis(fp, ep).display()
            1/5 d/dx*dx + 1/2 d/dy*dy

        The dual bases::

            sage: e.coframe()
            Coordinate coframe (M, (dx,dy))
            sage: ep.dual_basis()
            Dual basis (dx,dy) on the Tangent space at Point p on the
             2-dimensional differentiable manifold M
            sage: ep.dual_basis() is e.coframe().at(p)
            True
            sage: f.coframe()
            Coframe (M, (f^0,f^1))
            sage: fp.dual_basis()
            Dual basis (f^0,f^1) on the Tangent space at Point p on the
             2-dimensional differentiable manifold M
            sage: fp.dual_basis() is f.coframe().at(p)
            True

        """
        # Case of a non-trivial destination map
        if self._from_frame is not None:
            if self._dest_map.is_identity():  #!# probably not necessary
                raise ValueError("the destination map should not be the identity")
            ambient_point = self._dest_map(point)
            return self._from_frame.at(ambient_point)

        # Determination of the tangent space:
        if point not in self._domain:
            raise ValueError("the {} is not a point in the ".format(point) +
                             "domain of {}".format(self))

        if self._dest_map.is_identity():
            ambient_point = point
        else:
            ambient_point = self._dest_map(point)
        ts = ambient_point._manifold.tangent_space(ambient_point)

        # If the basis has already been constructed, it is simply returned:
        ts_frame_bases = ts._frame_bases
        if self in ts_frame_bases:
            return ts_frame_bases[self]
        for frame in ts_frame_bases:
            if self in frame._subframes or self in frame._superframes:
                return ts_frame_bases[frame]

        # If this point is reached, the basis has to be constructed from
        # scratch.
        # The names of the basis vectors set to those of the frame vector
        # fields:
        basis = ts.basis(self._symbol, latex_symbol=self._latex_symbol,
                         indices=self._indices,
                         latex_indices=self._latex_indices,
                         symbol_dual=self._symbol_dual,
                         latex_symbol_dual=self._latex_symbol_dual)
        ts_frame_bases[self] = basis
        # Update of the change of bases in the tangent space:
        for frame_pair, automorph in self._domain._frame_changes.items():
            frame1 = frame_pair[0]; frame2 = frame_pair[1]
            if frame1 is self:
                fr2 = None
                for frame in ts_frame_bases:
                    if frame2 in frame._subframes:
                        fr2 = frame
                        break
                if fr2 is not None:
                    basis1 = basis
                    basis2 = ts_frame_bases[fr2]
                    auto = ts.automorphism()
                    for frame, comp in automorph._components.items():
                        bas = None
                        if frame is frame1:
                            bas = basis1
                        if frame is frame2:
                            bas = basis2
                        if bas is not None:
                            cauto = auto.add_comp(bas)
                            for ind, val in comp._comp.items():
                                cauto._comp[ind] = val(point)
                    ts._basis_changes[(basis1, basis2)] = auto
            if frame2 is self:
                fr1 = None
                for frame in ts_frame_bases:
                    if frame1 in frame._subframes:
                        fr1 = frame
                        break
                if fr1 is not None:
                    basis1 = ts_frame_bases[fr1]
                    basis2 = basis
                    auto = ts.automorphism()
                    for frame, comp in automorph._components.items():
                        bas = None
                        if frame is frame1:
                            bas = basis1
                        if frame is frame2:
                            bas = basis2
                        if bas is not None:
                            cauto = auto.add_comp(bas)
                            for ind, val in comp._comp.items():
                                cauto._comp[ind] = val(point)
                    ts._basis_changes[(basis1, basis2)] = auto
        return basis

    def set_name(self, symbol, latex_symbol=None, indices=None,
                 latex_indices=None, index_position='down',
                 include_domain=True):
        r"""
        Set (or change) the text name and LaTeX name of ``self``.

        INPUT:

        - ``symbol`` -- either a string, to be used as a common base for the
          symbols of the vector fields constituting the vector frame, or a
          list/tuple of strings, representing the individual symbols of the
          vector fields
        - ``latex_symbol`` -- (default: ``None``) either a string, to be used
          as a common base for the LaTeX symbols of the vector fields
          constituting the vector frame, or a list/tuple of strings,
          representing the individual LaTeX symbols of the vector fields;
          if ``None``, ``symbol`` is used in place of ``latex_symbol``
        - ``indices`` -- (default: ``None``; used only if ``symbol`` is a
          single string) tuple of strings representing the indices labelling
          the vector fields of the frame; if ``None``, the indices will be
          generated as integers within the range declared on ``self``
        - ``latex_indices`` -- (default: ``None``) tuple of strings
          representing the indices for the LaTeX symbols of the vector fields;
          if ``None``, ``indices`` is used instead
        - ``index_position`` -- (default: ``'down'``) determines the position
          of the indices labelling the vector fields of the frame; can be
          either ``'down'`` or ``'up'``
        - ``include_domain`` -- (default: ``True``) boolean determining whether
          the name of the domain is included in the beginning of the vector
          frame name

        EXAMPLES::

            sage: M = Manifold(2, 'M')
            sage: e = M.vector_frame('e'); e
            Vector frame (M, (e_0,e_1))
            sage: e.set_name('f'); e
            Vector frame (M, (f_0,f_1))
            sage: e.set_name('e', include_domain=False); e
            Vector frame (e_0,e_1)
            sage: e.set_name(['a', 'b']); e
            Vector frame (M, (a,b))
            sage: e.set_name('e', indices=['x', 'y']); e
            Vector frame (M, (e_x,e_y))
            sage: e.set_name('e', latex_symbol=r'\epsilon')
            sage: latex(e)
            \left(M, \left(\epsilon_{0},\epsilon_{1}\right)\right)
            sage: e.set_name('e', latex_symbol=[r'\alpha', r'\beta'])
            sage: latex(e)
            \left(M, \left(\alpha,\beta\right)\right)
            sage: e.set_name('e', latex_symbol='E',
            ....:            latex_indices=[r'\alpha', r'\beta'])
            sage: latex(e)
            \left(M, \left(E_{\alpha},E_{\beta}\right)\right)

        """
        super(VectorFrame, self).set_name(symbol, latex_symbol=latex_symbol,
                                          indices=indices,
                                          latex_indices=latex_indices,
                                          index_position=index_position)
        if include_domain:
            # Redefinition of the name and the LaTeX name to include the domain
            self._name = "({}, {})".format(self._domain._name, self._name)
            self._latex_name = r"\left({}, {}\right)".format(
                                    self._domain._latex_name, self._latex_name)


#******************************************************************************

class CoordCoFrame(CoFrame):
    r"""
    Coordinate coframe on a differentiable manifold.

    By *coordinate coframe*, it is meant the `n`-tuple of the
    differentials of the coordinates of some chart on the manifold,
    with `n` being the manifold's dimension.

    INPUT:

    - ``coord_frame`` -- coordinate frame dual to the coordinate coframe
    - ``symbol`` -- either a string, to be used as a common base for the
      symbols of the 1-forms constituting the coframe, or a tuple of strings,
      representing the individual symbols of the 1-forms
    - ``latex_symbol`` -- (default: ``None``) either a string, to be used
      as a common base for the LaTeX symbols of the 1-forms constituting the
      coframe, or a tuple of strings, representing the individual LaTeX symbols
      of the 1-forms; if ``None``, ``symbol`` is used in place of
      ``latex_symbol``
    - ``indices`` -- (default: ``None``; used only if ``symbol`` is a single
      string) tuple of strings representing the indices labelling the 1-forms
      of the coframe; if ``None``, the indices will be generated as
      integers within the range declared on the vector frame's domain
    - ``latex_indices`` -- (default: ``None``) tuple of strings representing
      the indices for the LaTeX symbols of the 1-forms of the coframe; if
      ``None``, ``indices`` is used instead

    EXAMPLES:

    Coordinate coframe on a 3-dimensional manifold::

        sage: M = Manifold(3, 'M', start_index=1)
        sage: X.<x,y,z> = M.chart()
        sage: M.frames()
        [Coordinate frame (M, (d/dx,d/dy,d/dz))]
        sage: M.coframes()
        [Coordinate coframe (M, (dx,dy,dz))]
        sage: dX = M.coframes()[0] ; dX
        Coordinate coframe (M, (dx,dy,dz))

    The 1-forms composing the coframe are obtained via the operator ``[]``::

        sage: dX[1]
        1-form dx on the 3-dimensional differentiable manifold M
        sage: dX[2]
        1-form dy on the 3-dimensional differentiable manifold M
        sage: dX[3]
        1-form dz on the 3-dimensional differentiable manifold M
        sage: dX[1][:]
        [1, 0, 0]
        sage: dX[2][:]
        [0, 1, 0]
        sage: dX[3][:]
        [0, 0, 1]

    The coframe is the dual of the coordinate frame::

        sage: e = X.frame() ; e
        Coordinate frame (M, (d/dx,d/dy,d/dz))
        sage: dX[1](e[1]).expr(), dX[1](e[2]).expr(), dX[1](e[3]).expr()
        (1, 0, 0)
        sage: dX[2](e[1]).expr(), dX[2](e[2]).expr(), dX[2](e[3]).expr()
        (0, 1, 0)
        sage: dX[3](e[1]).expr(), dX[3](e[2]).expr(), dX[3](e[3]).expr()
        (0, 0, 1)

    Each 1-form of a coordinate coframe is closed::

        sage: dX[1].exterior_derivative()
        2-form ddx on the 3-dimensional differentiable manifold M
        sage: dX[1].exterior_derivative() == 0
        True

    """
    def __init__(self, coord_frame, symbol, latex_symbol=None, indices=None,
                 latex_indices=None):
        r"""
        Construct a coordinate coframe.

        TESTS::

            sage: M = Manifold(2, 'M')
            sage: X.<x,y> = M.chart()
            sage: from sage.manifolds.differentiable.vectorframe import CoordCoFrame
            sage: f = CoordCoFrame(X.frame(), 'omega'); f
            Coordinate coframe (M, (omega^0,omega^1))
            sage: TestSuite(f).run()

        """
        if not isinstance(coord_frame, CoordFrame):
            raise TypeError("the first argument must be a coordinate frame")
        CoFrame.__init__(self, coord_frame, symbol, latex_symbol=latex_symbol,
                         indices=indices, latex_indices=latex_indices)
        self._chart = coord_frame._chart

    def _repr_(self):
        r"""
        String representation of ``self``.

        TESTS::

            sage: M = Manifold(2, 'M')
            sage: X.<x,y> = M.chart()
            sage: f = X.frame().coframe()
            sage: f._repr_()
            'Coordinate coframe (M, (dx,dy))'
            sage: repr(f)  # indirect doctest
            'Coordinate coframe (M, (dx,dy))'
            sage: f  # indirect doctest
            Coordinate coframe (M, (dx,dy))

        """
        return "Coordinate coframe " + self._name

#******************************************************************************

class CoordFrame(VectorFrame):
    r"""
    Coordinate frame on a differentiable manifold.

    By *coordinate frame*, it is meant a vector frame on a differentiable
    manifold `M` that is associated to a coordinate chart on `M`.

    INPUT:

    - ``chart`` -- the chart defining the coordinates

    EXAMPLES:

    The coordinate frame associated to spherical coordinates of the
    sphere `S^2`::

        sage: M = Manifold(2, 'S^2', start_index=1)  # Part of S^2 covered by spherical coord.
        sage: M.chart(r'th:[0,pi]:\theta ph:[0,2*pi):\phi')
        Chart (S^2, (th, ph))
        sage: b = M.default_frame()
        sage: b
        Coordinate frame (S^2, (d/dth,d/dph))
        sage: b[1]
        Vector field d/dth on the 2-dimensional differentiable manifold S^2
        sage: b[2]
        Vector field d/dph on the 2-dimensional differentiable manifold S^2
        sage: latex(b)
        \left(S^2, \left(\frac{\partial}{\partial {\theta} },\frac{\partial}{\partial {\phi} }\right)\right)

    """

    # The following class attribute must be redefined by any derived class:
    _cobasis_class = CoordCoFrame

    def __init__(self, chart):
        r"""
        Construct a coordinate frame.

        TESTS::

            sage: M = Manifold(2, 'M')
            sage: X.<x,y> = M.chart()
            sage: from sage.manifolds.differentiable.vectorframe import CoordFrame
            sage: e = CoordFrame(X); e
            Coordinate frame (M, (d/dx,d/dy))
            sage: TestSuite(e).run()

        """
        from sage.misc.latex import latex
        from sage.manifolds.differentiable.chart import DiffChart
        if not isinstance(chart, DiffChart):
            raise TypeError("the first argument must be a chart")
        self._chart = chart
        coords = chart[:] # list of all coordinates
        symbol = tuple("d/d" + str(x) for x in coords)
        latex_symbol = tuple(r"\frac{\partial}{\partial" + latex(x) + "}"
                             for x in coords)
        symbol_dual = tuple("d" + str(x) for x in coords)
        latex_symbol_dual = tuple(r"\mathrm{d}" + latex(x) for x in coords)
        VectorFrame.__init__(self,
                             chart._domain.vector_field_module(force_free=True),
                             symbol=symbol, latex_symbol=latex_symbol,
                             symbol_dual=symbol_dual,
                             latex_symbol_dual=latex_symbol_dual)
        # In the above:
        # - force_free=True ensures that a free module is constructed in case
        #   it is the first call to the vector field module on chart._domain


    ###### Methods that must be redefined by derived classes of ######
    ###### FreeModuleBasis                                      ######

    def _repr_(self):
        r"""
        String representation of ``self``.

        TESTS::

            sage: M = Manifold(2, 'M')
            sage: X.<x,y> = M.chart()
            sage: e = X.frame()
            sage: e._repr_()
            'Coordinate frame (M, (d/dx,d/dy))'
            sage: repr(e)  # indirect doctest
            'Coordinate frame (M, (d/dx,d/dy))'
            sage: e  # indirect doctest
            Coordinate frame (M, (d/dx,d/dy))

        """
        return "Coordinate frame " + self._name

    ###### End of methods redefined by derived classes ######

    def chart(self):
        r"""
        Return the chart defining this coordinate frame.

        EXAMPLES::

            sage: M = Manifold(2, 'M')
            sage: X.<x,y> = M.chart()
            sage: e = X.frame()
            sage: e.chart()
            Chart (M, (x, y))
            sage: U = M.open_subset('U', coord_def={X: x>0})
            sage: e.restrict(U).chart()
            Chart (U, (x, y))

        """
        return self._chart

    @cached_method
    def structure_coeff(self):
        r"""
        Return the structure coefficients associated to ``self``.

        `n` being the manifold's dimension, the structure coefficients
        of the frame `(e_i)` are the `n^3` scalar fields `C^k_{\ \, ij}`
        defined by

        .. MATH::

            [e_i, e_j] = C^k_{\ \, ij} e_k.

        In the present case, since `(e_i)` is a coordinate frame,
        `C^k_{\ \, ij}=0`.

        OUTPUT:

        - the structure coefficients `C^k_{\ \, ij}`, as a vanishing instance
          of :class:`~sage.tensor.modules.comp.CompWithSym` with 3 indices
          ordered as `(k,i,j)`

        EXAMPLES:

        Structure coefficients of the coordinate frame associated to
        spherical coordinates in the Euclidean space `\RR^3`::

            sage: M = Manifold(3, 'R^3', r'\RR^3', start_index=1)  # Part of R^3 covered by spherical coord.
            sage: c_spher = M.chart(r'r:(0,+oo) th:(0,pi):\theta ph:(0,2*pi):\phi')
            sage: b = M.default_frame() ; b
            Coordinate frame (R^3, (d/dr,d/dth,d/dph))
            sage: c = b.structure_coeff() ; c
            3-indices components w.r.t. Coordinate frame
             (R^3, (d/dr,d/dth,d/dph)), with antisymmetry on the index
             positions (1, 2)
            sage: c == 0
            True

        """
        from sage.tensor.modules.comp import CompWithSym
        # A zero CompWithSym
        return CompWithSym(self._fmodule._ring, self, 3,
                           start_index=self._fmodule._sindex,
                           output_formatter=self._fmodule._output_formatter,
                           antisym=(1,2))<|MERGE_RESOLUTION|>--- conflicted
+++ resolved
@@ -1132,10 +1132,7 @@
                               latex_symbol_dual=self._latex_symbol_dual)
 
             res._from_frame = self._from_frame
-<<<<<<< HEAD
-=======
-
->>>>>>> 309a7012
+
             for dom in subdomain._supersets:
                 if dom is not subdomain:
                     dom._top_frames.remove(res)  # since it was added by
@@ -1153,10 +1150,6 @@
             for sframe in self._superframes:
                 sframe._subframes.add(res)
                 sframe._restrictions[subdomain] = res # includes sframe = self
-<<<<<<< HEAD
-
-=======
->>>>>>> 309a7012
             for dom, rst in self._restrictions.items():
                 if dom.is_subset(subdomain):
                     res._restrictions.update(rst._restrictions)
