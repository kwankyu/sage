r"""
The Real Line and Open Intervals

The class :class:`OpenInterval` implement open intervals as 1-dimensional
differentiable manifolds over `\RR`. The derived class :class:`RealLine` is
devoted to `\RR` itself, as the open interval `(-\infty, +\infty)`.

AUTHORS:

- Eric Gourgoulhon (2015): initial version
- Travis Scrimshaw (2016): review tweaks

REFERENCES:

- [Lee2013]_

"""
#*****************************************************************************
#       Copyright (C) 2015 Eric Gourgoulhon <eric.gourgoulhon@obspm.fr>
#       Copyright (C) 2015 Michal Bejger <bejger@camk.edu.pl>
#
#  Distributed under the terms of the GNU General Public License (GPL)
#  as published by the Free Software Foundation; either version 2 of
#  the License, or (at your option) any later version.
#                  http://www.gnu.org/licenses/
#*****************************************************************************

from sage.misc.latex import latex
from sage.rings.infinity import infinity, minus_infinity
from sage.symbolic.ring import SR
from sage.manifolds.differentiable.manifold import DifferentiableManifold
from sage.manifolds.structure import RealDifferentialStructure

class OpenInterval(DifferentiableManifold):
    r"""
    Open interval as a 1-dimensional differentiable manifold over `\RR`.

    INPUT:

    - ``lower`` -- lower bound of the interval (possibly ``-Infinity``)
    - ``upper`` -- upper bound of the interval (possibly ``+Infinity``)
    - ``ambient_interval`` -- (default: ``None``) another open interval,
      to which the constructed interval is a subset of
    - ``name`` -- (default: ``None``) string; name (symbol) given to
      the interval; if ``None``, the name is constructed from ``lower``
      and ``upper``
    - ``latex_name`` -- (default: ``None``) string; LaTeX symbol to denote the
      interval; if ``None``, the LaTeX symbol is constructed from ``lower``
      and ``upper`` if ``name`` is ``None``, otherwise, it is set to ``name``
    - ``coordinate`` -- (default: ``None``) string defining the symbol of the
      canonical coordinate set on the interval; if none is provided and
      ``names`` is ``None``, the symbol 't' is used
    - ``names`` -- (default: ``None``) used only when ``coordinate`` is
      ``None``: it must be a single-element tuple containing the canonical
      coordinate symbol (this is guaranteed if the shortcut ``<names>`` is
      used, see examples below)
    - ``start_index`` -- (default: 0) unique value of the index for vectors
      and forms on the interval manifold

    EXAMPLES:

    The interval `(0,\pi)`::

        sage: I = OpenInterval(0, pi); I
        Real interval (0, pi)
        sage: latex(I)
        \left(0, \pi\right)

    ``I`` is a 1-dimensional smooth manifold over `\RR`::

        sage: I.category()
        Category of smooth manifolds over Real Field with 53 bits of precision
        sage: I.base_field()
        Real Field with 53 bits of precision
        sage: dim(I)
        1

    It is infinitely differentiable (smooth manifold)::

        sage: I.diff_degree()
        +Infinity

    The instance is unique (as long as the constructor arguments
    are the same)::

        sage: I is OpenInterval(0, pi)
        True
        sage: I is OpenInterval(0, pi, name='I')
        False

    The display of the interval can be customized::

        sage: I  # default display
        Real interval (0, pi)
        sage: latex(I)  # default LaTeX display
        \left(0, \pi\right)
        sage: I1 = OpenInterval(0, pi, name='I'); I1
        Real interval I
        sage: latex(I1)
        I
        sage: I2 = OpenInterval(0, pi, name='I', latex_name=r'\mathcal{I}'); I2
        Real interval I
        sage: latex(I2)
        \mathcal{I}

    ``I`` is endowed with a canonical chart::

        sage: I.canonical_chart()
        Chart ((0, pi), (t,))
        sage: I.canonical_chart() is I.default_chart()
        True
        sage: I.atlas()
        [Chart ((0, pi), (t,))]

    The canonical coordinate is returned by the method
    :meth:`canonical_coordinate`::

        sage: I.canonical_coordinate()
        t
        sage: t = I.canonical_coordinate()
        sage: type(t)
        <type 'sage.symbolic.expression.Expression'>

    However, it can be obtained in the same step as the interval construction
    by means of the shortcut ``I.<names>``::

        sage: I.<t> = OpenInterval(0, pi)
        sage: t
        t
        sage: type(t)
        <type 'sage.symbolic.expression.Expression'>

    The trick is performed by the Sage preparser::

        sage: preparse("I.<t> = OpenInterval(0, pi)")
        "I = OpenInterval(Integer(0), pi, names=('t',)); (t,) = I._first_ngens(1)"

    In particular the shortcut can be used to set a canonical
    coordinate symbol different from ``'t'``::

        sage: J.<x> = OpenInterval(0, pi)
        sage: J.canonical_chart()
        Chart ((0, pi), (x,))
        sage: J.canonical_coordinate()
        x

    The LaTeX symbol of the canonical coordinate can be adjusted via
    the same syntax as a chart declaration (see
    :class:`~sage.manifolds.chart.RealChart`)::

        sage: J.<x> = OpenInterval(0, pi, coordinate=r'x:\xi')
        sage: latex(x)
        {\xi}
        sage: latex(J.canonical_chart())
        \left(\left(0, \pi\right),({\xi})\right)

    An element of the open interval ``I``::

        sage: x = I.an_element(); x
        Point on the Real interval (0, pi)
        sage: x.coord() # coordinates in the default chart = canonical chart
        (1/2*pi,)

    As for any manifold subset, a specific element of ``I`` can be created
    by providing a tuple containing its coordinate(s) in a given chart::

        sage: x = I((2,)) # (2,) = tuple of coordinates in the canonical chart
        sage: x
        Point on the Real interval (0, pi)

    But for convenience, it can also be created directly from the coordinate::

        sage: x = I(2); x
        Point on the Real interval (0, pi)
        sage: x.coord()
        (2,)
        sage: I(2) == I((2,))
        True

    By default, the coordinates passed for the element ``x`` are those
    relative to the canonical chart::

        sage: I(2) ==  I((2,), chart=I.canonical_chart())
        True

    The lower and upper bounds of the interval ``I``::

        sage: I.lower_bound()
        0
        sage: I.upper_bound()
        pi

    One of the endpoint can be infinite::

        sage: J = OpenInterval(1, +oo); J
        Real interval (1, +Infinity)
        sage: J.an_element().coord()
        (2,)

    The construction of a subinterval can be performed via the argument
    ``ambient_interval`` of ``OpenInterval``::

        sage: J = OpenInterval(0, 1, ambient_interval=I); J
        Real interval (0, 1)

    However, it is recommended to use the method :meth:`open_interval`
    instead::

        sage: J = I.open_interval(0, 1); J
        Real interval (0, 1)
        sage: J.is_subset(I)
        True
        sage: J.manifold() is I
        True

    A subinterval of a subinterval::

        sage: K = J.open_interval(1/2, 1); K
        Real interval (1/2, 1)
        sage: K.is_subset(J)
        True
        sage: K.is_subset(I)
        True
        sage: K.manifold() is I
        True

    We have::

        sage: I.list_of_subsets()
        [Real interval (0, 1), Real interval (0, pi), Real interval (1/2, 1)]
        sage: J.list_of_subsets()
        [Real interval (0, 1), Real interval (1/2, 1)]
        sage: K.list_of_subsets()
        [Real interval (1/2, 1)]

    As any open subset of a manifold, open subintervals are created in a
    category of subobjects of smooth manifolds::

        sage: J.category()
        Join of Category of subobjects of sets and Category of smooth manifolds
         over Real Field with 53 bits of precision
        sage: K.category()
        Join of Category of subobjects of sets and Category of smooth manifolds
         over Real Field with 53 bits of precision

    On the contrary, ``I``, which has not been created as a subinterval,
    is in the category of smooth manifolds (see
    :class:`~sage.categories.manifolds.Manifolds`)::

        sage: I.category()
        Category of smooth manifolds over Real Field with 53 bits of precision

    and we have::

        sage: J.category() is I.category().Subobjects()
        True

    All intervals are parents::

        sage: x = J(1/2); x
        Point on the Real interval (0, pi)
        sage: x.parent() is J
        True
        sage: y = K(3/4); y
        Point on the Real interval (0, pi)
        sage: y.parent() is K
        True

    We have::

        sage: x in I, x in J, x in K
        (True, True, False)
        sage: y in I, y in J, y in K
        (True, True, True)

    The canonical chart of subintervals is inherited from the canonical chart
    of the parent interval::

        sage: XI = I.canonical_chart(); XI
        Chart ((0, pi), (t,))
        sage: XI.coord_range()
        t: (0, pi)
        sage: XJ = J.canonical_chart(); XJ
        Chart ((0, 1), (t,))
        sage: XJ.coord_range()
        t: (0, 1)
        sage: XK = K.canonical_chart(); XK
        Chart ((1/2, 1), (t,))
        sage: XK.coord_range()
        t: (1/2, 1)

    """
<<<<<<< HEAD
    def __init__(self, lower, upper, base_manifold=None,
=======
    def __init__(self, lower, upper, ambient_interval=None,
>>>>>>> 13bc650c
                 name=None, latex_name=None,
                 coordinate=None, names=None, start_index=0):
        r"""
        Construct an open interval.

        TESTS::

            sage: I = OpenInterval(-1,1); I
            Real interval (-1, 1)
            sage: TestSuite(I).run(skip='_test_elements')  # pickling of elements fails
            sage: J = OpenInterval(-oo, 2); J
            Real interval (-Infinity, 2)
            sage: TestSuite(J).run(skip='_test_elements')  # pickling of elements fails

        """
        if latex_name is None:
            if name is None:
                latex_name = r"\left({}, {}\right)".format(latex(lower), latex(upper))
            else:
                latex_name = name
        if name is None:
            name = "({}, {})".format(lower, upper)
<<<<<<< HEAD
        if base_manifold is None:
            ambient_manifold = None
        else:
            if not isinstance(base_manifold, OpenInterval):
                raise TypeError("the argument base_manifold must be an open interval")
            ambient_manifold = base_manifold.manifold()
=======
        if ambient_interval is None:
            ambient_manifold = None
        else:
            if not isinstance(ambient_interval, OpenInterval):
                raise TypeError("the argument ambient_interval must be an open interval")
            ambient_manifold = ambient_interval.manifold()
>>>>>>> 13bc650c
        field = 'real'
        structure = RealDifferentialStructure()
        DifferentiableManifold.__init__(self, 1, name, field, structure,
                                        base_manifold=ambient_manifold,
                                        latex_name=latex_name,
                                        start_index=start_index)
<<<<<<< HEAD
        if base_manifold is None:
=======
        if ambient_interval is None:
>>>>>>> 13bc650c
            if coordinate is None:
                if names is None:
                    coordinate = 't'
                else:
                    coordinate = names[0]
            self._canon_chart = self.chart(coordinates=coordinate)
            t = self._canon_chart[start_index]
        else:
<<<<<<< HEAD
            if lower < base_manifold.lower_bound():
                raise ValueError("the lower bound is smaller than that of "
                                 + "the containing interval")
            if upper > base_manifold.upper_bound():
                raise ValueError("the upper bound is larger than that of "
                                 + "the containing interval")
            self._supersets.update(base_manifold._supersets)
            for sd in base_manifold._supersets:
                sd._subsets.add(self)
            base_manifold._top_subsets.add(self)
            t = base_manifold.canonical_coordinate()
=======
            if lower < ambient_interval.lower_bound():
                raise ValueError("the lower bound is smaller than that of "
                                 + "the containing interval")
            if upper > ambient_interval.upper_bound():
                raise ValueError("the upper bound is larger than that of "
                                 + "the containing interval")
            self._supersets.update(ambient_interval._supersets)
            for sd in ambient_interval._supersets:
                sd._subsets.add(self)
            ambient_interval._top_subsets.add(self)
            t = ambient_interval.canonical_coordinate()
>>>>>>> 13bc650c
        if lower != minus_infinity:
            if upper != infinity:
                restrictions = [t > lower, t < upper]
            else:
                restrictions = t > lower
        else:
            if upper != infinity:
                restrictions = t < upper
            else:
                restrictions = None
<<<<<<< HEAD
        if base_manifold is None:
            if restrictions is not None:
                self._canon_chart.add_restrictions(restrictions)
        else:
            self._canon_chart = base_manifold.canonical_chart().restrict(self,
                                                                         restrictions=restrictions)
=======
        if ambient_interval is None:
            if restrictions is not None:
                self._canon_chart.add_restrictions(restrictions)
        else:
            self._canon_chart = ambient_interval.canonical_chart().restrict(self,
                                                                            restrictions=restrictions)
>>>>>>> 13bc650c
        self._lower = lower
        self._upper = upper

    def _repr_(self):
        r"""
        String representation of ``self``.

        TESTS::

            sage: I = OpenInterval(-1, pi)
            sage: I
            Real interval (-1, pi)
            sage: I = OpenInterval(-1, +oo)
            sage: I
            Real interval (-1, +Infinity)
            sage: I = OpenInterval(-oo,0)
            sage: I
            Real interval (-Infinity, 0)

        """
        return "Real interval " + self._name

    def _first_ngens(self, n):
        r"""
        Return the coordinate of the canonical chart.

        This is useful only for the use of Sage preparser.

        INPUT:

        - ``n`` -- the number of coordinates: must be 1

        TESTS::

            sage: I = OpenInterval(-1, 1)
            sage: I._first_ngens(1)
            (t,)
            sage: I = OpenInterval(-1, 1, coordinate='x')
            sage: I._first_ngens(1)
            (x,)
            sage: I = OpenInterval(-1, 1, names=('x',))
            sage: I._first_ngens(1)
            (x,)

        """
        return self._canon_chart[:]

    def _element_constructor_(self, coords=None, chart=None, name=None,
                              latex_name=None, check_coords=True):
        r"""
        Construct an element of ``self``.

        This is a redefinition of
        :meth:`sage.manifolds.differentiable.DifferentiableManifold._element_constructor_`
        to allow for construction from a number (considered as the canonical
        coordinate).

        INPUT:

        - ``coords`` -- (default: ``None``) either (i) the point coordinates
          (as a single-element tuple or list) in the chart ``chart``, (ii) the
          value of the point coordinate in the chart ``chart``, or (iii)
          another point in the interval
        - ``chart`` -- (default: ``None``) chart in which the coordinates are
          given; if none is provided, the coordinates are assumed to refer to
          the interval's default chart
        - ``name`` -- (default: ``None``) name given to the point
        - ``latex_name`` -- (default: ``None``) LaTeX symbol to denote the
          point; if none is provided, the LaTeX symbol is set to ``name``
        - ``check_coords`` -- (default: ``True``) determines whether ``coords``
          are valid coordinates for the chart ``chart``; for symbolic
          coordinates, it is recommended to set ``check_coords`` to ``False``

        OUTPUT:

        - :class:`~sage.manifolds.point.TopologicalManifoldPoint`
          representing a point in the current interval

        EXAMPLES::

            sage: I = OpenInterval(-1, 4)
            sage: I((2,))  # standard used of TopologicalManifoldSubset._element_constructor_
            Point on the Real interval (-1, 4)
            sage: I(2)  # specific use with a single coordinate
            Point on the Real interval (-1, 4)
            sage: I(2).coord()
            (2,)
            sage: I(2) == I((2,))
            True
            sage: I(pi)
            Point on the Real interval (-1, 4)
            sage: I(pi).coord()
            (pi,)
            sage: I(8)
            Traceback (most recent call last):
            ...
            ValueError: the coordinates (8,) are not valid on the Chart
             ((-1, 4), (t,))

        """
        if coords in SR:
            coords = (coords,)
        return super(OpenInterval, self)._element_constructor_(coords=coords,
                                 chart=chart, name=name, latex_name=latex_name,
                                 check_coords=check_coords)

    def _Hom_(self, other, category=None):
        r"""
        Construct the set of curves in ``other`` with parameter in ``self``.

        INPUT:

        - ``other`` -- a differentiable manifold `M`
        - ``category`` -- (default: ``None``) not used here (to ensure
          compatibility with generic hook ``_Hom_``)

        OUTPUT:

        - the set of curves `I \to M`,  where `I` is ``self``

        .. SEEALSO::

            :class:`~sage.manifolds.differentiable.manifold_homset.DifferentiableCurveSet`
            for more documentation.

        TESTS::

            sage: I = OpenInterval(-1,1)
            sage: M = Manifold(3, 'M')
            sage: H = I._Hom_(M); H
            Set of Morphisms from Real interval (-1, 1) to 3-dimensional
             differentiable manifold M in Category of smooth manifolds over
             Real Field with 53 bits of precision
            sage: H is Hom(I, M)
            True

        """
        from sage.manifolds.differentiable.manifold_homset import DifferentiableCurveSet
        return DifferentiableCurveSet(self, other)

    def canonical_chart(self):
        r"""
        Return the canonical chart defined on ``self``.

        OUTPUT:

        - :class:`~sage.manifolds.differentiable.chart.RealDiffChart`

        EXAMPLES:

        Canonical chart on the interval `(0, \pi)`::

            sage: I = OpenInterval(0, pi)
            sage: I.canonical_chart()
            Chart ((0, pi), (t,))
            sage: I.canonical_chart().coord_range()
            t: (0, pi)

        The symbol used for the coordinate of the canonical chart is that
        defined during the construction of the interval::

            sage: I.<x> = OpenInterval(0, pi)
            sage: I.canonical_chart()
            Chart ((0, pi), (x,))

        """
        return self._canon_chart

    def canonical_coordinate(self):
        r"""
        Return the canonical coordinate defined on the interval.

        OUTPUT:

        - the symbolic variable representing the canonical coordinate

        EXAMPLES:

        Canonical coordinate on the interval `(0, \pi)`::

            sage: I = OpenInterval(0, pi)
            sage: I.canonical_coordinate()
            t
            sage: type(I.canonical_coordinate())
            <type 'sage.symbolic.expression.Expression'>
            sage: I.canonical_coordinate().is_real()
            True

        The canonical coordinate is the first (unique) coordinate of the
        canonical chart::

            sage: I.canonical_coordinate() is I.canonical_chart()[0]
            True

        Its default symbol is `t`; but it can be customized during the
        creation of the interval::

            sage: I = OpenInterval(0, pi, coordinate='x')
            sage: I.canonical_coordinate()
            x
            sage: I.<x> = OpenInterval(0, pi)
            sage: I.canonical_coordinate()
            x

        """
        return self._canon_chart._xx[0]

    def lower_bound(self):
        r"""
        Return the lower bound (infimum) of the interval.

        EXAMPLES::

            sage: I = OpenInterval(1/4, 3)
            sage: I.lower_bound()
            1/4
            sage: J = OpenInterval(-oo, 2)
            sage: J.lower_bound()
            -Infinity

        An alias of :meth:`lower_bound` is :meth:`inf`::

            sage: I.inf()
            1/4
            sage: J.inf()
            -Infinity

        """
        return self._lower

    inf = lower_bound

    def upper_bound(self):
        r"""
        Return the upper bound (supremum) of the interval.

        EXAMPLES::

            sage: I = OpenInterval(1/4, 3)
            sage: I.upper_bound()
            3
            sage: J = OpenInterval(1, +oo)
            sage: J.upper_bound()
            +Infinity

        An alias of :meth:`upper_bound` is :meth:`sup`::

            sage: I.sup()
            3
            sage: J.sup()
            +Infinity

        """
        return self._upper

    sup = upper_bound

    def open_interval(self, lower, upper, name=None, latex_name=None):
        r"""
        Define an open subinterval of ``self``.

        INPUT:

        - ``lower`` -- lower bound of the subinterval (possibly ``-Infinity``)
        - ``upper`` -- upper bound of the subinterval (possibly ``+Infinity``)
        - ``name`` -- (default: ``None``) string; name (symbol) given to the
          subinterval; if ``None``, the name is constructed from ``lower`` and
          ``upper``
        - ``latex_name`` -- (default: ``None``) string; LaTeX symbol to denote
          the subinterval; if ``None``, the LaTeX symbol is constructed from
          ``lower`` and ``upper`` if ``name`` is ``None``, otherwise, it is set
          to ``name``

        OUTPUT:

        - :class:`~sage.manifolds.differentiable.real_line.OpenInterval`
          representing the open interval (``lower``, ``upper``)

        EXAMPLES:

        The interval `(0, \pi)` as a subinterval of `(-4, 4)`::

            sage: I = OpenInterval(-4, 4)
            sage: J = I.open_interval(0, pi); J
            Real interval (0, pi)
            sage: J.is_subset(I)
            True
            sage: I.list_of_subsets()
            [Real interval (-4, 4), Real interval (0, pi)]

        ``J`` is considered as an open submanifold of ``I``::

            sage: J.manifold() is I
            True

        The subinterval `(-4, 4)` is ``I`` itself::

            sage: I.open_interval(-4, 4) is I
            True

        """
        if lower == self._lower and upper == self._upper:
            return self
        # To cope with the unique representation framework, we have to
        # distinguish several cases, instead of performing a mere
        # return OpenInterval(lower, upper, ambient_interval=self, name=name,
        #                     latex_name=latex_name)
        if name is None:
            if latex_name is None:
<<<<<<< HEAD
                return OpenInterval(lower, upper, base_manifold=self)
            return OpenInterval(lower, upper, base_manifold=self,
                                latex_name=latex_name)
        if latex_name is None:
            return OpenInterval(lower, upper, base_manifold=self, name=name)
        return OpenInterval(lower, upper, base_manifold=self, name=name,
=======
                return OpenInterval(lower, upper, ambient_interval=self)
            return OpenInterval(lower, upper, ambient_interval=self,
                                latex_name=latex_name)
        if latex_name is None:
            return OpenInterval(lower, upper, ambient_interval=self, name=name)
        return OpenInterval(lower, upper, ambient_interval=self, name=name,
>>>>>>> 13bc650c
                            latex_name=latex_name)


#******************************************************************************

class RealLine(OpenInterval):
    r"""
    Field of real numbers, as a differentiable manifold of dimension 1 (real
    line) with a canonical coordinate chart.

    INPUT:

    - ``name`` -- (default: ``'R'``) string; name (symbol) given to
      the real line
    - ``latex_name`` -- (default: ``r'\Bold{R}'``) string; LaTeX symbol to
      denote the real line
    - ``coordinate`` -- (default: ``None``) string defining the symbol of the
      canonical coordinate set on the real line; if none is provided and
      ``names`` is ``None``, the symbol 't' is used
    - ``names`` -- (default: ``None``) used only when ``coordinate`` is
      ``None``: it must be a single-element tuple containing the canonical
      coordinate symbol (this is guaranteed if the shortcut ``<names>`` is
      used, see examples below)
    - ``start_index`` -- (default: 0) unique value of the index for vectors
      and forms on the real line manifold

    EXAMPLES:

    Constructing the real line without any argument::

        sage: R = RealLine() ; R
        Real number line R
        sage: latex(R)
        \Bold{R}

    ``R`` is a 1-dimensional real smooth manifold::

        sage: R.category()
        Category of smooth manifolds over Real Field with 53 bits of precision
        sage: isinstance(R, sage.manifolds.differentiable.manifold.DifferentiableManifold)
        True
        sage: dim(R)
        1

    It is endowed with a canonical chart::

        sage: R.canonical_chart()
        Chart (R, (t,))
        sage: R.canonical_chart() is R.default_chart()
        True
        sage: R.atlas()
        [Chart (R, (t,))]

    The instance is unique (as long as the constructor arguments are the
    same)::

        sage: R is RealLine()
        True
        sage: R is RealLine(latex_name='R')
        False

    The canonical coordinate is returned by the method
    :meth:`~sage.manifolds.differentiable.real_line.OpenInterval.canonical_coordinate`::

        sage: R.canonical_coordinate()
        t
        sage: t = R.canonical_coordinate()
        sage: type(t)
        <type 'sage.symbolic.expression.Expression'>

    However, it can be obtained in the same step as the real line construction
    by means of the shortcut ``R.<names>``::

        sage: R.<t> = RealLine()
        sage: t
        t
        sage: type(t)
        <type 'sage.symbolic.expression.Expression'>

    The trick is performed by Sage preparser::

        sage: preparse("R.<t> = RealLine()")
        "R = RealLine(names=('t',)); (t,) = R._first_ngens(1)"

    In particular the shortcut is to be used to set a canonical
    coordinate symbol different from 't'::

        sage: R.<x> = RealLine()
        sage: R.canonical_chart()
        Chart (R, (x,))
        sage: R.atlas()
        [Chart (R, (x,))]
        sage: R.canonical_coordinate()
        x

    The LaTeX symbol of the canonical coordinate can be adjusted via the same
    syntax as a chart declaration (see
    :class:`~sage.manifolds.chart.RealChart`)::

        sage: R.<x> = RealLine(coordinate=r'x:\xi')
        sage: latex(x)
        {\xi}
        sage: latex(R.canonical_chart())
        \left(\Bold{R},({\xi})\right)

    The LaTeX symbol of the real line itself can also be customized::

        sage: R.<x> = RealLine(latex_name=r'\mathbb{R}')
        sage: latex(R)
        \mathbb{R}

    Elements of the real line can be constructed directly from a number::

        sage: p = R(2) ; p
        Point on the Real number line R
        sage: p.coord()
        (2,)
        sage: p = R(1.742) ; p
        Point on the Real number line R
        sage: p.coord()
        (1.74200000000000,)

    Symbolic variables can also be used::

        sage: p = R(pi, name='pi') ; p
        Point pi on the Real number line R
        sage: p.coord()
        (pi,)
        sage: a = var('a')
        sage: p = R(a) ; p
        Point on the Real number line R
        sage: p.coord()
        (a,)

    The real line is considered as the open interval `(-\infty, +\infty)`::

        sage: isinstance(R, sage.manifolds.differentiable.real_line.OpenInterval)
        True
        sage: R.lower_bound()
        -Infinity
        sage: R.upper_bound()
        +Infinity

    A real interval can be created from ``R`` means of the method
    :meth:`~sage.manifolds.differentiable.real_line.OpenInterval.open_interval`::

        sage: I = R.open_interval(0, 1); I
        Real interval (0, 1)
        sage: I.manifold()
        Real number line R
        sage: R.list_of_subsets()
        [Real interval (0, 1), Real number line R]

    """
    def __init__(self, name='R', latex_name=r'\Bold{R}', coordinate=None,
                 names=None, start_index=0):
        r"""
        Construct the real line manifold.

        TESTS::

            sage: R = RealLine() ; R
            Real number line R
            sage: R.category()
            Category of smooth manifolds over Real Field with 53 bits of precision
            sage: TestSuite(R).run(skip='_test_elements')  # pickling of elements fails

        """
        OpenInterval.__init__(self, minus_infinity, infinity, name=name,
                              latex_name=latex_name, coordinate=coordinate,
                              names=names, start_index=start_index)

    def _repr_(self):
        r"""
        String representation of ``self``.

        TESTS::

            sage: R = RealLine()
            sage: R._repr_()
            'Real number line R'
            sage: R = RealLine(name='r')
            sage: R._repr_()
            'Real number line r'

        """
        return "Real number line " + self._name
<|MERGE_RESOLUTION|>--- conflicted
+++ resolved
@@ -290,11 +290,7 @@
         t: (1/2, 1)
 
     """
-<<<<<<< HEAD
-    def __init__(self, lower, upper, base_manifold=None,
-=======
     def __init__(self, lower, upper, ambient_interval=None,
->>>>>>> 13bc650c
                  name=None, latex_name=None,
                  coordinate=None, names=None, start_index=0):
         r"""
@@ -317,32 +313,19 @@
                 latex_name = name
         if name is None:
             name = "({}, {})".format(lower, upper)
-<<<<<<< HEAD
-        if base_manifold is None:
-            ambient_manifold = None
-        else:
-            if not isinstance(base_manifold, OpenInterval):
-                raise TypeError("the argument base_manifold must be an open interval")
-            ambient_manifold = base_manifold.manifold()
-=======
         if ambient_interval is None:
             ambient_manifold = None
         else:
             if not isinstance(ambient_interval, OpenInterval):
                 raise TypeError("the argument ambient_interval must be an open interval")
             ambient_manifold = ambient_interval.manifold()
->>>>>>> 13bc650c
         field = 'real'
         structure = RealDifferentialStructure()
         DifferentiableManifold.__init__(self, 1, name, field, structure,
                                         base_manifold=ambient_manifold,
                                         latex_name=latex_name,
                                         start_index=start_index)
-<<<<<<< HEAD
-        if base_manifold is None:
-=======
         if ambient_interval is None:
->>>>>>> 13bc650c
             if coordinate is None:
                 if names is None:
                     coordinate = 't'
@@ -351,19 +334,6 @@
             self._canon_chart = self.chart(coordinates=coordinate)
             t = self._canon_chart[start_index]
         else:
-<<<<<<< HEAD
-            if lower < base_manifold.lower_bound():
-                raise ValueError("the lower bound is smaller than that of "
-                                 + "the containing interval")
-            if upper > base_manifold.upper_bound():
-                raise ValueError("the upper bound is larger than that of "
-                                 + "the containing interval")
-            self._supersets.update(base_manifold._supersets)
-            for sd in base_manifold._supersets:
-                sd._subsets.add(self)
-            base_manifold._top_subsets.add(self)
-            t = base_manifold.canonical_coordinate()
-=======
             if lower < ambient_interval.lower_bound():
                 raise ValueError("the lower bound is smaller than that of "
                                  + "the containing interval")
@@ -375,7 +345,6 @@
                 sd._subsets.add(self)
             ambient_interval._top_subsets.add(self)
             t = ambient_interval.canonical_coordinate()
->>>>>>> 13bc650c
         if lower != minus_infinity:
             if upper != infinity:
                 restrictions = [t > lower, t < upper]
@@ -386,21 +355,12 @@
                 restrictions = t < upper
             else:
                 restrictions = None
-<<<<<<< HEAD
-        if base_manifold is None:
-            if restrictions is not None:
-                self._canon_chart.add_restrictions(restrictions)
-        else:
-            self._canon_chart = base_manifold.canonical_chart().restrict(self,
-                                                                         restrictions=restrictions)
-=======
         if ambient_interval is None:
             if restrictions is not None:
                 self._canon_chart.add_restrictions(restrictions)
         else:
             self._canon_chart = ambient_interval.canonical_chart().restrict(self,
                                                                             restrictions=restrictions)
->>>>>>> 13bc650c
         self._lower = lower
         self._upper = upper
 
@@ -710,21 +670,12 @@
         #                     latex_name=latex_name)
         if name is None:
             if latex_name is None:
-<<<<<<< HEAD
-                return OpenInterval(lower, upper, base_manifold=self)
-            return OpenInterval(lower, upper, base_manifold=self,
-                                latex_name=latex_name)
-        if latex_name is None:
-            return OpenInterval(lower, upper, base_manifold=self, name=name)
-        return OpenInterval(lower, upper, base_manifold=self, name=name,
-=======
                 return OpenInterval(lower, upper, ambient_interval=self)
             return OpenInterval(lower, upper, ambient_interval=self,
                                 latex_name=latex_name)
         if latex_name is None:
             return OpenInterval(lower, upper, ambient_interval=self, name=name)
         return OpenInterval(lower, upper, ambient_interval=self, name=name,
->>>>>>> 13bc650c
                             latex_name=latex_name)
 
 
