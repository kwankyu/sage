--- conflicted
+++ resolved
@@ -865,9 +865,6 @@
             res = vector(self)
             self._lie_derivatives[id(vector)] = (vector, res)
             vector._lie_der_along_self[id(self)] = self
-<<<<<<< HEAD
-        return self._lie_derivatives[id(vector)][1]
-=======
         return self._lie_derivatives[id(vector)][1]
 
     def hodge_dual(self, metric):
@@ -927,5 +924,4 @@
             True
 
         """
-        return metric.hodge_star(self)
->>>>>>> 6ecd5db9
+        return metric.hodge_star(self)