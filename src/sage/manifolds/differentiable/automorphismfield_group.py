--- conflicted
+++ resolved
@@ -41,7 +41,6 @@
 
 from sage.structure.unique_representation import UniqueRepresentation
 from sage.structure.parent import Parent
-from sage.symbolic.ring import ZZ
 from sage.categories.groups import Groups
 from sage.misc.cachefunc import cached_method
 from sage.tensor.modules.free_module_linear_group import FreeModuleLinearGroup
@@ -209,14 +208,10 @@
             a = (x^2 + 1) d/dx*dx + (y^2 + 1) d/dy*dy
 
         """
-<<<<<<< HEAD
-        if comp in ZZ and comp == 1:
-=======
         if hasattr(comp, 'is_trivial_zero'):
             if (comp - 1).is_trivial_zero():
                 return self.one()
         elif comp == 1:
->>>>>>> 28dec692
             return self.one()
         if not isinstance(comp, (list, tuple)):
             raise TypeError("cannot convert the {} ".format(comp) +
