--- conflicted
+++ resolved
@@ -32,10 +32,6 @@
 from sage.structure.unique_representation import UniqueRepresentation
 from sage.structure.parent import Parent
 from sage.misc.cachefunc import cached_method
-<<<<<<< HEAD
-from sage.symbolic.ring import ZZ
-=======
->>>>>>> 28dec692
 from sage.categories.modules import Modules
 from sage.tensor.modules.finite_rank_free_module import FiniteRankFreeModule
 from sage.manifolds.section import Section, TrivialSection
@@ -225,17 +221,12 @@
             True
 
         """
-<<<<<<< HEAD
-        if comp in ZZ and comp == 0:
-            return self.zero()
-=======
         try:
             if comp.is_trivial_zero():
                 return self.zero()
         except AttributeError:
             if comp == 0:
                 return self.zero()
->>>>>>> 28dec692
         if isinstance(comp, Section):
             if self._domain.is_subset(comp._domain):
                 return comp.restrict(self._domain)
@@ -653,17 +644,12 @@
             True
 
         """
-<<<<<<< HEAD
-        if comp in ZZ and comp == 0:
-            return self.zero()
-=======
         try:
             if comp.is_trivial_zero():
                 return self.zero()
         except AttributeError:
             if comp == 0:
                 return self.zero()
->>>>>>> 28dec692
         if isinstance(comp, Section):
             if self._domain.is_subset(comp._domain):
                 return comp.restrict(self._domain)
