# -*- coding: utf-8 -*-
r"""
Number Fields

AUTHORS:

- William Stein (2004, 2005): initial version

- Steven Sivek (2006-05-12): added support for relative extensions

- William Stein (2007-09-04): major rewrite and documentation

- Robert Bradshaw (2008-10): specified embeddings into ambient fields

- Simon King (2010-05): Improve coercion from GAP

- Jeroen Demeyer (2010-07, 2011-04): Upgrade PARI (:trac:`9343`, :trac:`10430`, :trac:`11130`)

- Robert Harron (2012-08): added is_CM(), complex_conjugation(), and
  maximal_totally_real_subfield()

- Christian Stump (2012-11): added conversion to universal cyclotomic field

- Julian Rueth (2014-04-03): absolute number fields are unique parents

- Vincent Delecroix (2015-02): comparisons/floor/ceil using embeddings

- Kiran Kedlaya (2016-05): relative number fields hash based on relative polynomials

- Peter Bruin (2016-06): make number fields fully satisfy unique representation

- John Jones (2017-07): improve check for is_galois(), add is_abelian(), building on work in patch by Chris Wuthrich

- Anna Haensch (2018-03): added :meth:``quadratic_defect``

.. note::

   Unlike in PARI/GP, class group computations *in Sage* do *not* by default
   assume the Generalized Riemann Hypothesis. To do class groups computations
   not provably correctly you must often pass the flag ``proof=False`` to
   functions or call the function ``proof.number_field(False)``. It can easily
   take 1000's of times longer to do computations with ``proof=True`` (the
   default).

This example follows one in the Magma reference manual::

    sage: K.<y> = NumberField(x^4 - 420*x^2 + 40000)
    sage: z = y^5/11; z
    420/11*y^3 - 40000/11*y
    sage: R.<y> = PolynomialRing(K)
    sage: f = y^2 + y + 1
    sage: L.<a> = K.extension(f); L
    Number Field in a with defining polynomial y^2 + y + 1 over its base field
    sage: KL.<b> = NumberField([x^4 - 420*x^2 + 40000, x^2 + x + 1]); KL
    Number Field in b0 with defining polynomial x^4 - 420*x^2 + 40000 over its base field

We do some arithmetic in a tower of relative number fields::

    sage: K.<cuberoot2> = NumberField(x^3 - 2)
    sage: L.<cuberoot3> = K.extension(x^3 - 3)
    sage: S.<sqrt2> = L.extension(x^2 - 2)
    sage: S
    Number Field in sqrt2 with defining polynomial x^2 - 2 over its base field
    sage: sqrt2 * cuberoot3
    cuberoot3*sqrt2
    sage: (sqrt2 + cuberoot3)^5
    (20*cuberoot3^2 + 15*cuberoot3 + 4)*sqrt2 + 3*cuberoot3^2 + 20*cuberoot3 + 60
    sage: cuberoot2 + cuberoot3
    cuberoot3 + cuberoot2
    sage: cuberoot2 + cuberoot3 + sqrt2
    sqrt2 + cuberoot3 + cuberoot2
    sage: (cuberoot2 + cuberoot3 + sqrt2)^2
    (2*cuberoot3 + 2*cuberoot2)*sqrt2 + cuberoot3^2 + 2*cuberoot2*cuberoot3 + cuberoot2^2 + 2
    sage: cuberoot2 + sqrt2
    sqrt2 + cuberoot2
    sage: a = S(cuberoot2); a
    cuberoot2
    sage: a.parent()
    Number Field in sqrt2 with defining polynomial x^2 - 2 over its base field

.. warning::

   Doing arithmetic in towers of relative fields that depends on
   canonical coercions is currently VERY SLOW. It is much better to
   explicitly coerce all elements into a common field, then do
   arithmetic with them there (which is quite fast).
"""
#*****************************************************************************
#       Copyright (C) 2004, 2005, 2006, 2007 William Stein <wstein@gmail.com>
#                     2014 Julian Rueth <julian.rueth@fsfe.org>
#
#  Distributed under the terms of the GNU General Public License (GPL)
#  as published by the Free Software Foundation; either version 2 of
#  the License, or (at your option) any later version.
#                  http://www.gnu.org/licenses/
#*****************************************************************************

from __future__ import absolute_import, print_function
from six.moves import range
from six import integer_types

from sage.misc.cachefunc import cached_method

import sage.libs.ntl.all as ntl
import sage.interfaces.gap

import sage.rings.complex_field
from sage.rings.polynomial.polynomial_element import is_Polynomial
import sage.rings.real_mpfr
import sage.rings.real_mpfi
import sage.rings.complex_double
import sage.rings.real_double
import sage.rings.real_lazy

from sage.rings.finite_rings.integer_mod import mod


<<<<<<< HEAD
from sage.arith.misc import is_square, quadratic_residues

=======
>>>>>>> 309a7012
from sage.misc.fast_methods import WithEqualityById
from sage.misc.functional import is_odd, lift

from sage.misc.misc_c import prod
from sage.rings.all import Infinity
from sage.categories.number_fields import NumberFields

import sage.rings.ring
from sage.misc.latex import latex_variable_name
from sage.misc.misc import union

from .unit_group import UnitGroup
from .class_group import ClassGroup
from .class_group import SClassGroup

from sage.structure.element import is_Element
from sage.structure.sequence import Sequence

from sage.structure.category_object import normalize_names
import sage.structure.parent_gens
import sage.structure.coerce_exceptions

from sage.structure.proof.proof import get_flag
from . import maps
from . import structure
from . import number_field_morphisms
from itertools import count
from builtins import zip
from sage.misc.superseded import deprecated_function_alias


_NumberFields = NumberFields()

def is_NumberFieldHomsetCodomain(codomain):
    """
    Returns whether ``codomain`` is a valid codomain for a number
    field homset. This is used by NumberField._Hom_ to determine
    whether the created homsets should be a
    :class:`sage.rings.number_field.morphism.NumberFieldHomset`.

    EXAMPLES:

    This currently accepts any parent (CC, RR, ...) in :class:`Fields`::

        sage: from sage.rings.number_field.number_field import is_NumberFieldHomsetCodomain
        sage: is_NumberFieldHomsetCodomain(QQ)
        True
        sage: is_NumberFieldHomsetCodomain(NumberField(x^2 + 1, 'x'))
        True
        sage: is_NumberFieldHomsetCodomain(ZZ)
        False
        sage: is_NumberFieldHomsetCodomain(3)
        False
        sage: is_NumberFieldHomsetCodomain(MatrixSpace(QQ, 2))
        False
        sage: is_NumberFieldHomsetCodomain(InfinityRing)
        False

    Question: should, for example, QQ-algebras be accepted as well?

    Caveat: Gap objects are not (yet) in :class:`Fields`, and therefore
    not accepted as number field homset codomains::

        sage: is_NumberFieldHomsetCodomain(gap.Rationals)
        False
    """
    from sage.categories.fields import Fields
    return codomain in Fields()

from sage.rings.number_field.morphism import RelativeNumberFieldHomomorphism_from_abs

def proof_flag(t):
    """
    Used for easily determining the correct proof flag to use.

    Returns t if t is not None, otherwise returns the system-wide
    proof-flag for number fields (default: True).

    EXAMPLES::

        sage: from sage.rings.number_field.number_field import proof_flag
        sage: proof_flag(True)
        True
        sage: proof_flag(False)
        False
        sage: proof_flag(None)
        True
        sage: proof_flag("banana")
        'banana'
    """
    return get_flag(t, "number_field")


from sage.misc.latex import latex

import sage.arith.all as arith
import sage.rings.infinity as infinity
from sage.rings.rational import Rational
from sage.rings.integer import Integer
import sage.rings.polynomial.polynomial_element as polynomial_element
import sage.rings.complex_field
import sage.groups.abelian_gps.abelian_group
import sage.rings.complex_interval_field

from sage.structure.parent_gens import ParentWithGens
from sage.structure.factory import UniqueFactory
from . import number_field_element
from . import number_field_element_quadratic
from .number_field_ideal import is_NumberFieldIdeal, NumberFieldFractionalIdeal
from sage.libs.pari.all import pari, pari_gen

from sage.rings.rational_field import QQ
from sage.rings.integer_ring import ZZ
RIF = sage.rings.real_mpfi.RealIntervalField()
CIF = sage.rings.complex_interval_field.ComplexIntervalField()
from sage.rings.real_double import RDF
from sage.rings.complex_double import CDF
from sage.rings.real_lazy import RLF, CLF


def NumberField(polynomial, name=None, check=True, names=None, embedding=None, latex_name=None, assume_disc_small=False, maximize_at_primes=None, structure=None):
    r"""
    Return *the* number field (or tower of number fields) defined by the
    irreducible ``polynomial``.

    INPUT:

        - ``polynomial`` - a polynomial over `\QQ` or a number field, or a list
          of such polynomials.
        - ``name`` - a string or a list of strings, the names of the generators
        - ``check`` - a boolean (default: ``True``); do type checking and
          irreducibility checking.
        - ``embedding`` - ``None``, an element, or a list of elements, the
          images of the generators in an ambient field (default: ``None``)
        - ``latex_name`` - ``None``, a string, or a list of strings (default:
          ``None``), how the generators are printed for latex output
        - ``assume_disc_small`` -- a boolean (default: ``False``); if ``True``,
          assume that no square of a prime greater than PARI's primelimit
          (which should be 500000); only applies for absolute fields at
          present.
        - ``maximize_at_primes`` -- ``None`` or a list of primes (default:
          ``None``); if not ``None``, then the maximal order is computed by
          maximizing only at the primes in this list, which completely avoids
          having to factor the discriminant, but of course can lead to wrong
          results; only applies for absolute fields at present.
        - ``structure`` -- ``None``, a list or an instance of
          :class:`structure.NumberFieldStructure` (default: ``None``),
          internally used to pass in additional structural information, e.g.,
          about the field from which this field is created as a subfield.

    EXAMPLES::

        sage: z = QQ['z'].0
        sage: K = NumberField(z^2 - 2,'s'); K
        Number Field in s with defining polynomial z^2 - 2
        sage: s = K.0; s
        s
        sage: s*s
        2
        sage: s^2
        2

    Constructing a relative number field::

        sage: K.<a> = NumberField(x^2 - 2)
        sage: R.<t> = K[]
        sage: L.<b> = K.extension(t^3+t+a); L
        Number Field in b with defining polynomial t^3 + t + a over its base field
        sage: L.absolute_field('c')
        Number Field in c with defining polynomial x^6 + 2*x^4 + x^2 - 2
        sage: a*b
        a*b
        sage: L(a)
        a
        sage: L.lift_to_base(b^3 + b)
        -a

    Constructing another number field::

        sage: k.<i> = NumberField(x^2 + 1)
        sage: R.<z> = k[]
        sage: m.<j> = NumberField(z^3 + i*z + 3)
        sage: m
        Number Field in j with defining polynomial z^3 + i*z + 3 over its base field

    Number fields are globally unique::

        sage: K.<a> = NumberField(x^3 - 5)
        sage: a^3
        5
        sage: L.<a> = NumberField(x^3 - 5)
        sage: K is L
        True

    Equality of number fields depends on the variable name of the
    defining polynomial::

        sage: x = polygen(QQ, 'x'); y = polygen(QQ, 'y')
        sage: k.<a> = NumberField(x^2 + 3)
        sage: m.<a> = NumberField(y^2 + 3)
        sage: k
        Number Field in a with defining polynomial x^2 + 3
        sage: m
        Number Field in a with defining polynomial y^2 + 3
        sage: k == m
        False

    In case of conflict of the generator name with the name given by the preparser, the name given by the preparser takes precedence::

        sage: K.<b> = NumberField(x^2 + 5, 'a'); K
        Number Field in b with defining polynomial x^2 + 5

    One can also define number fields with specified embeddings, may be used
    for arithmetic and deduce relations with other number fields which would
    not be valid for an abstract number field. ::

        sage: K.<a> = NumberField(x^3-2, embedding=1.2)
        sage: RR.coerce_map_from(K)
        Composite map:
          From: Number Field in a with defining polynomial x^3 - 2
          To:   Real Field with 53 bits of precision
          Defn:   Generic morphism:
                  From: Number Field in a with defining polynomial x^3 - 2
                  To:   Real Lazy Field
                  Defn: a -> 1.259921049894873?
                then
                  Conversion via _mpfr_ method map:
                  From: Real Lazy Field
                  To:   Real Field with 53 bits of precision
        sage: RR(a)
        1.25992104989487
        sage: 1.1 + a
        2.35992104989487
        sage: b = 1/(a+1); b
        1/3*a^2 - 1/3*a + 1/3
        sage: RR(b)
        0.442493334024442
        sage: L.<b> = NumberField(x^6-2, embedding=1.1)
        sage: L(a)
        b^2
        sage: a + b
        b^2 + b

    Note that the image only needs to be specified to enough precision
    to distinguish roots, and is exactly computed to any needed
    precision::

        sage: RealField(200)(a)
        1.2599210498948731647672106072782283505702514647015079800820

    One can embed into any other field::

        sage: K.<a> = NumberField(x^3-2, embedding=CC.gen()-0.6)
        sage: CC(a)
        -0.629960524947436 + 1.09112363597172*I
        sage: L = Qp(5)
        sage: f = polygen(L)^3 - 2
        sage: K.<a> = NumberField(x^3-2, embedding=f.roots()[0][0])
        sage: a + L(1)
        4 + 2*5^2 + 2*5^3 + 3*5^4 + 5^5 + 4*5^6 + 2*5^8 + 3*5^9 + 4*5^12 + 4*5^14 + 4*5^15 + 3*5^16 + 5^17 + 5^18 + 2*5^19 + O(5^20)
        sage: L.<b> = NumberField(x^6-x^2+1/10, embedding=1)
        sage: K.<a> = NumberField(x^3-x+1/10, embedding=b^2)
        sage: a+b
        b^2 + b
        sage: CC(a) == CC(b)^2
        True
        sage: K.coerce_embedding()
        Generic morphism:
          From: Number Field in a with defining polynomial x^3 - x + 1/10
          To:   Number Field in b with defining polynomial x^6 - x^2 + 1/10
          Defn: a -> b^2

    The ``QuadraticField`` and ``CyclotomicField`` constructors
    create an embedding by default unless otherwise specified::

        sage: K.<zeta> = CyclotomicField(15)
        sage: CC(zeta)
        0.913545457642601 + 0.406736643075800*I
        sage: L.<sqrtn3> = QuadraticField(-3)
        sage: K(sqrtn3)
        2*zeta^5 + 1
        sage: sqrtn3 + zeta
        2*zeta^5 + zeta + 1

    Comparison depends on the (real) embedding specified (or the one selected by default).
    Note that the codomain of the embedding must be `QQbar` or `AA` for this to work
    (see :trac:`20184`)::

        sage: N.<g> = NumberField(x^3+2,embedding=1)
        sage: 1 < g
        False
        sage: g > 1
        False
        sage: RR(g)
        -1.25992104989487

    If no embedding is specified or is complex, the comparison is not returning something
    meaningful.::

        sage: N.<g> = NumberField(x^3+2)
        sage: 1 < g
        False
        sage: g > 1
        True

    Since SageMath 6.9, number fields may be defined by polynomials
    that are not necessarily integral or monic.  The only notable
    practical point is that in the PARI interface, a monic integral
    polynomial defining the same number field is computed and used::

        sage: K.<a> = NumberField(2*x^3 + x + 1)
        sage: K.pari_polynomial()
        x^3 - x^2 - 2

    Elements and ideals may be converted to and from PARI as follows::

        sage: pari(a)
        Mod(-1/2*y^2 + 1/2*y, y^3 - y^2 - 2)
        sage: K(pari(a))
        a
        sage: I = K.ideal(a); I
        Fractional ideal (a)
        sage: I.pari_hnf()
        [1, 0, 0; 0, 1, 0; 0, 0, 1/2]
        sage: K.ideal(I.pari_hnf())
        Fractional ideal (a)

    Here is an example where the field has non-trivial class group::

        sage: L.<b> = NumberField(3*x^2 - 1/5)
        sage: L.pari_polynomial()
        x^2 - 15
        sage: J = L.primes_above(2)[0]; J
        Fractional ideal (2, 15*b + 1)
        sage: J.pari_hnf()
        [2, 1; 0, 1]
        sage: L.ideal(J.pari_hnf())
        Fractional ideal (2, 15*b + 1)

    An example involving a variable name that defines a function in
    PARI::

        sage: theta = polygen(QQ, 'theta')
        sage: M.<z> = NumberField([theta^3 + 4, theta^2 + 3]); M
        Number Field in z0 with defining polynomial theta^3 + 4 over its base field

    TESTS::

        sage: x = QQ['x'].gen()
        sage: y = ZZ['y'].gen()
        sage: K = NumberField(x^3 + x + 3, 'a'); K
        Number Field in a with defining polynomial x^3 + x + 3
        sage: K.defining_polynomial().parent()
        Univariate Polynomial Ring in x over Rational Field

    ::

        sage: L = NumberField(y^3 + y + 3, 'a'); L
        Number Field in a with defining polynomial y^3 + y + 3
        sage: L.defining_polynomial().parent()
        Univariate Polynomial Ring in y over Rational Field

    ::

        sage: W1 = NumberField(x^2+1,'a')
        sage: K.<x> = CyclotomicField(5)[]
        sage: W.<a> = NumberField(x^2 + 1); W
        Number Field in a with defining polynomial x^2 + 1 over its base field

    The following has been fixed in :trac:`8800`::

        sage: P.<x> = QQ[]
        sage: K.<a> = NumberField(x^3-5,embedding=0)
        sage: L.<b> = K.extension(x^2+a)
        sage: F, R = L.construction()
        sage: F(R) == L    # indirect doctest
        True

    Check that :trac:`11670` has been fixed::

        sage: K.<a> = NumberField(x^2 - x - 1)
        sage: loads(dumps(K)) is K
        True
        sage: K.<a> = NumberField(x^3 - x - 1)
        sage: loads(dumps(K)) is K
        True
        sage: K.<a> = CyclotomicField(7)
        sage: loads(dumps(K)) is K
        True

    Another problem that was found while working on :trac:`11670`,
    ``maximize_at_primes`` and ``assume_disc_small`` were lost when pickling::

        sage: K.<a> = NumberField(x^3-2, assume_disc_small=True, maximize_at_primes=[2], latex_name='\\alpha', embedding=2^(1/3))
        sage: L = loads(dumps(K))
        sage: L._assume_disc_small
        True
        sage: L._maximize_at_primes
        (2,)

    It is an error not to specify the generator::

        sage: K = NumberField(x^2-2)
        Traceback (most recent call last):
        ...
        TypeError: You must specify the name of the generator.

    Check that we can construct morphisms to matrix space (:trac:`23418`)::

        sage: t = polygen(QQ)
        sage: K = NumberField(t^4 - 2, 'a')
        sage: K.hom([K.gen().matrix()])
        Ring morphism:
          From: Number Field in a with defining polynomial x^4 - 2
          To:   Full MatrixSpace of 4 by 4 dense matrices over Rational Field
          Defn: a |--> [0 1 0 0]
                       [0 0 1 0]
                       [0 0 0 1]
                       [2 0 0 0]
    """
    if names is not None:
        name = names
    if isinstance(polynomial, (list,tuple)):
        return NumberFieldTower(polynomial, names=name, check=check, embeddings=embedding, latex_names=latex_name, assume_disc_small=assume_disc_small, maximize_at_primes=maximize_at_primes, structures=structure)

    return NumberField_version2(polynomial=polynomial, name=name, check=check, embedding=embedding, latex_name=latex_name, assume_disc_small=assume_disc_small, maximize_at_primes=maximize_at_primes, structure=structure)

class NumberFieldFactory(UniqueFactory):
    r"""
    Factory for number fields.

    This should usually not be called directly, use :meth:`NumberField`
    instead.

    INPUT:

        - ``polynomial`` - a polynomial over `\QQ` or a number field.
        - ``name`` - a string (default: ``'a'``), the name of the generator
        - ``check`` - a boolean (default: ``True``); do type checking and
          irreducibility checking.
        - ``embedding`` - ``None`` or an element, the images of the generator
          in an ambient field (default: ``None``)
        - ``latex_name`` - ``None`` or a string (default: ``None``), how the
          generator is printed for latex output
        - ``assume_disc_small`` -- a boolean (default: ``False``); if ``True``,
          assume that no square of a prime greater than PARI's primelimit
          (which should be 500000); only applies for absolute fields at
          present.
        - ``maximize_at_primes`` -- ``None`` or a list of primes (default:
          ``None``); if not ``None``, then the maximal order is computed by
          maximizing only at the primes in this list, which completely avoids
          having to factor the discriminant, but of course can lead to wrong
          results; only applies for absolute fields at present.
        - ``structure`` -- ``None`` or an instance of
          :class:`structure.NumberFieldStructure` (default: ``None``),
          internally used to pass in additional structural information, e.g.,
          about the field from which this field is created as a subfield.

    TESTS::

        sage: from sage.rings.number_field.number_field import NumberFieldFactory
        sage: nff = NumberFieldFactory("number_field_factory")
        sage: R.<x> = QQ[]
        sage: nff(x^2 + 1, name='a', check=False, embedding=None, latex_name=None, assume_disc_small=False, maximize_at_primes=None, structure=None)
        Number Field in a with defining polynomial x^2 + 1

    Pickling preserves the ``structure()`` of a number field::

        sage: K.<a> = QuadraticField(2)
        sage: L.<b> = K.change_names()
        sage: M = loads(dumps(L))
        sage: M.structure()
        (Isomorphism given by variable name change map:
          From: Number Field in b with defining polynomial x^2 - 2
          To:   Number Field in a with defining polynomial x^2 - 2,
         Isomorphism given by variable name change map:
          From: Number Field in a with defining polynomial x^2 - 2
          To:   Number Field in b with defining polynomial x^2 - 2)

    """
    def create_key_and_extra_args(self, polynomial, name, check, embedding, latex_name, assume_disc_small, maximize_at_primes, structure):
        r"""
        Create a unique key for the number field specified by the parameters.

        TESTS::

            sage: from sage.rings.number_field.number_field import NumberFieldFactory
            sage: nff = NumberFieldFactory("number_field_factory")
            sage: R.<x> = QQ[]
            sage: nff.create_key_and_extra_args(x^2+1, name='a', check=False, embedding=None, latex_name=None, assume_disc_small=False, maximize_at_primes=None, structure=None)
            ((Rational Field, x^2 + 1, ('a',), None, 'a', None, False, None),
             {'check': False})

        """
        if name is None:
            raise TypeError("You must specify the name of the generator.")
        name = normalize_names(1, name)

        if not is_Polynomial(polynomial):
            try:
                polynomial = polynomial.polynomial(QQ)
            except (AttributeError, TypeError):
                raise TypeError("polynomial (=%s) must be a polynomial." % polynomial)

        # convert polynomial to a polynomial over a field
        polynomial = polynomial.change_ring(polynomial.base_ring().fraction_field())

        # normalize embedding
        if isinstance(embedding, (list,tuple)):
            if len(embedding) != 1:
                raise TypeError("embedding must be a list of length 1")
            embedding = embedding[0]
        if embedding is not None:
            x = number_field_morphisms.root_from_approx(polynomial, embedding)
            embedding = (x.parent(), x)

        # normalize latex_name
        if isinstance(latex_name, (list, tuple)):
            if len(latex_name) != 1:
                raise TypeError("latex_name must be a list of length 1")
            latex_name = latex_name[0]

        if latex_name is None:
            latex_name = latex_variable_name(name[0])

        if maximize_at_primes is not None:
            maximize_at_primes = tuple(maximize_at_primes)

        # normalize structure
        if isinstance(structure, (list, tuple)):
            if len(structure) != 1:
                raise TypeError("structure must be a list of length 1")
            structure = structure[0]

        return (polynomial.base_ring(), polynomial, name, embedding, latex_name, maximize_at_primes, assume_disc_small, structure), {"check":check}

    def create_object(self, version, key, check):
        r"""
        Create the unique number field defined by ``key``.

        TESTS::

            sage: from sage.rings.number_field.number_field import NumberFieldFactory
            sage: nff = NumberFieldFactory("number_field_factory")
            sage: R.<x> = QQ[]
            sage: nff.create_object(None, (QQ, x^2 + 1, ('a',), None, None, None, False, None), check=False)
            Number Field in a with defining polynomial x^2 + 1

        """
        base, polynomial, name, embedding, latex_name, maximize_at_primes, assume_disc_small, structure = key

        if isinstance(base, NumberField_generic):
            from sage.rings.number_field.number_field_rel import NumberField_relative
            # Relative number fields do not support embeddings.
            return NumberField_relative(base, polynomial, name[0], latex_name,
                                        check=check, embedding=None,
                                        structure=structure)
        if polynomial.degree() == 2:
            return NumberField_quadratic(polynomial, name, latex_name, check, embedding, assume_disc_small=assume_disc_small, maximize_at_primes=maximize_at_primes, structure=structure)
        else:
            return NumberField_absolute(polynomial, name, latex_name, check, embedding, assume_disc_small=assume_disc_small, maximize_at_primes=maximize_at_primes, structure=structure)

NumberField_version2 = NumberFieldFactory("sage.rings.number_field.number_field.NumberField_version2")

def NumberFieldTower(polynomials, names, check=True, embeddings=None, latex_names=None, assume_disc_small=False, maximize_at_primes=None, structures=None):
    """
    Create the tower of number fields defined by the polynomials in the list
    ``polynomials``.

    INPUT:

    - ``polynomials`` - a list of polynomials. Each entry must be polynomial
      which is irreducible over the number field generated by the roots of the
      following entries.
    - ``names`` - a list of strings or a string, the names of the generators of
      the relative number fields. If a single string, then names are generated
      from that string.
    - ``check`` - a boolean (default: ``True``), whether to check that the
      polynomials are irreducible
    - ``embeddings`` - a list of elements or ``None`` (default: ``None``),
      embeddings of the relative number fields in an ambient field.
    - ``latex_names`` - a list of strings or ``None`` (default: ``None``), names
      used to print the generators for latex output.
    - ``assume_disc_small`` -- a boolean (default: ``False``); if ``True``,
      assume that no square of a prime greater than PARI's primelimit
      (which should be 500000); only applies for absolute fields at
      present.
    - ``maximize_at_primes`` -- ``None`` or a list of primes (default:
      ``None``); if not ``None``, then the maximal order is computed by
      maximizing only at the primes in this list, which completely avoids
      having to factor the discriminant, but of course can lead to wrong
      results; only applies for absolute fields at present.
    - ``structures`` -- ``None`` or a list (default: ``None``), internally used
      to provide additional information about the number field such as the
      field from which it was created.

    OUTPUT:

    Returns the relative number field generated by a root of the first entry of
    ``polynomials`` over the relative number field generated by root of the
    second entry of ``polynomials`` ... over the number field over which the
    last entry of ``polynomials`` is defined.

    EXAMPLES::

        sage: k.<a,b,c> = NumberField([x^2 + 1, x^2 + 3, x^2 + 5]); k # indirect doctest
        Number Field in a with defining polynomial x^2 + 1 over its base field
        sage: a^2
        -1
        sage: b^2
        -3
        sage: c^2
        -5
        sage: (a+b+c)^2
        (2*b + 2*c)*a + 2*c*b - 9

    The Galois group is a product of 3 groups of order 2::

        sage: k.galois_group(type="pari")
        Galois group PARI group [8, 1, 3, "E(8)=2[x]2[x]2"] of degree 8 of the Number Field in a with defining polynomial x^2 + 1 over its base field

    Repeatedly calling base_field allows us to descend the internally
    constructed tower of fields::

        sage: k.base_field()
        Number Field in b with defining polynomial x^2 + 3 over its base field
        sage: k.base_field().base_field()
        Number Field in c with defining polynomial x^2 + 5
        sage: k.base_field().base_field().base_field()
        Rational Field

    In the following example the second polynomial is reducible over
    the first, so we get an error::

        sage: v = NumberField([x^3 - 2, x^3 - 2], names='a')
        Traceback (most recent call last):
        ...
        ValueError: defining polynomial (x^3 - 2) must be irreducible

    We mix polynomial parent rings::

        sage: k.<y> = QQ[]
        sage: m = NumberField([y^3 - 3, x^2 + x + 1, y^3 + 2], 'beta')
        sage: m
        Number Field in beta0 with defining polynomial y^3 - 3 over its base field
        sage: m.base_field ()
        Number Field in beta1 with defining polynomial x^2 + x + 1 over its base field

    A tower of quadratic fields::

        sage: K.<a> = NumberField([x^2 + 3, x^2 + 2, x^2 + 1])
        sage: K
        Number Field in a0 with defining polynomial x^2 + 3 over its base field
        sage: K.base_field()
        Number Field in a1 with defining polynomial x^2 + 2 over its base field
        sage: K.base_field().base_field()
        Number Field in a2 with defining polynomial x^2 + 1

    A bigger tower of quadratic fields::

        sage: K.<a2,a3,a5,a7> = NumberField([x^2 + p for p in [2,3,5,7]]); K
        Number Field in a2 with defining polynomial x^2 + 2 over its base field
        sage: a2^2
        -2
        sage: a3^2
        -3
        sage: (a2+a3+a5+a7)^3
        ((6*a5 + 6*a7)*a3 + 6*a7*a5 - 47)*a2 + (6*a7*a5 - 45)*a3 - 41*a5 - 37*a7

    The function can also be called by name::

        sage: NumberFieldTower([x^2 + 1, x^2 + 2], ['a','b'])
        Number Field in a with defining polynomial x^2 + 1 over its base field
    """
    try:
        names = normalize_names(len(polynomials), names)
    except IndexError:
        names = normalize_names(1, names)
        if len(polynomials) > 1:
            names = ['%s%s'%(names[0], i) for i in range(len(polynomials))]

    if embeddings is None:
        embeddings = [None] * len(polynomials)
    if latex_names is None:
        latex_names = [None] * len(polynomials)
    if structures is None:
        structures = [None] * len(polynomials)

    if not isinstance(polynomials, (list, tuple)):
        raise TypeError("polynomials must be a list or tuple")

    if len(polynomials) == 0:
        return QQ
    if len(polynomials) == 1:
        return NumberField(polynomials[0], names=names, check=check, embedding=embeddings[0], latex_name=latex_names[0], assume_disc_small=assume_disc_small, maximize_at_primes=maximize_at_primes, structure=structures[0])

    # create the relative number field defined by f over the tower defined by polynomials[1:]
    f = polynomials[0]
    name = names[0]
    w = NumberFieldTower(polynomials[1:], names=names[1:], check=check, embeddings=embeddings[1:], latex_names=latex_names[1:], assume_disc_small=assume_disc_small, maximize_at_primes=maximize_at_primes, structures=structures[1:])
    var = f.variable_name() if is_Polynomial(f) else 'x'

    R = w[var]  # polynomial ring
    return w.extension(R(f), name, check=check, embedding=embeddings[0], structure=structures[0]) # currently, extension does not accept assume_disc_small, or maximize_at_primes

def QuadraticField(D, name='a', check=True, embedding=True, latex_name='sqrt', **args):
    r"""
    Return a quadratic field obtained by adjoining a square root of
    `D` to the rational numbers, where `D` is not a
    perfect square.

    INPUT:

    -  ``D`` - a rational number

    -  ``name`` - variable name (default: 'a')

    -  ``check`` - bool (default: True)

    -  ``embedding`` - bool or square root of D in an
       ambient field (default: True)

    - ``latex_name`` - latex variable name (default: \sqrt{D})


    OUTPUT: A number field defined by a quadratic polynomial. Unless
    otherwise specified, it has an embedding into `\RR` or
    `\CC` by sending the generator to the positive
    or upper-half-plane root.

    EXAMPLES::

        sage: QuadraticField(3, 'a')
        Number Field in a with defining polynomial x^2 - 3
        sage: K.<theta> = QuadraticField(3); K
        Number Field in theta with defining polynomial x^2 - 3
        sage: RR(theta)
        1.73205080756888
        sage: QuadraticField(9, 'a')
        Traceback (most recent call last):
        ...
        ValueError: D must not be a perfect square.
        sage: QuadraticField(9, 'a', check=False)
        Number Field in a with defining polynomial x^2 - 9

    Quadratic number fields derive from general number fields.

    ::

        sage: from sage.rings.number_field.number_field import is_NumberField
        sage: type(K)
        <class 'sage.rings.number_field.number_field.NumberField_quadratic_with_category'>
        sage: is_NumberField(K)
        True

    Quadratic number fields are cached::

        sage: QuadraticField(-11, 'a') is QuadraticField(-11, 'a')
        True

    By default, quadratic fields come with a nice latex representation::

        sage: K.<a> = QuadraticField(-7)
        sage: latex(K)
        \Bold{Q}(\sqrt{-7})
        sage: latex(a)
        \sqrt{-7}
        sage: latex(1/(1+a))
        -\frac{1}{8} \sqrt{-7} + \frac{1}{8}
        sage: K.latex_variable_name()
        '\\sqrt{-7}'

    We can provide our own name as well::

        sage: K.<a> = QuadraticField(next_prime(10^10), latex_name=r'\sqrt{D}')
        sage: 1+a
        a + 1
        sage: latex(1+a)
        \sqrt{D} + 1
        sage: latex(QuadraticField(-1, 'a', latex_name=None).gen())
        a

    The name of the generator does not interfere with Sage preparser, see :trac:`1135`::

        sage: K1 = QuadraticField(5, 'x')
        sage: K2.<x> = QuadraticField(5)
        sage: K3.<x> = QuadraticField(5, 'x')
        sage: K1 is K2
        True
        sage: K1 is K3
        True
        sage: K1
        Number Field in x with defining polynomial x^2 - 5


    Note that, in presence of two different names for the generator,
    the name given by the preparser takes precedence::

        sage: K4.<y> = QuadraticField(5, 'x'); K4
        Number Field in y with defining polynomial x^2 - 5
        sage: K1 == K4
        False

    TESTS::

        sage: QuadraticField(-11, 'a') is QuadraticField(-11, 'a', latex_name='Z')
        False
        sage: QuadraticField(-11, 'a') is QuadraticField(-11, 'a', latex_name=None)
        False
    """
    D = QQ(D)
    if check:
        if D.is_square():
            raise ValueError("D must not be a perfect square.")
    R = QQ['x']
    f = R([-D, 0, 1])
    if embedding is True:
        if D > 0:
            embedding = RLF(D).sqrt()
        else:
            embedding = CLF(D).sqrt()
    if latex_name == 'sqrt':
        latex_name = r'\sqrt{%s}' % D
    return NumberField(f, name, check=False, embedding=embedding, latex_name=latex_name, **args)

def is_AbsoluteNumberField(x):
    """
    Return True if x is an absolute number field.

    EXAMPLES::

        sage: from sage.rings.number_field.number_field import is_AbsoluteNumberField
        sage: is_AbsoluteNumberField(NumberField(x^2+1,'a'))
        True
        sage: is_AbsoluteNumberField(NumberField([x^3 + 17, x^2+1],'a'))
        False

    The rationals are a number field, but they're not of the absolute
    number field class.

    ::

        sage: is_AbsoluteNumberField(QQ)
        False
    """
    return isinstance(x, NumberField_absolute)

def is_QuadraticField(x):
    r"""
    Return True if x is of the quadratic *number* field type.

    EXAMPLES::

        sage: from sage.rings.number_field.number_field import is_QuadraticField
        sage: is_QuadraticField(QuadraticField(5,'a'))
        True
        sage: is_QuadraticField(NumberField(x^2 - 5, 'b'))
        True
        sage: is_QuadraticField(NumberField(x^3 - 5, 'b'))
        False

    A quadratic field specially refers to a number field, not a finite
    field::

        sage: is_QuadraticField(GF(9,'a'))
        False
    """
    return isinstance(x, NumberField_quadratic)

class CyclotomicFieldFactory(UniqueFactory):
    r"""
    Return the `n`-th cyclotomic field, where n is a positive integer,
    or the universal cyclotomic field if ``n==0``.

    For the documentation of the universal cyclotomic field, see
    :class:`~sage.rings.universal_cyclotomic_field.UniversalCyclotomicField`.

    INPUT:

    -  ``n`` - a nonnegative integer, default:``0``

    -  ``names`` - name of generator (optional - defaults to zetan)

    - ``bracket`` - Defines the brackets in the case of ``n==0``, and
      is ignored otherwise. Can be any even length string, with ``"()"`` being the default.

    -  ``embedding`` - bool or n-th root of unity in an
       ambient field (default True)

    EXAMPLES:

    If called without a parameter, we get the :class:`universal cyclotomic
    field<sage.rings.universal_cyclotomic_field.UniversalCyclotomicField>`::

        sage: CyclotomicField()
        Universal Cyclotomic Field

    We create the `7`\th cyclotomic field
    `\QQ(\zeta_7)` with the default generator name.

    ::

        sage: k = CyclotomicField(7); k
        Cyclotomic Field of order 7 and degree 6
        sage: k.gen()
        zeta7

    The default embedding sends the generator to the complex primitive
    `n^{th}` root of unity of least argument.

    ::

        sage: CC(k.gen())
        0.623489801858734 + 0.781831482468030*I

    Cyclotomic fields are of a special type.

    ::

        sage: type(k)
        <class 'sage.rings.number_field.number_field.NumberField_cyclotomic_with_category'>

    We can specify a different generator name as follows.

    ::

        sage: k.<z7> = CyclotomicField(7); k
        Cyclotomic Field of order 7 and degree 6
        sage: k.gen()
        z7

    The `n` must be an integer.

    ::

        sage: CyclotomicField(3/2)
        Traceback (most recent call last):
        ...
        TypeError: no conversion of this rational to integer

    The degree must be nonnegative.

    ::

        sage: CyclotomicField(-1)
        Traceback (most recent call last):
        ...
        ValueError: n (=-1) must be a positive integer

    The special case `n=1` does *not* return the rational
    numbers::

        sage: CyclotomicField(1)
        Cyclotomic Field of order 1 and degree 1

    Due to their default embedding into `\CC`,
    cyclotomic number fields are all compatible.

    ::

        sage: cf30 = CyclotomicField(30)
        sage: cf5 = CyclotomicField(5)
        sage: cf3 = CyclotomicField(3)
        sage: cf30.gen() + cf5.gen() + cf3.gen()
        zeta30^6 + zeta30^5 + zeta30 - 1
        sage: cf6 = CyclotomicField(6) ; z6 = cf6.0
        sage: cf3 = CyclotomicField(3) ; z3 = cf3.0
        sage: cf3(z6)
        zeta3 + 1
        sage: cf6(z3)
        zeta6 - 1
        sage: cf9 = CyclotomicField(9) ; z9 = cf9.0
        sage: cf18 = CyclotomicField(18) ; z18 = cf18.0
        sage: cf18(z9)
        zeta18^2
        sage: cf9(z18)
        -zeta9^5
        sage: cf18(z3)
        zeta18^3 - 1
        sage: cf18(z6)
        zeta18^3
        sage: cf18(z6)**2
        zeta18^3 - 1
        sage: cf9(z3)
        zeta9^3
    """
    def create_key(self, n=0, names=None, embedding=True):
        r"""
        Create the unique key for the cyclotomic field specified by the
        parameters.

        TESTS::

            sage: CyclotomicField.create_key()
            (0, None, True)
        """
        n = ZZ(n)
        if n < 0:
            raise ValueError("n (=%s) must be a positive integer" % n)
        if n > 0:
            if embedding is True:
                embedding = (CLF, (2 * CLF.pi() * CLF.gen() / n).exp())
            elif embedding is not None:
                x = number_field_morphisms.root_from_approx(QQ['x'].cyclotomic_polynomial(n), embedding)
                embedding = (x.parent(), x)
            if names is None:
                names = "zeta%s" % n
            names = normalize_names(1, names)

        return n, names, embedding

    def create_object(self, version, key, **extra_args):
        r"""
        Create the unique cyclotomic field defined by ``key``.

        TESTS::

            sage: CyclotomicField.create_object(None, (0, None, True))
            Universal Cyclotomic Field
        """
        n, names, embedding = key
        if n == 0:
            from sage.rings.universal_cyclotomic_field import UniversalCyclotomicField
            return UniversalCyclotomicField()
        else:
            return NumberField_cyclotomic(n, names, embedding=embedding)

CyclotomicField = CyclotomicFieldFactory("sage.rings.number_field.number_field.CyclotomicField")

def is_CyclotomicField(x):
    """
    Return True if x is a cyclotomic field, i.e., of the special
    cyclotomic field class. This function does not return True for a
    number field that just happens to be isomorphic to a cyclotomic
    field.

    EXAMPLES::

        sage: from sage.rings.number_field.number_field import is_CyclotomicField
        sage: is_CyclotomicField(NumberField(x^2 + 1,'zeta4'))
        False
        sage: is_CyclotomicField(CyclotomicField(4))
        True
        sage: is_CyclotomicField(CyclotomicField(1))
        True
        sage: is_CyclotomicField(QQ)
        False
        sage: is_CyclotomicField(7)
        False
    """
    return isinstance(x, NumberField_cyclotomic)

from . import number_field_base

is_NumberField = number_field_base.is_NumberField

class NumberField_generic(WithEqualityById, number_field_base.NumberField):
    """
    Generic class for number fields defined by an irreducible
    polynomial over `\\QQ`.

    EXAMPLES::

        sage: K.<a> = NumberField(x^3 - 2); K
        Number Field in a with defining polynomial x^3 - 2
        sage: TestSuite(K).run()

    TESTS::

        sage: k.<a> = NumberField(x^3 + 2); m.<b> = NumberField(x^3 + 2)
        sage: k == QQ
        False
        sage: k.<a> = NumberField(x^3 + 2); m.<a> = NumberField(x^3 + 2)
        sage: k is m
        True
        sage: loads(dumps(k)) is k
        True

        sage: x = QQ['x'].gen()
        sage: y = ZZ['y'].gen()
        sage: K = NumberField(x^3 + x + 3, 'a'); K
        Number Field in a with defining polynomial x^3 + x + 3
        sage: K.defining_polynomial().parent()
        Univariate Polynomial Ring in x over Rational Field

        sage: L = NumberField(y^3 + y + 3, 'a'); L
        Number Field in a with defining polynomial y^3 + y + 3
        sage: L.defining_polynomial().parent()
        Univariate Polynomial Ring in y over Rational Field
        sage: L == K
        False

        sage: NumberField(ZZ['x'].0^4 + 23, 'a') == NumberField(ZZ['y'].0^4 + 23, 'a')
        False
        sage: NumberField(ZZ['x'].0^4 + 23, 'a') == NumberField(QQ['y'].0^4 + 23, 'a')
        False
        sage: NumberField(QQ['x'].0^4 + 23, 'a') == NumberField(QQ['y'].0^4 + 23, 'a')
        False

        sage: x = polygen(QQ); y = ZZ['y'].gen()
        sage: NumberField(x^3 + x + 5, 'a') == NumberField(y^3 + y + 5, 'a')
        False
        sage: NumberField(x^3 + x + 5, 'a') == NumberField(y^4 + y + 5, 'a')
        False
        sage: NumberField(x^3 + x + 5, 'a') == NumberField(x^3 + x + 5, 'b')
        False
        sage: QuadraticField(2, 'a', embedding=2) == QuadraticField(2, 'a', embedding=-2)
        False

        sage: K.<a> = QuadraticField(2)
        sage: R.<x> = K[]
        sage: L.<b> = K.extension(x^2+1)
        sage: M.<b> = L.absolute_field()
        sage: M == L
        False
        sage: M['x'] == L['x']
        False

        sage: R.<x> = QQ[]
        sage: R.<y> = QQ[]
        sage: K.<a> = NumberField(x^2+1)
        sage: L.<a> = NumberField(y^2+1)
        sage: K == L
        False
        sage: hash(K) == hash(L)
        False

    Two relative number fields which are isomorphic as absolute
    fields, but which are not presented the same way, are not
    considered equal (see :trac:`18942`)::

        sage: F.<omega> = NumberField(x^2 + x + 1)
        sage: y = polygen(F)
        sage: K = F.extension(y^3 + 3*omega + 2, 'alpha')
        sage: L = F.extension(y^3 - 3*omega - 1, 'alpha')
        sage: K == L
        False
        sage: K.is_isomorphic(L)
        True
        sage: hash(K) == hash(L)
        False

    This example illustrates the issue resolved in :trac:`18942`::

        sage: F.<omega> = NumberField(x^2+x+1)
        sage: xx = polygen(F)
        sage: ps = [p for p, _ in F(7).factor()]
        sage: for mu in ps:
        ....:     K = F.extension(xx^3 - mu, 'alpha')
        ....:     print(K.defining_polynomial().roots(K))
        [(alpha, 1), ((-omega - 1)*alpha, 1), (omega*alpha, 1)]
        [(alpha, 1), (omega*alpha, 1), ((-omega - 1)*alpha, 1)]
        sage: for mu in ps:
        ....:     K = F.extension(xx^3 - mu, 'alpha')
        ....:     print(K.defining_polynomial().roots(K))
        [(alpha, 1), ((-omega - 1)*alpha, 1), (omega*alpha, 1)]
        [(alpha, 1), (omega*alpha, 1), ((-omega - 1)*alpha, 1)]

    This example was suggested on sage-nt; see :trac:`18942`::

        sage: G = DirichletGroup(80)
        sage: for chi in G:
        ....:     D = ModularSymbols(chi, 2, -1).cuspidal_subspace().new_subspace().decomposition()
        ....:     for f in D:
        ....:         elt = f.q_eigenform(10, 'alpha')[3]
        ....:         assert elt.is_integral()

    """
    def __init__(self, polynomial, name, latex_name,
                 check=True, embedding=None, category=None,
                 assume_disc_small=False, maximize_at_primes=None, structure=None):
        """
        Create a number field.

        EXAMPLES::

            sage: NumberField(x^97 - 19, 'a')
            Number Field in a with defining polynomial x^97 - 19

        The defining polynomial must be irreducible::

            sage: K.<a> = NumberField(x^2 - 1)
            Traceback (most recent call last):
            ...
            ValueError: defining polynomial (x^2 - 1) must be irreducible

        If you use check=False, you avoid checking irreducibility of the
        defining polynomial, which can save time.

        ::

            sage: K.<a> = NumberField(x^2 - 1, check=False)

        It can also be dangerous::

            sage: (a-1)*(a+1)
            0

        The constructed object is in the category of number fields::

            sage: NumberField(x^2 + 3, 'a').category()
            Category of number fields
            sage: category(NumberField(x^2 + 3, 'a'))
            Category of number fields

        The special types of number fields, e.g., quadratic fields, do
        not have (yet?) their own category::

            sage: QuadraticField(2,'d').category()
            Category of number fields

        TESTS::

            sage: NumberField(ZZ['x'].0^4 + 23, 'a')
            Number Field in a with defining polynomial x^4 + 23
            sage: NumberField(QQ['x'].0^4 + 23, 'a')
            Number Field in a with defining polynomial x^4 + 23
            sage: NumberField(GF(7)['x'].0^4 + 23, 'a')
            Traceback (most recent call last):
            ...
            TypeError: polynomial must be defined over rational field
        """
        self._assume_disc_small = assume_disc_small
        self._maximize_at_primes = maximize_at_primes
        self._structure = structure
        default_category = _NumberFields
        if category is None:
            category = default_category
        else:
            assert category.is_subcategory(default_category), "%s is not a subcategory of %s"%(category, default_category)

        ParentWithGens.__init__(self, QQ, name, category=category)
        if not isinstance(polynomial, polynomial_element.Polynomial):
            raise TypeError("polynomial (=%s) must be a polynomial"%repr(polynomial))

        if check:
            if not polynomial.parent().base_ring() == QQ:
                raise TypeError("polynomial must be defined over rational field")
            if not polynomial.is_irreducible():
                raise ValueError("defining polynomial (%s) must be irreducible"%polynomial)

        self._assign_names(name)
        self.__latex_variable_name = latex_name
        self.__polynomial = polynomial
        self._pari_bnf_certified = False
        self._integral_basis_dict = {}
        if embedding is not None:
            # Since Trac #20827, an embedding is specified as a pair
            # (parent, x) with x the image of the distinguished
            # generator (previously, it was just given as x).  This
            # allows the UniqueFactory to distinguish embeddings into
            # different fields with images of the generator that
            # compare equal.
            # We allow both formats to support old pickles.
            if isinstance(embedding, tuple):
                parent, x = embedding
            else:
                parent, x = embedding.parent(), embedding
            embedding = number_field_morphisms.NumberFieldEmbedding(self, parent, x)
        self._populate_coercion_lists_(embedding=embedding, convert_method_name='_number_field_')

    def _convert_map_from_(self, other):
        r"""
        Additional conversion maps from ``other`` may be defined by
        :meth:`structure`.

        .. SEEALSO::

            :meth:`structure.NumberFieldStructure.create_structure`

        TESTS::

            sage: K.<i> = QuadraticField(-1)
            sage: L.<j> = K.change_names()
            sage: L(i)
            j
            sage: K(j)
            i

        This also works for relative number fields and their absolute fields::

            sage: K.<a> = QuadraticField(2)
            sage: L.<i> = K.extension(x^2 + 1)
            sage: M.<b> = L.absolute_field()
            sage: M(i)
            1/6*b^3 + 1/6*b
            sage: L(b)
            i - a

        """
        from sage.categories.map import is_Map
        if self._structure is not None:
            structure = self.structure()
            if len(structure) >= 2:
                to_self = structure[1]
                if is_Map(to_self) and to_self.domain() is other:
                    return to_self
        if isinstance(other, NumberField_generic) and other._structure is not None:
            structure = other.structure()
            if len(structure) >= 1:
                from_other = structure[0]
                if is_Map(from_other) and from_other.codomain() is self:
                    return from_other

    @cached_method
    def _magma_polynomial_(self, magma):
        """
        Return Magma version of the defining polynomial of this number field.

        EXAMPLES::

            sage: R.<x> = QQ[]                                                   # optional - magma
            sage: K.<a> = NumberField(x^3+2)                                     # optional - magma
            sage: K._magma_polynomial_(magma)                                    # optional - magma
            x^3 + 2
            sage: magma2=Magma()                                                 # optional - magma
            sage: K._magma_polynomial_(magma2)                                   # optional - magma
            x^3 + 2
            sage: K._magma_polynomial_(magma) is K._magma_polynomial_(magma)     # optional - magma
            True
            sage: K._magma_polynomial_(magma) is K._magma_polynomial_(magma2)    # optional - magma
            False
        """
        # NB f must not be garbage-collected, otherwise the
        # return value of this function is invalid
        return magma(self.defining_polynomial())

    def _magma_init_(self, magma):
        """
        Return a Magma version of this number field.

        EXAMPLES::

            sage: R.<t> = QQ[] # optional - magma
            sage: K.<a> = NumberField(t^2 + 1) # optional - magma
            sage: K._magma_init_(magma)                            # optional - magma
            'SageCreateWithNames(NumberField(_sage_[...]),["a"])'
            sage: L = magma(K)    # optional - magma
            sage: L               # optional - magma
            Number Field with defining polynomial t^2 + 1 over the Rational Field
            sage: L.sage()        # optional - magma
            Number Field in a with defining polynomial t^2 + 1
            sage: L.sage() is K   # optional - magma
            True
            sage: L.1             # optional - magma
            a
            sage: L.1^2           # optional - magma
            -1
            sage: m = magma(a+1/2); m    # optional - magma
            1/2*(2*a + 1)
            sage: m.sage()        # optional - magma
            a + 1/2

        A relative number field::

            sage: S.<u> = K[] # optional - magma
            sage: M.<b> = NumberField(u^3+u+a) # optional - magma
            sage: L = magma(M)    # optional - magma
            sage: L               # optional - magma
            Number Field with defining polynomial u^3 + u + a over its ground field
            sage: L.sage() is M   # optional - magma
            True
        """
        # Get magma version of defining polynomial of this number field
        f = self._magma_polynomial_(magma)
        s = 'NumberField(%s)'%f.name()
        return magma._with_names(s, self.variable_names())

    def construction(self):
        r"""
        Construction of self

        EXAMPLES::

            sage: K.<a>=NumberField(x^3+x^2+1,embedding=CC.gen())
            sage: F,R = K.construction()
            sage: F
            AlgebraicExtensionFunctor
            sage: R
            Rational Field

        The construction functor respects distinguished embeddings::

            sage: F(R) is K
            True
            sage: F.embeddings
            [0.2327856159383841? + 0.7925519925154479?*I]

        TESTS::

            sage: K.<a> = NumberField(x^3+x+1)
            sage: R.<t> = ZZ[]
            sage: a+t     # indirect doctest
            t + a
            sage: (a+t).parent()
            Univariate Polynomial Ring in t over Number Field in a with defining polynomial x^3 + x + 1

        The construction works for non-absolute number fields as well::

            sage: K.<a,b,c>=NumberField([x^3+x^2+1,x^2+1,x^7+x+1])
            sage: F,R = K.construction()
            sage: F(R) == K
            True

        ::

            sage: P.<x> = QQ[]
            sage: K.<a> = NumberField(x^3-5,embedding=0)
            sage: L.<b> = K.extension(x^2+a)
            sage: a*b
            a*b

        """
        from sage.categories.pushout import AlgebraicExtensionFunctor
        from sage.all import QQ
        names = self.variable_names()
        polys = []
        embeddings = []
        structures = []
        K = self
        while K is not QQ:
            polys.append(K.relative_polynomial())
            embeddings.append(None if K.coerce_embedding() is None else K.coerce_embedding()(K.gen()))
            structures.append(K._structure)
            K = K.base_field()
        return (AlgebraicExtensionFunctor(polys, names, embeddings, structures), QQ)

    def _element_constructor_(self, x, check=True):
        r"""
        Convert ``x`` into an element of this number field.

        INPUT:

        - ``x`` -- Sage (or Python) object

        OUTPUT:

        A :class:`~number_field_element.NumberFieldElement`
        constructed from ``x``.

        TESTS::

            sage: K.<a> = NumberField(x^3 + 17)
            sage: K(a) is a # indirect doctest
            True
            sage: K('a^2 + 2/3*a + 5')
            a^2 + 2/3*a + 5
            sage: K('1').parent()
            Number Field in a with defining polynomial x^3 + 17
            sage: K(3/5).parent()
            Number Field in a with defining polynomial x^3 + 17
            sage: K.<a> = NumberField(polygen(QQ)^2 - 5)
            sage: F.<b> = K.extension(polygen(K))
            sage: F([a])
            a

        We can create number field elements from PARI::

            sage: K.<a> = NumberField(x^3 - 17)
            sage: K(pari(42))
            42
            sage: K(pari("5/3"))
            5/3
            sage: K(pari("[3/2, -5, 0]~"))    # Uses Z-basis
            -5/3*a^2 + 5/3*a - 1/6

        From a PARI polynomial or ``POLMOD``, note that the variable
        name does not matter::

            sage: K(pari("-5/3*q^2 + 5/3*q - 1/6"))
            -5/3*a^2 + 5/3*a - 1/6
            sage: K(pari("Mod(-5/3*q^2 + 5/3*q - 1/6, q^3 - 17)"))
            -5/3*a^2 + 5/3*a - 1/6
            sage: K(pari("x^5/17"))
            a^2

        An error is raised when a PARI element with an incorrect
        modulus is given:

            sage: K(pari("Mod(-5/3*q^2 + 5/3*q - 1/6, q^3 - 999)"))
            Traceback (most recent call last):
            ...
            TypeError: cannot convert PARI element Mod(-5/3*q^2 + 5/3*q - 1/6, q^3 - 999) into Number Field in a with defining polynomial x^3 - 17

        Test round-trip conversion to PARI and back::

            sage: x = polygen(QQ)
            sage: K.<a> = NumberField(x^3 - 1/2*x + 1/3)
            sage: b = K.random_element()
            sage: K(pari(b)) == b
            True

            sage: F.<c> = NumberField(2*x^3 + x + 1)
            sage: d = F.random_element()
            sage: F(F.pari_nf().nfalgtobasis(d)) == d
            True

        If the PARI polynomial is different from the Sage polynomial,
        a warning is printed unless ``check=False`` is specified::

            sage: b = pari(a); b
            Mod(-1/12*y^2 - 1/12*y + 1/6, y^3 - 3*y - 22)
            sage: K(b.lift())
            doctest:...: UserWarning: interpreting PARI polynomial -1/12*y^2 - 1/12*y + 1/6 relative to the defining polynomial x^3 - 3*x - 22 of the PARI number field
            a
            sage: K(b.lift(), check=False)
            a

        Using a GAP element may be tricky, as it may contain
        an exclamation mark::

            sage: L.<tau> = NumberField(x^3-2)
            sage: gap(tau^3)
            2
            sage: gap(tau)^3
            !2
            sage: L(gap(tau)^3)     # indirect doctest
            2

        Check that :trac:`22202` is fixed::

            sage: y = QQ['y'].gen()
            sage: R = QQ.extension(y^2-2,'a')['x']
            sage: R("a*x").factor()
            (a) * x
        """
        if isinstance(x, number_field_element.NumberFieldElement):
            K = x.parent()
            if K is self:
                return x
            elif isinstance(x, (number_field_element.OrderElement_absolute,
                                number_field_element.OrderElement_relative,
                                number_field_element_quadratic.OrderElement_quadratic)):
                L = K.number_field()
                if L is self:
                    return self._element_class(self, x)
                x = L(x)
            return self._coerce_from_other_number_field(x)
        elif isinstance(x, pari_gen):
            if x.type() == "t_POLMOD":
                modulus = x.mod()
                if check and modulus != self.pari_polynomial(modulus.variable()):
                    raise TypeError("cannot convert PARI element %s into %s" % (x, self))
                x = x.lift()
                check = False
            elif x.type() == "t_COL":
                x = self.pari_nf().nfbasistoalg_lift(x)
                check = False
            if x.type() in ["t_INT", "t_FRAC"]:
                pass
            elif x.type() == "t_POL":
                var = self.absolute_polynomial().variable_name()
                if check and self.pari_polynomial(var) != self.absolute_polynomial().monic():
                    from warnings import warn
                    warn("interpreting PARI polynomial %s relative to the defining polynomial %s of the PARI number field"
                         % (x, self.pari_polynomial()))
                # We consider x as a polynomial in the standard
                # generator of the PARI number field, and convert it
                # to a polynomial in the Sage generator.
                if x.poldegree() > 0:
                    beta = self._pari_absolute_structure()[2]
                    x = x(beta).lift()
            else:
                raise TypeError("%s has unsupported PARI type %s" % (x, x.type()))
            x = self.absolute_polynomial().parent()(x)
            return self._element_class(self, x)
        elif sage.interfaces.gap.is_GapElement(x):
            s = x._sage_repr()
            if self.variable_name() in s:
                return self._convert_from_str(s)
            return self._convert_from_str(s.replace('!', ''))
        elif isinstance(x,str):
            return self._convert_from_str(x)
        elif isinstance(x, (tuple, list)) or \
                (isinstance(x, sage.modules.free_module_element.FreeModuleElement) and
                 self.base_ring().has_coerce_map_from(x.parent().base_ring())):
            if len(x) != self.relative_degree():
                raise ValueError("Length must be equal to the degree of this number field")
            result = x[0]
            for i in range(1, self.relative_degree()):
                result += x[i]*self.gen(0)**i
            return result
        return self._convert_non_number_field_element(x)

    def _convert_non_number_field_element(self, x):
        """
        Convert a non-number field element ``x`` into this number field.

        INPUT:

        - ``x`` -- a non number field element, e.g., a list, integer,
          rational, or polynomial

        EXAMPLES::

            sage: K.<a> = NumberField(x^3 + 2/3)
            sage: K._convert_non_number_field_element(-7/8)
            -7/8
            sage: K._convert_non_number_field_element([1,2,3])
            3*a^2 + 2*a + 1

        The list is just turned into a polynomial in the generator::

            sage: K._convert_non_number_field_element([0,0,0,1,1])
            -2/3*a - 2/3

        Any polynomial whose coefficients can be converted to rationals
        will convert to the number field, e.g., this one in
        characteristic 7::

            sage: f = GF(7)['y']([1,2,3]); f
            3*y^2 + 2*y + 1
            sage: K._convert_non_number_field_element(f)
            3*a^2 + 2*a + 1

        But not this one over a field of order 27::

            sage: F27.<g> = GF(27)
            sage: f = F27['z']([g^2, 2*g, 1]); f
            z^2 + 2*g*z + g^2
            sage: K._convert_non_number_field_element(f)
            Traceback (most recent call last):
            ...
            TypeError: unable to convert g^2 to a rational

        One can also convert an element of the polynomial quotient ring
        that is isomorphic to the number field::

            sage: K.<a> = NumberField(x^3 + 17)
            sage: b = K.polynomial_quotient_ring().random_element()
            sage: K(b)
            1/2*a^2 - 1/95*a - 1/2

        We can convert symbolic expressions::

            sage: I = sqrt(-1); parent(I)
            Symbolic Ring
            sage: GaussianIntegers()(2 + I)
            I + 2
            sage: K1 = QuadraticField(3)
            sage: K2 = QuadraticField(5)
            sage: (K,) = K1.composite_fields(K2, preserve_embedding=True)
            sage: K(sqrt(3) + sqrt(5))
            -1/2*a0^3 + 8*a0
            sage: K(sqrt(-3)*I)
            1/4*a0^3 - 7/2*a0
        """
        if isinstance(x, integer_types + (Rational, Integer, pari_gen, list)):
            return self._element_class(self, x)

        if isinstance(x, sage.rings.polynomial.polynomial_quotient_ring_element.PolynomialQuotientRingElement)\
               and (x in self.polynomial_quotient_ring()):
            y = self.polynomial_ring().gen()
            return x.lift().subs({y:self.gen()})

        if isinstance(x, (sage.rings.qqbar.AlgebraicNumber, sage.rings.qqbar.AlgebraicReal)):
            return self._convert_from_qqbar(x)

        if isinstance(x, polynomial_element.Polynomial):
            return self._element_class(self, x)

        # Try converting via QQ.
        try:
            y = QQ(x)
        except (TypeError, ValueError):
            pass
        else:
            return self._element_class(self, y)

        # Final attempt: convert via QQbar. This deals in particular
        # with symbolic expressions like sqrt(-5).
        try:
            y = sage.rings.qqbar.QQbar(x)
        except (TypeError, ValueError):
            pass
        else:
            return self._convert_from_qqbar(y)

        raise TypeError("unable to convert %r to %s" % (x, self))

    def _convert_from_qqbar(self, x):
        """
        Convert an element of ``QQbar`` or ``AA`` to this number field,
        if possible.

        This requires that the given number field is equipped with an
        embedding.

        INPUT:

        - ``x`` -- an algebraic number

        EXAMPLES::

            sage: K.<a> = QuadraticField(3)
            sage: K._convert_from_qqbar(7 + 2*AA(3).sqrt())
            2*a + 7
            sage: GaussianIntegers()(QQbar(I))
            I
            sage: CyclotomicField(15)(QQbar.zeta(5))
            zeta15^3
            sage: CyclotomicField(12)(QQbar.zeta(5))
            Traceback (most recent call last):
            ...
            TypeError: unable to convert 0.3090169943749474? + 0.9510565162951536?*I to Cyclotomic Field of order 12 and degree 4
        """
        # We use the diagram
        #
        # self
        #  ↑  ↘
        #  F → QQbar
        #
        # Where F is the smallest number field containing x.
        #
        # y is the pre-image such that x = F(y)
        F, y, F_to_QQbar = x.as_number_field_element(minimal=True)

        # Try all embeddings from F into self
        from sage.rings.qqbar import QQbar
        for F_to_self in F.embeddings(self):
            z = F_to_self(y)
            # Check whether the diagram commutes
            if QQbar(z) == x:
                return z

        raise TypeError("unable to convert %r to %s" % (x, self))

    def _convert_from_str(self, x):
        """
        Coerce a string representation of an element of this
        number field into this number field.

        INPUT:
            x -- string

        EXAMPLES::

            sage: k.<theta25> = NumberField(x^3+(2/3)*x+1)
            sage: k._convert_from_str('theta25^3 + (1/3)*theta25')
            -1/3*theta25 - 1

        This function is called by the coerce method when it gets a string
        as input:
            sage: k('theta25^3 + (1/3)*theta25')
            -1/3*theta25 - 1
        """
        w = sage.misc.all.sage_eval(x,locals=self.gens_dict())
        if not (is_Element(w) and w.parent() is self):
            return self(w)
        else:
            return w

    def _Hom_(self, codomain, category=None):
        """
        Return homset of homomorphisms from self to the number field codomain.

        EXAMPLES:

        This method is implicitly called by :meth:`Hom` and
        :meth:`sage.categories.homset.Hom`::

            sage: K.<i> = NumberField(x^2 + 1); K
            Number Field in i with defining polynomial x^2 + 1
            sage: K.Hom(K) # indirect doctest
            Automorphism group of Number Field in i with defining polynomial x^2 + 1
            sage: Hom(K, QuadraticField(-1, 'b'))
            Set of field embeddings from Number Field in i with defining polynomial x^2 + 1 to Number Field in b with defining polynomial x^2 + 1

        CHECKME: handling of the case where codomain is not a number field?

           sage: Hom(K, VectorSpace(QQ,3))
           Set of Morphisms from Number Field in i with defining polynomial x^2 + 1 to Vector space of dimension 3 over Rational Field in Category of commutative additive groups

        TESTS:

        Verify that :trac:`22001` has been resolved::

            sage: R.<x> = QQ[]
            sage: K.<a> = QQ.extension(x^2 + 1)
            sage: K.hom([a]).category_for()
            Category of number fields

        ::

            sage: H = End(K)
            sage: loads(dumps(H)) is H
            True
        """
        if not is_NumberFieldHomsetCodomain(codomain):
            raise TypeError("{} is not suitable as codomain for homomorphisms from {}".format(codomain, self))
        from .morphism import NumberFieldHomset
        return NumberFieldHomset(self, codomain, category)

    @cached_method
    def structure(self):
        """
        Return fixed isomorphism or embedding structure on self.

        This is used to record various isomorphisms or embeddings that
        arise naturally in other constructions.

        EXAMPLES::

            sage: K.<z> = NumberField(x^2 + 3)
            sage: L.<a> = K.absolute_field(); L
            Number Field in a with defining polynomial x^2 + 3
            sage: L.structure()
            (Isomorphism given by variable name change map:
              From: Number Field in a with defining polynomial x^2 + 3
              To:   Number Field in z with defining polynomial x^2 + 3,
             Isomorphism given by variable name change map:
              From: Number Field in z with defining polynomial x^2 + 3
              To:   Number Field in a with defining polynomial x^2 + 3)

            sage: K.<a> = QuadraticField(-3)
            sage: R.<y> = K[]
            sage: D.<x0> = K.extension(y)
            sage: D_abs.<y0> = D.absolute_field()
            sage: D_abs.structure()[0](y0)
            -a
        """
        if self._structure is None:
            f = self.hom(self)
            return f,f
        else:
            return self._structure.create_structure(self)

    def completion(self, p, prec, extras={}):
        """
        Returns the completion of self at `p` to the specified
        precision. Only implemented at archimedean places, and then only if
        an embedding has been fixed.

        EXAMPLES::

            sage: K.<a> = QuadraticField(2)
            sage: K.completion(infinity, 100)
            Real Field with 100 bits of precision
            sage: K.<zeta> = CyclotomicField(12)
            sage: K.completion(infinity, 53, extras={'type': 'RDF'})
            Complex Double Field
            sage: zeta + 1.5                            # implicit test
            2.36602540378444 + 0.500000000000000*I
        """
        if p == infinity.infinity:
            gen_image = self.gen_embedding()
            if gen_image is not None:
                if gen_image in RDF:
                    return QQ.completion(p, prec, extras)
                elif gen_image in CDF:
                    return QQ.completion(p, prec, extras).algebraic_closure()
            raise ValueError("No embedding into the complex numbers has been specified.")
        else:
            raise NotImplementedError

    def primitive_element(self):
        r"""
        Return a primitive element for this field, i.e., an element that
        generates it over `\QQ`.

        EXAMPLES::

            sage: K.<a> = NumberField(x^3 + 2)
            sage: K.primitive_element()
            a
            sage: K.<a,b,c> = NumberField([x^2-2,x^2-3,x^2-5])
            sage: K.primitive_element()
            a - b + c
            sage: alpha = K.primitive_element(); alpha
            a - b + c
            sage: alpha.minpoly()
            x^2 + (2*b - 2*c)*x - 2*c*b + 6
            sage: alpha.absolute_minpoly()
            x^8 - 40*x^6 + 352*x^4 - 960*x^2 + 576
        """
        try:
            return self.__primitive_element
        except AttributeError:
            pass
        K = self.absolute_field('a')
        from_K, to_K = K.structure()
        self.__primitive_element = from_K(K.gen())
        return self.__primitive_element

    def random_element(self, num_bound=None, den_bound=None,
                       integral_coefficients=False, distribution=None):
        r"""
        Return a random element of this number field.

        INPUT:

        - ``num_bound`` - Bound on numerator of the coefficients of
                          the resulting element

        - ``den_bound`` - Bound on denominators of the coefficients
                          of the resulting element

        - ``integral_coefficients`` (default: False) - If True, then
                          the resulting element will have integral
                          coefficients. This option overrides any
                          value of `den_bound`.

        - ``distribution`` - Distribution to use for the coefficients
                          of the resulting element

        OUTPUT:

        - Element of this number field

        EXAMPLES::

            sage: K.<j> = NumberField(x^8+1)
            sage: K.random_element()
            1/2*j^7 - j^6 - 12*j^5 + 1/2*j^4 - 1/95*j^3 - 1/2*j^2 - 4

            sage: K.<a,b,c> = NumberField([x^2-2,x^2-3,x^2-5])
            sage: K.random_element()
            ((6136*c - 7489/3)*b + 5825/3*c - 71422/3)*a + (-4849/3*c + 58918/3)*b - 45718/3*c + 75409/12

            sage: K.<a> = NumberField(x^5-2)
            sage: K.random_element(integral_coefficients=True)
            a^3 + a^2 - 3*a - 1

        TESTS::

            sage: K.<a> = NumberField(x^5-2)
            sage: K.random_element(-1)
            Traceback (most recent call last):
            ...
            TypeError: x must be < y
            sage: K.random_element(5,0)
            Traceback (most recent call last):
            ...
            TypeError: x must be < y
            sage: QQ[I].random_element(0)
            Traceback (most recent call last):
            ...
            TypeError: x must be > 0
        """
        if integral_coefficients:
            den_bound = 1

        return self._zero_element._random_element(num_bound=num_bound,
                                                  den_bound=den_bound,
                                                  distribution=distribution)

    def subfield(self, alpha, name=None, names=None):
        r"""
        Return a number field `K` isomorphic to `\QQ(\alpha)`
        (if this is an absolute number field) or `L(\alpha)` (if this
        is a relative extension `M/L`) and a map from K to self that
        sends the generator of K to alpha.

        INPUT:

        -  ``alpha`` - an element of self, or something that
           coerces to an element of self.

        OUTPUT:

        - ``K`` - a number field
        - ``from_K`` - a homomorphism from K to self that
          sends the generator of K to alpha.

        EXAMPLES::

            sage: K.<a> = NumberField(x^4 - 3); K
            Number Field in a with defining polynomial x^4 - 3
            sage: H.<b>, from_H = K.subfield(a^2)
            sage: H
            Number Field in b with defining polynomial x^2 - 3
            sage: from_H(b)
            a^2
            sage: from_H
            Ring morphism:
              From: Number Field in b with defining polynomial x^2 - 3
              To:   Number Field in a with defining polynomial x^4 - 3
              Defn: b |--> a^2

        A relative example. Note that the result returned is the subfield generated
        by `\alpha` over ``self.base_field()``, not over `\QQ` (see :trac:`5392`)::

            sage: L.<a> = NumberField(x^2 - 3)
            sage: M.<b> = L.extension(x^4 + 1)
            sage: K, phi = M.subfield(b^2)
            sage: K.base_field() is L
            True

        Subfields inherit embeddings::

            sage: K.<z> = CyclotomicField(5)
            sage: L, K_from_L = K.subfield(z-z^2-z^3+z^4)
            sage: L
            Number Field in z0 with defining polynomial x^2 - 5
            sage: CLF_from_K = K.coerce_embedding(); CLF_from_K
            Generic morphism:
              From: Cyclotomic Field of order 5 and degree 4
              To:   Complex Lazy Field
              Defn: z -> 0.309016994374948? + 0.951056516295154?*I
            sage: CLF_from_L = L.coerce_embedding(); CLF_from_L
            Generic morphism:
              From: Number Field in z0 with defining polynomial x^2 - 5
              To:   Complex Lazy Field
              Defn: z0 -> 2.236067977499790?

        Check transitivity::

            sage: CLF_from_L(L.gen())
            2.236067977499790?
            sage: CLF_from_K(K_from_L(L.gen()))
            2.23606797749979? + 0.?e-14*I

        If `self` has no specified embedding, then `K` comes with an
        embedding in `self`::

            sage: K.<a> = NumberField(x^6 - 6*x^4 + 8*x^2 - 1)
            sage: L.<b>, from_L = K.subfield(a^2)
            sage: L
            Number Field in b with defining polynomial x^3 - 6*x^2 + 8*x - 1
            sage: L.gen_embedding()
            a^2

        You can also view a number field as having a different generator by
        just choosing the input to generate the whole field; for that it is
        better to use ``self.change_generator``, which gives
        isomorphisms in both directions.
        """
        if not names is None:
            name = names
        if name is None:
            name = self.variable_name() + '0'
        beta = self(alpha)
        f = beta.minpoly()
        # If self has a specified embedding, K should inherit it
        if self.coerce_embedding() is not None:
            emb = self.coerce_embedding()(beta)
        else:
            # Otherwise K should at least come with an embedding in self
            emb = beta
        K = NumberField(f, names=name, embedding=emb)
        from_K = K.hom([beta])
        return K, from_K

    def change_generator(self, alpha, name=None, names=None):
        r"""
        Given the number field self, construct another isomorphic number
        field `K` generated by the element alpha of self, along
        with isomorphisms from `K` to self and from self to
        `K`.

        EXAMPLES::

            sage: L.<i> = NumberField(x^2 + 1); L
            Number Field in i with defining polynomial x^2 + 1
            sage: K, from_K, to_K = L.change_generator(i/2 + 3)
            sage: K
            Number Field in i0 with defining polynomial x^2 - 6*x + 37/4
            sage: from_K
            Ring morphism:
              From: Number Field in i0 with defining polynomial x^2 - 6*x + 37/4
              To:   Number Field in i with defining polynomial x^2 + 1
              Defn: i0 |--> 1/2*i + 3
            sage: to_K
            Ring morphism:
              From: Number Field in i with defining polynomial x^2 + 1
              To:   Number Field in i0 with defining polynomial x^2 - 6*x + 37/4
              Defn: i |--> 2*i0 - 6

        We can also do

        ::

            sage: K.<c>, from_K, to_K = L.change_generator(i/2 + 3); K
            Number Field in c with defining polynomial x^2 - 6*x + 37/4


        We compute the image of the generator `\sqrt{-1}` of `L`.

        ::

            sage: to_K(i)
            2*c - 6

        Note that the image is indeed a square root of -1.

        ::

            sage: to_K(i)^2
            -1
            sage: from_K(to_K(i))
            i
            sage: to_K(from_K(c))
            c
        """
        if not names is None:
            name = names
        alpha = self(alpha)
        K, from_K = self.subfield(alpha, name=name)
        if K.degree() != self.degree():
            raise ValueError("alpha must generate a field of degree %s, but alpha generates a subfield of degree %s"%(self.degree(), K.degree()))
        # Now compute to_K, which is an isomorphism
        # from self to K such that from_K(to_K(x)) == x for all x,
        # and to_K(from_K(y)) == y.
        # To do this, we must compute the image of self.gen()
        # under to_K.   This means writing self.gen() as a
        # polynomial in alpha, which is possible by the degree
        # check above.  This latter we do by linear algebra.
        phi = alpha.coordinates_in_terms_of_powers()
        c = phi(self.gen())
        to_K = self.hom([K(c)])
        return K, from_K, to_K

    def is_absolute(self):
        """
        Returns True if self is an absolute field.

        This function will be implemented in the derived classes.

        EXAMPLES::

            sage: K = CyclotomicField(5)
            sage: K.is_absolute()
            True
        """
        raise NotImplementedError

    def is_relative(self):
        """
        EXAMPLES::

            sage: K.<a> = NumberField(x^10 - 2)
            sage: K.is_absolute()
            True
            sage: K.is_relative()
            False
        """
        return not self.is_absolute()

    def quadratic_defect(self, a, p, check=True):
        r"""
        Return the valuation of the quadratic defect of `a` at `p`.

        INPUT:

        - ``a`` -- an element of ``self``

        - ``p`` -- a prime ideal

        - ``check`` -- (default: ``True``); check if `p` is prime

        ALGORITHM:

        This is an implementation of Algorithm 3.1.3 from [Kir2016]_

        EXAMPLES::

            sage: K.<a> = NumberField(x^2 + 2)
            sage: p = K.primes_above(2)[0]
            sage: K.quadratic_defect(5, p)
            4
            sage: K.quadratic_defect(0, p)
            +Infinity
            sage: K.quadratic_defect(a, p)
            1
            sage: K.<a> = CyclotomicField(5)
            sage: p = K.primes_above(2)[0]
            sage: K.quadratic_defect(5, p)
            +Infinity
        """
        from sage.rings.all import PolynomialRing
        if not a in self:
            raise TypeError(str(a) + " must be an element of " + str(self))
        if not self == QQ and not p.parent() == self.ideal_monoid():
            raise TypeError(str(p) + " is not a prime ideal in "
             + str(self.ideal_monoid()))
        if check and not p.is_prime():
            raise ValueError(str(p) + " must be prime")
        if a.is_zero():
            return Infinity
        v = self(a).valuation(p)
        if v % 2 == 1:
            return v
        # compute uniformizer pi
        for g in p.gens():
            if g.valuation(p) == 1:
                pi = g
                break
        a = self(a) / pi**v
        F = p.residue_field()
        q = F.reduction_map()
        # The non-dyadic case
        if self(2).valuation(p) == 0:
            if q(a).is_square():
                return Infinity
            return v
        # The dyadic case
        s = self(F.lift((1/F(a)).sqrt()))
        a = self(s**2) * a
        u = self(4).valuation(p)
        w = (a - 1).valuation(p)
        R = PolynomialRing(F, 'x')
        x = R.gen()
        f = R(x**2 + x)
        while w < u and w % 2 == 0:
            s = self(q((a - 1) / pi**w)**(1/2))
            a = a / (1 + s*(pi**(w/2)))**2
            w = (a - 1).valuation(p)
        if w < u and w % 2 ==1:
            return v + w
        if w == u and (f + F((a-1) / 4)).is_irreducible():
            return v + w
        return Infinity

    def absolute_field(self, names):
        """
        Return ``self`` as an absolute number field.

        INPUT:

        - ``names`` -- string; name of generator of the absolute field

        OUTPUT:

        - ``K`` -- this number field (since it is already absolute)

        Also, ``K.structure()`` returns ``from_K`` and ``to_K``, where
        ``from_K`` is an isomorphism from `K` to ``self`` and ``to_K``
        is an isomorphism from ``self`` to `K`.

        EXAMPLES::

            sage: K = CyclotomicField(5)
            sage: K.absolute_field('a')
            Number Field in a with defining polynomial x^4 + x^3 + x^2 + x + 1
        """
        return NumberField(self.defining_polynomial(), names, check=False, structure=structure.NameChange(self))

    def is_isomorphic(self, other, isomorphism_maps = False):
        """
        Return True if self is isomorphic as a number field to other.

        EXAMPLES::

            sage: k.<a> = NumberField(x^2 + 1)
            sage: m.<b> = NumberField(x^2 + 4)
            sage: k.is_isomorphic(m)
            True
            sage: m.<b> = NumberField(x^2 + 5)
            sage: k.is_isomorphic (m)
            False

        ::

            sage: k = NumberField(x^3 + 2, 'a')
            sage: k.is_isomorphic(NumberField((x+1/3)^3 + 2, 'b'))
            True
            sage: k.is_isomorphic(NumberField(x^3 + 4, 'b'))
            True
            sage: k.is_isomorphic(NumberField(x^3 + 5, 'b'))
            False

            sage: k = NumberField(x^2 - x - 1, 'b')
            sage: l = NumberField(x^2 - 7, 'a')
            sage: k.is_isomorphic(l, True)
            (False, [])

            sage: k = NumberField(x^2 - x - 1, 'b')
            sage: ky.<y> = k[];
            sage: l = NumberField(y, 'a')
            sage: k.is_isomorphic(l, True)
            (True, [-x, x + 1])

        """
        if not isinstance(other, NumberField_generic):
            raise ValueError("other must be a generic number field.")
        t = self.pari_polynomial().nfisisom(other.pari_polynomial())
        if t == 0:
            t = []
            res = False
        else:
            res = True

        if isomorphism_maps:
            return res, t
        else:
            return res

    def is_totally_real(self):
        """
        Return True if self is totally real, and False otherwise.

        Totally real means that every isomorphic embedding of self into the
        complex numbers has image contained in the real numbers.

        EXAMPLES::

            sage: NumberField(x^2+2, 'alpha').is_totally_real()
            False
            sage: NumberField(x^2-2, 'alpha').is_totally_real()
            True
            sage: NumberField(x^4-2, 'alpha').is_totally_real()
            False
        """
        return self.signature()[1] == 0

    def is_totally_imaginary(self):
        """
        Return True if self is totally imaginary, and False otherwise.

        Totally imaginary means that no isomorphic embedding of self into
        the complex numbers has image contained in the real numbers.

        EXAMPLES::

            sage: NumberField(x^2+2, 'alpha').is_totally_imaginary()
            True
            sage: NumberField(x^2-2, 'alpha').is_totally_imaginary()
            False
            sage: NumberField(x^4-2, 'alpha').is_totally_imaginary()
            False
        """
        return self.signature()[0] == 0

    def is_CM(self):
        r"""
        Return True if self is a CM field (i.e. a totally imaginary
        quadratic extension of a totally real field).

        EXAMPLES::

            sage: Q.<a> = NumberField(x - 1)
            sage: Q.is_CM()
            False
            sage: K.<i> = NumberField(x^2 + 1)
            sage: K.is_CM()
            True
            sage: L.<zeta20> = CyclotomicField(20)
            sage: L.is_CM()
            True
            sage: K.<omega> = QuadraticField(-3)
            sage: K.is_CM()
            True
            sage: L.<sqrt5> = QuadraticField(5)
            sage: L.is_CM()
            False
            sage: F.<a> = NumberField(x^3 - 2)
            sage: F.is_CM()
            False
            sage: F.<a> = NumberField(x^4-x^3-3*x^2+x+1)
            sage: F.is_CM()
            False

        The following are non-CM totally imaginary fields.

        ::

            sage: F.<a> = NumberField(x^4 + x^3 - x^2 - x + 1)
            sage: F.is_totally_imaginary()
            True
            sage: F.is_CM()
            False
            sage: F2.<a> = NumberField(x^12 - 5*x^11 + 8*x^10 - 5*x^9 - \
                                       x^8 + 9*x^7 + 7*x^6 - 3*x^5 + 5*x^4 + \
                                       7*x^3 - 4*x^2 - 7*x + 7)
            sage: F2.is_totally_imaginary()
            True
            sage: F2.is_CM()
            False

        The following is a non-cyclotomic CM field.

        ::

            sage: M.<a> = NumberField(x^4 - x^3 - x^2 - 2*x + 4)
            sage: M.is_CM()
            True

        Now, we construct a totally imaginary quadratic extension of a
        totally real field (which is not cyclotomic).

        ::

            sage: E_0.<a> = NumberField(x^7 - 4*x^6 - 4*x^5 + 10*x^4 + 4*x^3 - \
                                        6*x^2 - x + 1)
            sage: E_0.is_totally_real()
            True
            sage: E.<b> = E_0.extension(x^2 + 1)
            sage: E.is_CM()
            True

        Finally, a CM field that is given as an extension that is not CM.

        ::

            sage: E_0.<a> = NumberField(x^2 - 4*x + 16)
            sage: y = polygen(E_0)
            sage: E.<z> = E_0.extension(y^2 - E_0.gen() / 2)
            sage: E.is_CM()
            True
            sage: E.is_CM_extension()
            False

        """

        #Return cached answer if available
        try:
            return self.__is_CM
        except(AttributeError):
            pass

        #Then, deal with simple cases
        if is_odd(self.absolute_degree()):
            self.__is_CM = False
            return False
        if isinstance(
           self, sage.rings.number_field.number_field.NumberField_quadratic):
            self.__is_CM = (self.discriminant() < 0)
            return self.__is_CM
        if isinstance(
           self, sage.rings.number_field.number_field.NumberField_cyclotomic):
            self.__is_CM = True
            return True
        if not self.is_totally_imaginary():
            self.__is_CM = False
            return False
        if self.is_absolute():
            K = self
        else:
            F = self.base_field()
            if F.absolute_degree() == self.absolute_degree() / 2:
                if F.is_totally_real():
                    self.__is_CM = True
                    self.__max_tot_real_sub = [F, self.coerce_map_from(F)]
                    return True
            K = self.absolute_field('z')

        #Check for index 2 subextensions that are totally real
        possibilities = K.subfields(K.absolute_degree()/2)
        for F, phi, _ in possibilities:
            if F.is_totally_real():
                self.__is_CM = True
                if self.is_relative():
                    phi = phi.post_compose(K.structure()[0])
                self.__max_tot_real_sub = [F, phi]
                return True
        self.__is_CM = False
        return False

    def complex_conjugation(self):
        """
        Return the complex conjugation of self.

        This is only well-defined for fields contained in CM fields
        (i.e. for totally real fields and CM fields). Recall that a CM
        field is a totally imaginary quadratic extension of a totally
        real field. For other fields, a ValueError is raised.

        EXAMPLES::

            sage: QuadraticField(-1, 'I').complex_conjugation()
            Ring endomorphism of Number Field in I with defining polynomial x^2 + 1
              Defn: I |--> -I
            sage: CyclotomicField(8).complex_conjugation()
            Ring endomorphism of Cyclotomic Field of order 8 and degree 4
              Defn: zeta8 |--> -zeta8^3
            sage: QuadraticField(5, 'a').complex_conjugation()
            Identity endomorphism of Number Field in a with defining polynomial x^2 - 5
            sage: F = NumberField(x^4 + x^3 - 3*x^2 - x + 1, 'a')
            sage: F.is_totally_real()
            True
            sage: F.complex_conjugation()
            Identity endomorphism of Number Field in a with defining polynomial x^4 + x^3 - 3*x^2 - x + 1
            sage: F.<b> = NumberField(x^2 - 2)
            sage: F.extension(x^2 + 1, 'a').complex_conjugation()
            Relative number field endomorphism of Number Field in a with defining polynomial x^2 + 1 over its base field
              Defn: a |--> -a
                    b |--> b
            sage: F2.<b> = NumberField(x^2 + 2)
            sage: K2.<a> = F2.extension(x^2 + 1)
            sage: cc = K2.complex_conjugation()
            sage: cc(a)
            -a
            sage: cc(b)
            -b

        """

        #Return cached answer if available
        try:
            return self.__complex_conjugation
        except(AttributeError):
            pass

        #Then, deal with simple cases
        if isinstance(
           self, sage.rings.number_field.number_field.NumberField_quadratic):
            disc = self.discriminant()
            if disc > 0:
                self.__complex_conjugation = self.coerce_map_from(self)
                return self.__complex_conjugation
            else:
                a = self.gen()
                r = a.trace()
                iy = a - r / 2
                self.__complex_conjugation = self.hom([a - 2 * iy], check=False)
            return self.__complex_conjugation
        if isinstance(
           self, sage.rings.number_field.number_field.NumberField_cyclotomic):
            zeta = self.gen()
            self.__complex_conjugation = self.hom([zeta ** (-1)], check=False)
            return self.__complex_conjugation
        if self.is_totally_real():
            self.__complex_conjugation = self.coerce_map_from(self)
            return self.__complex_conjugation

        if not self.is_CM():
            raise ValueError('Complex conjugation is only well-defined for fields contained in CM fields.')

        #In the remaining case, self.is_CM() should have cached __max_tot_real_sub
        try:
            F, phi = self.__max_tot_real_sub
        except(AttributeError):
            F, phi = self.maximal_totally_real_subfield()
        if self.is_absolute():
            K_rel = self.relativize(phi, self.variable_name() * 2)
            to_abs, from_abs = K_rel.structure()
            self.__complex_conjugation = K_rel.automorphisms()[1].pre_compose( \
               from_abs).post_compose(to_abs)
            self.__complex_conjugation = self.hom([self.__complex_conjugation(self.gen())], check=False)
            return self.__complex_conjugation
        else:
            if self.is_CM_extension():
                return self.automorphisms()[1]
            K_abs = self.absolute_field(self.variable_name() * 2)
            to_self, from_self = K_abs.structure()
            K_rel = K_abs.relativize(phi.post_compose(from_self), self.variable_name() * 3)
            to_abs, from_abs = K_rel.structure()
            self.__complex_conjugation = K_rel.automorphisms()[1].pre_compose(from_abs).post_compose(to_abs)
            self.__complex_conjugation = K_abs.hom([self.__complex_conjugation(K_abs.gen())], check=False)
            self.__complex_conjugation = self.__complex_conjugation.pre_compose(from_self).post_compose(to_self)
            return self.__complex_conjugation

    def maximal_totally_real_subfield(self):
        """
        Return the maximal totally real subfield of self together with an embedding of it into self.

        EXAMPLES::

            sage: F.<a> = QuadraticField(11)
            sage: F.maximal_totally_real_subfield()
            [Number Field in a with defining polynomial x^2 - 11, Identity endomorphism of Number Field in a with defining polynomial x^2 - 11]
            sage: F.<a> = QuadraticField(-15)
            sage: F.maximal_totally_real_subfield()
            [Rational Field, Natural morphism:
              From: Rational Field
              To:   Number Field in a with defining polynomial x^2 + 15]
            sage: F.<a> = CyclotomicField(29)
            sage: F.maximal_totally_real_subfield()
            (Number Field in a0 with defining polynomial x^14 + x^13 - 13*x^12 - 12*x^11 + 66*x^10 + 55*x^9 - 165*x^8 - 120*x^7 + 210*x^6 + 126*x^5 - 126*x^4 - 56*x^3 + 28*x^2 + 7*x - 1, Ring morphism:
              From: Number Field in a0 with defining polynomial x^14 + x^13 - 13*x^12 - 12*x^11 + 66*x^10 + 55*x^9 - 165*x^8 - 120*x^7 + 210*x^6 + 126*x^5 - 126*x^4 - 56*x^3 + 28*x^2 + 7*x - 1
              To:   Cyclotomic Field of order 29 and degree 28
              Defn: a0 |--> -a^27 - a^26 - a^25 - a^24 - a^23 - a^22 - a^21 - a^20 - a^19 - a^18 - a^17 - a^16 - a^15 - a^14 - a^13 - a^12 - a^11 - a^10 - a^9 - a^8 - a^7 - a^6 - a^5 - a^4 - a^3 - a^2 - 1)
            sage: F.<a> = NumberField(x^3 - 2)
            sage: F.maximal_totally_real_subfield()
            [Rational Field, Coercion map:
               From: Rational Field
               To:   Number Field in a with defining polynomial x^3 - 2]
            sage: F.<a> = NumberField(x^4 - x^3 - x^2 + x + 1)
            sage: F.maximal_totally_real_subfield()
            [Rational Field, Coercion map:
               From: Rational Field
               To:   Number Field in a with defining polynomial x^4 - x^3 - x^2 + x + 1]
            sage: F.<a> = NumberField(x^4 - x^3 + 2*x^2 + x + 1)
            sage: F.maximal_totally_real_subfield()
            [Number Field in a1 with defining polynomial x^2 - x - 1, Ring morphism:
              From: Number Field in a1 with defining polynomial x^2 - x - 1
              To:   Number Field in a with defining polynomial x^4 - x^3 + 2*x^2 + x + 1
              Defn: a1 |--> -1/2*a^3 - 1/2]
            sage: F.<a> = NumberField(x^4-4*x^2-x+1)
            sage: F.maximal_totally_real_subfield()
            [Number Field in a with defining polynomial x^4 - 4*x^2 - x + 1, Identity endomorphism of Number Field in a with defining polynomial x^4 - 4*x^2 - x + 1]

        An example of a relative extension where the base field is not the maximal totally real subfield.

        ::

            sage: E_0.<a> = NumberField(x^2 - 4*x + 16)
            sage: y = polygen(E_0)
            sage: E.<z> = E_0.extension(y^2 - E_0.gen() / 2)
            sage: E.maximal_totally_real_subfield()
            [Number Field in z1 with defining polynomial x^2 - 2*x - 5, Composite map:
               From: Number Field in z1 with defining polynomial x^2 - 2*x - 5
               To:   Number Field in z with defining polynomial x^2 - 1/2*a over its base field
               Defn:   Ring morphism:
                       From: Number Field in z1 with defining polynomial x^2 - 2*x - 5
                       To:   Number Field in z with defining polynomial x^4 - 2*x^3 + x^2 + 6*x + 3
                       Defn: z1 |--> -1/3*z^3 + 1/3*z^2 + z - 1
                     then
                       Isomorphism map:
                       From: Number Field in z with defining polynomial x^4 - 2*x^3 + x^2 + 6*x + 3
                       To:   Number Field in z with defining polynomial x^2 - 1/2*a over its base field]

        """

        try:
            return self.__max_tot_real_sub
        except(AttributeError):
            pass

        if isinstance(
           self, sage.rings.number_field.number_field.NumberField_quadratic):
            if self.discriminant() > 0:
                self.__max_tot_real_sub = [self, self.coerce_map_from(self)]
                return self.__max_tot_real_sub
            else:
                self.__max_tot_real_sub = [QQ, self.coerce_map_from(QQ)]
            return self.__max_tot_real_sub
        if isinstance(
           self, sage.rings.number_field.number_field.NumberField_cyclotomic):
            zeta = self.gen()
            self.__max_tot_real_sub = self.subfield(zeta + zeta ** (-1))
            return self.__max_tot_real_sub
        if self.is_totally_real():
            self.__max_tot_real_sub = [self, self.coerce_map_from(self)]
            return self.__max_tot_real_sub
        if self.is_absolute():
            K = self
        else:
            if self.is_CM_extension():
                self.__max_tot_real_sub = [self.base_field(), self.coerce_map_from(self.base_field())]
                return self.__max_tot_real_sub
            K = self.absolute_field('z')

        d = K.absolute_degree()
        divs = d.divisors()[1:-1]
        divs.reverse()
        for i in divs:
            possibilities = K.subfields(i)
            for F, phi, _ in possibilities:
                if F.is_totally_real():
                    if self.is_relative():
                        phi = phi.post_compose(K.structure()[0])
                    self.__max_tot_real_sub = [F, phi]
                    return self.__max_tot_real_sub
        self.__max_tot_real_sub = [QQ, self.coerce_map_from(QQ)]
        return self.__max_tot_real_sub

    def complex_embeddings(self, prec=53):
        r"""
        Return all homomorphisms of this number field into the approximate
        complex field with precision prec.

        This always embeds into an MPFR based complex field.  If you
        want embeddings into the 53-bit double precision, which is
        faster, use ``self.embeddings(CDF)``.

        EXAMPLES::

            sage: k.<a> = NumberField(x^5 + x + 17)
            sage: v = k.complex_embeddings()
            sage: ls = [phi(k.0^2) for phi in v] ; ls # random order
            [2.97572074038...,
             -2.40889943716 + 1.90254105304*I,
             -2.40889943716 - 1.90254105304*I,
             0.921039066973 + 3.07553311885*I,
             0.921039066973 - 3.07553311885*I]
            sage: K.<a> = NumberField(x^3 + 2)
            sage: ls = K.complex_embeddings() ; ls # random order
            [
            Ring morphism:
              From: Number Field in a with defining polynomial x^3 + 2
              To:   Complex Double Field
              Defn: a |--> -1.25992104989...,
            Ring morphism:
              From: Number Field in a with defining polynomial x^3 + 2
              To:   Complex Double Field
              Defn: a |--> 0.629960524947 - 1.09112363597*I,
            Ring morphism:
              From: Number Field in a with defining polynomial x^3 + 2
              To:   Complex Double Field
              Defn: a |--> 0.629960524947 + 1.09112363597*I
            ]
        """
        CC = sage.rings.complex_field.ComplexField(prec)
        return self.embeddings(CC)

    def real_embeddings(self, prec=53):
        r"""
        Return all homomorphisms of this number field into the approximate
        real field with precision prec.

        If prec is 53 (the default), then the real double field is
        used; otherwise the arbitrary precision (but slow) real field
        is used.  If you want embeddings into the 53-bit double
        precision, which is faster, use ``self.embeddings(RDF)``.

        .. NOTE::

            This function uses finite precision real numbers.
            In functions that should output proven results, one
            could use ``self.embeddings(AA)`` instead.

        EXAMPLES::

            sage: K.<a> = NumberField(x^3 + 2)
            sage: K.real_embeddings()
            [
            Ring morphism:
              From: Number Field in a with defining polynomial x^3 + 2
              To:   Real Field with 53 bits of precision
              Defn: a |--> -1.25992104989487
            ]
            sage: K.real_embeddings(16)
            [
            Ring morphism:
              From: Number Field in a with defining polynomial x^3 + 2
              To:   Real Field with 16 bits of precision
              Defn: a |--> -1.260
            ]
            sage: K.real_embeddings(100)
            [
            Ring morphism:
              From: Number Field in a with defining polynomial x^3 + 2
              To:   Real Field with 100 bits of precision
              Defn: a |--> -1.2599210498948731647672106073
            ]

        As this is a numerical function, the number of embeddings
        may be incorrect if the precision is too low::

            sage: K = NumberField(x^2+2*10^1000*x + 10^2000+1, 'a')
            sage: len(K.real_embeddings())
            2
            sage: len(K.real_embeddings(100))
            2
            sage: len(K.real_embeddings(10000))
            0
            sage: len(K.embeddings(AA))
            0

        """
        K = sage.rings.real_mpfr.RealField(prec)
        return self.embeddings(K)

    def specified_complex_embedding(self):
        r"""
        Returns the embedding of this field into the complex numbers which has
        been specified.

        Fields created with the ``QuadraticField`` or
        ``CyclotomicField`` constructors come with an implicit
        embedding. To get one of these fields without the embedding, use
        the generic ``NumberField`` constructor.

        EXAMPLES::

            sage: QuadraticField(-1, 'I').specified_complex_embedding()
            Generic morphism:
              From: Number Field in I with defining polynomial x^2 + 1
              To:   Complex Lazy Field
              Defn: I -> 1*I

        ::

            sage: QuadraticField(3, 'a').specified_complex_embedding()
            Generic morphism:
              From: Number Field in a with defining polynomial x^2 - 3
              To:   Real Lazy Field
              Defn: a -> 1.732050807568878?

        ::

            sage: CyclotomicField(13).specified_complex_embedding()
            Generic morphism:
              From: Cyclotomic Field of order 13 and degree 12
              To:   Complex Lazy Field
              Defn: zeta13 -> 0.885456025653210? + 0.464723172043769?*I

        Most fields don't implicitly have embeddings unless explicitly
        specified::

            sage: NumberField(x^2-2, 'a').specified_complex_embedding() is None
            True
            sage: NumberField(x^3-x+5, 'a').specified_complex_embedding() is None
            True
            sage: NumberField(x^3-x+5, 'a', embedding=2).specified_complex_embedding()
            Generic morphism:
              From: Number Field in a with defining polynomial x^3 - x + 5
              To:   Real Lazy Field
              Defn: a -> -1.904160859134921?
            sage: NumberField(x^3-x+5, 'a', embedding=CDF.0).specified_complex_embedding()
            Generic morphism:
              From: Number Field in a with defining polynomial x^3 - x + 5
              To:   Complex Lazy Field
              Defn: a -> 0.952080429567461? + 1.311248044077123?*I

        This function only returns complex embeddings::

            sage: K.<a> = NumberField(x^2-2, embedding=Qp(7)(2).sqrt())
            sage: K.specified_complex_embedding() is None
            True
            sage: K.gen_embedding()
            3 + 7 + 2*7^2 + 6*7^3 + 7^4 + 2*7^5 + 7^6 + 2*7^7 + 4*7^8 + 6*7^9 + 6*7^10 + 2*7^11 + 7^12 + 7^13 + 2*7^15 + 7^16 + 7^17 + 4*7^18 + 6*7^19 + O(7^20)
            sage: K.coerce_embedding()
            Generic morphism:
              From: Number Field in a with defining polynomial x^2 - 2
              To:   7-adic Field with capped relative precision 20
              Defn: a -> 3 + 7 + 2*7^2 + 6*7^3 + 7^4 + 2*7^5 + 7^6 + 2*7^7 + 4*7^8 + 6*7^9 + 6*7^10 + 2*7^11 + 7^12 + 7^13 + 2*7^15 + 7^16 + 7^17 + 4*7^18 + 6*7^19 + O(7^20)
        """
        embedding = self.coerce_embedding()
        if embedding is not None:
            from sage.rings.real_mpfr import mpfr_prec_min
            from sage.rings.complex_field import ComplexField
            if ComplexField(mpfr_prec_min()).has_coerce_map_from(embedding.codomain()):
                 return embedding

    def gen_embedding(self):
        """
        If an embedding has been specified, return the image of the
        generator under that embedding. Otherwise return None.

        EXAMPLES::

            sage: QuadraticField(-7, 'a').gen_embedding()
            2.645751311064591?*I
            sage: NumberField(x^2+7, 'a').gen_embedding() # None
        """
        embedding = self.coerce_embedding()
        if embedding is None:
            return None
        else:
            return embedding(self.gen())

    def algebraic_closure(self):
        """
        Return the algebraic closure of self (which is QQbar).

        EXAMPLES::

            sage: K.<i> = QuadraticField(-1)
            sage: K.algebraic_closure()
            Algebraic Field
            sage: K.<a> = NumberField(x^3-2)
            sage: K.algebraic_closure()
            Algebraic Field
            sage: K = CyclotomicField(23)
            sage: K.algebraic_closure()
            Algebraic Field
        """
        return sage.rings.all.QQbar

    @cached_method
    def conductor(self, check_abelian=True):
        r"""
        Computes the conductor of the abelian field `K`.
        If check_abelian is set to false and the field is not an
        abelian extension of `\mathbb{Q}`, the output is not meaningful.

        INPUT:

        - ``check_abelian`` - a boolean (default: ``True``); check to see that this is an abelian extension of `\mathbb{Q}`

        OUTPUT:

        Integer which is the conductor of the field.

        EXAMPLES::

            sage: K = CyclotomicField(27)
            sage: k = K.subfields(9)[0][0]
            sage: k.conductor()
            27
            sage: K.<t> = NumberField(x^3+x^2-2*x-1)
            sage: K.conductor()
            7
            sage: K.<t> = NumberField(x^3+x^2-36*x-4)
            sage: K.conductor()
            109
            sage: K = CyclotomicField(48)
            sage: k = K.subfields(16)[0][0]
            sage: k.conductor()
            48
            sage: NumberField(x,'a').conductor()
            1
            sage: NumberField(x^8 - 8*x^6 + 19*x^4 - 12*x^2 + 1,'a').conductor()
            40
            sage: NumberField(x^8 + 7*x^4 + 1,'a').conductor()
            40
            sage: NumberField(x^8 - 40*x^6 + 500*x^4 - 2000*x^2 + 50,'a').conductor()
            160

        ALGORITHM:

            For odd primes, it is easy to compute from the ramification
            index because the p-Sylow subgroup is cyclic.  For p=2, there
            are two choices for a given ramification index.  They can be
            distinguished by the parity of the exponent in the discriminant
            of a 2-adic completion.
        """
        m = 1
        if check_abelian and not self.is_abelian():
            raise ValueError("The conductor is only defined for abelian fields")

        try:
            De = self.__disc
        except AttributeError:
            De = self.polynomial().discriminant()
            A = De.numerator().prime_factors()+De.denominator().prime_factors()
        else:
            A = De.prime_factors()

        for p in A:
            R = self.maximal_order(p)
            e = R.fractional_ideal(p).prime_factors()[0].ramification_index()
            if e!= 1:
                if p==2:
                    m *= e*2
                    c = R.discriminant().valuation(2)
                    c /= self.polynomial().degree()/e
                    if is_odd(c):
                        m *= 2
                else:
                    m *= p**(e.valuation(p)+1)
        return m

    def latex_variable_name(self, name=None):
        """
        Return the latex representation of the variable name for this
        number field.

        EXAMPLES::

            sage: NumberField(x^2 + 3, 'a').latex_variable_name()
            'a'
            sage: NumberField(x^3 + 3, 'theta3').latex_variable_name()
            '\\theta_{3}'
            sage: CyclotomicField(5).latex_variable_name()
            '\\zeta_{5}'
        """
        if name is None:
            return self.__latex_variable_name
        else:
            self.__latex_variable_name = name

    def _repr_(self):
        """
        Return string representation of this number field.

        EXAMPLES::

            sage: k.<a> = NumberField(x^13 - (2/3)*x + 3)
            sage: k._repr_()
            'Number Field in a with defining polynomial x^13 - 2/3*x + 3'
        """
        return "Number Field in %s with defining polynomial %s"%(
                   self.variable_name(), self.polynomial())

    def _latex_(self):
        r"""
        Return latex representation of this number field. This is viewed as
        a polynomial quotient ring over a field.

        EXAMPLES::

            sage: k.<a> = NumberField(x^13 - (2/3)*x + 3)
            sage: k._latex_()
            '\\Bold{Q}[a]/(a^{13} - \\frac{2}{3} a + 3)'
            sage: latex(k)
            \Bold{Q}[a]/(a^{13} - \frac{2}{3} a + 3)

        Numbered variables are often correctly typeset::

            sage: k.<theta25> = NumberField(x^25+x+1)
            sage: print(k._latex_())
            \Bold{Q}[\theta_{25}]/(\theta_{25}^{25} + \theta_{25} + 1)
        """
        return "%s[%s]/(%s)"%(latex(QQ), self.latex_variable_name(),
                              self.polynomial()._latex_(self.latex_variable_name()))

    def _ideal_class_(self, n=0):
        """
        Return the Python class used in defining the zero ideal of the ring
        of integers of this number field.

        This function is required by the general ring/ideal machinery. The
        value defined here is the default value for all number fields.

        EXAMPLES::

            sage: NumberField(x^2 + 2, 'c')._ideal_class_()
            <class 'sage.rings.number_field.number_field_ideal.NumberFieldIdeal'>
        """
        return sage.rings.number_field.number_field_ideal.NumberFieldIdeal

    def _fractional_ideal_class_(self):
        """
        Return the Python class used in defining fractional ideals of the
        ring of integers of this number field.

        This function is required by the general ring/ideal machinery. The
        value defined here is the default value for all number fields
        *except* relative number fields; this function is overridden by
        one of the same name on class NumberField_relative.

        EXAMPLES::

            sage: NumberField(x^2 + 2, 'c')._fractional_ideal_class_()
            <class 'sage.rings.number_field.number_field_ideal.NumberFieldFractionalIdeal'>
        """
        return sage.rings.number_field.number_field_ideal.NumberFieldFractionalIdeal

    def ideal(self, *gens, **kwds):
        """
        K.ideal() returns a fractional ideal of the field, except for the
        zero ideal which is not a fractional ideal.

        EXAMPLES::

            sage: K.<i>=NumberField(x^2+1)
            sage: K.ideal(2)
            Fractional ideal (2)
            sage: K.ideal(2+i)
            Fractional ideal (i + 2)
            sage: K.ideal(0)
            Ideal (0) of Number Field in i with defining polynomial x^2 + 1
        """
        try:
            return self.fractional_ideal(*gens, **kwds)
        except ValueError:
            return sage.rings.ring.Ring.ideal(self, gens, **kwds)

    def fractional_ideal(self, *gens, **kwds):
        r"""
        Return the ideal in `\mathcal{O}_K` generated by gens.
        This overrides the ``sage.rings.ring.Field`` method to
        use the ``sage.rings.ring.Ring`` one instead, since
        we're not really concerned with ideals in a field but in its ring
        of integers.

        INPUT:


        -  ``gens`` - a list of generators, or a number field
           ideal.


        EXAMPLES::

            sage: K.<a> = NumberField(x^3-2)
            sage: K.fractional_ideal([1/a])
            Fractional ideal (1/2*a^2)

        One can also input a number field ideal itself,
        or, more usefully, for a tower of number fields an ideal
        in one of the fields lower down the tower.

        ::

            sage: K.fractional_ideal(K.ideal(a))
            Fractional ideal (a)
            sage: L.<b> = K.extension(x^2 - 3, x^2 + 1)
            sage: M.<c> = L.extension(x^2 + 1)
            sage: L.ideal(K.ideal(2, a))
            Fractional ideal (a)
            sage: M.ideal(K.ideal(2, a)) == M.ideal(a*(b - c)/2)
            True

        The zero ideal is not a fractional ideal!

        ::

            sage: K.fractional_ideal(0)
            Traceback (most recent call last):
            ...
            ValueError: gens must have a nonzero element (zero ideal is not a fractional ideal)
        """
        if len(gens) == 1 and isinstance(gens[0], (list, tuple)):
            gens = gens[0]
        if len(gens) == 1 and isinstance(gens[0], NumberFieldFractionalIdeal):
            I = gens[0]
            if I.number_field() is self:
                return I
            else:
                gens = I.gens()
        return self._fractional_ideal_class_()(self, gens, **kwds)

    def ideals_of_bdd_norm(self, bound):
        """
        All integral ideals of bounded norm.

        INPUT:


        -  ``bound`` - a positive integer


        OUTPUT: A dict of all integral ideals I such that Norm(I) <= bound,
        keyed by norm.

        EXAMPLES::

            sage: K.<a> = NumberField(x^2 + 23)
            sage: d = K.ideals_of_bdd_norm(10)
            sage: for n in d:
            ....:     print(n)
            ....:     for I in d[n]:
            ....:         print(I)
            1
            Fractional ideal (1)
            2
            Fractional ideal (2, 1/2*a - 1/2)
            Fractional ideal (2, 1/2*a + 1/2)
            3
            Fractional ideal (3, 1/2*a - 1/2)
            Fractional ideal (3, 1/2*a + 1/2)
            4
            Fractional ideal (4, 1/2*a + 3/2)
            Fractional ideal (2)
            Fractional ideal (4, 1/2*a + 5/2)
            5
            6
            Fractional ideal (1/2*a - 1/2)
            Fractional ideal (6, 1/2*a + 5/2)
            Fractional ideal (6, 1/2*a + 7/2)
            Fractional ideal (1/2*a + 1/2)
            7
            8
            Fractional ideal (1/2*a + 3/2)
            Fractional ideal (4, a - 1)
            Fractional ideal (4, a + 1)
            Fractional ideal (1/2*a - 3/2)
            9
            Fractional ideal (9, 1/2*a + 11/2)
            Fractional ideal (3)
            Fractional ideal (9, 1/2*a + 7/2)
            10
        """
        hnf_ideals = self.pari_nf().ideallist(bound)
        d = {}
        for i in range(bound):
            d[i+1] = [self.ideal(hnf) for hnf in hnf_ideals[i]]
        return d

    def primes_above(self, x, degree=None):
        r"""
        Return prime ideals of self lying over x.

        INPUT:


        -  ``x``: usually an element or ideal of self. It
           should be such that self.ideal(x) is sensible. This excludes x=0.

        -  ``degree`` (default: None): None or an integer.
           If None, find all primes above x of any degree. If an integer, find
           all primes above x such that the resulting residue field has
           exactly this degree.


        OUTPUT: A list of prime ideals of self lying over x. If degree
        is specified and no such ideal exists, returns the empty list.
        The output is sorted by residue degree first, then by
        underlying prime (or equivalently, by norm).

        EXAMPLES::

            sage: x = ZZ['x'].gen()
            sage: F.<t> = NumberField(x^3 - 2)

        ::

            sage: P2s = F.primes_above(2)
            sage: P2s # random
            [Fractional ideal (-t)]
            sage: all(2 in P2 for P2 in P2s)
            True
            sage: all(P2.is_prime() for P2 in P2s)
            True
            sage: [ P2.norm() for P2 in P2s ]
            [2]

        ::

            sage: P3s = F.primes_above(3)
            sage: P3s # random
            [Fractional ideal (t + 1)]
            sage: all(3 in P3 for P3 in P3s)
            True
            sage: all(P3.is_prime() for P3 in P3s)
            True
            sage: [ P3.norm() for P3 in P3s ]
            [3]

        The ideal (3) is totally ramified in F, so there is no degree 2
        prime above 3::

            sage: F.primes_above(3, degree=2)
            []
            sage: [ id.residue_class_degree() for id, _ in F.ideal(3).factor() ]
            [1]

        Asking for a specific degree works::

            sage: P5_1s = F.primes_above(5, degree=1)
            sage: P5_1s # random
            [Fractional ideal (-t^2 - 1)]
            sage: P5_1 = P5_1s[0]; P5_1.residue_class_degree()
            1

        ::

            sage: P5_2s = F.primes_above(5, degree=2)
            sage: P5_2s # random
            [Fractional ideal (t^2 - 2*t - 1)]
            sage: P5_2 = P5_2s[0]; P5_2.residue_class_degree()
            2

        Works in relative extensions too::

            sage: PQ.<X> = QQ[]
            sage: F.<a, b> = NumberField([X^2 - 2, X^2 - 3])
            sage: PF.<Y> = F[]
            sage: K.<c> = F.extension(Y^2 - (1 + a)*(a + b)*a*b)
            sage: I = F.ideal(a + 2*b)
            sage: P, Q = K.primes_above(I)
            sage: K.ideal(I) == P^4*Q
            True
            sage: K.primes_above(I, degree=1) == [P]
            True
            sage: K.primes_above(I, degree=4) == [Q]
            True

        It doesn't make sense to factor the ideal (0), so this raises an error::

            sage: F.prime_above(0)
            Traceback (most recent call last):
            ...
            AttributeError: 'NumberFieldIdeal' object has no attribute 'prime_factors'
        """
        if degree is not None:
            degree = ZZ(degree)
        facs = sorted([ (id.residue_class_degree(), id.absolute_norm(), id) for id in self.prime_factors(x) ])
        if degree is None:
            return [ id for d, n, id in facs ]
        else:
            return [ id for d, n, id in facs if d == degree ]

    def prime_above(self, x, degree=None):
        r"""
        Return a prime ideal of self lying over x.

        INPUT:


        -  ``x``: usually an element or ideal of self. It
           should be such that self.ideal(x) is sensible. This excludes x=0.

        -  ``degree`` (default: None): None or an integer.
           If one, find a prime above x of any degree. If an integer, find a
           prime above x such that the resulting residue field has exactly
           this degree.


        OUTPUT: A prime ideal of self lying over x. If degree is specified
        and no such ideal exists, raises a ValueError.

        EXAMPLES::

            sage: x = ZZ['x'].gen()
            sage: F.<t> = NumberField(x^3 - 2)

        ::

            sage: P2 = F.prime_above(2)
            sage: P2 # random
            Fractional ideal (-t)
            sage: 2 in P2
            True
            sage: P2.is_prime()
            True
            sage: P2.norm()
            2

        ::

            sage: P3 = F.prime_above(3)
            sage: P3 # random
            Fractional ideal (t + 1)
            sage: 3 in P3
            True
            sage: P3.is_prime()
            True
            sage: P3.norm()
            3

        The ideal (3) is totally ramified in F, so there is no degree 2
        prime above 3::

            sage: F.prime_above(3, degree=2)
            Traceback (most recent call last):
            ...
            ValueError: No prime of degree 2 above Fractional ideal (3)
            sage: [ id.residue_class_degree() for id, _ in F.ideal(3).factor() ]
            [1]

        Asking for a specific degree works::

            sage: P5_1 = F.prime_above(5, degree=1)
            sage: P5_1 # random
            Fractional ideal (-t^2 - 1)
            sage: P5_1.residue_class_degree()
            1

        ::

            sage: P5_2 = F.prime_above(5, degree=2)
            sage: P5_2 # random
            Fractional ideal (t^2 - 2*t - 1)
            sage: P5_2.residue_class_degree()
            2

        Relative number fields are ok::

            sage: G = F.extension(x^2 - 11, 'b')
            sage: G.prime_above(7)
            Fractional ideal (b + 2)

        It doesn't make sense to factor the ideal (0)::

            sage: F.prime_above(0)
            Traceback (most recent call last):
            ...
            AttributeError: 'NumberFieldIdeal' object has no attribute 'prime_factors'

        """
        ids = self.primes_above(x, degree)
        if not ids:
            raise ValueError("No prime of degree %s above %s" % (degree, self.ideal(x)))
        return ids[0]

    def primes_of_bounded_norm(self, B):
        r"""
        Returns a sorted list of all prime ideals with norm at most `B`.

        INPUT:

        - ``B`` -- a positive integer or real; upper bound on the norms of the
          primes generated.

        OUTPUT:

        A list of all prime ideals of this number field of norm at
        most `B`, sorted by norm.  Primes of the same norm are sorted
        using the comparison function for ideals, which is based on
        the Hermite Normal Form.

        .. note::

            See also :meth:`primes_of_bounded_norm_iter` for an
            iterator version of this, but note that the iterator sorts
            the primes in order of underlying rational prime, not by
            norm.

        EXAMPLES::

            sage: K.<i> = QuadraticField(-1)
            sage: K.primes_of_bounded_norm(10)
            [Fractional ideal (i + 1), Fractional ideal (-i - 2), Fractional ideal (2*i + 1), Fractional ideal (3)]
            sage: K.primes_of_bounded_norm(1)
            []
            sage: K.<a> = NumberField(x^3-2)
            sage: P = K.primes_of_bounded_norm(30)
            sage: P
            [Fractional ideal (a),
             Fractional ideal (a + 1),
             Fractional ideal (-a^2 - 1),
             Fractional ideal (a^2 + a - 1),
             Fractional ideal (2*a + 1),
             Fractional ideal (-2*a^2 - a - 1),
             Fractional ideal (a^2 - 2*a - 1),
             Fractional ideal (a + 3)]
            sage: [p.norm() for p in P]
            [2, 3, 5, 11, 17, 23, 25, 29]
        """
        try:
            B = ZZ(B)
        except (TypeError, AttributeError):
            try:
                B = ZZ(B.ceil())
            except (TypeError, AttributeError):
                raise TypeError("%s is not valid bound on prime ideals" % B)
        if B<2:
            return []

        if self is QQ:
            return arith.primes(B+1)
        else:
            P = [pp for p in arith.primes(B+1) for pp in self.primes_above(p)]
            P = [p for p in P if p.norm() <= B]
            P.sort(key=lambda P: (P.norm(),P))
            return P

    def primes_of_bounded_norm_iter(self, B):
        r"""
        Iterator yielding all prime ideals with norm at most `B`.

        INPUT:

        - ``B`` -- a positive integer or real; upper bound on the norms of the
          primes generated.

        OUTPUT:

        An iterator over all prime ideals of this number field of norm
        at most `B`.

        .. note::

            The output is not sorted by norm, but by size of the
            underlying rational prime.

        EXAMPLES::

            sage: K.<i> = QuadraticField(-1)
            sage: it = K.primes_of_bounded_norm_iter(10)
            sage: list(it)
            [Fractional ideal (i + 1),
             Fractional ideal (3),
             Fractional ideal (-i - 2),
             Fractional ideal (2*i + 1)]
            sage: list(K.primes_of_bounded_norm_iter(1))
            []
        """
        try:
            B = ZZ(B)
        except (TypeError, AttributeError):
            try:
                B = ZZ(B.ceil())
            except (TypeError, AttributeError):
                raise TypeError("%s is not valid bound on prime ideals" % B)

        if B < 2:
            return

        if self is QQ:
            for p in arith.primes(B+1):
                yield p
        else:
            for p in arith.primes(B+1):
                for pp in self.primes_above(p):
                    if pp.norm() <= B:
                        yield pp


    def primes_of_degree_one_iter(self, num_integer_primes=10000, max_iterations=100):
        r"""
        Return an iterator yielding prime ideals of absolute degree one and
        small norm.

        .. warning::

           It is possible that there are no primes of `K` of
           absolute degree one of small prime norm, and it possible
           that this algorithm will not find any primes of small norm.

           See module :mod:`sage.rings.number_field.small_primes_of_degree_one`
           for details.

        INPUT:


        -  ``num_integer_primes (default: 10000)`` - an
           integer. We try to find primes of absolute norm no greater than the
           num_integer_primes-th prime number. For example, if
           num_integer_primes is 2, the largest norm found will be 3, since
           the second prime is 3.

        -  ``max_iterations (default: 100)`` - an integer. We
           test max_iterations integers to find small primes before raising
           StopIteration.


        EXAMPLES::

            sage: K.<z> = CyclotomicField(10)
            sage: it = K.primes_of_degree_one_iter()
            sage: Ps = [ next(it) for i in range(3) ]
            sage: Ps # random
            [Fractional ideal (z^3 + z + 1), Fractional ideal (3*z^3 - z^2 + z - 1), Fractional ideal (2*z^3 - 3*z^2 + z - 2)]
            sage: [ P.norm() for P in Ps ] # random
            [11, 31, 41]
            sage: [ P.residue_class_degree() for P in Ps ]
            [1, 1, 1]
        """
        from sage.rings.number_field.small_primes_of_degree_one import Small_primes_of_degree_one_iter
        return Small_primes_of_degree_one_iter(self, num_integer_primes, max_iterations)

    def primes_of_degree_one_list(self, n, num_integer_primes=10000, max_iterations=100):
        r"""
        Return a list of n prime ideals of absolute degree one and small
        norm.

        .. warning::

           It is possible that there are no primes of `K` of
           absolute degree one of small prime norm, and it possible
           that this algorithm will not find any primes of small norm.

           See module :mod:`sage.rings.number_field.small_primes_of_degree_one`
           for details.

        INPUT:


        -  ``num_integer_primes (default: 10000)`` - an
           integer. We try to find primes of absolute norm no greater than the
           num_integer_primes-th prime number. For example, if
           num_integer_primes is 2, the largest norm found will be 3, since
           the second prime is 3.

        -  ``max_iterations (default: 100)`` - an integer. We
           test max_iterations integers to find small primes before raising
           StopIteration.


        EXAMPLES::

            sage: K.<z> = CyclotomicField(10)
            sage: Ps = K.primes_of_degree_one_list(3)
            sage: Ps  # random output
            [Fractional ideal (-z^3 - z^2 + 1), Fractional ideal (2*z^3 - 2*z^2 + 2*z - 3), Fractional ideal (2*z^3 - 3*z^2 + z - 2)]
            sage: [ P.norm() for P in Ps ]
            [11, 31, 41]
            sage: [ P.residue_class_degree() for P in Ps ]
            [1, 1, 1]
        """
        it = self.primes_of_degree_one_iter()
        return [ next(it) for i in range(n) ]

    def completely_split_primes(self, B = 200):
        r"""
        Returns a list of rational primes which split completely in the number field `K`.

        INPUT:

        - ``B`` -- a positive integer bound (default: 200)

        OUTPUT:

        A list of all primes ``p < B`` which split completely in ``K``.

       EXAMPLES::

            sage: K.<xi> = NumberField(x^3 - 3*x + 1)
            sage: K.completely_split_primes(100)
            [17, 19, 37, 53, 71, 73, 89]
        """
        from sage.rings.fast_arith import prime_range
        from sage.rings.finite_rings.finite_field_constructor import GF
        from sage.rings.polynomial.polynomial_ring_constructor import PolynomialRing
        from sage.arith.all import factor
        split_primes = []
        for p in prime_range(B):
            Fp = GF(p)
            FpT = PolynomialRing(Fp,'T')
            g = FpT(self.defining_polynomial())
            if len(factor(g)) == self.degree():
                split_primes.append(p)
        return split_primes

    def _is_valid_homomorphism_(self, codomain, im_gens):
        """
        Return whether or not there is a homomorphism defined by the given
        images of generators.

        To do this we just check that the elements of the image of the
        given generator (im_gens always has length 1) satisfies the
        relation of the defining poly of this field.

        EXAMPLES::

            sage: k.<a> = NumberField(x^2 - 3)
            sage: k._is_valid_homomorphism_(QQ, [0])
            False
            sage: k._is_valid_homomorphism_(k, [])
            False
            sage: k._is_valid_homomorphism_(k, [a])
            True
            sage: k._is_valid_homomorphism_(k, [-a])
            True
            sage: k._is_valid_homomorphism_(k, [a+1])
            False
        """
        if len(im_gens) != 1:
            return False
        # We need that elements of the base ring of the polynomial
        # ring map canonically into codomain.
        if not codomain.has_coerce_map_from(QQ):
            return False
        f = self.defining_polynomial()
        try:
            return codomain(f(im_gens[0])) == 0
        except (TypeError, ValueError):
            return False

    @cached_method
    def _pari_absolute_structure(self):
        r"""
        Return data relating the Sage and PARI absolute polynomials.

        OUTPUT:

        Let `L` be this number field, and let `f` be the defining
        polynomial of `K` over `\QQ`.  This method returns a triple
        ``(g, alpha, beta)``, where

        - ``g`` is the defining relative polynomial of the PARI ``nf``
          structure (see :meth:`pari_nf`);

        - ``alpha`` is the image of `x \bmod f` under some isomorphism
          `\phi\colon K[x]/(f) \to K[x]/(g)`

        - ``beta`` is the image of `x \bmod g` under the inverse
          isomorphism `\phi^{-1}\colon K[x]/(g) \to K[x]/(f)`

        EXAMPLES::

        If `f` is monic and integral, the result satisfies ``g = f``
        and ``alpha = beta = x``::

            sage: K.<a> = NumberField(x^2 - 2)
            sage: K._pari_absolute_structure()
            (y^2 - 2, Mod(y, y^2 - 2), Mod(y, y^2 - 2))

        An example where `f` neither monic nor integral::

            sage: K.<a> = NumberField(2*x^2 + 1/3)
            sage: K._pari_absolute_structure()
            (y^2 + 6, Mod(1/6*y, y^2 + 6), Mod(6*y, y^2 + 1/6))
        """
        f = self.absolute_polynomial()._pari_with_name('y')
        if f.pollead() == f.content().denominator() == 1:
            g = f
            alpha = beta = g.variable().Mod(g)
        else:
            g, alpha = f.polredbest(flag=1)
            beta = alpha.modreverse()
        return g, alpha, beta

    def pari_polynomial(self, name='x'):
        """
        Return the PARI polynomial corresponding to this number field.

        INPUT:

        - ``name`` -- variable name (default: ``'x'``)

        OUTPUT:

        A monic polynomial with integral coefficients (PARI ``t_POL``)
        defining the PARI number field corresponding to ``self``.

        .. WARNING::

            This is *not* the same as simply converting the defining
            polynomial to PARI.

        EXAMPLES::

            sage: y = polygen(QQ)
            sage: k.<a> = NumberField(y^2 - 3/2*y + 5/3)
            sage: k.pari_polynomial()
            x^2 - x + 40
            sage: k.polynomial().__pari__()
            x^2 - 3/2*x + 5/3
            sage: k.pari_polynomial('a')
            a^2 - a + 40

        Some examples with relative number fields::

            sage: k.<a, c> = NumberField([x^2 + 3, x^2 + 1])
            sage: k.pari_polynomial()
            x^4 + 8*x^2 + 4
            sage: k.pari_polynomial('a')
            a^4 + 8*a^2 + 4
            sage: k.absolute_polynomial()
            x^4 + 8*x^2 + 4
            sage: k.relative_polynomial()
            x^2 + 3

            sage: k.<a, c> = NumberField([x^2 + 1/3, x^2 + 1/4])
            sage: k.pari_polynomial()
            x^4 - x^2 + 1
            sage: k.absolute_polynomial()
            x^4 - x^2 + 1

        This fails with arguments which are not a valid PARI variable name::

            sage: k = QuadraticField(-1)
            sage: k.pari_polynomial('I')
            Traceback (most recent call last):
            ...
            PariError: I already exists with incompatible valence
            sage: k.pari_polynomial('i')
            i^2 + 1
            sage: k.pari_polynomial('theta')
            Traceback (most recent call last):
            ...
            PariError: theta already exists with incompatible valence
        """
        return self._pari_absolute_structure()[0].change_variable_name(name)

    def pari_nf(self, important=True):
        """
        Return the PARI number field corresponding to this field.

        INPUT:

        - ``important`` -- boolean (default: ``True``).  If ``False``,
          raise a ``RuntimeError`` if we need to do a difficult
          discriminant factorization.  This is useful when an integral
          basis is not strictly required, such as for factoring
          polynomials over this number field.

        OUTPUT:

        The PARI number field obtained by calling the PARI function
        :pari:`nfinit` with ``self.pari_polynomial('y')`` as argument.

        .. NOTE::

            This method has the same effect as ``pari(self)``.

        EXAMPLES::

            sage: k.<a> = NumberField(x^4 - 3*x + 7); k
            Number Field in a with defining polynomial x^4 - 3*x + 7
            sage: k.pari_nf()[:4]
            [y^4 - 3*y + 7, [0, 2], 85621, 1]
            sage: pari(k)[:4]
            [y^4 - 3*y + 7, [0, 2], 85621, 1]

        ::

            sage: k.<a> = NumberField(x^4 - 3/2*x + 5/3); k
            Number Field in a with defining polynomial x^4 - 3/2*x + 5/3
            sage: k.pari_nf()
            [y^4 - 324*y + 2160, [0, 2], 48918708, 216, ..., [36, 36*y, y^3 + 6*y^2 - 252, 6*y^2], [1, 0, 0, 252; 0, 1, 0, 0; 0, 0, 0, 36; 0, 0, 6, -36], [1, 0, 0, 0, 0, 0, -18, 42, 0, -18, -46, -60, 0, 42, -60, -60; 0, 1, 0, 0, 1, 0, 2, 0, 0, 2, -11, -1, 0, 0, -1, 9; 0, 0, 1, 0, 0, 0, 6, 6, 1, 6, -5, 0, 0, 6, 0, 0; 0, 0, 0, 1, 0, 6, -6, -6, 0, -6, -1, 2, 1, -6, 2, 0]]
            sage: pari(k)
            [y^4 - 324*y + 2160, [0, 2], 48918708, 216, ...]
            sage: gp(k)
            [y^4 - 324*y + 2160, [0, 2], 48918708, 216, ...]

        With ``important=False``, we simply bail out if we cannot
        easily factor the discriminant::

            sage: p = next_prime(10^40); q = next_prime(10^41)
            sage: K.<a> = NumberField(x^2 - p*q)
            sage: K.pari_nf(important=False)
            Traceback (most recent call last):
            ...
            RuntimeError: Unable to factor discriminant with trial division

        Next, we illustrate the ``maximize_at_primes`` and ``assume_disc_small``
        parameters of the ``NumberField`` constructor. The following would take
        a very long time without the ``maximize_at_primes`` option::

            sage: K.<a> = NumberField(x^2 - p*q, maximize_at_primes=[p])
            sage: K.pari_nf()
            [y^2 - 100000000000000000000...]

        Since the discriminant is square-free, this also works::

            sage: K.<a> = NumberField(x^2 - p*q, assume_disc_small=True)
            sage: K.pari_nf()
            [y^2 - 100000000000000000000...]
        """
        try:
            return self._pari_nf
        except AttributeError:
            f = self.pari_polynomial("y")
            if f.poldegree() > 1:
                f = pari([f, self._pari_integral_basis(important=important)])
            self._pari_nf = f.nfinit()
            return self._pari_nf

    def pari_zk(self):
        """
        Integral basis of the PARI number field corresponding to this field.

        This is the same as pari_nf().getattr('zk'), but much faster.

        EXAMPLES::

            sage: k.<a> = NumberField(x^3 - 17)
            sage: k.pari_zk()
            [1, 1/3*y^2 - 1/3*y + 1/3, y]
            sage: k.pari_nf().getattr('zk')
            [1, 1/3*y^2 - 1/3*y + 1/3, y]
        """
        return self.pari_nf().nf_get_zk()

    def __pari__(self):
        """
        Return the PARI number field corresponding to this field.

        EXAMPLES::

            sage: k = NumberField(x^2 + x + 1, 'a')
            sage: k.__pari__()
            [y^2 + y + 1, [0, 1], -3, 1, ... [1, y], [1, 0; 0, 1], [1, 0, 0, -1; 0, 1, 1, -1]]
            sage: pari(k)
            [y^2 + y + 1, [0, 1], -3, 1, ...[1, y], [1, 0; 0, 1], [1, 0, 0, -1; 0, 1, 1, -1]]
        """
        return self.pari_nf()

    def _pari_init_(self):
        """
        Return the PARI number field corresponding to this field.

        EXAMPLES::

            sage: k = NumberField(x^2 + x + 1, 'a')
            sage: k._pari_init_()
            '[y^2 + y + 1, [0, 1], -3, 1, ... [1, y], [1, 0; 0, 1], [1, 0, 0, -1; 0, 1, 1, -1]]'
            sage: gp(k)
            [y^2 + y + 1, [0, 1], -3, 1, ...[1, y], [1, 0; 0, 1], [1, 0, 0, -1; 0, 1, 1, -1]]
        """
        return str(self.pari_nf())

    def pari_bnf(self, proof=None, units=True):
        """
        PARI big number field corresponding to this field.

        INPUT:

        - ``proof`` -- If False, assume GRH.  If True, run PARI's
          :pari:`bnfcertify` to make sure that the results are correct.

        - ``units`` -- (default: True) If True, insist on having
          fundamental units.  If False, the units may or may not be
          computed.

        OUTPUT:

        The PARI ``bnf`` structure of this number field.

        .. warning::

           Even with ``proof=True``, I wouldn't trust this to mean
           that everything computed involving this number field is
           actually correct.

        EXAMPLES::

            sage: k.<a> = NumberField(x^2 + 1); k
            Number Field in a with defining polynomial x^2 + 1
            sage: len(k.pari_bnf())
            10
            sage: k.pari_bnf()[:4]
            [[;], matrix(0,3), [;], ...]
            sage: len(k.pari_nf())
            9
            sage: k.<a> = NumberField(x^7 + 7); k
            Number Field in a with defining polynomial x^7 + 7
            sage: dummy = k.pari_bnf(proof=True)
        """
        proof = get_flag(proof, "number_field")
        # First compute bnf
        try:
            bnf = self._pari_bnf
        except AttributeError:
            f = self.pari_polynomial("y")
            if units:
                self._pari_bnf = f.bnfinit(1)
            else:
                self._pari_bnf = f.bnfinit()
            bnf = self._pari_bnf
        # Certify if needed
        if proof and not getattr(self, "_pari_bnf_certified", False):
            if bnf.bnfcertify() != 1:
                raise ValueError("The result is not correct according to bnfcertify")
            self._pari_bnf_certified = True
        return bnf

    def pari_rnfnorm_data(self, L, proof=True):
        """
        Return the PARI :pari:`rnfisnorminit` data corresponding to the
        extension L/self.

        EXAMPLES::

            sage: x = polygen(QQ)
            sage: K = NumberField(x^2 - 2, 'alpha')
            sage: L = K.extension(x^2 + 5, 'gamma')
            sage: ls = K.pari_rnfnorm_data(L) ; len(ls)
            8

            sage: K.<a> = NumberField(x^2 + x + 1)
            sage: P.<X> = K[]
            sage: L.<b> = NumberField(X^3 + a)
            sage: ls = K.pari_rnfnorm_data(L); len(ls)
            8
        """
        if L.base_field() != self:
            raise ValueError("L must be an extension of self")

        Kbnf = self.pari_bnf(proof=proof)
        return Kbnf.rnfisnorminit(L.pari_relative_polynomial())

    def _gap_init_(self):
        """
        Create a gap object representing self and return its name

        EXAMPLES::

            sage: z = QQ['z'].0
            sage: K.<zeta> = NumberField(z^2 - 2)
            sage: K._gap_init_() # the following variable name $sage1 represents the F.base_ring() in gap and is somehow random
            'CallFuncList(function() local z,E; z:=Indeterminate($sage1,"z"); E:=AlgebraicExtension($sage1,z^2 - 2,"zeta"); return E; end,[])'
            sage: k = gap(K)
            sage: k
            <algebraic extension over the Rationals of degree 2>
            sage: k.GeneratorsOfDivisionRing()
            [ zeta ]

        The following tests that it is possible to use a defining
        polynomial in the variable ``E``, even though by default
        ``E`` is used as a local variable in the above GAP
        ``CallFuncList``::

            sage: P.<E> = QQ[]
            sage: L.<tau> = NumberField(E^3 - 2)
            sage: l = gap(L); l
            <algebraic extension over the Rationals of degree 3>
            sage: l.GeneratorsOfField()
            [ tau ]
            sage: gap(tau)^3
            !2

        """
        if not self.is_absolute():
            raise NotImplementedError("Currently, only simple algebraic extensions are implemented in gap")
        G = sage.interfaces.gap.gap
        q = self.polynomial()
        if q.variable_name()!='E':
            return 'CallFuncList(function() local %s,E; %s:=Indeterminate(%s,"%s"); E:=AlgebraicExtension(%s,%s,"%s"); return E; end,[])'%(q.variable_name(),q.variable_name(),G(self.base_ring()).name(),q.variable_name(),G(self.base_ring()).name(),repr(self.polynomial()),str(self.gen()))
        else:
            return 'CallFuncList(function() local %s,F; %s:=Indeterminate(%s,"%s"); F:=AlgebraicExtension(%s,%s,"%s"); return F; end,[])'%(q.variable_name(),q.variable_name(),G(self.base_ring()).name(),q.variable_name(),G(self.base_ring()).name(),repr(self.polynomial()),str(self.gen()))

    def characteristic(self):
        """
        Return the characteristic of this number field, which is of course
        0.

        EXAMPLES::

            sage: k.<a> = NumberField(x^99 + 2); k
            Number Field in a with defining polynomial x^99 + 2
            sage: k.characteristic()
            0
        """
        return ZZ.zero()

    def class_group(self, proof=None, names='c'):
        r"""
        Return the class group of the ring of integers of this number
        field.

        INPUT:


        -  ``proof`` - if True then compute the class group
           provably correctly. Default is True. Call number_field_proof to
           change this default globally.

        -  ``names`` - names of the generators of this class
           group.


        OUTPUT: The class group of this number field.

        EXAMPLES::

            sage: K.<a> = NumberField(x^2 + 23)
            sage: G = K.class_group(); G
            Class group of order 3 with structure C3 of Number Field in a with defining polynomial x^2 + 23
            sage: G.0
            Fractional ideal class (2, 1/2*a - 1/2)
            sage: G.gens()
            (Fractional ideal class (2, 1/2*a - 1/2),)

        ::

            sage: G.number_field()
            Number Field in a with defining polynomial x^2 + 23
            sage: G is K.class_group()
            True
            sage: G is K.class_group(proof=False)
            False
            sage: G.gens()
            (Fractional ideal class (2, 1/2*a - 1/2),)

        There can be multiple generators::

            sage: k.<a> = NumberField(x^2 + 20072)
            sage: G = k.class_group(); G
            Class group of order 76 with structure C38 x C2 of Number Field in a with defining polynomial x^2 + 20072
            sage: G.0 # random
            Fractional ideal class (41, a + 10)
            sage: G.0^38
            Trivial principal fractional ideal class
            sage: G.1 # random
            Fractional ideal class (2, -1/2*a)
            sage: G.1^2
            Trivial principal fractional ideal class

        Class groups of Hecke polynomials tend to be very small::

            sage: f = ModularForms(97, 2).T(2).charpoly()
            sage: f.factor()
            (x - 3) * (x^3 + 4*x^2 + 3*x - 1) * (x^4 - 3*x^3 - x^2 + 6*x - 1)
            sage: [NumberField(g,'a').class_group().order() for g,_ in f.factor()]
            [1, 1, 1]
        """
        proof = proof_flag(proof)
        try:
            return self.__class_group[proof, names]
        except KeyError:
            pass
        except AttributeError:
            self.__class_group = {}
        k = self.pari_bnf(proof)
        cycle_structure = tuple( ZZ(c) for c in k.bnf_get_cyc() )

        # Gens is a list of ideals (the generators)
        gens = tuple( self.ideal(hnf) for hnf in k.bnf_get_gen() )

        G = ClassGroup(cycle_structure, names, self, gens, proof=proof)
        self.__class_group[proof, names] = G
        return G

    def class_number(self, proof=None):
        """
        Return the class number of this number field, as an integer.

        INPUT:


        -  ``proof`` - bool (default: True unless you called
           number_field_proof)


        EXAMPLES::

            sage: NumberField(x^2 + 23, 'a').class_number()
            3
            sage: NumberField(x^2 + 163, 'a').class_number()
            1
            sage: NumberField(x^3 + x^2 + 997*x + 1, 'a').class_number(proof=False)
            1539
        """
        proof = proof_flag(proof)
        return self.class_group(proof).order()

    def S_class_group(self, S, proof=None, names='c'):
        """
        Returns the S-class group of this number field over its base field.

        INPUT:

        - ``S`` - a set of primes of the base field

        - ``proof`` - if False, assume the GRH in computing the class group.
          Default is True. Call ``number_field_proof`` to change this
          default globally.

        - ``names`` - names of the generators of this class group.

        OUTPUT:

        The S-class group of this number field.

        EXAMPLES:

        A well known example::

            sage: K.<a> = QuadraticField(-5)
            sage: K.S_class_group([])
            S-class group of order 2 with structure C2 of Number Field in a with defining polynomial x^2 + 5

        When we include the prime `(2, a+1)`, the S-class group becomes
        trivial::

            sage: K.S_class_group([K.ideal(2,a+1)])
            S-class group of order 1 of Number Field in a with defining polynomial x^2 + 5

        TESTS::

            sage: K.<a> = QuadraticField(-14)
            sage: I = K.ideal(2,a)
            sage: S = (I,)
            sage: CS = K.S_class_group(S);CS
            S-class group of order 2 with structure C2 of Number Field in a with defining polynomial x^2 + 14
            sage: T = tuple([])
            sage: CT = K.S_class_group(T);CT
            S-class group of order 4 with structure C4 of Number Field in a with defining polynomial x^2 + 14
            sage: K.class_group()
            Class group of order 4 with structure C4 of Number Field in a with defining polynomial x^2 + 14
        """
        proof = proof_flag(proof)
        if all(P.is_principal() for P in S):
            C = self.class_group(proof=proof)
            Slist = list(zip([g.ideal() for g in C.gens()], C.invariants()))
        else:
            Slist = self._S_class_group_and_units(tuple(S), proof=proof)[1]
        return SClassGroup(tuple(s[1] for s in Slist), names, self,
                           tuple(s[0] for s in Slist), tuple(S))

    def S_units(self, S, proof=True):
        """
        Returns a list of generators of the S-units.

        INPUT:

        - ``S`` -- a set of primes of the base field

        - ``proof`` -- if ``False``, assume the GRH in computing the class group

        OUTPUT:

        A list of generators of the unit group.

       .. note::

            For more functionality see the S_unit_group() function.

        EXAMPLES::

            sage: K.<a> = QuadraticField(-3)
            sage: K.unit_group()
            Unit group with structure C6 of Number Field in a with defining polynomial x^2 + 3
            sage: K.S_units([])  # random
            [1/2*a + 1/2]
            sage: K.S_units([])[0].multiplicative_order()
            6

        An example in a relative extension (see :trac:`8722`)::

            sage: L.<a,b> = NumberField([x^2 + 1, x^2 - 5])
            sage: p = L.ideal((-1/2*b - 1/2)*a + 1/2*b - 1/2)
            sage: W = L.S_units([p]); [x.norm() for x in W]
            [9, 1, 1]

        Our generators should have the correct parent (:trac:`9367`)::

            sage: _.<x> = QQ[]
            sage: L.<alpha> = NumberField(x^3 + x + 1)
            sage: p = L.S_units([ L.ideal(7) ])
            sage: p[0].parent()
            Number Field in alpha with defining polynomial x^3 + x + 1

        TESTS:

        This checks that the multiple entries issue at :trac:`9341` is fixed::

            sage: _.<t> = QQ[]
            sage: K.<T> = NumberField(t-1)
            sage: I = K.ideal(2)
            sage: K.S_units([I])
            [2, -1]
            sage: J = K.ideal(-2)
            sage: K.S_units([I, J, I])
            [2, -1]

        """
        return self._S_class_group_and_units(tuple(S), proof=proof)[0]

    @cached_method
    def _S_class_group_and_units(self, S, proof=True):
        """
        Compute S class group and units.

        INPUT:

        - ``S`` - a tuple of prime ideals of self

        - ``proof`` - if False, assume the GRH in computing the class group

        OUTPUT:

        - ``units, clgp_gens``, where:

        - ``units`` - A list of generators of the unit group.

        - ``clgp_gens`` - A list of generators of the `S`-class group.
          Each generator is represented as a pair ``(gen, order)``,
          where ``gen`` is a fractional ideal of self and ``order`` is
          its order in the `S`-class group.

        EXAMPLES::

            sage: K.<a> = NumberField(x^2+5)
            sage: K._S_class_group_and_units(())
            ([-1], [(Fractional ideal (2, a + 1), 2)])

            sage: K.<a> = NumberField(polygen(QQ))
            sage: K._S_class_group_and_units( (K.ideal(5),) )
            ([5, -1], [])

        TESTS::

            sage: K.<a> = NumberField(x^3 - 381 * x + 127)
            sage: K._S_class_group_and_units(tuple(K.primes_above(13)))
            ([2/13*a^2 + 1/13*a - 677/13,
              1/13*a^2 + 7/13*a - 332/13,
              -1/13*a^2 + 6/13*a + 345/13,
              -1,
              2/13*a^2 + 1/13*a - 755/13,
              1/13*a^2 - 19/13*a - 7/13],
             [(Fractional ideal (11, a - 2), 2), (Fractional ideal (19, a + 7), 2)])

        Number fields defined by non-monic and non-integral
        polynomials are supported (:trac:`252`)::

            sage: K.<a> = NumberField(2*x^2 - 1/3)
            sage: K._S_class_group_and_units(tuple(K.primes_above(2) + K.primes_above(3)))
            ([-6*a + 2, 6*a + 3, -1, 12*a + 5], [])
        """
        K_pari = self.pari_bnf(proof=proof)
        from sage.misc.all import uniq
        S_pari = [p.pari_prime() for p in uniq(S)]
        result = K_pari.bnfsunit(S_pari)
        units = [self(x, check=False) for x in result[0]] + self.unit_group().gens_values()
        orders = result[4][1].sage()
        gens = [self.ideal(_) for _ in result[4][2]]
        return units, [(gens[k], orders[k]) for k in range(len(orders)) if orders[k] > 1]

    @cached_method
    def _S_class_group_quotient_matrix(self, S):
        r"""
        Return the matrix of the quotient map from the class group to the
        S-class group. The result is cached.

        EXAMPLES::

            sage: K.<a> = QuadraticField(-21)
            sage: K._S_class_group_quotient_matrix((K.ideal([2, a+1]),))
            [1]
            [0]
            sage: K._S_class_group_quotient_matrix((K.ideal([5, a+2]),))
            [0]
            [1]
            sage: K._S_class_group_quotient_matrix(())
            [1 0]
            [0 1]
            sage: K.<a> = QuadraticField(-105)
            sage: K._S_class_group_quotient_matrix((K.ideal(11, a + 4),))
            [0 0]
            [1 0]
            [0 1]
        """
        from sage.matrix.constructor import matrix
        S_clgp_gens = self._S_class_group_and_units(S)[1]
        a = len(S_clgp_gens)
        c = self.class_group().ngens()
        M = [u[0].ideal_class_log() for u in S_clgp_gens]
        M += [x.ideal_class_log() for x in S]
        M = matrix(ZZ, M)
        A, Q = M.hermite_form(transformation=True)
        assert A[:c] == 1 and A[c:] == 0
        return Q[:c, :a]

    def selmer_group(self, S, m, proof=True, orders=False):
        r"""
        Compute the group `K(S,m)`.

        INPUT:

        - ``S`` -- a set of primes of ``self``

        - ``m`` -- a positive integer

        - ``proof`` -- if False, assume the GRH in computing the class group

        - ``orders`` (default False) -- if True, output two lists, the
          generators and their orders

        OUTPUT:

        A list of generators of `K(S,m)`, and (optionally) their
        orders as elements of `K^\times/(K^\times)^m`.  This is the
        subgroup of `K^\times/(K^\times)^m` consisting of elements `a`
        such that the valuation of `a` is divisible by `m` at all
        primes not in `S`.  It fits in an exact sequence between the
        units modulo `m`-th powers and the `m`-torsion in the
        `S`-class group:

        .. MATH::

            1                                    \longrightarrow
            O_{K,S}^\times / (O_{K,S}^\times)^m  \longrightarrow
            K(S,m)                               \longrightarrow
            \operatorname{Cl}_{K,S}[m]           \longrightarrow
            0.

        The group `K(S,m)` contains the subgroup of those `a` such
        that `K(\sqrt[m]{a})/K` is unramified at all primes of `K`
        outside of `S`, but may contain it properly when not all
        primes dividing `m` are in `S`.

        EXAMPLES::

            sage: K.<a> = QuadraticField(-5)
            sage: K.selmer_group((), 2)
            [-1, 2]

        The previous example shows that the group generated by the
        output may be strictly larger than the 'true' Selmer group of
        elements giving extensions unramified outside `S`, since that
        has order just 2, generated by `-1`::

            sage: K.class_number()
            2
            sage: K.hilbert_class_field('b')
            Number Field in b with defining polynomial x^2 + 1 over its base field

        When `m` is prime all the orders are equal to `m`, but in general they are only divisors of `m`::

            sage: K.<a> = QuadraticField(-5)
            sage: P2 = K.ideal(2, -a+1)
            sage: P3 = K.ideal(3, a+1)
            sage: K.selmer_group((), 2, orders=True)
            ([-1, 2], [2, 2])
            sage: K.selmer_group((), 4, orders=True)
            ([-1, 4], [2, 2])
            sage: K.selmer_group([P2], 2)
            [2, -1]
            sage: K.selmer_group((P2,P3), 4)
            [2, -a - 1, -1]
            sage: K.selmer_group((P2,P3), 4, orders=True)
            ([2, -a - 1, -1], [4, 4, 2])
            sage: K.selmer_group([P2], 3)
            [2]
            sage: K.selmer_group([P2, P3], 3)
            [2, -a - 1]
            sage: K.selmer_group([P2, P3, K.ideal(a)], 3)  # random signs
            [2, a + 1, a]

        Example over `\QQ` (as a number field)::

            sage: K.<a> = NumberField(polygen(QQ))
            sage: K.selmer_group([],5)
            []
            sage: K.selmer_group([K.prime_above(p) for p in [2,3,5]],2)
            [2, 3, 5, -1]
            sage: K.selmer_group([K.prime_above(p) for p in [2,3,5]],6, orders=True)
            ([2, 3, 5, -1], [6, 6, 6, 2])

        TESTS::

            sage: K.<a> = QuadraticField(-5)
            sage: P2 = K.ideal(2, -a+1)
            sage: P3 = K.ideal(3, a+1)
            sage: P5 = K.ideal(a)
            sage: S = K.selmer_group([P2, P3, P5], 3)
            sage: S in ([2, a + 1, a], [2, a + 1, -a], [2, -a - 1, a], [2, -a - 1, -a]) or S
            True

        Verify that :trac:`14489` is fixed::

            sage: K.<a> = NumberField(x^3 - 381 * x + 127)
            sage: K.selmer_group(K.primes_above(13), 2)
            [2/13*a^2 + 1/13*a - 677/13,
             1/13*a^2 + 7/13*a - 332/13,
             -1/13*a^2 + 6/13*a + 345/13,
             -1,
             2/13*a^2 + 1/13*a - 755/13,
             1/13*a^2 - 19/13*a - 7/13,
             2/13*a^2 + 53/13*a - 92/13,
             2/13*a^2 + 40/13*a - 27/13]

        Verify that :trac:`16708` is fixed::

            sage: K.<a> = QuadraticField(-5)
            sage: p = K.primes_above(2)[0]
            sage: S = K.selmer_group((), 4)
            sage: all(4.divides(x.valuation(p)) for x in S)
            True
        """
        units, clgp_gens = self._S_class_group_and_units(tuple(S), proof=proof)
        gens = []
        ords = []
        for unit in units:
            order = unit.multiplicative_order()
            if order == Infinity:
                gens.append(unit)
                ords.append(m)
            else:
                m1 = order.gcd(m)
                if m1!= 1:
                    gens.append(unit)
                    ords.append(m1)
        card_S = len(S)
        if card_S != 0:
            from sage.matrix.constructor import Matrix
            H = self.class_group()
            gen_ords = [g.order() for g in H.gens()]
            pari_ords = pari(gen_ords).Col()
            Sords = [H(s).order() for s in S]
            MS = Matrix(ZZ, [H(s).exponents() for s in S]).transpose()
            pari_MS = pari(MS)
        for gen, order in clgp_gens:
            d = order.gcd(m)
            if d != 1:
                # The ideal I = gen^(order/d) has order d in Cl_S[m].
                # After multiplying by primes in S, the ideal
                # I^m = gen^(order*m/d) becomes principal.  We take
                # a generator of this ideal to get the corresponding
                # generator of the m-Selmer group.
                J = gen ** (order * m // d)
                if card_S != 0 and not J.is_principal():
                    B = H(J).exponents()
                    pari_B = (-pari(B)).Col()
                    exps = pari_MS.matsolvemod(pari_ords, pari_B).Vec().sage()
                    Spart = prod([S[i] ** (exps[i] % Sords[i]) for i in range(card_S)])
                    J *= Spart
                gens.append(self(J.gens_reduced()[0]))
                ords.append(d)
        if orders:
            return gens, ords
        else:
            return gens

    def selmer_group_iterator(self, S, m, proof=True):
        r"""
        Return an iterator through elements of the finite group `K(S,m)`.

        INPUT:

        - ``S`` -- a set of primes of ``self``

        - ``m`` -- a positive integer

        - ``proof`` -- if False, assume the GRH in computing the class group

        OUTPUT:

        An iterator yielding the distinct elements of `K(S,m)`.  See
        the docstring for :meth:`NumberField_generic.selmer_group` for
        more information.

        EXAMPLES::

            sage: K.<a> = QuadraticField(-5)
            sage: list(K.selmer_group_iterator((), 2))
            [1, 2, -1, -2]
            sage: list(K.selmer_group_iterator((), 4))
            [1, 4, -1, -4]
            sage: list(K.selmer_group_iterator([K.ideal(2, -a+1)], 2))
            [1, -1, 2, -2]
            sage: list(K.selmer_group_iterator([K.ideal(2, -a+1), K.ideal(3, a+1)], 2))
            [1, -1, -a - 1, a + 1, 2, -2, -2*a - 2, 2*a + 2]

        Examples over `\QQ` (as a number field)::

            sage: K.<a> = NumberField(polygen(QQ))
            sage: list(K.selmer_group_iterator([], 5))
            [1]
            sage: list(K.selmer_group_iterator([], 4))
            [1, -1]
            sage: list(K.selmer_group_iterator([K.prime_above(p) for p in [11,13]],2))
            [1, -1, 13, -13, 11, -11, 143, -143]
        """
        KSgens, ords = self.selmer_group(S=S, m=m, proof=proof, orders=True)
        one = self.one()
        from sage.misc.all import cartesian_product_iterator
        for ev in cartesian_product_iterator([range(o) for o in ords]):
            yield prod([p ** e for p, e in zip(KSgens, ev)], one)

    def composite_fields(self, other, names=None, both_maps=False, preserve_embedding=True):
        """
        Return the possible composite number fields formed from
        ``self`` and ``other``.

        INPUT:

        - ``other`` -- number field

        - ``names`` -- generator name for composite fields

        - ``both_maps`` -- boolean (default: ``False``)

        - ``preserve_embedding`` -- boolean (default: True)

        OUTPUT:

        A list of the composite fields, possibly with maps.

        If ``both_maps`` is ``True``, the list consists of quadruples
        ``(F, self_into_F, other_into_F, k)`` such that
        ``self_into_F`` is an embedding of ``self`` in ``F``,
        ``other_into_F`` is an embedding of in ``F``, and ``k`` is one
        of the following:

        - an integer such that ``F.gen()`` equals
          ``other_into_F(other.gen()) + k*self_into_F(self.gen())``;

        - ``Infinity``, in which case ``F.gen()`` equals
          ``self_into_F(self.gen())``;

        - ``None`` (when ``other`` is a relative number field).

        If both ``self`` and ``other`` have embeddings into an ambient
        field, then each ``F`` will have an embedding with respect to
        which both ``self_into_F`` and ``other_into_F`` will be
        compatible with the ambient embeddings.

        If ``preserve_embedding`` is ``True`` and if ``self`` and
        ``other`` both have embeddings into the same ambient field, or
        into fields which are contained in a common field, only the
        compositum respecting both embeddings is returned.  In all
        other cases, all possible composite number fields are
        returned.

        EXAMPLES::

            sage: K.<a> = NumberField(x^4 - 2)
            sage: K.composite_fields(K)
            [Number Field in a with defining polynomial x^4 - 2,
             Number Field in a0 with defining polynomial x^8 + 28*x^4 + 2500]

        A particular compositum is selected, together with compatible maps
        into the compositum, if the fields are endowed with a real or
        complex embedding::

            sage: K1 = NumberField(x^4 - 2, 'a', embedding=RR(2^(1/4)))
            sage: K2 = NumberField(x^4 - 2, 'a', embedding=RR(-2^(1/4)))
            sage: K1.composite_fields(K2)
            [Number Field in a with defining polynomial x^4 - 2]
            sage: [F, f, g, k], = K1.composite_fields(K2, both_maps=True); F
            Number Field in a with defining polynomial x^4 - 2
            sage: f(K1.0), g(K2.0)
            (a, -a)

        With ``preserve_embedding`` set to ``False``, the embeddings
        are ignored::

            sage: K1.composite_fields(K2, preserve_embedding=False)
            [Number Field in a with defining polynomial x^4 - 2,
             Number Field in a0 with defining polynomial x^8 + 28*x^4 + 2500]

        Changing the embedding selects a different compositum::

            sage: K3 = NumberField(x^4 - 2, 'a', embedding=CC(2^(1/4)*I))
            sage: [F, f, g, k], = K1.composite_fields(K3, both_maps=True); F
            Number Field in a0 with defining polynomial x^8 + 28*x^4 + 2500
            sage: f(K1.0), g(K3.0)
            (1/240*a0^5 - 41/120*a0, 1/120*a0^5 + 19/60*a0)

        If no embeddings are specified, the maps into the compositum
        are chosen arbitrarily::

            sage: Q1.<a> = NumberField(x^4 + 10*x^2 + 1)
            sage: Q2.<b> = NumberField(x^4 + 16*x^2 + 4)
            sage: Q1.composite_fields(Q2, 'c')
            [Number Field in c with defining polynomial x^8 + 64*x^6 + 904*x^4 + 3840*x^2 + 3600]
            sage: F, Q1_into_F, Q2_into_F, k = Q1.composite_fields(Q2, 'c', both_maps=True)[0]
            sage: Q1_into_F
            Ring morphism:
              From: Number Field in a with defining polynomial x^4 + 10*x^2 + 1
              To:   Number Field in c with defining polynomial x^8 + 64*x^6 + 904*x^4 + 3840*x^2 + 3600
              Defn: a |--> 19/14400*c^7 + 137/1800*c^5 + 2599/3600*c^3 + 8/15*c

        This is just one of four embeddings of ``Q1`` into ``F``::

            sage: Hom(Q1, F).order()
            4

        Note that even with ``preserve_embedding=True``, this method may fail
        to recognize that the two number fields have compatible embeddings, and
        hence return several composite number fields::

            sage: x = polygen(ZZ)
            sage: A.<a> = NumberField(x^3 - 7, embedding=CC(-0.95+1.65*I))
            sage: B.<a> = NumberField(x^9 - 7, embedding=QQbar.polynomial_root(x^9 - 7, RIF(1.2, 1.3)))
            sage: len(A.composite_fields(B, preserve_embedding=True))
            2

        TESTS:

        Let's check that embeddings are being respected::

            sage: x = polygen(ZZ)
            sage: K0.<b> = CyclotomicField(7, 'a').subfields(3)[0][0].change_names()
            sage: K1.<a1> = K0.extension(x^2 - 2*b^2, 'a1').absolute_field()
            sage: K2.<a2> = K0.extension(x^2 - 3*b^2, 'a2').absolute_field()

        We need embeddings, so we redefine::

            sage: L1.<a1> = NumberField(K1.polynomial(), 'a1', embedding=CC.0)
            sage: L2.<a2> = NumberField(K2.polynomial(), 'a2', embedding=CC.0)
            sage: [CDF(a1), CDF(a2)]
            [-0.6293842454258951, -0.7708351267200304]

        and we get the same embeddings via the compositum::

            sage: F, L1_into_F, L2_into_F, k = L1.composite_fields(L2, both_maps=True)[0]
            sage: [CDF(L1_into_F(L1.gen())), CDF(L2_into_F(L2.gen()))]
            [-0.6293842454258952, -0.7708351267200303]

        Let's check that if only one field has an embedding, the resulting
        fields do not have embeddings::

            sage: L1.composite_fields(K2)[0].coerce_embedding() is None
            True
            sage: L2.composite_fields(K1)[0].coerce_embedding() is None
            True

        We check that other can be a relative number field::

            sage: L.<a, b> = NumberField([x^3 - 5, x^2 + 3])
            sage: CyclotomicField(3, 'w').composite_fields(L, both_maps=True)
            [(Number Field in a with defining polynomial x^3 - 5 over its base field, Ring morphism:
              From: Cyclotomic Field of order 3 and degree 2
              To:   Number Field in a with defining polynomial x^3 - 5 over its base field
              Defn: w |--> -1/2*b - 1/2, Relative number field endomorphism of Number Field in a with defining polynomial x^3 - 5 over its base field
              Defn: a |--> a
                    b |--> b, None)]

        Number fields defined by non-monic and non-integral
        polynomials are supported (:trac:`252`)::

            sage: K.<a> = NumberField(x^2 + 1/2)
            sage: L.<b> = NumberField(3*x^2 - 1)
            sage: K.composite_fields(L)
            [Number Field in ab with defining polynomial 36*x^4 + 12*x^2 + 25]
            sage: C = K.composite_fields(L, both_maps=True); C
            [(Number Field in ab with defining polynomial 36*x^4 + 12*x^2 + 25,
              Ring morphism:
                From: Number Field in a with defining polynomial x^2 + 1/2
                To:   Number Field in ab with defining polynomial 36*x^4 + 12*x^2 + 25
                Defn: a |--> -3/5*ab^3 - 7/10*ab,
              Ring morphism:
                From: Number Field in b with defining polynomial 3*x^2 - 1
                To:   Number Field in ab with defining polynomial 36*x^4 + 12*x^2 + 25
                Defn: b |--> -3/5*ab^3 + 3/10*ab,
              -1)]
            sage: M, f, g, k = C[0]
            sage: M.gen() == g(b) + k*f(a)
            True

        This also fixes the bugs reported at :trac:`14164` and
        :trac:`18243`::

            sage: R.<x> = QQ[]
            sage: f = 6*x^5 + x^4 + x^2 + 5*x + 7
            sage: r = f.roots(QQbar, multiplicities=False)
            sage: F1 = NumberField(f.monic(), 'a', embedding=r[0])
            sage: F2 = NumberField(f.monic(), 'a', embedding=r[1])
            sage: (F, map1, map2, k) = F1.composite_fields(F2, both_maps=True)[0]
            sage: F.degree()
            20
            sage: F.gen() == map2(F2.gen()) + k*map1(F1.gen())
            True

            sage: f = x^8 - 3*x^7 + 61/3*x^6 - 9*x^5 + 298*x^4 + 458*x^3 + 1875*x^2 + 4293*x + 3099
            sage: F1 = NumberField(f, 'z', embedding=-1.18126721294295 + 3.02858651117832j)
            sage: F2 = NumberField(f, 'z', embedding=-1.18126721294295 - 3.02858651117832j)
            sage: (F, map1, map2, k) = F1.composite_fields(F2, both_maps=True)[0]
            sage: F.degree()
            32
            sage: F.gen() == map2(F2.gen()) + k*map1(F1.gen())
            True

        Check that the bugs reported at :trac:`24357` are fixed::

            sage: A.<a> = NumberField(x^9 - 7)
            sage: B.<b> = NumberField(x^3-7, embedding=a^3)
            sage: C.<c> = QuadraticField(-1)
            sage: B.composite_fields(C)
            [Number Field in bc with defining polynomial x^6 + 3*x^4 + 14*x^3 + 3*x^2 - 42*x + 50]

            sage: y = polygen(QQ, 'y')
            sage: A.<a> = NumberField(x^3 - 7, embedding=CC(-0.95+1.65*I))
            sage: B.<b> = NumberField(y^9 - 7, embedding=CC(-1.16+0.42*I))
            sage: A.composite_fields(B)
            [Number Field in b with defining polynomial y^9 - 7]
        """
        if not isinstance(other, NumberField_generic):
            raise TypeError("other must be a number field.")

        sv = self.variable_name(); ov = other.variable_name()
        if names is None:
            names = sv + (ov if ov != sv else "")
        name = normalize_names(1, names)[0]

        # should we try to preserve embeddings?
        subfields_have_embeddings = preserve_embedding
        if self.coerce_embedding() is None:
            subfields_have_embeddings = False
        if other.coerce_embedding() is None:
            subfields_have_embeddings = False
        if subfields_have_embeddings:
            try:
                from sage.categories.pushout import pushout
                ambient_field = pushout(self.coerce_embedding().codomain(), other.coerce_embedding().codomain())
            except sage.structure.coerce_exceptions.CoercionException:
                ambient_field = None
            if ambient_field is None:
                subfields_have_embeddings = False

        f = self.absolute_polynomial()
        g = other.absolute_polynomial().change_variable_name(f.variable_name())
        R = f.parent()
        f = f.__pari__(); f /= f.content()
        g = g.__pari__(); g /= g.content()

        m = self.degree()
        n = other.absolute_degree()

        if not both_maps and not subfields_have_embeddings:
            # short cut!
            # eliminate duplicates from the fields given by polcompositum
            # and return the resulting number fields.  There is no need to
            # check that the polynomials are irreducible.
            C = []
            for r in f.polcompositum(g):
                if not any(r.nfisisom(s) for s in C):
                    C.append(r)
            C = [R(_) for _ in C]

            q = sum(1 for r in C if r.degree() != max(m, n))
            if q == 1 and name != sv and name != ov:
                names = [name]
            else:
                names = [name + str(i) for i in range(q)]

            i = 0
            rets = []
            for r in C:
                d = r.degree()
                if d == m:
                    rets.append(self)
                elif d == n:
                    rets.append(other)
                else:
                    rets.append(NumberField(r, names[i], check=False))
                    i += 1
            return rets

        # If flag = 1, polcompositum outputs a vector of 4-component vectors
        # [R, a, b, k], where R ranges through the list of all possible compositums
        # as above, and a (resp. b) expresses the root of P (resp. Q) as
        # an element of Q(X)/(R). Finally, k is a small integer such that
        # b + ka = X modulo R.
        # In this case duplicates must only be eliminated if embeddings are going
        # to be preserved.
        C = []
        for v in f.polcompositum(g, 1):
            if subfields_have_embeddings or not any(v[0].nfisisom(u[0]) for u in C):
                C.append(v)

        a = self.gen()
        b = other.gen()

        # If both subfields are provided with embeddings, then we must select
        # the compositum which corresponds to these embeddings.  We do this by
        # evaluating the given polynomials at the corresponding embedded values.
        # For the case we want, the result will be zero, but rounding errors are
        # difficult to predict, so we just take the field which yields the
        # minimum value.
        if subfields_have_embeddings:
            poly_vals = []
            for r, _, _, k in C:
                r = R(r)
                k = ZZ(k)
                embedding = other.coerce_embedding()(b) + k*self.coerce_embedding()(a)
                poly_vals.append(r(embedding).abs())
            i = poly_vals.index(min(poly_vals))
            C = [C[i]]

        q = sum(1 for r, _, _, _ in C if r.poldegree() != max(m, n))
        if q == 1 and name != sv and name != ov:
            names = [name, '']
        else:
            names = [name + str(ii) for ii in range(q + 1)]

        if both_maps and not other.is_absolute():
            other_abs = other.absolute_field('z')
            from_other_abs, to_other_abs = other_abs.structure()

        embedding = None
        i = 0
        rets = []
        for r, a_in_F, b_in_F, k in C:
            r = R(r)
            d = r.degree()
            if d == m and not both_maps:
                rets.append(self)
            elif d == n and not both_maps:
                rets.append(other)
            else:
                k = ZZ(k)
                if subfields_have_embeddings:
                    embedding = other.coerce_embedding()(b) + k*self.coerce_embedding()(a)
                F = NumberField(r, names[i], check=False, embedding=embedding)
                i += 1
                if both_maps:
                    a_in_F = F(R(a_in_F.lift()))
                    b_in_F = F(R(b_in_F.lift()))
                    if other.is_absolute():
                        if d == m:
                            self_to_F = self.hom([self.gen()])
                            other_to_F = other.hom([(~self.hom([a_in_F]))(b_in_F)])
                            F = self
                            k = Infinity
                            i -= 1
                        elif d == n:
                            other_to_F = other.hom([other.gen()])
                            self_to_F = self.hom([(~other.hom([b_in_F]))(a_in_F)])
                            F = other
                            k = ZZ.zero()
                            i -= 1
                        else:
                            self_to_F = self.hom([a_in_F])
                            other_to_F = other.hom([b_in_F])
                    else:
                        other_abs_to_F = other_abs.hom([b_in_F])
                        other_to_F = RelativeNumberFieldHomomorphism_from_abs(other.Hom(F), other_abs_to_F*to_other_abs)
                        if d == m:
                            self_to_F = self.hom([self.gen()])
                            other_to_F = RelativeNumberFieldHomomorphism_from_abs(other.Hom(self), (~self.hom([a_in_F]))*other_abs_to_F*to_other_abs)
                            F = self
                            k = None
                            i -= 1
                        elif d == n:
                            other_to_F = RelativeNumberFieldHomomorphism_from_abs(other.Hom(other), from_other_abs)
                            self_to_F = self.hom([from_other_abs((~other_abs_to_F)(a_in_F))])
                            F = other
                            k = None
                            i -= 1
                        else:
                            self_to_F = self.hom([a_in_F])
                            other_to_F = RelativeNumberFieldHomomorphism_from_abs(other.Hom(F), other_abs_to_F*to_other_abs)
                    rets.append( (F, self_to_F, other_to_F, k) )
                else:
                    rets.append(F)
        return rets

    def absolute_degree(self):
        r"""
        Return the degree of self over `\QQ`.

        EXAMPLES::

            sage: NumberField(x^3 + x^2 + 997*x + 1, 'a').absolute_degree()
            3
            sage: NumberField(x + 1, 'a').absolute_degree()
            1
            sage: NumberField(x^997 + 17*x + 3, 'a', check=False).absolute_degree()
            997
        """
        return self.polynomial().degree()

    def degree(self):
        """
        Return the degree of this number field.

        EXAMPLES::

            sage: NumberField(x^3 + x^2 + 997*x + 1, 'a').degree()
            3
            sage: NumberField(x + 1, 'a').degree()
            1
            sage: NumberField(x^997 + 17*x + 3, 'a', check=False).degree()
            997
        """
        return self.polynomial().degree()

    def different(self):
        r"""
        Compute the different fractional ideal of this number field.

        The codifferent is the fractional ideal of all `x` in `K`
        such that the trace of `xy` is an integer for
        all `y \in O_K`.

        The different is the integral ideal which is the inverse of
        the codifferent.

        See :wikipedia:`Different_ideal`

        EXAMPLES::

            sage: k.<a> = NumberField(x^2 + 23)
            sage: d = k.different()
            sage: d
            Fractional ideal (-a)
            sage: d.norm()
            23
            sage: k.disc()
            -23

        The different is cached::

            sage: d is k.different()
            True

        Another example::

            sage: k.<b> = NumberField(x^2 - 123)
            sage: d = k.different(); d
            Fractional ideal (2*b)
            sage: d.norm()
            492
            sage: k.disc()
            492
        """
        try:
            return self.__different
        except AttributeError:
            self.__different = self.ideal(self.pari_nf().nf_get_diff())
            return self.__different

    def discriminant(self, v=None):
        """
        Returns the discriminant of the ring of integers of the number
        field, or if v is specified, the determinant of the trace pairing
        on the elements of the list v.

        INPUT:

        - ``v`` -- (optional) list of elements of this number field

        OUTPUT:

        Integer if `v` is omitted, and Rational otherwise.

        EXAMPLES::

            sage: K.<t> = NumberField(x^3 + x^2 - 2*x + 8)
            sage: K.disc()
            -503
            sage: K.disc([1, t, t^2])
            -2012
            sage: K.disc([1/7, (1/5)*t, (1/3)*t^2])
            -2012/11025
            sage: (5*7*3)^2
            11025
            sage: NumberField(x^2 - 1/2, 'a').discriminant()
            8
        """
        if v is None:
            try:
                return self.__disc
            except AttributeError:
                self.__disc = ZZ(self.pari_polynomial().nfdisc())
                return self.__disc
        else:
            return QQ(self.trace_pairing(v).det())

    def disc(self, v=None):
        """
        Shortcut for self.discriminant.

        EXAMPLES::

            sage: k.<b> = NumberField(x^2 - 123)
            sage: k.disc()
            492
        """
        return self.discriminant(v=v)

    def trace_dual_basis(self, b):
        r"""
        Compute the dual basis of a basis of ``self`` with respect to the trace pairing.

        EXAMPLES::

            sage: K.<a> = NumberField(x^3 + x + 1)
            sage: b = [1, 2*a, 3*a^2]
            sage: T = K.trace_dual_basis(b); T
            [4/31*a^2 - 6/31*a + 13/31, -9/62*a^2 - 1/31*a - 3/31, 2/31*a^2 - 3/31*a + 4/93]
            sage: [(b[i]*T[j]).trace() for i in range(3) for j in range(3)]
            [1, 0, 0, 0, 1, 0, 0, 0, 1]
        """
        if not len(b) == self.degree():
            raise ValueError('Not a basis of the number field.')
        M = self.trace_pairing(b)
        if not M.is_invertible():
            raise ValueError('Not a basis of the number field.')
        return [sum([v[i]*b[i] for i in range(len(b))]) for v in M.inverse()]

    def elements_of_norm(self, n, proof=None):
        """
        Return a list of elements of norm ``n``.

        INPUT:

        - ``n`` -- integer in this number field

        - ``proof`` -- boolean (default: ``True``, unless you called
          ``number_field_proof`` and set it otherwise)

        OUTPUT:

        A complete system of integral elements of norm `n`, modulo
        units of positive norm.

        EXAMPLES::

            sage: K.<a> = NumberField(x^2+1)
            sage: K.elements_of_norm(3)
            []
            sage: K.elements_of_norm(50)
            [-7*a + 1, 5*a - 5, 7*a + 1]

        TESTS:

        Number fields defined by non-monic and non-integral
        polynomials are supported (:trac:`252`)::

            sage: K.<a> = NumberField(7/9*x^3 + 7/3*x^2 - 56*x + 123)
            sage: K.elements_of_norm(7)
            [7/225*a^2 - 7/75*a - 42/25]
        """
        proof = proof_flag(proof)
        B = self.pari_bnf(proof).bnfisintnorm(n)
        return [self(x, check=False) for x in B]

    def extension(self, poly, name=None, names=None, *args, **kwds):
        """
        Return the relative extension of this field by a given polynomial.

        EXAMPLES::

            sage: K.<a> = NumberField(x^3 - 2)
            sage: R.<t> = K[]
            sage: L.<b> = K.extension(t^2 + a); L
            Number Field in b with defining polynomial t^2 + a over its base field

        We create another extension::

            sage: k.<a> = NumberField(x^2 + 1); k
            Number Field in a with defining polynomial x^2 + 1
            sage: y = polygen(QQ,'y')
            sage: m.<b> = k.extension(y^2 + 2); m
            Number Field in b with defining polynomial y^2 + 2 over its base field

        Note that b is a root of `y^2 + 2`::

            sage: b.minpoly()
            x^2 + 2
            sage: b.minpoly('z')
            z^2 + 2

        A relative extension of a relative extension::

            sage: k.<a> = NumberField([x^2 + 1, x^3 + x + 1])
            sage: R.<z> = k[]
            sage: L.<b> = NumberField(z^3 + 3 + a); L
            Number Field in b with defining polynomial z^3 + a0 + 3 over its base field

        Extension fields with given defining data are unique
        (:trac:`20791`)::

            sage: K.<a> = NumberField(x^2 + 1)
            sage: K.extension(x^2 - 2, 'b') is K.extension(x^2 - 2, 'b')
            True
        """
        if not isinstance(poly, polynomial_element.Polynomial):
            try:
                poly = poly.polynomial(self)
            except (AttributeError, TypeError):
                raise TypeError("polynomial (=%s) must be a polynomial."%repr(poly))
        if poly.base_ring() is not self:
            poly = poly.change_ring(self)
        if names is not None:
            name = names
        if isinstance(name, tuple):
            name = name[0]
        return NumberField(poly, name, *args, **kwds)

    def factor(self, n):
        r"""
        Ideal factorization of the principal ideal generated by `n`.

        EXAMPLES:

        Here we show how to factor Gaussian integers (up to units).
        First we form a number field defined by `x^2 + 1`::

            sage: K.<I> = NumberField(x^2 + 1); K
            Number Field in I with defining polynomial x^2 + 1

        Here are the factors::

            sage: fi, fj = K.factor(17); fi,fj
            ((Fractional ideal (I + 4), 1), (Fractional ideal (I - 4), 1))

        Now we extract the reduced form of the generators::

            sage: zi = fi[0].gens_reduced()[0]; zi
            I + 4
            sage: zj = fj[0].gens_reduced()[0]; zj
            I - 4

        We recover the integer that was factored in `\ZZ[i]` (up to a unit)::

            sage: zi*zj
            -17

        One can also factor elements or ideals of the number field::

            sage: K.<a> = NumberField(x^2 + 1)
            sage: K.factor(1/3)
            (Fractional ideal (3))^-1
            sage: K.factor(1+a)
            Fractional ideal (a + 1)
            sage: K.factor(1+a/5)
            (Fractional ideal (a + 1)) * (Fractional ideal (-a - 2))^-1 * (Fractional ideal (2*a + 1))^-1 * (Fractional ideal (-3*a - 2))

        An example over a relative number field::

            sage: pari('setrand(2)')
            sage: L.<b> = K.extension(x^2 - 7)
            sage: f = L.factor(a + 1); f
            (Fractional ideal (1/2*a*b - a + 1/2)) * (Fractional ideal (-1/2*a*b - a + 1/2))
            sage: f.value() == a+1
            True

        It doesn't make sense to factor the ideal (0), so this raises an error::

            sage: L.factor(0)
            Traceback (most recent call last):
            ...
            AttributeError: 'NumberFieldIdeal' object has no attribute 'factor'

        AUTHORS:

        - Alex Clemesha (2006-05-20), Francis Clarke (2009-04-21): examples
        """
        return self.ideal(n).factor()

    def prime_factors(self, x):
        """
        Return a list of the prime ideals of self which divide
        the ideal generated by `x`.

        OUTPUT: list of prime ideals (a new list is returned each time this
        function is called)

        EXAMPLES::

            sage: K.<w> = NumberField(x^2 + 23)
            sage: K.prime_factors(w + 1)
            [Fractional ideal (2, 1/2*w - 1/2), Fractional ideal (2, 1/2*w + 1/2), Fractional ideal (3, 1/2*w + 1/2)]
        """
        return self.ideal(x).prime_factors()

    def gen(self, n=0):
        """
        Return the generator for this number field.

        INPUT:


        -  ``n`` - must be 0 (the default), or an exception is
           raised.


        EXAMPLES::

            sage: k.<theta> = NumberField(x^14 + 2); k
            Number Field in theta with defining polynomial x^14 + 2
            sage: k.gen()
            theta
            sage: k.gen(1)
            Traceback (most recent call last):
            ...
            IndexError: Only one generator.
        """
        if n != 0:
            raise IndexError("Only one generator.")
        try:
            return self.__gen
        except AttributeError:
            if self.__polynomial is not None:
                X = self.__polynomial.parent().gen()
            else:
                from sage.rings.polynomial.polynomial_ring import polygen
                X = polygen(QQ)
            self.__gen = self._element_class(self, X)
            return self.__gen

    @cached_method
    def _generator_matrix(self):
        """
        Return the matrix form of the generator of ``self``.

        .. SEEALSO::

            :meth:`~sage.rings.number_field.number_field_element.NumberFieldElement.matrix`

        EXAMPLES::

            sage: x = QQ['x'].gen()
            sage: K.<v> = NumberField(x^4 + 514*x^2 + 64321)
            sage: R.<r> = NumberField(x^2 + 4*v*x + 5*v^2 + 514)
            sage: R._generator_matrix()
            [           0            1]
            [-5*v^2 - 514         -4*v]
        """
        x = self.gen()
        a = x
        d = self.relative_degree()
        v = x.list()
        for n in range(d-1):
            a *= x
            v += a.list()
        from sage.matrix.matrix_space import MatrixSpace
        M = MatrixSpace(self.base_ring(), d)
        ret = M(v)
        ret.set_immutable()
        return ret

    def is_field(self, proof=True):
        """
        Return True since a number field is a field.

        EXAMPLES::

            sage: NumberField(x^5 + x + 3, 'c').is_field()
            True
        """
        return True

    def is_galois(self):
        r"""
        Return True if this number field is a Galois extension of
        `\QQ`.

        EXAMPLES::

            sage: NumberField(x^2 + 1, 'i').is_galois()
            True
            sage: NumberField(x^3 + 2, 'a').is_galois()
            False
            sage: NumberField(x^15 + x^14 - 14*x^13 - 13*x^12 + 78*x^11 + 66*x^10 - 220*x^9 - 165*x^8 + 330*x^7 + 210*x^6 - 252*x^5 - 126*x^4 + 84*x^3 + 28*x^2 - 8*x - 1, 'a').is_galois()
            True
            sage: NumberField(x^15 + x^14 - 14*x^13 - 13*x^12 + 78*x^11 + 66*x^10 - 220*x^9 - 165*x^8 + 330*x^7 + 210*x^6 - 252*x^5 - 126*x^4 + 84*x^3 + 28*x^2 - 8*x - 10, 'a').is_galois()
            False
        """
        #return self.galois_group(type="pari").order() == self.degree()
        if self.degree() < 12:
            return self.galois_group(type='pari').order() == self.degree()
        else:
            return len(self.automorphisms()) == self.degree()

    @cached_method
    def is_abelian(self):
        r"""
        Return True if this number field is an abelian Galois extension of
        `\QQ`.

        EXAMPLES::

            sage: NumberField(x^2 + 1, 'i').is_abelian()
            True
            sage: NumberField(x^3 + 2, 'a').is_abelian()
            False
            sage: NumberField(x^3 + x^2 - 2*x - 1, 'a').is_abelian()
            True
            sage: NumberField(x^6 + 40*x^3 + 1372, 'a').is_abelian()
            False
            sage: NumberField(x^6 + x^5 - 5*x^4 - 4*x^3 + 6*x^2 + 3*x - 1, 'a').is_abelian()
            True
        """

        if not self.is_galois():
            return False

        d = self.degree()
        dsqrt = d.isqrt()
        if d == 1 or d.is_prime() or (d == dsqrt**2 and dsqrt.is_prime()):
            return True

        if d <= 11:
            return self.galois_group().is_abelian()

        pari_pol = pari(self.polynomial())
        return pari_pol.galoisinit().galoisisabelian(1)==1

    @cached_method
    def galois_group(self, type=None, algorithm='pari', names=None):
        r"""
        Return the Galois group of the Galois closure of this number field.

        INPUT:

        -  ``type`` - ``none``, ``gap``, or ``pari``. If None (the default),
           return an explicit group of automorphisms of self as a
           ``GaloisGroup_v2`` object.  Otherwise, return a ``GaloisGroup_v1``
           wrapper object based on a PARI or Gap transitive group object, which
           is quicker to compute, but rather less useful (in particular, it
           can't be made to act on self).  If type = 'gap', the database_gap
           package should be installed.

        -  ``algorithm`` - 'pari', 'kash', 'magma'. (default: 'pari', except
           when the degree is >= 12 when 'kash' is tried.)

        -  ``name`` - a string giving a name for the generator of the Galois
           closure of self, when self is not Galois. This is ignored if type is
           not None.

        Note that computing Galois groups as abstract groups is often much
        faster than computing them as explicit automorphism groups (but of
        course you get less information out!) For more (important!)
        documentation, so the documentation for Galois groups of polynomials
        over `\QQ`, e.g., by typing ``K.polynomial().galois_group?``,
        where `K` is a number field.

        To obtain actual field homomorphisms from the number field to its
        splitting field, use type=None.

        EXAMPLES:

        With type ``None``::

            sage: k.<b> = NumberField(x^2 - 14) # a Galois extension
            sage: G = k.galois_group(); G
            Galois group of Number Field in b with defining polynomial x^2 - 14
            sage: G.gen(0)
            (1,2)
            sage: G.gen(0)(b)
            -b
            sage: G.artin_symbol(k.primes_above(3)[0])
            (1,2)

            sage: k.<b> = NumberField(x^3 - x + 1) # not Galois
            sage: G = k.galois_group(names='c'); G
            Galois group of Galois closure in c of Number Field in b with defining polynomial x^3 - x + 1
            sage: G.gen(0)
            (1,2,3)(4,5,6)

        With type ``'pari'``::

            sage: NumberField(x^3-2, 'a').galois_group(type="pari")
            Galois group PARI group [6, -1, 2, "S3"] of degree 3 of the Number Field in a with defining polynomial x^3 - 2

        ::

            sage: NumberField(x-1, 'a').galois_group(type="gap")    # optional - database_gap
            Galois group Transitive group number 1 of degree 1 of the Number Field in a with defining polynomial x - 1
            sage: NumberField(x^2+2, 'a').galois_group(type="gap")  # optional - database_gap
            Galois group Transitive group number 1 of degree 2 of the Number Field in a with defining polynomial x^2 + 2
            sage: NumberField(x^3-2, 'a').galois_group(type="gap")  # optional - database_gap
            Galois group Transitive group number 2 of degree 3 of the Number Field in a with defining polynomial x^3 - 2

        ::

            sage: x = polygen(QQ)
            sage: NumberField(x^3 + 2*x + 1, 'a').galois_group(type='gap')    # optional - database_gap
            Galois group Transitive group number 2 of degree 3 of the Number Field in a with defining polynomial x^3 + 2*x + 1
            sage: NumberField(x^3 + 2*x + 1, 'a').galois_group(algorithm='magma')   # optional - magma database_gap
            Galois group Transitive group number 2 of degree 3 of the Number Field in a with defining polynomial x^3 + 2*x + 1

        EXPLICIT GALOIS GROUP: We compute the Galois group as an explicit
        group of automorphisms of the Galois closure of a field.

        ::

            sage: K.<a> = NumberField(x^3 - 2)
            sage: L.<b1> = K.galois_closure(); L
            Number Field in b1 with defining polynomial x^6 + 108
            sage: G = End(L); G
            Automorphism group of Number Field in b1 with defining polynomial x^6 + 108
            sage: G.list()
            [
            Ring endomorphism of Number Field in b1 with defining polynomial x^6 + 108
              Defn: b1 |--> b1,
            ...
            Ring endomorphism of Number Field in b1 with defining polynomial x^6 + 108
              Defn: b1 |--> -1/12*b1^4 - 1/2*b1
            ]
            sage: G[2](b1)
            1/12*b1^4 + 1/2*b1
        """
        from .galois_group import GaloisGroup_v1, GaloisGroup_v2

        if type is None:
            return GaloisGroup_v2(self, names)

        elif type=="pari":
            return GaloisGroup_v1(self.absolute_polynomial().galois_group(pari_group=True, algorithm=algorithm), self)
        elif type=="gap":
            return GaloisGroup_v1(self.absolute_polynomial().galois_group(pari_group=False, algorithm=algorithm), self)
        else:
            raise ValueError("Galois group type must be None, 'pari', or 'gap'.")

    def _normalize_prime_list(self, v):
        """
        Internal function to convert into a tuple of primes either None or
        a single prime or a list.

        EXAMPLES::

            sage: K.<i> = NumberField(x^2 + 1)
            sage: K._normalize_prime_list(None)
            ()
            sage: K._normalize_prime_list(3)
            (3,)
            sage: K._normalize_prime_list([3,5])
            (3, 5)
        """
        if v is None:
            v = []
        elif not isinstance(v, (list, tuple)):
            v = [v]
        return tuple(map(ZZ, v))

    def power_basis(self):
        r"""
        Return a power basis for this number field over its base field.

        If this number field is represented as `k[t]/f(t)`, then
        the basis returned is `1, t, t^2, \ldots, t^{d-1}` where
        `d` is the degree of this number field over its base
        field.

        EXAMPLES::

            sage: K.<a> = NumberField(x^5 + 10*x + 1)
            sage: K.power_basis()
            [1, a, a^2, a^3, a^4]

        ::

            sage: L.<b> = K.extension(x^2 - 2)
            sage: L.power_basis()
            [1, b]
            sage: L.absolute_field('c').power_basis()
            [1, c, c^2, c^3, c^4, c^5, c^6, c^7, c^8, c^9]

        ::

            sage: M = CyclotomicField(15)
            sage: M.power_basis()
            [1, zeta15, zeta15^2, zeta15^3, zeta15^4, zeta15^5, zeta15^6, zeta15^7]
        """
        g = self.gen()
        return [ g**i for i in range(self.relative_degree()) ]

    def integral_basis(self, v=None):
        """
        Returns a list containing a ZZ-basis for the full ring of integers
        of this number field.

        INPUT:


        -  ``v`` - None, a prime, or a list of primes. See the
           documentation for self.maximal_order.


        EXAMPLES::

            sage: K.<a> = NumberField(x^5 + 10*x + 1)
            sage: K.integral_basis()
            [1, a, a^2, a^3, a^4]

        Next we compute the ring of integers of a cubic field in which 2 is
        an "essential discriminant divisor", so the ring of integers is not
        generated by a single element.

        ::

            sage: K.<a> = NumberField(x^3 + x^2 - 2*x + 8)
            sage: K.integral_basis()
            [1, 1/2*a^2 + 1/2*a, a^2]

        ALGORITHM: Uses the pari library (via _pari_integral_basis).
        """
        return self.maximal_order(v=v).basis()

    def _pari_integral_basis(self, v=None, important=True):
        """
        Internal function returning an integral basis of this number field in
        PARI format.

        INPUT:

        -  ``v`` -- None, a prime, or a list of primes. See the
           documentation for self.maximal_order.

        - ``important`` -- boolean (default: ``True``).  If ``False``,
          raise a ``RuntimeError`` if we need to do a difficult
          discriminant factorization.  This is useful when an integral
          basis is not strictly required.

        EXAMPLES::

            sage: K.<a> = NumberField(x^5 + 10*x + 1)
            sage: K._pari_integral_basis()
            [1, y, y^2, y^3, y^4]

        Next we compute the ring of integers of a cubic field in which 2 is
        an "essential discriminant divisor", so the ring of integers is not
        generated by a single element.

        ::

            sage: K.<a> = NumberField(x^3 + x^2 - 2*x + 8)
            sage: K._pari_integral_basis()
            [1, y, 1/2*y^2 - 1/2*y]
            sage: K.integral_basis()
            [1, 1/2*a^2 + 1/2*a, a^2]
        """
        if (v is None or len(v) == 0) and self._maximize_at_primes:
            v = self._maximize_at_primes

        v = self._normalize_prime_list(v)
        try:
            return self._integral_basis_dict[v]
        except (AttributeError, KeyError):
            f = self.pari_polynomial("y")
            if len(v) > 0:
                B = f.nfbasis(fa=v)
            elif self._assume_disc_small:
                B = f.nfbasis(1)
            elif not important:
                # Trial divide the discriminant with primes up to 10^6
                m = self.pari_polynomial().poldisc().abs().factor(limit=10**6)
                # Since we only need a *squarefree* factorization for
                # primes with exponent 1, we need trial division up to D^(1/3)
                # instead of D^(1/2).
                trialdivlimit2 = pari(10**12)
                trialdivlimit3 = pari(10**18)
                if all([ p < trialdivlimit2 or (e == 1 and p < trialdivlimit3) or p.isprime() for p,e in zip(m[0],m[1]) ]):
                    B = f.nfbasis(fa = m)
                else:
                    raise RuntimeError("Unable to factor discriminant with trial division")
            else:
                B = f.nfbasis()

            self._integral_basis_dict[v] = B
            return B

    def reduced_basis(self, prec=None):
        r"""
        This function returns an LLL-reduced basis for the
        Minkowski-embedding of the maximal order of a number field.

        INPUT:

        -  ``self`` - number field, the base field

        -  ``prec (default: None)`` - the precision with which to
           compute the Minkowski embedding.


        OUTPUT:

        An LLL-reduced basis for the Minkowski-embedding of the
        maximal order of a number field, given by a sequence of (integral)
        elements from the field.

        .. note::

           In the non-totally-real case, the LLL routine we call is
           currently PARI's :pari:`qflll`, which works with floating point
           approximations, and so the result is only as good as the
           precision promised by PARI. The matrix returned will always
           be integral; however, it may only be only "almost" LLL-reduced
           when the precision is not sufficiently high.

        EXAMPLES::

            sage: F.<t> = NumberField(x^6-7*x^4-x^3+11*x^2+x-1)
            sage: F.maximal_order().basis()
            [1/2*t^5 + 1/2*t^4 + 1/2*t^2 + 1/2, t, t^2, t^3, t^4, t^5]
            sage: F.reduced_basis()
            [-1, -1/2*t^5 + 1/2*t^4 + 3*t^3 - 3/2*t^2 - 4*t - 1/2, t, 1/2*t^5 + 1/2*t^4 - 4*t^3 - 5/2*t^2 + 7*t + 1/2, 1/2*t^5 - 1/2*t^4 - 2*t^3 + 3/2*t^2 - 1/2, 1/2*t^5 - 1/2*t^4 - 3*t^3 + 5/2*t^2 + 4*t - 5/2]
            sage: CyclotomicField(12).reduced_basis()
            [1, zeta12^2, zeta12, zeta12^3]

        TESTS:

        Check that the bug reported at :trac:`10017` is fixed::

            sage: x = polygen(QQ)
            sage: k.<a> = NumberField(x^6 + 2218926655879913714112*x^4 - 32507675650290949030789018433536*x^3 + 4923635504174417014460581055002374467948544*x^2 - 36066074010564497464129951249279114076897746988630016*x + 264187244046129768986806800244258952598300346857154900812365824)
            sage: new_basis = k.reduced_basis(prec=120)
            sage: [c.minpoly() for c in new_basis]
            [x - 1,
             x^2 - x + 1,
             x^6 + 3*x^5 - 102*x^4 - 103*x^3 + 10572*x^2 - 59919*x + 127657,
             x^6 - 3*x^5 - 102*x^4 + 315*x^3 + 10254*x^2 - 80955*x + 198147,
             x^3 - 171*x + 848,
             x^6 + 171*x^4 + 1696*x^3 + 29241*x^2 + 145008*x + 719104]
            sage: R = k.order(new_basis)
            sage: R.discriminant()==k.discriminant()
            True
        """
        ZK = self.integral_basis()
        d = self.absolute_degree()

        # If self is totally real, then we can use (x*y).trace() as
        # the inner product on the Minkowski embedding, which is
        # faster than computing all the conjugates, etc ...

        if self.is_totally_real():
            from sage.matrix.constructor import matrix
            T = pari(matrix(ZZ, d, d, [[(x*y).trace() for x in ZK]  for y in ZK])).qflllgram()
        else:
            M = self.minkowski_embedding(ZK, prec=prec)
            T = pari(M).qflll()

        return [ sum([ ZZ(T[i][j]) * ZK[j] for j in range(d)])  for i in range(d)]

    def reduced_gram_matrix(self, prec=None):
        r"""
        This function returns the Gram matrix of an LLL-reduced basis for
        the Minkowski embedding of the maximal order of a number field.

        INPUT:


        -  ``self`` - number field, the base field

        -  ``prec (default: None)`` - the precision with which
           to calculate the Minkowski embedding. (See NOTE below.)


        OUTPUT: The Gram matrix `[\langle x_i,x_j \rangle]` of an LLL reduced
        basis for the maximal order of self, where the integral basis for
        self is given by `\{x_0, \dots, x_{n-1}\}`. Here `\langle , \rangle` is
        the usual inner product on `\RR^n`, and self is embedded in `\RR^n` by
        the Minkowski embedding. See the docstring for
        :meth:`NumberField_absolute.minkowski_embedding` for more information.

        .. note::

           In the non-totally-real case, the LLL routine we call is
           currently PARI's :pari:`qflll`, which works with floating point
           approximations, and so the result is only as good as the
           precision promised by PARI. In particular, in this case,
           the returned matrix will *not* be integral, and may not
           have enough precision to recover the correct gram matrix
           (which is known to be integral for theoretical
           reasons). Thus the need for the prec flag above.

        If the following run-time error occurs: "PariError: not a definite
        matrix in lllgram (42)" try increasing the prec parameter,

        EXAMPLES::

            sage: F.<t> = NumberField(x^6-7*x^4-x^3+11*x^2+x-1)
            sage: F.reduced_gram_matrix()
            [ 6  3  0  2  0  1]
            [ 3  9  0  1  0 -2]
            [ 0  0 14  6 -2  3]
            [ 2  1  6 16 -3  3]
            [ 0  0 -2 -3 16  6]
            [ 1 -2  3  3  6 19]
            sage: Matrix(6, [(x*y).trace() for x in F.integral_basis() for y in F.integral_basis()])
            [2550  133  259  664 1368 3421]
            [ 133   14    3   54   30  233]
            [ 259    3   54   30  233  217]
            [ 664   54   30  233  217 1078]
            [1368   30  233  217 1078 1371]
            [3421  233  217 1078 1371 5224]

        ::

            sage: x = polygen(QQ)
            sage: F.<alpha> = NumberField(x^4+x^2+712312*x+131001238)
            sage: F.reduced_gram_matrix(prec=128)
            [   4.0000000000000000000000000000000000000   0.00000000000000000000000000000000000000   -1.9999999999999999999999999999999999037  -0.99999999999999999999999999999999383702]
            [  0.00000000000000000000000000000000000000    46721.539331563218381658483353092335550   -11488.910026551724275122749703614966768   -418.12718083977141198754424579680468382]
            [  -1.9999999999999999999999999999999999037   -11488.910026551724275122749703614966768  5.5658915310500611768713076521847709187e8  1.4179092271494070050433368847682152174e8]
            [ -0.99999999999999999999999999999999383702   -418.12718083977141198754424579680468382  1.4179092271494070050433368847682152174e8 1.3665897267919181137884111201405279175e12]
        """
        if self.is_totally_real():
            try:
                return self.__reduced_gram_matrix
            except AttributeError:
                pass
        else:
            try:
                if self.__reduced_gram_matrix_prec >= prec:
                    return self.__reduced_gram_matrix
            except AttributeError:
                pass

        from sage.matrix.constructor import matrix
        from sage.misc.flatten import flatten
        d = self.absolute_degree()

        if self.is_totally_real():
            B = self.reduced_basis()
            self.__reduced_gram_matrix = matrix(ZZ, d, d,
                                                [[(x*y).trace() for x in B]
                                                 for y in B])
        else:
            M = self.minkowski_embedding(prec=prec)
            T = matrix(d, flatten([ a.vector().list()
                                    for a in self.reduced_basis(prec=prec) ]))
            A = M*(T.transpose())
            self.__reduced_gram_matrix = A.transpose()*A
            if prec is None:
                ## this is the default choice for minkowski_embedding
                self.__reduced_gram_matrix_prec = 53
            else:
                self.__reduced_gram_matrix_prec = prec

        return self.__reduced_gram_matrix


    #******************************************************
    # Supplementary algorithm to enumerate lattice points
    #******************************************************

    def _positive_integral_elements_with_trace(self, C):
        r"""
        Find all totally positive integral elements in self whose
        trace is between C[0] and C[1], inclusive.

        .. note::

           This is currently only implemented in the case that self is
           totally real, since it requires exact computation of
           :meth:`.reduced_gram_matrix`.

        EXAMPLES::

            sage: K.<alpha> = NumberField(ZZ['x'].0^2-2)
            sage: K._positive_integral_elements_with_trace([0,5])
            [alpha + 2, -alpha + 2, 2, 1]
            sage: L.<beta> = NumberField(ZZ['x'].0^2+1)
            sage: L._positive_integral_elements_with_trace([5,11])
            Traceback (most recent call last):
            ...
            NotImplementedError: exact computation of LLL reduction only implemented in the totally real case
            sage: L._positive_integral_elements_with_trace([-5,1])
            Traceback (most recent call last):
            ...
            ValueError: bounds must be positive
        """
        if C[0] < 0:
            raise ValueError("bounds must be positive")

        if not self.is_totally_real():
            raise NotImplementedError("exact computation of LLL reduction only implemented in the totally real case")

        B = self.reduced_basis()
        T = self.reduced_gram_matrix()
        P = pari(T).qfminim((C[1]**2)*(1./2), 10**6)[2]

        S = []
        for p in P:
            theta = sum([ p.list()[i]*B[i] for i in range(self.degree())])
            if theta.trace() < 0:
                theta *= -1
            if theta.trace() >= C[0] and theta.trace() <= C[1]:
                if self(theta).is_totally_positive():
                    S.append(self(theta))
        return S


    def zeta_function(self, prec=53,
                      max_imaginary_part=0,
                      max_asymp_coeffs=40):
        r"""
        Return the Zeta function of this number field.

        This actually returns an interface to Tim Dokchitser's program for
        computing with the Dedekind zeta function zeta_F(s) of the number
        field F.

        INPUT:


        -  ``prec`` - integer (bits precision)

        -  ``max_imaginary_part`` - real number

        -  ``max_asymp_coeffs`` - integer


        OUTPUT: The zeta function of this number field.

        EXAMPLES::

            sage: K.<a> = NumberField(ZZ['x'].0^2+ZZ['x'].0-1)
            sage: Z = K.zeta_function()
            sage: Z
            Zeta function associated to Number Field in a with defining polynomial x^2 + x - 1
            sage: Z(-1)
            0.0333333333333333
            sage: L.<a, b, c> = NumberField([x^2 - 5, x^2 + 3, x^2 + 1])
            sage: Z = L.zeta_function()
            sage: Z(5)
            1.00199015670185
        """
        from sage.lfunctions.all import Dokchitser
        r1, r2 = self.signature()
        zero = [0]
        one = [1]
        Z = Dokchitser(conductor = abs(self.absolute_discriminant()),
                       gammaV = (r1+r2)*zero + r2*one,
                       weight = 1,
                       eps = 1,
                       poles = [1],
                       prec = prec)
        s = 'nf = nfinit(%s);' % self.absolute_polynomial()
        s += 'dzk = dirzetak(nf,cflength());'
        Z.init_coeffs('dzk[k]', pari_precode=s,
                      max_imaginary_part=max_imaginary_part,
                      max_asymp_coeffs=max_asymp_coeffs)
        Z.check_functional_equation()
        Z.rename('Zeta function associated to %s' % self)
        return Z

    @cached_method
    def narrow_class_group(self, proof=None):
        r"""
        Return the narrow class group of this field.

        INPUT:

        -  ``proof`` - default: None (use the global proof
           setting, which defaults to True).

        EXAMPLES::

            sage: NumberField(x^3+x+9, 'a').narrow_class_group()
            Multiplicative Abelian group isomorphic to C2

        TESTS::

            sage: QuadraticField(3, 'a').narrow_class_group()
            Multiplicative Abelian group isomorphic to C2
        """
        proof = proof_flag(proof)
        k = self.pari_bnf(proof)
        s = k.bnfnarrow().sage()
        return sage.groups.abelian_gps.abelian_group.AbelianGroup(s[1])

    def ngens(self):
        """
        Return the number of generators of this number field (always 1).

        OUTPUT: the python integer 1.

        EXAMPLES::

            sage: NumberField(x^2 + 17,'a').ngens()
            1
            sage: NumberField(x + 3,'a').ngens()
            1
            sage: k.<a> = NumberField(x + 3)
            sage: k.ngens()
            1
            sage: k.0
            -3
        """
        return 1

    def order(self):
        """
        Return the order of this number field (always +infinity).

        OUTPUT: always positive infinity

        EXAMPLES::

            sage: NumberField(x^2 + 19,'a').order()
            +Infinity
        """
        return infinity.infinity

    def absolute_polynomial_ntl(self):
        r"""
        Alias for :meth:`~polynomial_ntl`. Mostly for internal use.

        EXAMPLES::

            sage: NumberField(x^2 + (2/3)*x - 9/17,'a').absolute_polynomial_ntl()
            ([-27 34 51], 51)
        """
        return self.polynomial_ntl()

    def polynomial_ntl(self):
        """
        Return defining polynomial of this number field as a pair, an ntl
        polynomial and a denominator.

        This is used mainly to implement some internal arithmetic.

        EXAMPLES::

            sage: NumberField(x^2 + (2/3)*x - 9/17,'a').polynomial_ntl()
            ([-27 34 51], 51)
        """
        try:
            return (self.__polynomial_ntl, self.__denominator_ntl)
        except AttributeError:
            self.__denominator_ntl = ntl.ZZ()
            den = self.polynomial().denominator()
            self.__denominator_ntl.set_from_sage_int(ZZ(den))
            self.__polynomial_ntl = ntl.ZZX((self.polynomial()*den).list())
        return (self.__polynomial_ntl, self.__denominator_ntl)

    def polynomial(self):
        """
        Return the defining polynomial of this number field.

        This is exactly the same as
        ``self.defining_polynomial()``.

        EXAMPLES::

            sage: NumberField(x^2 + (2/3)*x - 9/17,'a').polynomial()
            x^2 + 2/3*x - 9/17
        """
        return self.__polynomial

    def defining_polynomial(self):   # do not overload this -- overload polynomial instead
        """
        Return the defining polynomial of this number field.

        This is exactly the same as ``self.polynomial()``.

        EXAMPLES::

            sage: k5.<z> = CyclotomicField(5)
            sage: k5.defining_polynomial()
            x^4 + x^3 + x^2 + x + 1
            sage: y = polygen(QQ,'y')
            sage: k.<a> = NumberField(y^9 - 3*y + 5); k
            Number Field in a with defining polynomial y^9 - 3*y + 5
            sage: k.defining_polynomial()
            y^9 - 3*y + 5
        """
        return self.polynomial()

    def polynomial_ring(self):
        """
        Return the polynomial ring that we view this number field as being
        a quotient of (by a principal ideal).

        EXAMPLES: An example with an absolute field::

            sage: k.<a> = NumberField(x^2 + 3)
            sage: y = polygen(QQ, 'y')
            sage: k.<a> = NumberField(y^2 + 3)
            sage: k.polynomial_ring()
            Univariate Polynomial Ring in y over Rational Field

        An example with a relative field::

            sage: y = polygen(QQ, 'y')
            sage: M.<a> = NumberField([y^3 + 97, y^2 + 1]); M
            Number Field in a0 with defining polynomial y^3 + 97 over its base field
            sage: M.polynomial_ring()
            Univariate Polynomial Ring in y over Number Field in a1 with defining polynomial y^2 + 1
        """
        return self.relative_polynomial().parent()

    def polynomial_quotient_ring(self):
        """
        Return the polynomial quotient ring isomorphic to this number
        field.

        EXAMPLES::

            sage: K = NumberField(x^3 + 2*x - 5, 'alpha')
            sage: K.polynomial_quotient_ring()
            Univariate Quotient Polynomial Ring in alpha over Rational Field with modulus x^3 + 2*x - 5
        """
        return self.polynomial_ring().quotient(self.relative_polynomial(), self.variable_name())

    def regulator(self, proof=None):
        """
        Return the regulator of this number field.

        Note that PARI computes the regulator to higher precision than the
        Sage default.

        INPUT:


        -  ``proof`` - default: True, unless you set it
           otherwise.


        EXAMPLES::

            sage: NumberField(x^2-2, 'a').regulator()
            0.881373587019543
            sage: NumberField(x^4+x^3+x^2+x+1, 'a').regulator()
            0.962423650119207
        """
        proof = proof_flag(proof)
        try:
            return self.__regulator
        except AttributeError:
            from sage.rings.all import RealField
            k = self.pari_bnf(proof)
            self.__regulator = RealField(53)(k.bnf_get_reg())
            return self.__regulator

    def residue_field(self, prime, names=None, check=True):
        """
        Return the residue field of this number field at a given prime, ie
        `O_K / p O_K`.

        INPUT:


        -  ``prime`` - a prime ideal of the maximal order in
           this number field, or an element of the field which generates a
           principal prime ideal.

        -  ``names`` - the name of the variable in the residue
           field

        -  ``check`` - whether or not to check the primality of
           prime.


        OUTPUT: The residue field at this prime.

        EXAMPLES::

            sage: R.<x> = QQ[]
            sage: K.<a> = NumberField(x^4+3*x^2-17)
            sage: P = K.ideal(61).factor()[0][0]
            sage: K.residue_field(P)
            Residue field in abar of Fractional ideal (61, a^2 + 30)

        ::

            sage: K.<i> = NumberField(x^2 + 1)
            sage: K.residue_field(1+i)
            Residue field of Fractional ideal (i + 1)

        TESTS::

            sage: L.<b> = NumberField(x^2 + 5)
            sage: L.residue_field(P)
            Traceback (most recent call last):
            ...
            ValueError: Fractional ideal (61, a^2 + 30) is not an ideal of Number Field in b with defining polynomial x^2 + 5
            sage: L.residue_field(2)
            Traceback (most recent call last):
            ...
            ValueError: Fractional ideal (2) is not a prime ideal

        ::

            sage: L.residue_field(L.prime_above(5)^2)
            Traceback (most recent call last):
            ...
            ValueError: Fractional ideal (5) is not a prime ideal
        """
        from sage.rings.number_field.number_field_ideal import is_NumberFieldIdeal
        if is_NumberFieldIdeal(prime) and prime.number_field() is not self:
            raise ValueError("%s is not an ideal of %s"%(prime,self))
        # This allows principal ideals to be specified using a generator:
        try:
            prime = self.ideal(prime)
        except TypeError:
            pass

        if not is_NumberFieldIdeal(prime) or prime.number_field() is not self:
            raise ValueError("%s is not an ideal of %s"%(prime,self))
        if check and not prime.is_prime():
            raise ValueError("%s is not a prime ideal"%prime)
        from sage.rings.finite_rings.residue_field import ResidueField
        return ResidueField(prime, names=names, check=False)

    def signature(self):
        """
        Return (r1, r2), where r1 and r2 are the number of real embeddings
        and pairs of complex embeddings of this field, respectively.

        EXAMPLES::

            sage: NumberField(x^2+1, 'a').signature()
            (0, 1)
            sage: NumberField(x^3-2, 'a').signature()
            (1, 1)
        """
        r1, r2 = self.pari_nf().nf_get_sign()
        return (ZZ(r1), ZZ(r2))

    def trace_pairing(self, v):
        """
        Return the matrix of the trace pairing on the elements of the list
        `v`.

        EXAMPLES::

            sage: K.<zeta3> = NumberField(x^2 + 3)
            sage: K.trace_pairing([1,zeta3])
            [ 2  0]
            [ 0 -6]
        """
        import sage.matrix.matrix_space
        A = sage.matrix.matrix_space.MatrixSpace(self.base_ring(), len(v))(0)
        for i in range(len(v)):
            for j in range(i,len(v)):
                t = (self(v[i]*v[j])).trace()
                A[i,j] = t
                A[j,i] = t
        return A

    def uniformizer(self, P, others="positive"):
        """
        Returns an element of self with valuation 1 at the prime ideal P.

        INPUT:


        -  ``self`` - a number field

        -  ``P`` - a prime ideal of self

        -  ``others`` - either "positive" (default), in which
           case the element will have non-negative valuation at all other
           primes of self, or "negative", in which case the element will have
           non-positive valuation at all other primes of self.


        .. note::

           When P is principal (e.g. always when self has class number
           one) the result may or may not be a generator of P!

        EXAMPLES::

            sage: K.<a> = NumberField(x^2 + 5); K
            Number Field in a with defining polynomial x^2 + 5
            sage: P,Q = K.ideal(3).prime_factors()
            sage: P
            Fractional ideal (3, a + 1)
            sage: pi = K.uniformizer(P); pi
            a + 1
            sage: K.ideal(pi).factor()
            (Fractional ideal (2, a + 1)) * (Fractional ideal (3, a + 1))
            sage: pi = K.uniformizer(P,'negative'); pi
            1/2*a + 1/2
            sage: K.ideal(pi).factor()
            (Fractional ideal (2, a + 1))^-1 * (Fractional ideal (3, a + 1))

        ::

            sage: K = CyclotomicField(9)
            sage: Plist=K.ideal(17).prime_factors()
            sage: pilist = [K.uniformizer(P) for P in Plist]
            sage: [pi.is_integral() for pi in pilist]
            [True, True, True]
            sage: [pi.valuation(P) for pi,P in zip(pilist,Plist)]
            [1, 1, 1]
            sage: [ pilist[i] in Plist[i] for i in range(len(Plist)) ]
            [True, True, True]

        ::

            sage: K.<t> = NumberField(x^4 - x^3 - 3*x^2 - x + 1)
            sage: [K.uniformizer(P) for P,e in factor(K.ideal(2))]
            [2]
            sage: [K.uniformizer(P) for P,e in factor(K.ideal(3))]
            [t - 1]
            sage: [K.uniformizer(P) for P,e in factor(K.ideal(5))]
            [t^2 - t + 1, t + 2, t - 2]
            sage: [K.uniformizer(P) for P,e in factor(K.ideal(7))]
            [t^2 + 3*t + 1]
            sage: [K.uniformizer(P) for P,e in factor(K.ideal(67))]
            [t + 23, t + 26, t - 32, t - 18]

        ALGORITHM:

            Use PARI. More precisely, use the second component of
            :pari:`idealprimedec` in the "positive" case. Use :pari:`idealappr`
            with exponent of -1 and invert the result in the "negative"
            case.
        """
        if not is_NumberFieldIdeal(P):
            P = self.ideal(P)
        P = P.pari_prime()
        if others == "positive":
            return self(P[1])
        elif others == "negative":
            nf = self.pari_nf()
            F = pari.matrix(1, 2, [P, -1])
            return ~self(nf.idealappr(F, 1))
        else:
            raise ValueError("others must be 'positive' or 'negative'")

    def units(self, proof=None):
        """
        Return generators for the unit group modulo torsion.

        ALGORITHM: Uses PARI's :pari:`bnfunit` command.

        INPUT:

        - ``proof`` (bool, default True) flag passed to ``pari``.

        .. note::

            For more functionality see the unit_group() function.

        .. SEEALSO::

            :meth:`unit_group`
            :meth:`S_unit_group`
            :meth:`S_units`

        EXAMPLES::

            sage: x = polygen(QQ)
            sage: A = x^4 - 10*x^3 + 20*5*x^2 - 15*5^2*x + 11*5^3
            sage: K = NumberField(A, 'a')
            sage: K.units()
            (1/275*a^3 - 7/55*a^2 + 6/11*a - 3,)

        For big number fields, provably computing the unit group can
        take a very long time.  In this case, one can ask for the
        conjectural unit group (correct if the Generalized Riemann
        Hypothesis is true)::

            sage: K = NumberField(x^17 + 3, 'a')
            sage: K.units(proof=True)  # takes forever, not tested
            ...
            sage: K.units(proof=False)  # result not independently verified
            (a^9 + a - 1,
             a^15 - a^12 + a^10 - a^9 - 2*a^8 + 3*a^7 + a^6 - 3*a^5 + a^4 + 4*a^3 - 3*a^2 - 2*a + 2,
             a^16 - a^15 + a^14 - a^12 + a^11 - a^10 - a^8 + a^7 - 2*a^6 + a^4 - 3*a^3 + 2*a^2 - 2*a + 1,
             2*a^16 - a^14 - a^13 + 3*a^12 - 2*a^10 + a^9 + 3*a^8 - 3*a^6 + 3*a^5 + 3*a^4 - 2*a^3 - 2*a^2 + 3*a + 4,
             2*a^16 - 3*a^15 + 3*a^14 - 3*a^13 + 3*a^12 - a^11 + a^9 - 3*a^8 + 4*a^7 - 5*a^6 + 6*a^5 - 4*a^4 + 3*a^3 - 2*a^2 - 2*a + 4,
             a^16 - a^15 - 3*a^14 - 4*a^13 - 4*a^12 - 3*a^11 - a^10 + 2*a^9 + 4*a^8 + 5*a^7 + 4*a^6 + 2*a^5 - 2*a^4 - 6*a^3 - 9*a^2 - 9*a - 7,
             a^15 + a^14 + 2*a^11 + a^10 - a^9 + a^8 + 2*a^7 - a^5 + 2*a^3 - a^2 - 3*a + 1,
             5*a^16 - 6*a^14 + a^13 + 7*a^12 - 2*a^11 - 7*a^10 + 4*a^9 + 7*a^8 - 6*a^7 - 7*a^6 + 8*a^5 + 6*a^4 - 11*a^3 - 5*a^2 + 13*a + 4)

        TESTS:

        Number fields defined by non-monic and non-integral
        polynomials are supported (:trac:`252`)::

            sage: K.<a> = NumberField(1/2*x^2 - 1/6)
            sage: K.units()
            (3*a - 2,)
        """
        proof = proof_flag(proof)

        # if we have cached provable results, return them immediately
        try:
            return self.__units
        except AttributeError:
            pass

        # if proof==False and we have cached results, return them immediately
        if not proof:
            try:
                return self.__units_no_proof
            except AttributeError:
                pass

        # get PARI to compute the units
        B = self.pari_bnf(proof).bnfunit()
        B = tuple(self(b, check=False) for b in B)
        if proof:
            # cache the provable results and return them
            self.__units = B
            return self.__units
        else:
            # cache the conjectural results and return them
            self.__units_no_proof = B
            return self.__units_no_proof

    def unit_group(self, proof=None):
        """
        Return the unit group (including torsion) of this number field.

        ALGORITHM: Uses PARI's :pari:`bnfunit` command.

        INPUT:

        - ``proof`` (bool, default True) flag passed to ``pari``.

        .. note::

           The group is cached.

        .. SEEALSO::

            :meth:`units`
            :meth:`S_unit_group`
            :meth:`S_units`

        EXAMPLES::

            sage: x = QQ['x'].0
            sage: A = x^4 - 10*x^3 + 20*5*x^2 - 15*5^2*x + 11*5^3
            sage: K = NumberField(A, 'a')
            sage: U = K.unit_group(); U
            Unit group with structure C10 x Z of Number Field in a with defining polynomial x^4 - 10*x^3 + 100*x^2 - 375*x + 1375
            sage: U.gens()
            (u0, u1)
            sage: U.gens_values()  # random
            [-1/275*a^3 + 7/55*a^2 - 6/11*a + 4, 1/275*a^3 + 4/55*a^2 - 5/11*a + 3]
            sage: U.invariants()
            (10, 0)
            sage: [u.multiplicative_order() for u in U.gens()]
            [10, +Infinity]

        For big number fields, provably computing the unit group can
        take a very long time.  In this case, one can ask for the
        conjectural unit group (correct if the Generalized Riemann
        Hypothesis is true)::

            sage: K = NumberField(x^17 + 3, 'a')
            sage: K.unit_group(proof=True)  # takes forever, not tested
            ...
            sage: U = K.unit_group(proof=False)
            sage: U
            Unit group with structure C2 x Z x Z x Z x Z x Z x Z x Z x Z of Number Field in a with defining polynomial x^17 + 3
            sage: U.gens()
            (u0, u1, u2, u3, u4, u5, u6, u7, u8)
            sage: U.gens_values()  # result not independently verified
            [-1, a^9 + a - 1, a^15 - a^12 + a^10 - a^9 - 2*a^8 + 3*a^7 + a^6 - 3*a^5 + a^4 + 4*a^3 - 3*a^2 - 2*a + 2, a^16 - a^15 + a^14 - a^12 + a^11 - a^10 - a^8 + a^7 - 2*a^6 + a^4 - 3*a^3 + 2*a^2 - 2*a + 1, 2*a^16 - a^14 - a^13 + 3*a^12 - 2*a^10 + a^9 + 3*a^8 - 3*a^6 + 3*a^5 + 3*a^4 - 2*a^3 - 2*a^2 + 3*a + 4, 2*a^16 - 3*a^15 + 3*a^14 - 3*a^13 + 3*a^12 - a^11 + a^9 - 3*a^8 + 4*a^7 - 5*a^6 + 6*a^5 - 4*a^4 + 3*a^3 - 2*a^2 - 2*a + 4, a^16 - a^15 - 3*a^14 - 4*a^13 - 4*a^12 - 3*a^11 - a^10 + 2*a^9 + 4*a^8 + 5*a^7 + 4*a^6 + 2*a^5 - 2*a^4 - 6*a^3 - 9*a^2 - 9*a - 7, a^15 + a^14 + 2*a^11 + a^10 - a^9 + a^8 + 2*a^7 - a^5 + 2*a^3 - a^2 - 3*a + 1, 5*a^16 - 6*a^14 + a^13 + 7*a^12 - 2*a^11 - 7*a^10 + 4*a^9 + 7*a^8 - 6*a^7 - 7*a^6 + 8*a^5 + 6*a^4 - 11*a^3 - 5*a^2 + 13*a + 4]
        """
        proof = proof_flag(proof)

        try:
            return self._unit_group
        except AttributeError:
            pass

        if not proof:
            try:
                return self._unit_group_no_proof
            except AttributeError:
                pass

        U = UnitGroup(self,proof)
        if proof:
            self._unit_group = U
        else:
            self._unit_group_no_proof = U
        return U

    def S_unit_group(self, proof=None, S=None):
        """
        Return the S-unit group (including torsion) of this number field.

        ALGORITHM: Uses PARI's :pari:`bnfsunit` command.

        INPUT:

        - ``proof`` (bool, default True) flag passed to ``pari``.
        - ``S`` - list or tuple of prime ideals, or an ideal, or a single
          ideal or element from which an ideal can be constructed, in
          which case the support is used.  If None, the global unit
          group is constructed; otherwise, the S-unit group is
          constructed.

        .. note::

           The group is cached.

        EXAMPLES::

            sage: x = polygen(QQ)
            sage: K.<a> = NumberField(x^4 - 10*x^3 + 20*5*x^2 - 15*5^2*x + 11*5^3)
            sage: U = K.S_unit_group(S=a); U
            S-unit group with structure C10 x Z x Z x Z of Number Field in a with defining polynomial x^4 - 10*x^3 + 100*x^2 - 375*x + 1375 with S = (Fractional ideal (5, 1/275*a^3 + 4/55*a^2 - 5/11*a + 5), Fractional ideal (11, 1/275*a^3 + 4/55*a^2 - 5/11*a + 9))
            sage: U.gens()
            (u0, u1, u2, u3)
            sage: U.gens_values()  # random
            [-1/275*a^3 + 7/55*a^2 - 6/11*a + 4, 1/275*a^3 + 4/55*a^2 - 5/11*a + 3, 1/275*a^3 + 4/55*a^2 - 5/11*a + 5, -14/275*a^3 + 21/55*a^2 - 29/11*a + 6]
            sage: U.invariants()
            (10, 0, 0, 0)
            sage: [u.multiplicative_order() for u in U.gens()]
            [10, +Infinity, +Infinity, +Infinity]
            sage: U.primes()
            (Fractional ideal (5, 1/275*a^3 + 4/55*a^2 - 5/11*a + 5), Fractional ideal (11, 1/275*a^3 + 4/55*a^2 - 5/11*a + 9))

        With the default value of `S`, the S-unit group is the same as
        the global unit group::

            sage: x = polygen(QQ)
            sage: K.<a> = NumberField(x^3 + 3)
            sage: U = K.unit_group(proof=False)
            sage: U == K.S_unit_group(proof=False)
            True

        The value of `S` may be specified as a list of prime ideals,
        or an ideal, or an element of the field::

            sage: K.<a> = NumberField(x^3 + 3)
            sage: U = K.S_unit_group(proof=False, S=K.ideal(6).prime_factors()); U
            S-unit group with structure C2 x Z x Z x Z x Z of Number Field in a with defining polynomial x^3 + 3 with S = (Fractional ideal (-a^2 + a - 1), Fractional ideal (a + 1), Fractional ideal (a))
            sage: K.<a> = NumberField(x^3 + 3)
            sage: U = K.S_unit_group(proof=False, S=K.ideal(6)); U
            S-unit group with structure C2 x Z x Z x Z x Z of Number Field in a with defining polynomial x^3 + 3 with S = (Fractional ideal (-a^2 + a - 1), Fractional ideal (a + 1), Fractional ideal (a))
            sage: K.<a> = NumberField(x^3 + 3)
            sage: U = K.S_unit_group(proof=False, S=6); U
            S-unit group with structure C2 x Z x Z x Z x Z of Number Field in a with defining polynomial x^3 + 3 with S = (Fractional ideal (-a^2 + a - 1), Fractional ideal (a + 1), Fractional ideal (a))

            sage: U
            S-unit group with structure C2 x Z x Z x Z x Z of Number Field in a with defining polynomial x^3 + 3 with S = (Fractional ideal (-a^2 + a - 1), Fractional ideal (a + 1), Fractional ideal (a))
            sage: U.primes()
            (Fractional ideal (-a^2 + a - 1),
            Fractional ideal (a + 1),
            Fractional ideal (a))
            sage: U.gens()
            (u0, u1, u2, u3, u4)
            sage: U.gens_values()
            [-1, a^2 - 2, -a^2 + a - 1, a + 1, a]

        The exp and log methods can be used to create `S`-units from
        sequences of exponents, and recover the exponents::

            sage: U.gens_orders()
            (2, 0, 0, 0, 0)
            sage: u = U.exp((3,1,4,1,5)); u
            -6*a^2 + 18*a - 54
            sage: u.norm().factor()
            -1 * 2^9 * 3^5
            sage: U.log(u)
            (1, 1, 4, 1, 5)

        """
        proof = proof_flag(proof)

        # process the parameter S:
        if not S:
            S = ()
        else:
            if isinstance(S, list):
                S = tuple(S)
            if not isinstance(S, tuple):
                try:
                    S = tuple(self.ideal(S).prime_factors())
                except (NameError, TypeError, ValueError):
                    raise ValueError("Cannot make a set of primes from %s"%(S,))
            else:
                try:
                    S = tuple(self.ideal(P) for P in S)
                except (NameError, TypeError, ValueError):
                    raise ValueError("Cannot make a set of primes from %s"%(S,))
                if not all([P.is_prime() for P in S]):
                    raise ValueError("Not all elements of %s are prime ideals"%(S,))

        try:
            return self._S_unit_group_cache[S]
        except AttributeError:
            self._S_unit_group_cache = {}
        except KeyError:
            pass

        if not proof:
            try:
                return self._S_unit_group_no_proof_cache[S]
            except AttributeError:
                self._S_unit_group_no_proof_cache = {}
            except KeyError:
                pass

        U = UnitGroup(self,proof,S=S)
        if proof:
            self._S_unit_group_cache[S] = U
        else:
            self._S_unit_group_no_proof_cache[S] = U
        return U

    def zeta(self, n=2, all=False):
        """
        Return one, or a list of all, primitive n-th root of unity in this field.

        INPUT:

        -  ``n`` - positive integer

        - ``all`` - bool.  If False (default), return a primitive
          `n`-th root of unity in this field, or raise a ValueError
          exception if there are none.  If True, return a list of
          all primitive `n`-th roots of unity in this field
          (possibly empty).

        .. note::

           To obtain the maximal order of a root of unity in this field,
           use self.number_of_roots_of_unity().

        .. note::

           We do not create the full unit group since that can be
           expensive, but we do use it if it is already known.

        EXAMPLES::

            sage: K.<z> = NumberField(x^2 + 3)
            sage: K.zeta(1)
            1
            sage: K.zeta(2)
            -1
            sage: K.zeta(2, all=True)
            [-1]
            sage: K.zeta(3)
            1/2*z - 1/2
            sage: K.zeta(3, all=True)
            [1/2*z - 1/2, -1/2*z - 1/2]
            sage: K.zeta(4)
            Traceback (most recent call last):
            ...
            ValueError: There are no 4th roots of unity in self.

        ::

            sage: r.<x> = QQ[]
            sage: K.<b> = NumberField(x^2+1)
            sage: K.zeta(4)
            b
            sage: K.zeta(4,all=True)
            [b, -b]
            sage: K.zeta(3)
            Traceback (most recent call last):
            ...
            ValueError: There are no 3rd roots of unity in self.
            sage: K.zeta(3,all=True)
            []

        Number fields defined by non-monic and non-integral
        polynomials are supported (:trac:`252`)::

            sage: K.<a> = NumberField(1/2*x^2 + 1/6)
            sage: K.zeta(3)
            -3/2*a - 1/2
        """
        try:
            return self._unit_group.zeta(n,all)
        except AttributeError:
            pass
        try:
            return self._unit_group_no_proof.zeta(n,all)
        except AttributeError:
            pass

        K = self
        n = ZZ(n)
        if n <= 0:
            raise ValueError("n (=%s) must be positive"%n)
        if n == 1:
            if all:
                return [K(1)]
            else:
                return K(1)
        elif n == 2:
            if all:
                return [K(-1)]
            else:
                return K(-1)

        # First check if the degree of K is compatible with an
        # inclusion QQ(\zeta_n) -> K.
        if sage.arith.all.euler_phi(n).divides(K.absolute_degree()):
            # Factor the n-th cyclotomic polynomial over K.
            f = K.pari_polynomial('y')
            factors = f.nffactor(pari.polcyclo(n)).component(1)
            roots = [K(-g.polcoeff(0)) for g in factors if g.poldegree() == 1]
            if all:
                return roots
            if roots:
                return roots[0]
        raise ValueError("There are no %s roots of unity in self." % n.ordinal_str())

    def zeta_order(self):
        r"""
        Return the number of roots of unity in this field.

        .. note::

           We do not create the full unit group since that can be
           expensive, but we do use it if it is already known.

        EXAMPLES::

            sage: F.<alpha> = NumberField(x**22+3)
            sage: F.zeta_order()
            6
            sage: F.<alpha> = NumberField(x**2-7)
            sage: F.zeta_order()
            2

        TESTS:

        Number fields defined by non-monic and non-integral
        polynomials are supported (:trac:`252`)::

            sage: K.<a> = NumberField(1/2*x^2 + 1/6)
            sage: K.zeta_order()
            6
        """
        try:
            return self._unit_group.zeta_order()
        except AttributeError:
            pass
        try:
            return self._unit_group_no_proof.zeta_order()
        except AttributeError:
            pass

        return ZZ(self.pari_nf().nfrootsof1()[0])

    number_of_roots_of_unity = zeta_order

    def primitive_root_of_unity(self):
        """
        Return a generator of the roots of unity in this field.

        OUTPUT: a primitive root of unity. No guarantee is made about
        which primitive root of unity this returns, not even for
        cyclotomic fields. Repeated calls of this function may return
        a different value.

        .. note::

           We do not create the full unit group since that can be
           expensive, but we do use it if it is already known.

        EXAMPLES::

            sage: K.<i> = NumberField(x^2+1)
            sage: z = K.primitive_root_of_unity(); z
            i
            sage: z.multiplicative_order()
            4

            sage: K.<a> = NumberField(x^2+x+1)
            sage: z = K.primitive_root_of_unity(); z
            a + 1
            sage: z.multiplicative_order()
            6

            sage: x = polygen(QQ)
            sage: F.<a,b> = NumberField([x^2 - 2, x^2 - 3])
            sage: y = polygen(F)
            sage: K.<c> = F.extension(y^2 - (1 + a)*(a + b)*a*b)
            sage: K.primitive_root_of_unity()
            -1

        We do not special-case cyclotomic fields, so we do not always
        get the most obvious primitive root of unity::

            sage: K.<a> = CyclotomicField(3)
            sage: z = K.primitive_root_of_unity(); z
            a + 1
            sage: z.multiplicative_order()
            6

            sage: K = CyclotomicField(3)
            sage: z = K.primitive_root_of_unity(); z
            zeta3 + 1
            sage: z.multiplicative_order()
            6

        TESTS:

        Check for :trac:`15027`. We use a new variable name::

            sage: K.<f> = NumberField(x^2 + x + 1)
            sage: K.primitive_root_of_unity()
            f + 1
            sage: UK = K.unit_group()
            sage: K.primitive_root_of_unity()
            f + 1

        Number fields defined by non-monic and non-integral
        polynomials are supported (:trac:`252`)::

            sage: K.<a> = NumberField(3*x^2 + 1)
            sage: K.primitive_root_of_unity()
            -3/2*a + 1/2
        """
        try:
            return self._unit_group.torsion_generator().value()
        except AttributeError:
            pass
        try:
            return self._unit_group_no_proof.torsion_generator().value()
        except AttributeError:
            pass

        pK = self.pari_nf()
        n, z = pK.nfrootsof1()
        return self(z, check=False)

    def roots_of_unity(self):
        """
        Return all the roots of unity in this field, primitive or not.

        EXAMPLES::

            sage: K.<b> = NumberField(x^2+1)
            sage: zs = K.roots_of_unity(); zs
            [b, -1, -b, 1]
            sage: [ z**K.number_of_roots_of_unity() for z in zs ]
            [1, 1, 1, 1]
        """
        z = self.primitive_root_of_unity()
        n = self.zeta_order()
        return [ z**k for k in range(1, n+1) ]

    def zeta_coefficients(self, n):
        """
        Compute the first n coefficients of the Dedekind zeta function of
        this field as a Dirichlet series.

        EXAMPLES::

            sage: x = QQ['x'].0
            sage: NumberField(x^2+1, 'a').zeta_coefficients(10)
            [1, 1, 0, 1, 2, 0, 0, 1, 1, 2]
        """
        return self.pari_nf().dirzetak(n)

    def solve_CRT(self, reslist, Ilist, check=True):
        r"""
        Solve a Chinese remainder problem over this number field.

        INPUT:

        - ``reslist`` -- a list of residues, i.e. integral number field elements

        - ``Ilist`` -- a list of integral ideals, assumed pairwise coprime

        - ``check`` (boolean, default True) -- if True, result is checked

        OUTPUT:

        An integral element x such that x-reslist[i] is in Ilist[i] for all i.

        .. note::

           The current implementation requires the ideals to be pairwise
           coprime.  A more general version would be possible.

        EXAMPLES::

            sage: K.<a> = NumberField(x^2-10)
            sage: Ilist = [K.primes_above(p)[0] for p in prime_range(10)]
            sage: b = K.solve_CRT([1,2,3,4],Ilist,True)
            sage: all([b-i-1 in Ilist[i] for i in range(4)])
            True
            sage: Ilist = [K.ideal(a), K.ideal(2)]
            sage: K.solve_CRT([0,1],Ilist,True)
            Traceback (most recent call last):
            ...
            ArithmeticError: ideals in solve_CRT() must be pairwise coprime
            sage: Ilist[0]+Ilist[1]
            Fractional ideal (2, a)
        """
        n = len(reslist)
        try:
            reslist = [self(x) for x in reslist]
        except ValueError:
            raise ValueError("solve_CRT requires a list of arguments in the field")
        if n==0:
            return self.zero()
        if n==1:
            return reslist[0]
        if n==2:
            try:
                r = Ilist[0].element_1_mod(Ilist[1])
            except TypeError:
                raise ArithmeticError("ideals in solve_CRT() must be pairwise coprime")
            x = ((1-r)*reslist[0]+r*reslist[1]).mod(prod(Ilist))
        else:  # n>2;, use induction / recursion
            x = self.solve_CRT([reslist[0],self.solve_CRT(reslist[1:],Ilist[1:])],
                               [Ilist[0],prod(Ilist[1:])], check=check)
        if check and not all([x-xi in Ii for xi,Ii in zip(reslist, Ilist)]):
            raise RuntimeError("Error in number field solve_CRT()")
        return self(x)

    def valuation(self, prime):
        r"""
        Return the valuation on this field defined by ``prime``.

        INPUT:

        - ``prime`` -- a prime that does not split, a discrete
          (pseudo-)valuation or a fractional ideal

        EXAMPLES:

        The valuation can be specified with an integer ``prime`` that is
        completely ramified in ``R``::

            sage: K.<a> = NumberField(x^2 + 1)
            sage: K.valuation(2)
            2-adic valuation

        It can also be unramified in ``R``::

            sage: K.valuation(3)
            3-adic valuation

        A ``prime`` that factors into pairwise distinct factors, results in an error::

            sage: K.valuation(5)
            Traceback (most recent call last):
            ...
            ValueError: The valuation Gauss valuation induced by 5-adic valuation does not approximate a unique extension of 5-adic valuation with respect to x^2 + 1

        The valuation can also be selected by giving a valuation on the base
        ring that extends uniquely::

            sage: CyclotomicField(5).valuation(ZZ.valuation(5))
            5-adic valuation

        When the extension is not unique, this does not work::

            sage: K.valuation(ZZ.valuation(5))
            Traceback (most recent call last):
            ...
            ValueError: The valuation Gauss valuation induced by 5-adic valuation does not approximate a unique extension of 5-adic valuation with respect to x^2 + 1

        For a number field which is of the form `K[x]/(G)`, you can specify a
        valuation by providing a discrete pseudo-valuation on `K[x]` which sends
        `G` to infinity. This lets us specify which extension of the 5-adic
        valuation we care about in the above example::

            sage: R.<x> = QQ[]
            sage: v = K.valuation(GaussValuation(R, QQ.valuation(5)).augmentation(x + 2, infinity))
            sage: w = K.valuation(GaussValuation(R, QQ.valuation(5)).augmentation(x + 1/2, infinity))
            sage: v == w
            False

        Note that you get the same valuation, even if you write down the
        pseudo-valuation differently::

            sage: ww = K.valuation(GaussValuation(R, QQ.valuation(5)).augmentation(x + 3, infinity))
            sage: w is ww
            True

        The valuation ``prime`` does not need to send the defining polynomial `G`
        to infinity. It is sufficient if it singles out one of the valuations on
        the number field.  This is important if the prime only factors over the
        completion, i.e., if it is not possible to write down one of the factors
        within the number field::

            sage: v = GaussValuation(R, QQ.valuation(5)).augmentation(x + 3, 1)
            sage: K.valuation(v)
            [ 5-adic valuation, v(x + 3) = 1 ]-adic valuation

        Finally, ``prime`` can also be a fractional ideal of a number field if it
        singles out an extension of a `p`-adic valuation of the base field::

            sage: K.valuation(K.fractional_ideal(a + 1))
            2-adic valuation

        .. SEEALSO::

            :meth:`Order.valuation() <sage.rings.number_field.order.Order.valuation>`,
            :meth:`pAdicGeneric.valuation() <sage.rings.padics.padic_generic.pAdicGeneric.valuation>`

        """
        from sage.rings.padics.padic_valuation import pAdicValuation
        return pAdicValuation(self, prime)

    def some_elements(self):
        """
        Return a list of elements in the given number field.

        EXAMPLES::

            sage: R.<t> = QQ[]
            sage: K.<a> =  QQ.extension(t^2 - 2); K
            Number Field in a with defining polynomial t^2 - 2
            sage: K.some_elements()
            [1, a, 2*a, 3*a - 4, 1/2, 1/3*a, 1/6*a, 0, 1/2*a, 2, ..., 12, -12*a + 18]

            sage: T.<u> = K[]
            sage: M.<b> = K.extension(t^3 - 5); M
            Number Field in b with defining polynomial t^3 - 5 over its base field
            sage: M.some_elements()
            [1, b, 1/2*a*b, ..., 2/5*b^2 + 2/5, 1/6*b^2 + 5/6*b + 13/6, 2]

        TESTS:

        This also works in trivial extensions::

            sage: R.<t> = QQ[]
            sage: K.<a> = QQ.extension(t); K
            Number Field in a with defining polynomial t
            sage: K.some_elements()
            [0, 1, 2, -1, 1/2, -1/2, 1/4, -2, 4]

        """
        elements = []

        polynomials = [self(f) for f in self.polynomial_ring().some_elements()]

        for numerator in polynomials:
            for denominator in polynomials:
                if denominator:
                    some_element = numerator/denominator
                    if some_element not in elements:
                        elements.append(some_element)

        return elements


class NumberField_absolute(NumberField_generic):
    def __init__(self, polynomial, name, latex_name=None, check=True, embedding=None,
                 assume_disc_small=False, maximize_at_primes=None, structure=None):
        """
        Function to initialize an absolute number field.

        EXAMPLES::

            sage: K = NumberField(x^17 + 3, 'a'); K
            Number Field in a with defining polynomial x^17 + 3
            sage: type(K)
            <class 'sage.rings.number_field.number_field.NumberField_absolute_with_category'>
            sage: TestSuite(K).run()
        """
        NumberField_generic.__init__(self, polynomial, name, latex_name, check, embedding,
                                     assume_disc_small=assume_disc_small, maximize_at_primes=maximize_at_primes, structure=structure)
        self._element_class = number_field_element.NumberFieldElement_absolute
        self._zero_element = self._element_class(self, 0)
        self._one_element =  self._element_class(self, 1)

        self._init_embedding_approx()

    def _coerce_from_other_number_field(self, x):
        """
        Coerce a number field element x into this number field.

        Unless `x` is in ``QQ``, this requires ``x.parent()`` and
        ``self`` to have compatible embeddings: either they both embed
        in a common field, or there is an embedding of ``x.parent()``
        into ``self`` or the other way around.  If no compatible
        embeddings are found and `x` is not in ``QQ``, then raise
        ``TypeError``.  This guarantees that these conversions respect
        the field operations and conversions between several fields
        commute.

        REMARK:

        The name of this method was chosen for historical reasons.
        In fact, what it does is not a coercion but a conversion.

        INPUT:

        ``x`` -- an element of some number field

        OUTPUT:

        An element of ``self`` corresponding to ``x``.

        EXAMPLES::

            sage: K.<a> = NumberField(x^3 + 2)
            sage: L.<b> = NumberField(x^2 + 1)
            sage: K._coerce_from_other_number_field(L(2/3))
            2/3
            sage: L._coerce_from_other_number_field(K(0))
            0
            sage: K._coerce_from_other_number_field(b)
            Traceback (most recent call last):
            ...
            TypeError: No compatible natural embeddings found for Number Field in a with defining polynomial x^3 + 2 and Number Field in b with defining polynomial x^2 + 1

        Two number fields both containing `i`::

            sage: K.<a> = NumberField(x^4 + 6*x^2 + 1, embedding = CC(-2.4*I))
            sage: L.<b> = NumberField(x^4 + 8*x^2 + 4, embedding = CC(2.7*I))
            sage: Ki = 1/2*a^3 + 5/2*a; Ki.minpoly()
            x^2 + 1
            sage: L(Ki)
            -1/4*b^3 - 3/2*b
            sage: K(L(Ki)) == Ki
            True
            sage: Q.<i> = QuadraticField(-1)
            sage: Q(Ki)
            i
            sage: Q(L(Ki))
            i
            sage: L( (Ki+2)^1000 )
            737533628...075020804*b^3 + 442520177...450124824*b + 793311113...453515313

        This fails if we don't specify the embeddings::

            sage: K.<a> = NumberField(x^4 + 6*x^2 + 1)
            sage: L.<b> = NumberField(x^4 + 8*x^2 + 4)
            sage: L(1/2*a^3 + 5/2*a)
            Traceback (most recent call last):
            ...
            TypeError: No compatible natural embeddings found for Number Field in b with defining polynomial x^4 + 8*x^2 + 4 and Number Field in a with defining polynomial x^4 + 6*x^2 + 1

        Embeddings can also be `p`-adic::

            sage: F = Qp(73)
            sage: K.<a> = NumberField(x^4 + 6*x^2 + 1, embedding = F(1290990671961076190983179596556712119))
            sage: L.<b> = NumberField(x^4 + 8*x^2 + 4, embedding = F(1773398470280167815153042237103591466))
            sage: L(2*a^3 + 10*a + 3)
            b^3 + 6*b + 3

        If we take the same non-Galois number field with two different
        embeddings, conversion fails::

            sage: K.<a> = NumberField(x^3 - 4*x + 1, embedding = 0.254)
            sage: L.<b> = NumberField(x^3 - 4*x + 1, embedding = 1.86)
            sage: L(a)
            Traceback (most recent call last):
            ...
            ValueError: Cannot convert a to Number Field in b with defining polynomial x^3 - 4*x + 1 (using the specified embeddings)

        Subfields automatically come with an embedding::

            sage: K.<a> = NumberField(x^2 - 5)
            sage: L.<b>, phi = K.subfield(-a)
            sage: phi(b)
            -a
            sage: K(b)
            -a
            sage: L(a)
            -b

        Below we create two subfields of `K` which both contain `i`.
        Since `L2` and `L3` both embed in `K`, conversion works::

            sage: K.<z> = NumberField(x^8 - x^4 + 1)
            sage: i = (x^2+1).roots(ring=K)[0][0]
            sage: r2 = (x^2-2).roots(ring=K)[0][0]
            sage: r3 = (x^2-3).roots(ring=K)[0][0]
            sage: L2.<a2>, phi2 = K.subfield(r2+i)
            sage: L3.<a3>, phi3 = K.subfield(r3+i)
            sage: i_in_L2 = L2(i); i_in_L2
            1/6*a2^3 + 1/6*a2
            sage: i_in_L3 = L3(i); i_in_L3
            1/8*a3^3
            sage: L2(i_in_L3) == i_in_L2
            True
            sage: L3(i_in_L2) == i_in_L3
            True

        TESTS:

        The following was fixed in :trac:`8800`::

            sage: P.<x> = QQ[]
            sage: K.<a> = NumberField(x^3-5,embedding=0)
            sage: L.<b> = K.extension(x^2+a)
            sage: F,R = L.construction()
            sage: F(R) == L   #indirect doctest
            True

        AUTHORS:

        - Jeroen Demeyer (2011-09-30): :trac:`11869`

        """
        # Special case for x in QQ.  This is common, so should be fast.
        xpol = x.polynomial()
        if xpol.degree() <= 0:
            return self._element_class(self, xpol[0])
        # Convert from L to K
        K = self
        L = x.parent()
        # Find embeddings for K and L.  If no embedding is given, simply
        # take the identity map as "embedding".  This handles the case
        # where one field is created as subfield of the other.
        Kgen = K.gen_embedding()
        if Kgen is None:
            Kgen = K.gen()
        KF = Kgen.parent()
        Lgen = L.gen_embedding()
        if Lgen is None:
            Lgen = L.gen()
        LF = Lgen.parent()

        # Do not use CDF or RDF because of constraints on the
        # exponent of floating-point numbers
        from sage.rings.all import RealField, ComplexField
        CC = ComplexField(53)
        RR = RealField(53)

        # Find a common field F into which KF and LF both embed.
        if CC.has_coerce_map_from(KF) and CC.has_coerce_map_from(LF):
            # We postpone converting Kgen and Lgen to F until we know the
            # floating-point precision required.
            F = CC
        elif KF is LF:
            F = KF
        elif KF.has_coerce_map_from(LF):
            F = KF
            Lgen = F(Lgen)
        elif LF.has_coerce_map_from(KF):
            F = LF
            Kgen = F(Kgen)
        else:
            raise TypeError("No compatible natural embeddings found for %s and %s"%(KF,LF))

        # List of candidates for K(x)
        f = x.minpoly()
        ys = f.roots(ring=K, multiplicities=False)
        if not ys:
            raise ValueError("Cannot convert %s to %s (regardless of embeddings)"%(x,K))

        # Define a function are_roots_equal to determine whether two
        # roots of f are equal.  A simple a == b does not suffice for
        # inexact fields because of floating-point errors.
        if F.is_exact():
            are_roots_equal = lambda a,b: a == b
        else:
            ### Compute a lower bound on the distance between the roots of f.
            ### This essentially gives the precision to work with.

            # A function
            # log2abs: F --> RR
            #          x |-> log2(abs(x))
            # This should work for all fields F with an absolute value.
            # The p-adic absolute value goes into QQ, so we need the RR().
            log2abs = lambda x: RR(F(x).abs()).log2()

            # Compute half Fujiwara's bound on the roots of f
            n = f.degree()
            log_half_root_bound = log2abs(f[0]/2)/n
            for i in range(1,n):
                bd = log2abs(f[i])/(n-i)
                if bd > log_half_root_bound:
                    log_half_root_bound = bd
            # Twice the bound on the roots of f, in other words an upper
            # bound for the distance between two roots.
            log_double_root_bound = log_half_root_bound + 2.0  # 2.0 = log2(4)
            # Now we compute the minimum distance between two roots of f
            # using the fact that the discriminant of f is the product of
            # all root distances.
            # We use pari to compute the discriminant to work around #11872.
            log_root_diff = log2abs(pari(f).poldisc())*0.5 - (n*(n-1)*0.5 - 1.0)*log_double_root_bound
            # Let eps be 1/128 times the minimal root distance.
            # This implies: If two roots of f are at distance <= eps, then
            # they are equal.  The factor 128 is arbitrary, it is an extra
            # safety margin.
            eps = (log_root_diff - 7.0).exp2()
            are_roots_equal = lambda a,b: (a-b).abs() <= eps
            if F is CC:
                # Adjust the precision of F, sufficient to represent all
                # the temporaries in the computation with a precision
                # of eps, plus some extra bits.
                H = [log_double_root_bound - 1.0]
                for e in [x] + ys:
                    H += [log2abs(c) for c in e.polynomial().coefficients()]
                prec = (max(H) + RR(n+1).log2() - log_root_diff).ceil() + 12 + n
                F = ComplexField(prec=prec)
                Kgen = F(Kgen)
                Lgen = F(Lgen)

        # Embed x and the y's in F
        emb_x = x.polynomial()(Lgen)
        for y in ys:
            emb_y = y.polynomial()(Kgen)
            if are_roots_equal(emb_x, emb_y):
                return y
        raise ValueError("Cannot convert %s to %s (using the specified embeddings)"%(x,K))

    def _coerce_map_from_(self, R):
        """
        Canonical coercion of a ring R into self.

        Currently any ring coercing into the base ring canonically coerces
        into this field, as well as orders in any number field coercing into
        this field, and of course the field itself as well.

        Two embedded number fields may mutually coerce into each other, if
        the pushout of the two ambient fields exists and if it is possible
        to construct an :class:`~sage.rings.number_field.number_field_morphisms.EmbeddedNumberFieldMorphism`.

        EXAMPLES::

            sage: S.<y> = NumberField(x^3 + x + 1)
            sage: S.coerce(int(4)) # indirect doctest
            4
            sage: S.coerce(long(7))
            7
            sage: S.coerce(-Integer(2))
            -2
            sage: z = S.coerce(-7/8); z, type(z)
            (-7/8, <type 'sage.rings.number_field.number_field_element.NumberFieldElement_absolute'>)
            sage: S.coerce(y) is y
            True

        Fields with embeddings into an ambient field coerce naturally by the given embedding::

            sage: CyclotomicField(15).coerce(CyclotomicField(5).0 - 17/3)
            zeta15^3 - 17/3
            sage: K.<a> = CyclotomicField(16)
            sage: K(CyclotomicField(4).0)
            a^4
            sage: QuadraticField(-3, 'a').coerce_map_from(CyclotomicField(3))
            Generic morphism:
              From: Cyclotomic Field of order 3 and degree 2
              To:   Number Field in a with defining polynomial x^2 + 3
              Defn: zeta3 -> 1/2*a - 1/2

        Two embedded number fields with mutual coercions (testing against a
        bug that was fixed in :trac:`8800`)::

            sage: K.<r4> = NumberField(x^4-2)
            sage: L1.<r2_1> = NumberField(x^2-2, embedding = r4**2)
            sage: L2.<r2_2> = NumberField(x^2-2, embedding = -r4**2)
            sage: r2_1+r2_2    # indirect doctest
            0
            sage: (r2_1+r2_2).parent() is L1
            True
            sage: (r2_2+r2_1).parent() is L2
            True

        Coercion of an order (testing against a bug that was fixed in
        :trac:`8800`)::

            sage: K.has_coerce_map_from(L1)
            True
            sage: L1.has_coerce_map_from(K)
            False
            sage: K.has_coerce_map_from(L1.maximal_order())
            True
            sage: L1.has_coerce_map_from(K.maximal_order())
            False

        There are situations for which one might imagine conversion
        could make sense (at least after fixing choices), but of course
        there will be no coercion from the Symbolic Ring to a Number Field::

            sage: K.<a> = QuadraticField(2)
            sage: K.coerce(sqrt(2))
            Traceback (most recent call last):
            ...
            TypeError: no canonical coercion from Symbolic Ring to Number Field in a with defining polynomial x^2 - 2

        TESTS::

            sage: K.<a> = NumberField(polygen(QQ)^3-2)
            sage: type(K.coerce_map_from(QQ))
            <type 'sage.structure.coerce_maps.DefaultConvertMap_unique'>

        Make sure we still get our optimized morphisms for special fields::

            sage: K.<a> = NumberField(polygen(QQ)^2-2)
            sage: type(K.coerce_map_from(QQ))
            <type 'sage.rings.number_field.number_field_element_quadratic.Q_to_quadratic_field_element'>

        """
        if R in integer_types:
            return self._generic_coerce_map(R)
        elif R in (ZZ, QQ, self.base()):
            return self._generic_coerce_map(R)
        from sage.rings.number_field.order import is_NumberFieldOrder
        if is_NumberFieldOrder(R) and self.has_coerce_map_from(R.number_field()):
            return self._generic_coerce_map(R)
        # R is not QQ by the above tests
        if is_NumberField(R) and R.coerce_embedding() is not None:
            if self.coerce_embedding() is not None:
                try:
                    return number_field_morphisms.EmbeddedNumberFieldMorphism(R, self)
                except ValueError: # no common embedding found
                    return None
            else:
                # R is embedded, self isn't. So, we could only have
                # the forgetful coercion. But this yields to non-commuting
                # coercions, as was pointed out at ticket #8800
                return None

    def base_field(self):
        """
        Returns the base field of self, which is always QQ

        EXAMPLES::

            sage: K = CyclotomicField(5)
            sage: K.base_field()
            Rational Field
        """
        return QQ

    def is_absolute(self):
        """
        Returns True since self is an absolute field.

        EXAMPLES::

            sage: K = CyclotomicField(5)
            sage: K.is_absolute()
            True
        """
        return True

    def absolute_polynomial(self):
        r"""
        Return absolute polynomial that defines this absolute field. This
        is the same as ``self.polynomial()``.

        EXAMPLES::

            sage: K.<a> = NumberField(x^2 + 1)
            sage: K.absolute_polynomial ()
            x^2 + 1
        """
        return self.polynomial()

    def absolute_generator(self):
        r"""
        An alias for
        :meth:`sage.rings.number_field.number_field.NumberField_generic.gen`.
        This is provided for consistency with relative fields, where the
        element returned by
        :meth:`sage.rings.number_field.number_field_rel.NumberField_relative.gen`
        only generates the field over its base field (not necessarily over
        `\QQ`).

        EXAMPLES::

            sage: K.<a> = NumberField(x^2 - 17)
            sage: K.absolute_generator()
            a
        """
        return self.gen()

    def optimized_representation(self, name=None, both_maps=True):
        """
        Return a field isomorphic to self with a better defining polynomial
        if possible, along with field isomorphisms from the new field to
        self and from self to the new field.

        EXAMPLES: We construct a compositum of 3 quadratic fields, then
        find an optimized representation and transform elements back and
        forth.

        ::

            sage: K = NumberField([x^2 + p for p in [5, 3, 2]],'a').absolute_field('b'); K
            Number Field in b with defining polynomial x^8 + 40*x^6 + 352*x^4 + 960*x^2 + 576
            sage: L, from_L, to_L = K.optimized_representation()
            sage: L    # your answer may different, since algorithm is random
            Number Field in b1 with defining polynomial x^8 + 4*x^6 + 7*x^4 +
            36*x^2 + 81
            sage: to_L(K.0)   # random
            4/189*b1^7 + 1/63*b1^6 + 1/27*b1^5 - 2/9*b1^4 - 5/27*b1^3 - 8/9*b1^2 + 3/7*b1 - 3/7
            sage: from_L(L.0)   # random
            1/1152*b^7 - 1/192*b^6 + 23/576*b^5 - 17/96*b^4 + 37/72*b^3 - 5/6*b^2 + 55/24*b - 3/4

        The transformation maps are mutually inverse isomorphisms.

        ::

            sage: from_L(to_L(K.0)) == K.0
            True
            sage: to_L(from_L(L.0)) == L.0
            True

        Number fields defined by non-monic and non-integral
        polynomials are supported (:trac:`252`)::

            sage: K.<a> = NumberField(7/9*x^3 + 7/3*x^2 - 56*x + 123)
            sage: K.optimized_representation()
            (Number Field in a1 with defining polynomial x^3 - 7*x - 7,
             Ring morphism:
               From: Number Field in a1 with defining polynomial x^3 - 7*x - 7
               To:   Number Field in a with defining polynomial 7/9*x^3 + 7/3*x^2 - 56*x + 123
               Defn: a1 |--> 7/225*a^2 - 7/75*a - 42/25,
             Ring morphism:
               From: Number Field in a with defining polynomial 7/9*x^3 + 7/3*x^2 - 56*x + 123
               To:   Number Field in a1 with defining polynomial x^3 - 7*x - 7
               Defn: a |--> -15/7*a1^2 + 9)
        """
        if name is None:
            name = self.variable_names()
        name = normalize_names(1, name)[0]

        f = self.absolute_polynomial().__pari__()

        g, alpha = f.polredbest(flag=1)
        beta = alpha.modreverse()

        b = self(QQ['x'](lift(beta)))
        h = QQ['x'](g)

        embedding = None
        if self.coerce_embedding() is not None:
            embedding = self.coerce_embedding()(b)
        # trac 7695 add a _ to prevent zeta70 etc.
        if name[-1].isdigit():
            new_name = name + '_1'
        else:
            new_name = name + '1'

        K = NumberField(h, names=new_name, embedding=embedding)
        from_K = K.hom([b])

        if both_maps:
            a = K(alpha)
            to_K = self.hom([a])

            return K, from_K, to_K

        return K, from_K

    def optimized_subfields(self, degree=0, name=None, both_maps=True):
        """
        Return optimized representations of many (but *not* necessarily
        all!) subfields of self of the given degree, or of all possible degrees if
        degree is 0.

        EXAMPLES::

            sage: K = NumberField([x^2 + p for p in [5, 3, 2]],'a').absolute_field('b'); K
            Number Field in b with defining polynomial x^8 + 40*x^6 + 352*x^4 + 960*x^2 + 576
            sage: L = K.optimized_subfields(name='b')
            sage: L[0][0]
            Number Field in b0 with defining polynomial x
            sage: L[1][0]
            Number Field in b1 with defining polynomial x^2 - 3*x + 3
            sage: [z[0] for z in L]          # random -- since algorithm is random
            [Number Field in b0 with defining polynomial x - 1,
             Number Field in b1 with defining polynomial x^2 - x + 1,
             Number Field in b2 with defining polynomial x^4 - 5*x^2 + 25,
             Number Field in b3 with defining polynomial x^4 - 2*x^2 + 4,
             Number Field in b4 with defining polynomial x^8 + 4*x^6 + 7*x^4 + 36*x^2 + 81]

        We examine one of the optimized subfields in more detail::

            sage: M, from_M, to_M = L[2]
            sage: M                             # random
            Number Field in b2 with defining polynomial x^4 - 5*x^2 + 25
            sage: from_M     # may be slightly random
            Ring morphism:
              From: Number Field in b2 with defining polynomial x^4 - 5*x^2 + 25
              To:   Number Field in a1 with defining polynomial x^8 + 40*x^6 + 352*x^4 + 960*x^2 + 576
              Defn: b2 |--> -5/1152*a1^7 + 1/96*a1^6 - 97/576*a1^5 + 17/48*a1^4 - 95/72*a1^3 + 17/12*a1^2 - 53/24*a1 - 1

        The to_M map is None, since there is no map from K to M::

            sage: to_M

        We apply the from_M map to the generator of M, which gives a
        rather large element of `K`::

            sage: from_M(M.0)          # random
            -5/1152*a1^7 + 1/96*a1^6 - 97/576*a1^5 + 17/48*a1^4 - 95/72*a1^3 + 17/12*a1^2 - 53/24*a1 - 1

        Nevertheless, that large-ish element lies in a degree 4 subfield::

            sage: from_M(M.0).minpoly()   # random
            x^4 - 5*x^2 + 25

        TESTS:

        Number fields defined by non-monic and non-integral
        polynomials are supported (:trac:`252`)::

            sage: K.<a> = NumberField(2*x^4 + 6*x^2 + 1/2)
            sage: K.optimized_subfields()
            [
            (Number Field in a0 with defining polynomial x, Ring morphism:
              From: Number Field in a0 with defining polynomial x
              To:   Number Field in a with defining polynomial 2*x^4 + 6*x^2 + 1/2
              Defn: 0 |--> 0, None),
            (Number Field in a1 with defining polynomial x^2 - 2*x + 2, Ring morphism:
              From: Number Field in a1 with defining polynomial x^2 - 2*x + 2
              To:   Number Field in a with defining polynomial 2*x^4 + 6*x^2 + 1/2
              Defn: a1 |--> a^3 + 7/2*a + 1, None),
            (Number Field in a2 with defining polynomial x^2 - 2*x + 2, Ring morphism:
              From: Number Field in a2 with defining polynomial x^2 - 2*x + 2
              To:   Number Field in a with defining polynomial 2*x^4 + 6*x^2 + 1/2
              Defn: a2 |--> -a^3 - 7/2*a + 1, None),
            (Number Field in a3 with defining polynomial x^2 - 2, Ring morphism:
              From: Number Field in a3 with defining polynomial x^2 - 2
              To:   Number Field in a with defining polynomial 2*x^4 + 6*x^2 + 1/2
              Defn: a3 |--> a^2 + 3/2, None),
            (Number Field in a4 with defining polynomial x^2 + 1, Ring morphism:
              From: Number Field in a4 with defining polynomial x^2 + 1
              To:   Number Field in a with defining polynomial 2*x^4 + 6*x^2 + 1/2
              Defn: a4 |--> a^3 + 7/2*a, None),
            (Number Field in a5 with defining polynomial x^2 + 2, Ring morphism:
              From: Number Field in a5 with defining polynomial x^2 + 2
              To:   Number Field in a with defining polynomial 2*x^4 + 6*x^2 + 1/2
              Defn: a5 |--> 2*a^3 + 5*a, None),
            (Number Field in a6 with defining polynomial x^4 + 1, Ring morphism:
              From: Number Field in a6 with defining polynomial x^4 + 1
              To:   Number Field in a with defining polynomial 2*x^4 + 6*x^2 + 1/2
              Defn: a6 |--> a^3 + 1/2*a^2 + 5/2*a + 3/4, Ring morphism:
              From: Number Field in a with defining polynomial 2*x^4 + 6*x^2 + 1/2
              To:   Number Field in a6 with defining polynomial x^4 + 1
              Defn: a |--> -1/2*a6^3 + a6^2 - 1/2*a6)
            ]
        """
        return self._subfields_helper(degree=degree,name=name,
                                      both_maps=both_maps,optimize=True)

    def change_names(self, names):
        r"""
        Return number field isomorphic to self but with the given generator
        name.

        INPUT:


        -  ``names`` - should be exactly one variable name.


        Also, ``K.structure()`` returns from_K and to_K,
        where from_K is an isomorphism from K to self and to_K is an
        isomorphism from self to K.

        EXAMPLES::

            sage: K.<z> = NumberField(x^2 + 3); K
            Number Field in z with defining polynomial x^2 + 3
            sage: L.<ww> = K.change_names()
            sage: L
            Number Field in ww with defining polynomial x^2 + 3
            sage: L.structure()[0]
            Isomorphism given by variable name change map:
              From: Number Field in ww with defining polynomial x^2 + 3
              To:   Number Field in z with defining polynomial x^2 + 3
            sage: L.structure()[0](ww + 5/3)
            z + 5/3
        """
        return self.absolute_field(names)

    def subfields(self, degree=0, name=None):
        """
        Return all subfields of self of the given degree,
        or of all possible degrees if degree is 0.  The subfields are returned as
        absolute fields together with an embedding into self.  For the case of the
        field itself, the reverse isomorphism is also provided.

        EXAMPLES::

            sage: K.<a> = NumberField( [x^3 - 2, x^2 + x + 1] )
            sage: K = K.absolute_field('b')
            sage: S = K.subfields()
            sage: len(S)
            6
            sage: [k[0].polynomial() for k in S]
            [x - 3,
             x^2 - 3*x + 9,
             x^3 - 3*x^2 + 3*x + 1,
             x^3 - 3*x^2 + 3*x + 1,
             x^3 - 3*x^2 + 3*x - 17,
             x^6 - 3*x^5 + 6*x^4 - 11*x^3 + 12*x^2 + 3*x + 1]
            sage: R.<t> = QQ[]
            sage: L = NumberField(t^3 - 3*t + 1, 'c')
            sage: [k[1] for k in L.subfields()]
            [Ring morphism:
              From: Number Field in c0 with defining polynomial t
              To:   Number Field in c with defining polynomial t^3 - 3*t + 1
              Defn: 0 |--> 0,
             Ring morphism:
              From: Number Field in c1 with defining polynomial t^3 - 3*t + 1
              To:   Number Field in c with defining polynomial t^3 - 3*t + 1
              Defn: c1 |--> c]
            sage: len(L.subfields(2))
            0
            sage: len(L.subfields(1))
            1

        TESTS:

        Number fields defined by non-monic and non-integral
        polynomials are supported (:trac:`252`)::

            sage: K.<a> = NumberField(2*x^4 + 6*x^2 + 1/2)
            sage: K.subfields()
            [
            (Number Field in a0 with defining polynomial x, Ring morphism:
              From: Number Field in a0 with defining polynomial x
              To:   Number Field in a with defining polynomial 2*x^4 + 6*x^2 + 1/2
              Defn: 0 |--> 0, None),
            (Number Field in a1 with defining polynomial x^2 - 2, Ring morphism:
              From: Number Field in a1 with defining polynomial x^2 - 2
              To:   Number Field in a with defining polynomial 2*x^4 + 6*x^2 + 1/2
              Defn: a1 |--> a^2 + 3/2, None),
            (Number Field in a2 with defining polynomial x^2 + 4, Ring morphism:
              From: Number Field in a2 with defining polynomial x^2 + 4
              To:   Number Field in a with defining polynomial 2*x^4 + 6*x^2 + 1/2
              Defn: a2 |--> 2*a^3 + 7*a, None),
            (Number Field in a3 with defining polynomial x^2 + 2, Ring morphism:
              From: Number Field in a3 with defining polynomial x^2 + 2
              To:   Number Field in a with defining polynomial 2*x^4 + 6*x^2 + 1/2
              Defn: a3 |--> 2*a^3 + 5*a, None),
            (Number Field in a4 with defining polynomial x^4 + 1, Ring morphism:
              From: Number Field in a4 with defining polynomial x^4 + 1
              To:   Number Field in a with defining polynomial 2*x^4 + 6*x^2 + 1/2
              Defn: a4 |--> a^3 + 1/2*a^2 + 5/2*a + 3/4, Ring morphism:
              From: Number Field in a with defining polynomial 2*x^4 + 6*x^2 + 1/2
              To:   Number Field in a4 with defining polynomial x^4 + 1
              Defn: a |--> -1/2*a4^3 + a4^2 - 1/2*a4)
            ]
        """
        return self._subfields_helper(degree=degree, name=name,
                                      both_maps=True, optimize=False)

    def _subfields_helper(self, degree=0, name=None, both_maps=True, optimize=False):
        """
        Internal function: common code for optimized_subfields() and subfields().

        TESTS:

        Let's make sure embeddings are being respected::

            sage: K.<a> = NumberField(x^4 - 23, embedding=50)
            sage: K, CDF(a)
            (Number Field in a with defining polynomial x^4 - 23, 2.1899387030948425)
            sage: Ss = K.subfields(); len(Ss) # indirect doctest
            3
            sage: diffs = [ S.coerce_embedding()(S.gen()) - CDF(S_into_K(S.gen())) for S, S_into_K, _ in Ss ]
            sage: all(abs(diff) < 1e-5 for diff in diffs)
            True

            sage: L1, _, _ = K.subfields(2)[0]; L1, CDF(L1.gen()) # indirect doctest
            (Number Field in a0 with defining polynomial x^2 - 23, -4.795831523312719)

            If we take a different embedding of the large field, we get a
            different embedding of the degree 2 subfield::

            sage: K.<a> = NumberField(x^4 - 23, embedding=-50)
            sage: L2, _, _ = K.subfields(2)[0]; L2, CDF(L2.gen()) # indirect doctest
            (Number Field in a0 with defining polynomial x^2 - 23, -4.795831523312719)

        Test for :trac:`7695`::

            sage: F = CyclotomicField(7)
            sage: K = F.subfields(3)[0][0]
            sage: K
            Number Field in zeta7_0 with defining polynomial x^3 + x^2 - 2*x - 1

        """
        if name is None:
            name = self.variable_names()
        name = normalize_names(1, name)[0]
        try:
            return self.__subfields[name, degree, both_maps, optimize]
        except AttributeError:
            self.__subfields = {}
        except KeyError:
            pass
        f = self.pari_polynomial()
        if optimize:
            v = f.polred(2)
            elts = v[0]
            polys = v[1]
        else:
            v = f.nfsubfields(degree)
            elts = [x[1] for x in v]
            polys = [x[0] for x in v]

        R = self.polynomial_ring()

        embedding = None
        ans = []
        for i in range(len(elts)):
            f = R(polys[i])
            if not (degree == 0 or f.degree() == degree):
                continue
            a = self(elts[i], check=False)
            if self.coerce_embedding() is not None:
                embedding = self.coerce_embedding()(a)
            # trac 7695 add a _ to prevent zeta70 etc.
            if name[-1].isdigit():
                new_name= name+ '_' + str(i)
            else:
                new_name = name + str(i)
            K = NumberField(f, names=new_name, embedding=embedding)

            from_K = K.hom([a])    # check=False here ??   would be safe unless there are bugs.

            if both_maps and K.degree() == self.degree():
                g = K['x'](self.polynomial())
                a = from_K(K.gen())
                for root in g.roots(multiplicities=False):
                    to_K = self.hom([root])    # check=False here ??
                    if to_K(a) == K.gen():
                        break
            else:
                to_K = None
            ans.append((K, from_K, to_K))
        ans = Sequence(ans, immutable=True, cr=ans!=[])
        self.__subfields[name, degree, both_maps, optimize] = ans
        return ans

    def maximal_order(self, v=None):
        """
        Return the maximal order, i.e., the ring of integers, associated to
        this number field.

        INPUT:

        -  ``v`` - (default: ``None``) ``None``, a prime, or a list of primes.

           - if ``v`` is ``None``, return the maximal order.

           - if ``v`` is a prime, return an order that is `p`-maximal.

           - if ``v`` is a list, return an order that is maximal at each prime
             in the list ``v``.


        EXAMPLES:

        In this example, the maximal order cannot be generated by a single
        element::

            sage: k.<a> = NumberField(x^3 + x^2 - 2*x+8)
            sage: o = k.maximal_order()
            sage: o
            Maximal Order in Number Field in a with defining polynomial x^3 + x^2 - 2*x + 8

        We compute `p`-maximal orders for several `p`. Note
        that computing a `p`-maximal order is much faster in
        general than computing the maximal order::

            sage: p = next_prime(10^22); q = next_prime(10^23)
            sage: K.<a> = NumberField(x^3 - p*q)
            sage: K.maximal_order([3]).basis()
            [1/3*a^2 + 1/3*a + 1/3, a, a^2]
            sage: K.maximal_order([2]).basis()
            [1, a, a^2]
            sage: K.maximal_order([p]).basis()
            [1, a, a^2]
            sage: K.maximal_order([q]).basis()
            [1, a, a^2]
            sage: K.maximal_order([p,3]).basis()
            [1/3*a^2 + 1/3*a + 1/3, a, a^2]

        An example with bigger discriminant::

            sage: p = next_prime(10^97); q = next_prime(10^99)
            sage: K.<a> = NumberField(x^3 - p*q)
            sage: K.maximal_order(prime_range(10000)).basis()
            [1, a, a^2]
        """
        return self._maximal_order(self._normalize_prime_list(v))

    @cached_method
    def _maximal_order(self, v):
        r"""
        Helper method which adds caching to  :meth:`maximal_order`.

        EXAMPLES::

            sage: k.<a> = NumberField(x^3 + x^2 - 2*x+8)
            sage: k.maximal_order() is k.maximal_order() # indirect doctest
            True

        TESTS:

        Number fields defined by non-monic and non-integral
        polynomials are supported (:trac:`252`)::

            sage: K.<a> = NumberField(3*x^2 + 1)
            sage: K.maximal_order().basis()
            [3/2*a + 1/2, 3*a]
        """
        B = [self(b, check=False) for b in self._pari_integral_basis(v=v)]

        import sage.rings.number_field.order as order
        return order.absolute_order_from_module_generators(B,
                 check_integral=False, check_rank=False,
                 check_is_ring=False, is_maximal=not v)

    def order(self, *args, **kwds):
        r"""
        Return the order with given ring generators in the maximal order of
        this number field.

        INPUT:

        -  ``gens`` - list of elements in this number field; if no generators
           are given, just returns the cardinality of this number field
           (`\infty`) for consistency.

        -  ``check_is_integral`` - bool (default: ``True``), whether to check
           that each generator is integral.

        -  ``check_rank`` - bool (default: ``True``), whether to check that the
           ring generated by ``gens`` is of full rank.

        -  ``allow_subfield`` - bool (default: ``False``), if ``True`` and the
           generators do not generate an order, i.e., they generate a subring
           of smaller rank, instead of raising an error, return an order in a
           smaller number field.

        EXAMPLES::

            sage: k.<i> = NumberField(x^2 + 1)
            sage: k.order(2*i)
            Order in Number Field in i with defining polynomial x^2 + 1
            sage: k.order(10*i)
            Order in Number Field in i with defining polynomial x^2 + 1
            sage: k.order(3)
            Traceback (most recent call last):
            ...
            ValueError: the rank of the span of gens is wrong
            sage: k.order(i/2)
            Traceback (most recent call last):
            ...
            ValueError: each generator must be integral

        Alternatively, an order can be constructed by adjoining elements to
        `\ZZ`::

            sage: K.<a> = NumberField(x^3 - 2)
            sage: ZZ[a]
            Order in Number Field in a0 with defining polynomial x^3 - 2

        TESTS:

        We verify that :trac:`2480` is fixed::

            sage: K.<a> = NumberField(x^4 + 4*x^2 + 2)
            sage: B = K.integral_basis()
            sage: K.order(*B)
            Order in Number Field in a with defining polynomial x^4 + 4*x^2 + 2
            sage: K.order(B)
            Order in Number Field in a with defining polynomial x^4 + 4*x^2 + 2
            sage: K.order(gens=B)
            Order in Number Field in a with defining polynomial x^4 + 4*x^2 + 2
        """
        # set gens appropriately from the arguments
        gens = kwds.pop('gens', args)

        if len(gens) == 0:
            return NumberField_generic.order(self)
        if len(gens) == 1 and isinstance(gens[0], (list, tuple)):
            gens = gens[0]
        gens = map(self, gens)
        return self._order(tuple(gens), **kwds)

    @cached_method
    def _order(self, gens, **kwds):
        r"""
        Helper method for :meth:`order` which adds caching. See :meth:`order`
        for a description of the parameters and keyword parameters.

        TESTS:

        Test that caching works::

            sage: K.<a> = NumberField(x^3 - 2)
            sage: K.order(a) is K.order(a)      # indirect doctest
            True

        Keywords have no influence on the caching::

            sage: K.order(a) is K.order(a,check_is_integral=True) is K.order(a,check_is_integral=False)
            True

        Even if the order lives in a different field, caching works (currently,
        however, ``allow_subfield`` is incorrect :trac:`16046`)::

            sage: K.<a> = NumberField(x**4+3)
            sage: o = K.order([a**2], allow_subfield=True)
            sage: o is K.order([a**2], allow_subfield=True)
            True

        Different generators for the same order::

            sage: K.order(a) is K.order(a,a^2) is K.order(a^2,a)
            True

        """
        import sage.rings.number_field.order as order
        ret = order.absolute_order_from_ring_generators(gens, **kwds)
        # we make sure that the result is a unique parent even if it the order
        # lives in a different field
        if ret.ambient() is not self:
            return ret.ambient().order(gens, **kwds)

        gens = ret.basis()
        if self._order.is_in_cache(gens):
            # different ways of specifying the same set of generators lead to
            # the same order - this is to make sure that orders are unique
            # parents
            return self._order(gens)

        self._order.set_cache(ret, gens)
        return ret

    def vector_space(self):
        """
        Return a vector space V and isomorphisms self --> V and V --> self.

        OUTPUT:


        -  ``V`` - a vector space over the rational numbers

        -  ``from_V`` - an isomorphism from V to self

        -  ``to_V`` - an isomorphism from self to V


        EXAMPLES::

            sage: k.<a> = NumberField(x^3 + 2)
            sage: V, from_V, to_V  = k.vector_space()
            sage: from_V(V([1,2,3]))
            3*a^2 + 2*a + 1
            sage: to_V(1 + 2*a + 3*a^2)
            (1, 2, 3)
            sage: V
            Vector space of dimension 3 over Rational Field
            sage: to_V
            Isomorphism map:
              From: Number Field in a with defining polynomial x^3 + 2
              To:   Vector space of dimension 3 over Rational Field
            sage: from_V(to_V(2/3*a - 5/8))
            2/3*a - 5/8
            sage: to_V(from_V(V([0,-1/7,0])))
            (0, -1/7, 0)
        """
        try:
            return self.__vector_space
        except AttributeError:
            V = QQ**self.degree()
            from_V = maps.MapVectorSpaceToNumberField(V, self)
            to_V   = maps.MapNumberFieldToVectorSpace(self, V)
            self.__vector_space = (V, from_V, to_V)
            return self.__vector_space

    def absolute_vector_space(self):
        r"""
        Return vector space over `\QQ` corresponding to this
        number field, along with maps from that space to this number field
        and in the other direction.

        For an absolute extension this is identical to
        ``self.vector_space()``.

        EXAMPLES::

            sage: K.<a> = NumberField(x^3 - 5)
            sage: K.absolute_vector_space()
            (Vector space of dimension 3 over Rational Field,
             Isomorphism map:
              From: Vector space of dimension 3 over Rational Field
              To:   Number Field in a with defining polynomial x^3 - 5,
             Isomorphism map:
              From: Number Field in a with defining polynomial x^3 - 5
              To:   Vector space of dimension 3 over Rational Field)
        """
        return self.vector_space()

    def _galois_closure_and_embedding(self, names=None):
        r"""
        Return number field `K` that is the Galois closure of self and an
        embedding of self into `K`.

        INPUT:

        - ``names`` - variable name for Galois closure

        .. warning::

           This is an internal function; see :meth:`galois_closure`.

        EXAMPLES:

        For medium-sized Galois groups of fields with small discriminants,
        this computation is feasible::

            sage: K.<a> = NumberField(x^6 + 4*x^2 + 2)
            sage: K.galois_group(type='pari').order()
            48
            sage: L, phi = K._galois_closure_and_embedding('c')
            sage: phi.domain() is K, phi.codomain() is L
            (True, True)
            sage: L
            Number Field in c with defining polynomial x^48 + 8*x^46 - 20*x^44 - 520*x^42 + 12106*x^40 - 68344*x^38 + 463156*x^36 - 1823272*x^34 + 8984591*x^32 - 25016080*x^30 + 84949344*x^28 - 163504384*x^26 + 417511068*x^24 - 394687376*x^22 + 836352224*x^20 + 72845696*x^18 + 1884703919*x^16 + 732720520*x^14 + 3960878676*x^12 + 2507357768*x^10 + 5438373834*x^8 + 3888508744*x^6 + 4581432268*x^4 + 1765511400*x^2 + 1723993441
            sage: K.defining_polynomial()( phi(K.gen()) )
            0
        """
        if names is None:
            raise TypeError("You must specify the name of the generator.")

        try:
            # compose with variable renaming
            L = self.__galois_closure.change_names(names)
            L_to_orig, orig_to_L = L.structure()
            # "flatten" the composition by hand
            self_into_L = self.hom([ (orig_to_L * self.__galois_closure_embedding)(self.gen()) ])
            return (L, self_into_L)
        except AttributeError:
            pass

        # Compute degree of Galois closure if possible
        try:
            deg = self.galois_group(type='pari').order()
        except NotImplementedError:
            deg = None

        L, self_into_L = self.defining_polynomial().change_ring(self).splitting_field(names, map=True, degree_multiple=deg)
        self.__galois_closure = L
        self.__galois_closure_embedding = self_into_L
        return (self.__galois_closure, self.__galois_closure_embedding)

    def galois_closure(self, names=None, map=False):
        """
        Return number field `K` that is the Galois closure of self,
        i.e., is generated by all roots of the defining polynomial of
        self, and possibly an embedding of self into `K`.

        INPUT:

        - ``names`` - variable name for Galois closure

        - ``map`` - (default: False) also return an embedding of self into `K`

        EXAMPLES::

            sage: K.<a> = NumberField(x^4 - 2)
            sage: M = K.galois_closure('b'); M
            Number Field in b with defining polynomial x^8 + 28*x^4 + 2500
            sage: L.<a2> = K.galois_closure(); L
            Number Field in a2 with defining polynomial x^8 + 28*x^4 + 2500
            sage: K.galois_group(names=("a3")).order()
            8

        ::

            sage: phi = K.embeddings(L)[0]
            sage: phi(K.0)
            1/120*a2^5 + 19/60*a2
            sage: phi(K.0).minpoly()
            x^4 - 2

            sage: L, phi = K.galois_closure('b', map=True)
            sage: L
            Number Field in b with defining polynomial x^8 + 28*x^4 + 2500
            sage: phi
            Ring morphism:
              From: Number Field in a with defining polynomial x^4 - 2
              To:   Number Field in b with defining polynomial x^8 + 28*x^4 + 2500
              Defn: a |--> 1/240*b^5 - 41/120*b

        A cyclotomic field is already Galois::

            sage: K.<a> = NumberField(cyclotomic_polynomial(23))
            sage: L.<z> = K.galois_closure()
            sage: L
            Number Field in z with defining polynomial x^22 + x^21 + x^20 + x^19 + x^18 + x^17 + x^16 + x^15 + x^14 + x^13 + x^12 + x^11 + x^10 + x^9 + x^8 + x^7 + x^6 + x^5 + x^4 + x^3 + x^2 + x + 1

        TESTS:

        Let's make sure we're renaming correctly::

            sage: K.<a> = NumberField(x^4 - 2)
            sage: L, phi = K.galois_closure('cc', map=True)
            sage: L
            Number Field in cc with defining polynomial x^8 + 28*x^4 + 2500
            sage: phi
            Ring morphism:
              From: Number Field in a with defining polynomial x^4 - 2
              To:   Number Field in cc with defining polynomial x^8 + 28*x^4 + 2500
              Defn: a |--> 1/240*cc^5 - 41/120*cc
        """
        L, self_into_L = self._galois_closure_and_embedding(names)
        if map:
            return (L, self_into_L)
        else:
            return L

    def automorphisms(self):
        r"""
        Compute all Galois automorphisms of self.

        This uses PARI's :pari:`nfgaloisconj` and is much faster than root finding
        for many fields.

        EXAMPLES::

            sage: K.<a> = NumberField(x^2 + 10000)
            sage: K.automorphisms()
            [
            Ring endomorphism of Number Field in a with defining polynomial x^2 + 10000
              Defn: a |--> a,
            Ring endomorphism of Number Field in a with defining polynomial x^2 + 10000
              Defn: a |--> -a
            ]

        Here's a larger example, that would take some time if we found
        roots instead of using PARI's specialized machinery::

            sage: K = NumberField(x^6 - x^4 - 2*x^2 + 1, 'a')
            sage: len(K.automorphisms())
            2

        `L` is the Galois closure of `K`::

            sage: L = NumberField(x^24 - 84*x^22 + 2814*x^20 - 15880*x^18 - 409563*x^16 - 8543892*x^14 + 25518202*x^12 + 32831026956*x^10 - 672691027218*x^8 - 4985379093428*x^6 + 320854419319140*x^4 + 817662865724712*x^2 + 513191437605441, 'a')
            sage: len(L.automorphisms())
            24

        Number fields defined by non-monic and non-integral
        polynomials are supported (:trac:`252`)::

            sage: R.<x> = QQ[]
            sage: f = 7/9*x^3 + 7/3*x^2 - 56*x + 123
            sage: K.<a> = NumberField(f)
            sage: A = K.automorphisms(); A
            [
            Ring endomorphism of Number Field in a with defining polynomial 7/9*x^3 + 7/3*x^2 - 56*x + 123
              Defn: a |--> a,
            Ring endomorphism of Number Field in a with defining polynomial 7/9*x^3 + 7/3*x^2 - 56*x + 123
              Defn: a |--> -7/15*a^2 - 18/5*a + 96/5,
            Ring endomorphism of Number Field in a with defining polynomial 7/9*x^3 + 7/3*x^2 - 56*x + 123
              Defn: a |--> 7/15*a^2 + 13/5*a - 111/5
            ]
            sage: prod(x - sigma(a) for sigma in A) == f.monic()
            True
        """
        try:
            # this should be concordant with embeddings
            return self.__embeddings[self]
        except AttributeError:
            self.__embeddings = {}
        except KeyError:
            pass
        f = self.pari_polynomial('y')
        # Compute the conjugates of Mod(x, f).
        conj = self.pari_nf().nfgaloisconj()
        # Convert these to conjugates of self.gen().
        P = self._pari_absolute_structure()[1].lift()
        conj = sorted([self(P(g.Mod(f))) for g in conj])
        v = [self.hom([e]) for e in conj]    # check=False here?
        put_natural_embedding_first(v)
        self.__embeddings[self] = Sequence(v, cr=(v != []), immutable=True,
                                           check=False, universe=self.Hom(self))
        return self.__embeddings[self]

    def embeddings(self, K):
        """
        Compute all field embeddings of self into the field K (which need
        not even be a number field, e.g., it could be the complex numbers).
        This will return an identical result when given K as input again.

        If possible, the most natural embedding of self into K is put first
        in the list.

        INPUT:

        -  ``K`` - a number field

        EXAMPLES::

            sage: K.<a> = NumberField(x^3 - 2)
            sage: L.<a1> = K.galois_closure(); L
            Number Field in a1 with defining polynomial x^6 + 108
            sage: K.embeddings(L)[0]
            Ring morphism:
              From: Number Field in a with defining polynomial x^3 - 2
              To:   Number Field in a1 with defining polynomial x^6 + 108
              Defn: a |--> 1/18*a1^4
            sage: K.embeddings(L) is K.embeddings(L)
            True

        We embed a quadratic field into a cyclotomic field::

            sage: L.<a> = QuadraticField(-7)
            sage: K = CyclotomicField(7)
            sage: L.embeddings(K)
            [
            Ring morphism:
              From: Number Field in a with defining polynomial x^2 + 7
              To:   Cyclotomic Field of order 7 and degree 6
              Defn: a |--> 2*zeta7^4 + 2*zeta7^2 + 2*zeta7 + 1,
            Ring morphism:
              From: Number Field in a with defining polynomial x^2 + 7
              To:   Cyclotomic Field of order 7 and degree 6
              Defn: a |--> -2*zeta7^4 - 2*zeta7^2 - 2*zeta7 - 1
            ]

        We embed a cubic field in the complex numbers::

            sage: K.<a> = NumberField(x^3 - 2)
            sage: K.embeddings(CC)
            [
            Ring morphism:
              From: Number Field in a with defining polynomial x^3 - 2
              To:   Complex Field with 53 bits of precision
              Defn: a |--> -0.62996052494743... - 1.09112363597172*I,
            Ring morphism:
              From: Number Field in a with defining polynomial x^3 - 2
              To:   Complex Field with 53 bits of precision
              Defn: a |--> -0.62996052494743... + 1.09112363597172*I,
            Ring morphism:
              From: Number Field in a with defining polynomial x^3 - 2
              To:   Complex Field with 53 bits of precision
              Defn: a |--> 1.25992104989487
            ]

        Test that :trac:`15053` is fixed::

            sage: K = NumberField(x^3 - 2, 'a')
            sage: K.embeddings(GF(3))
            []
        """
        try:
            # this should be concordant with automorphisms
            return self.__embeddings[K]
        except AttributeError:
            self.__embeddings = {}
        except KeyError:
            pass
        if K is self:
            return self.automorphisms()
        if K.characteristic() != 0:
            return Sequence([], immutable=True, check=False, universe=self.Hom(K))

        f = self.defining_polynomial()
        r = sorted(f.roots(K, multiplicities=False))
        v = [self.hom([e], check=False) for e in r]
        # If there is an embedding that preserves variable names
        # then it is most natural, so we put it first.
        put_natural_embedding_first(v)

        self.__embeddings[K] = Sequence(v, cr=v!=[], immutable=True,
                                        check=False, universe=self.Hom(K))
        return self.__embeddings[K]

    def minkowski_embedding(self, B=None, prec=None):
        r"""
        Return an nxn matrix over RDF whose columns are the images of the
        basis `\{1, \alpha, \dots, \alpha^{n-1}\}` of self over
        `\QQ` (as vector spaces), where here
        `\alpha` is the generator of self over
        `\QQ`, i.e. self.gen(0). If B is not None, return
        the images of the vectors in B as the columns instead. If prec is
        not None, use RealField(prec) instead of RDF.

        This embedding is the so-called "Minkowski embedding" of a number
        field in `\RR^n`: given the `n` embeddings
        `\sigma_1, \dots, \sigma_n` of self in
        `\CC`, write `\sigma_1, \dots, \sigma_r`
        for the real embeddings, and
        `\sigma_{r+1}, \dots, \sigma_{r+s}` for choices of one of
        each pair of complex conjugate embeddings (in our case, we simply
        choose the one where the image of `\alpha` has positive
        real part). Here `(r,s)` is the signature of self. Then the
        Minkowski embedding is given by

        .. MATH::

            x \mapsto ( \sigma_1(x), \dots,
                     \sigma_r(x), \sqrt{2}\Re(\sigma_{r+1}(x)),
                     \sqrt{2}\Im(\sigma_{r+1}(x)), \dots,
                     \sqrt{2}\Re(\sigma_{r+s}(x)),
                     \sqrt{2}\Im(\sigma_{r+s}(x)))

        Equivalently, this is an embedding of self in `\RR^n` so
        that the usual norm on `\RR^n` coincides with
        `|x| = \sum_i |\sigma_i(x)|^2` on self.

        .. TODO::

            This could be much improved by implementing homomorphisms
            over VectorSpaces.

        EXAMPLES::

            sage: F.<alpha> = NumberField(x^3+2)
            sage: F.minkowski_embedding()
            [ 1.00000000000000 -1.25992104989487  1.58740105196820]
            [ 1.41421356237... 0.8908987181... -1.12246204830...]
            [0.000000000000000  1.54308184421...  1.94416129723...]
            sage: F.minkowski_embedding([1, alpha+2, alpha^2-alpha])
            [ 1.00000000000000 0.740078950105127  2.84732210186307]
            [ 1.41421356237...  3.7193258428... -2.01336076644...]
            [0.000000000000000  1.54308184421... 0.40107945302...]
            sage: F.minkowski_embedding() * (alpha + 2).vector().column()
            [0.740078950105127]
            [ 3.7193258428...]
            [ 1.54308184421...]

        TESTS::

            sage: emb = F.Minkowski_embedding()
            doctest:warning...:
            DeprecationWarning: Minkowski_embedding is deprecated. Please use minkowski_embedding instead.
            See http://trac.sagemath.org/23685 for details.
        """
        n = self.degree()
        if prec is None:
            R = sage.rings.real_double.RDF
        else:
            R = sage.rings.real_mpfr.RealField(prec)
        r,s = self.signature()
        places = self.places(prec=prec)

        if B is None:
            B = [ (self.gen(0))**i for i in range(n) ]

        A = ZZ['x']
        f = A.gen(0)**2-2
        sqrt2 = f.roots(R)[1][0]

        d = {}

        for col in range(n):

            for row in range(r):
                d[(row,col)] = places[row](B[col])

            for i in range(s):
                z = places[r+i](B[col])
                d[(r+2*i,col)] = z.real()*sqrt2
                d[(r+2*i+1,col)] = z.imag()*sqrt2


        M = sage.matrix.all.matrix(d)

        return M

    Minkowski_embedding = deprecated_function_alias(23685, minkowski_embedding)

    def places(self, all_complex=False, prec=None):
        r"""
        Return the collection of all infinite places of self.

        By default, this returns the set of real places as
        homomorphisms into RIF first, followed by a choice of one of
        each pair of complex conjugate homomorphisms into CIF.

        On the other hand, if prec is not None, we simply return places
        into RealField(prec) and ComplexField(prec) (or RDF, CDF if
        prec=53). One can also use ``prec=infinity``, which returns embeddings
        into the field `\overline{\QQ}` of algebraic numbers (or its subfield
        `\mathbb{A}` of algebraic reals); this permits exact computation, but
        can be extremely slow.

        There is an optional flag all_complex, which defaults to False. If
        all_complex is True, then the real embeddings are returned as
        embeddings into CIF instead of RIF.

        EXAMPLES::

            sage: F.<alpha> = NumberField(x^3-100*x+1) ; F.places()
            [Ring morphism:
            From: Number Field in alpha with defining polynomial x^3 - 100*x + 1
            To:   Real Field with 106 bits of precision
            Defn: alpha |--> -10.00499625499181184573367219280,
            Ring morphism:
            From: Number Field in alpha with defining polynomial x^3 - 100*x + 1
            To:   Real Field with 106 bits of precision
            Defn: alpha |--> 0.01000001000003000012000055000273,
            Ring morphism:
            From: Number Field in alpha with defining polynomial x^3 - 100*x + 1
            To:   Real Field with 106 bits of precision
            Defn: alpha |--> 9.994996244991781845613530439509]

        ::

            sage: F.<alpha> = NumberField(x^3+7) ; F.places()
            [Ring morphism:
            From: Number Field in alpha with defining polynomial x^3 + 7
            To:   Real Field with 106 bits of precision
            Defn: alpha |--> -1.912931182772389101199116839549,
            Ring morphism:
            From: Number Field in alpha with defining polynomial x^3 + 7
            To:   Complex Field with 53 bits of precision
            Defn: alpha |--> 0.956465591386195 + 1.65664699997230*I]

        ::

            sage: F.<alpha> = NumberField(x^3+7) ; F.places(all_complex=True)
            [Ring morphism:
            From: Number Field in alpha with defining polynomial x^3 + 7
            To:   Complex Field with 53 bits of precision
            Defn: alpha |--> -1.91293118277239,
            Ring morphism:
            From: Number Field in alpha with defining polynomial x^3 + 7
            To:   Complex Field with 53 bits of precision
            Defn: alpha |--> 0.956465591386195 + 1.65664699997230*I]
            sage: F.places(prec=10)
            [Ring morphism:
            From: Number Field in alpha with defining polynomial x^3 + 7
            To:   Real Field with 10 bits of precision
            Defn: alpha |--> -1.9,
            Ring morphism:
            From: Number Field in alpha with defining polynomial x^3 + 7
            To:   Complex Field with 10 bits of precision
            Defn: alpha |--> 0.96 + 1.7*I]
        """
        if prec is None:
            R = RIF
            C = CIF

        elif prec == 53:
            R = sage.rings.real_double.RDF
            C = sage.rings.complex_double.CDF

        elif prec == Infinity:
            R = sage.rings.all.AA
            C = sage.rings.all.QQbar

        else:
            R = sage.rings.real_mpfr.RealField(prec)
            C = sage.rings.complex_field.ComplexField(prec)

        ## first, find the intervals with roots, and see how much
        ## precision we need to approximate the roots
        ##
        all_intervals = [ x[0] for x in self.defining_polynomial().roots(C) ]

        ## first, set up the real places
        if all_complex:
            real_intervals = [ x for x in all_intervals if x.imag().is_zero() ]
        else:
            real_intervals = [ x[0] for x in self.defining_polynomial().roots(R) ]

        if prec is None:
            real_places = [ self.hom([i.center()], check=False) for i in real_intervals ]

            complex_places = [ self.hom([i.center()], check=False) for i in
                               all_intervals if i.imag() > 0 ]
        else:
            real_places = [ self.hom([i], check=False) for i in real_intervals ]

            complex_places = [ self.hom([i], check=False) for i in
                               all_intervals if i.imag() > 0 ]

        return real_places + complex_places

    def real_places(self, prec=None):
        """
        Return all real places of self as homomorphisms into RIF.

        EXAMPLES::

            sage: F.<alpha> = NumberField(x^4-7) ; F.real_places()
            [Ring morphism:
            From: Number Field in alpha with defining polynomial x^4 - 7
            To:   Real Field with 106 bits of precision
            Defn: alpha |--> -1.626576561697785743211232345494,
            Ring morphism:
            From: Number Field in alpha with defining polynomial x^4 - 7
            To:   Real Field with 106 bits of precision
            Defn: alpha |--> 1.626576561697785743211232345494]
        """
        return self.places(prec=prec)[0:self.signature()[0]]

    def abs_val(self, v, iota, prec=None):
        r"""
        Return the value `|\iota|_{v}`.

        INPUT:

        - ``v`` -- a place of ``K``, finite (a fractional ideal) or infinite (element of ``K.places(prec)``)
        - ``iota`` -- an element of ``K``
        - ``prec`` -- (default: None) the precision of the real field

        OUTPUT:

        The absolute value as a real number

        EXAMPLES::

            sage: K.<xi> = NumberField(x^3-3)
            sage: phi_real = K.places()[0]
            sage: phi_complex = K.places()[1]
            sage: v_fin = tuple(K.primes_above(3))[0]

            sage: K.abs_val(phi_real,xi^2)
            2.08008382305190

            sage: K.abs_val(phi_complex,xi^2)
            4.32674871092223

            sage: K.abs_val(v_fin,xi^2)
            0.111111111111111
        """
        if prec is None:
            prec = 53
        R = sage.rings.real_mpfr.RealField(prec)

        try:
            p = v.smallest_integer()
            iota_ideal = self.ideal(self(iota))
            exponent = - v.residue_class_degree() * iota_ideal.valuation(v)
            return R(p**exponent)
        except AttributeError:
            if is_real_place(v):
                return R(v(iota).abs())
            else:
                return R(v(iota).abs()**2)

    def relativize(self, alpha, names, structure=None):
        r"""
        Given an element in self or an embedding of a subfield into self,
        return a relative number field `K` isomorphic to self that is relative
        over the absolute field `\QQ(\alpha)` or the domain of `alpha`, along
        with isomorphisms from `K` to self and from self to `K`.

        INPUT:

        - ``alpha`` - an element of self  or an embedding of a subfield into
          self
        - ``names`` - 2-tuple of names of generator for output field K and the
          subfield QQ(alpha) names[0] generators K and names[1] QQ(alpha).
        - ``structure`` -- an instance of
          :class:`structure.NumberFieldStructure` or ``None`` (default:
          ``None``), if ``None``, then the resulting field's :meth:`structure`
          will return isomorphisms from and to this field. Otherwise, the field
          will be equipped with ``structure``.

        OUTPUT:

        K -- relative number field

        Also, ``K.structure()`` returns from_K and to_K, where
        from_K is an isomorphism from K to self and to_K is an isomorphism
        from self to K.

        EXAMPLES::

            sage: K.<a> = NumberField(x^10 - 2)
            sage: L.<c,d> = K.relativize(a^4 + a^2 + 2); L
            Number Field in c with defining polynomial x^2 - 1/5*d^4 + 8/5*d^3 - 23/5*d^2 + 7*d - 18/5 over its base field
            sage: c.absolute_minpoly()
            x^10 - 2
            sage: d.absolute_minpoly()
            x^5 - 10*x^4 + 40*x^3 - 90*x^2 + 110*x - 58
            sage: (a^4 + a^2 + 2).minpoly()
            x^5 - 10*x^4 + 40*x^3 - 90*x^2 + 110*x - 58
            sage: from_L, to_L = L.structure()
            sage: to_L(a)
            c
            sage: to_L(a^4 + a^2 + 2)
            d
            sage: from_L(to_L(a^4 + a^2 + 2))
            a^4 + a^2 + 2

        The following demonstrates distinct embeddings of a subfield into a
        larger field::

            sage: K.<a> = NumberField(x^4 + 2*x^2 + 2)
            sage: K0 = K.subfields(2)[0][0]; K0
            Number Field in a0 with defining polynomial x^2 - 2*x + 2
            sage: rho, tau = K0.embeddings(K)
            sage: L0 = K.relativize(rho(K0.gen()), 'b'); L0
            Number Field in b0 with defining polynomial x^2 - b1 + 2 over its base field
            sage: L1 = K.relativize(rho, 'b'); L1
            Number Field in b with defining polynomial x^2 - a0 + 2 over its base field
            sage: L2 = K.relativize(tau, 'b'); L2
            Number Field in b with defining polynomial x^2 + a0 over its base field
            sage: L0.base_field() is K0
            False
            sage: L1.base_field() is K0
            True
            sage: L2.base_field() is K0
            True

        Here we see that with the different embeddings, the relative norms are
        different::

            sage: a0 = K0.gen()
            sage: L1_into_K, K_into_L1 = L1.structure()
            sage: L2_into_K, K_into_L2 = L2.structure()
            sage: len(K.factor(41))
            4
            sage: w1 = -a^2 + a + 1; P = K.ideal([w1])
            sage: Pp = L1.ideal(K_into_L1(w1)).ideal_below(); Pp == K0.ideal([4*a0 + 1])
            True
            sage: Pp == w1.norm(rho)
            True

            sage: w2 = a^2 + a - 1; Q = K.ideal([w2])
            sage: Qq = L2.ideal(K_into_L2(w2)).ideal_below(); Qq == K0.ideal([-4*a0 + 9])
            True
            sage: Qq == w2.norm(tau)
            True

            sage: Pp == Qq
            False

        TESTS:

        We can relativize over the whole field::

            sage: K.<a> = NumberField(x^4 + 2*x^2 + 2)
            sage: K.relativize(K.gen(), 'a')
            Number Field in a0 with defining polynomial x - a1 over its base field
            sage: K.relativize(2*K.gen(), 'a')
            Number Field in a0 with defining polynomial x - 1/2*a1 over its base field

        We can relativize over the prime field::

            sage: L = K.relativize(K(1), 'a'); L
            Number Field in a0 with defining polynomial x^4 + 2*x^2 + 2 over its base field
            sage: L.base_field()
            Number Field in a1 with defining polynomial x - 1
            sage: L.base_field().base_field()
            Rational Field

            sage: L = K.relativize(K(2), 'a'); L
            Number Field in a0 with defining polynomial x^4 + 2*x^2 + 2 over its base field
            sage: L.base_field()
            Number Field in a1 with defining polynomial x - 2
            sage: L.base_field().base_field()
            Rational Field

            sage: L = K.relativize(K(0), 'a'); L
            Number Field in a0 with defining polynomial x^4 + 2*x^2 + 2 over its base field
            sage: L.base_field()
            Number Field in a1 with defining polynomial x
            sage: L.base_field().base_field()
            Rational Field

        We can relativize over morphisms returned by self.subfields()::

            sage: L = NumberField(x^4 + 1, 'a')
            sage: [L.relativize(h, 'c') for (f,h,i) in L.subfields()]
            [Number Field in c with defining polynomial x^4 + 1 over its base field,
             Number Field in c with defining polynomial x^2 - a1*x + 1 over its base field,
             Number Field in c with defining polynomial x^2 - 1/2*a2 over its base field,
             Number Field in c with defining polynomial x^2 - a3*x - 1 over its base field,
             Number Field in c with defining polynomial x - a4 over its base field]

        We can relativize over a relative field::

            sage: K.<z> = CyclotomicField(16)
            sage: L, L_into_K, _ = K.subfields(4)[0]; L
            Number Field in z0 with defining polynomial x^4 + 16
            sage: F, F_into_L, _ = L.subfields(2)[0]; F
            Number Field in z0_0 with defining polynomial x^2 + 64

            sage: L_over_F = L.relativize(F_into_L, 'c'); L_over_F
            Number Field in c with defining polynomial x^2 - 1/2*z0_0 over its base field
            sage: L_over_F_into_L, _ = L_over_F.structure()

            sage: K_over_rel = K.relativize(L_into_K * L_over_F_into_L, 'a'); K_over_rel
            Number Field in a with defining polynomial x^2 - 1/2*c over its base field
            sage: K_over_rel.base_field() is L_over_F
            True
            sage: K_over_rel.structure()
            (Relative number field morphism:
              From: Number Field in a with defining polynomial x^2 - 1/2*c over its base field
              To:   Cyclotomic Field of order 16 and degree 8
              Defn: a |--> z
                    c |--> 2*z^2
                    z0_0 |--> 8*z^4, Ring morphism:
              From: Cyclotomic Field of order 16 and degree 8
              To:   Number Field in a with defining polynomial x^2 - 1/2*c over its base field
              Defn: z |--> a)

        We can relativize over a really large field::

            sage: K.<a> = CyclotomicField(3^3*2^3)
            sage: R = K.relativize(a^(3^2), 't'); R
            Number Field in t0 with defining polynomial x^9 - t1 over its base field
            sage: R.structure()
            (Relative number field morphism:
              From: Number Field in t0 with defining polynomial x^9 - t1 over its base field
              To:   Cyclotomic Field of order 216 and degree 72
              Defn: t0 |--> a
                    t1 |--> a^9,
             Ring morphism:
              From: Cyclotomic Field of order 216 and degree 72
              To:   Number Field in t0 with defining polynomial x^9 - t1 over its base field
              Defn: a |--> t0)

        Only one name is required when a morphism is given (fixing :trac:`12005`)::

            sage: R.<x> = PolynomialRing(QQ)
            sage: K.<i> = NumberField(x^2 + 1)
            sage: L.<b> = NumberField(x^4 - x^2 + 1)
            sage: phi = K.hom(b^3, L)
            sage: M.<r> = L.relativize(phi)
            sage: M
            Number Field in r with defining polynomial x^2 - i*x - 1 over its base field
            sage: M.base_field()
            Number Field in i with defining polynomial x^2 + 1
        """
        # step 1: construct the abstract field generated by alpha.w
        # step 2: make a relative extension of it.
        # step 3: construct isomorphisms
        from sage.all import vector, matrix

        from sage.categories.map import is_Map
        if is_Map(alpha):
            # alpha better be a morphism with codomain self
            if alpha.codomain() != self:
                raise ValueError("Co-domain of morphism must be self")
            L = alpha.domain()
            alpha = alpha(L.gen()) # relativize over phi's domain
            if L is QQ:
                from sage.rings.all import polygen
                f = polygen(QQ)
            else:
                f = L.defining_polynomial() # = alpha.minpoly()
            names = normalize_names(1, names)
        else:
            # alpha must be an element coercible to self
            alpha = self(alpha)
            f = alpha.minpoly()
            names = normalize_names(2, names)
            L = NumberField(f, names[1])

        # now we do some linear algebra to find the minpoly of self.gen() over L
        L_into_self = L.hom([alpha])

        extdeg = self.absolute_degree() // L.absolute_degree() # [ L : self ]
        a = self.gen()

        # we will find a linear relation between small powers of a over L
        basis = [ a**i * b for i in range(extdeg) for b in map(L_into_self, L.power_basis()) ]
        basis.append(a**extdeg) # this one makes the basis no longer a basis
        mat = matrix([ b.vector() for b in basis ])
        soln_space = mat.left_kernel(mat.row_space()(0))
        # the solution space is one dimensional and the last entry is non-zero
        # because a satisfies no smaller linear relation
        assert soln_space.dimension() == 1
        (reln, ) = soln_space.basis()
        assert reln[-1] != 0
        reln = reln * ~reln[-1]

        # now we need to get those coeffs in L
        coeff_mat = matrix(extdeg, f.degree(), list(reln)[:-1]) # easy way to divide into the correct lengths
        coeffs_in_L = [ r*vector(L.power_basis()) for r in coeff_mat.rows() ]
        # f is the minimal polynomial of a over L
        f = L['x'](coeffs_in_L + [1])
        # sanity check...

        mp_in_self = self['x']([L_into_self(_) for _ in f.coefficients(sparse=False)])
        assert mp_in_self(a) == 0

        if structure is None:
            from sage.rings.number_field.structure import RelativeFromAbsolute
            structure = RelativeFromAbsolute(self, alpha)
        if L is QQ:
            return L.extension(f, names[0])
        else:
            return L.extension(f, names[0], structure=structure)

    # Synonyms so that terminology appropriate to relative number fields
    # can be applied to an absolute number field:

    def absolute_degree(self):
        """
        A synonym for degree.

        EXAMPLES::

            sage: K.<i> = NumberField(x^2 + 1)
            sage: K.absolute_degree()
            2
        """
        return self.degree()

    def relative_degree(self):
        """
        A synonym for degree.

        EXAMPLES::

            sage: K.<i> = NumberField(x^2 + 1)
            sage: K.relative_degree()
            2
        """
        return self.degree()

    def relative_polynomial(self):
        """
        A synonym for polynomial.

        EXAMPLES::

            sage: K.<i> = NumberField(x^2 + 1)
            sage: K.relative_polynomial()
            x^2 + 1
        """
        return self.polynomial()

    def relative_vector_space(self):
        """
        A synonym for vector_space.

        EXAMPLES::

            sage: K.<i> = NumberField(x^2 + 1)
            sage: K.relative_vector_space()
            (Vector space of dimension 2 over Rational Field,
             Isomorphism map:
              From: Vector space of dimension 2 over Rational Field
              To:   Number Field in i with defining polynomial x^2 + 1,
             Isomorphism map:
              From: Number Field in i with defining polynomial x^2 + 1
              To:   Vector space of dimension 2 over Rational Field)
        """
        return self.vector_space()

    def absolute_discriminant(self):
        """
        A synonym for discriminant.

        EXAMPLES::

            sage: K.<i> = NumberField(x^2 + 1)
            sage: K.absolute_discriminant()
            -4
        """
        return self.discriminant()

    def relative_discriminant(self):
        """
        A synonym for discriminant.

        EXAMPLES::

            sage: K.<i> = NumberField(x^2 + 1)
            sage: K.relative_discriminant()
            -4
        """
        return self.discriminant()

    def absolute_different(self):
        """
        A synonym for different.

        EXAMPLES::

            sage: K.<i> = NumberField(x^2 + 1)
            sage: K.absolute_different()
            Fractional ideal (2)
        """
        return self.different()

    def relative_different(self):
        """
        A synonym for different.

        EXAMPLES::

            sage: K.<i> = NumberField(x^2 + 1)
            sage: K.relative_different()
            Fractional ideal (2)
        """
        return self.different()

    def hilbert_symbol(self, a, b, P = None):
        r"""
        Returns the Hilbert symbol `(a,b)_P` for a prime P of self
        and non-zero elements a and b of self.
        If P is omitted, return the global Hilbert symbol `(a,b)` instead.

        INPUT:

        - ``a``, ``b`` -- elements of self

        - ``P`` -- (default: None) If `P` is ``None``, compute the global
          symbol.  Otherwise, `P` should be either a prime ideal of self
          (which may also be given as a generator or set of generators)
          or a real or complex embedding.

        OUTPUT:

        If a or b is zero, returns 0.

        If a and b are non-zero and P is specified, returns
        the Hilbert symbol `(a,b)_P`, which is 1 if the equation
        `a x^2 + b y^2 = 1` has a solution in the completion of
        self at P, and is -1 otherwise.

        If a and b are non-zero and P is unspecified, returns 1
        if the equation has a solution in self and -1 otherwise.

        EXAMPLES:

        Some global examples::

            sage: K.<a> = NumberField(x^2 - 23)
            sage: K.hilbert_symbol(0, a+5)
            0
            sage: K.hilbert_symbol(a, 0)
            0
            sage: K.hilbert_symbol(-a, a+1)
            1
            sage: K.hilbert_symbol(-a, a+2)
            -1
            sage: K.hilbert_symbol(a, a+5)
            -1

        That the latter two are unsolvable should be visible in local
        obstructions.  For the first, this is a prime ideal above 19.
        For the second, the ramified prime above 23::

            sage: K.hilbert_symbol(-a, a+2, a+2)
            -1
            sage: K.hilbert_symbol(a, a+5, K.ideal(23).factor()[0][0])
            -1

        More local examples::

            sage: K.hilbert_symbol(a, 0, K.ideal(5))
            0
            sage: K.hilbert_symbol(a, a+5, K.ideal(5))
            1
            sage: K.hilbert_symbol(a+1, 13, (a+6)*K.maximal_order())
            -1
            sage: [emb1, emb2] = K.embeddings(AA)
            sage: K.hilbert_symbol(a, -1, emb1)
            -1
            sage: K.hilbert_symbol(a, -1, emb2)
            1

        Ideals P can be given by generators::

            sage: K.<a> = NumberField(x^5 - 23)
            sage: pi = 2*a^4 + 3*a^3 + 4*a^2 + 15*a + 11
            sage: K.hilbert_symbol(a, a+5, pi)
            1
            sage: rho = 2*a^4 + 3*a^3 + 4*a^2 + 15*a + 11
            sage: K.hilbert_symbol(a, a+5, rho)
            1

        This also works for non-principal ideals::

            sage: K.<a> = QuadraticField(-5)
            sage: P = K.ideal(3).factor()[0][0]
            sage: P.gens_reduced()  # random, could be the other factor
            (3, a + 1)
            sage: K.hilbert_symbol(a, a+3, P)
            1
            sage: K.hilbert_symbol(a, a+3, [3, a+1])
            1

        Primes above 2::

            sage: K.<a> = NumberField(x^5 - 23)
            sage: O = K.maximal_order()
            sage: p = [p[0] for p in (2*O).factor() if p[0].norm() == 16][0]
            sage: K.hilbert_symbol(a, a+5, p)
            1
            sage: K.hilbert_symbol(a, 2, p)
            1
            sage: K.hilbert_symbol(-1, a-2, p)
            -1

        Various real fields are allowed::

            sage: K.<a> = NumberField(x^3+x+1)
            sage: K.hilbert_symbol(a/3, 1/2, K.embeddings(RDF)[0])
            1
            sage: K.hilbert_symbol(a/5, -1, K.embeddings(RR)[0])
            -1
            sage: [K.hilbert_symbol(a, -1, e) for e in K.embeddings(AA)]
            [-1]

        Real embeddings are not allowed to be disguised as complex embeddings::

            sage: K.<a> = QuadraticField(5)
            sage: K.hilbert_symbol(-1, -1, K.embeddings(CC)[0])
            Traceback (most recent call last):
            ...
            ValueError: Possibly real place (=Ring morphism:
              From: Number Field in a with defining polynomial x^2 - 5
              To:   Complex Field with 53 bits of precision
              Defn: a |--> -2.23606797749979) given as complex embedding in hilbert_symbol. Is it real or complex?
            sage: K.hilbert_symbol(-1, -1, K.embeddings(QQbar)[0])
            Traceback (most recent call last):
            ...
            ValueError: Possibly real place (=Ring morphism:
              From: Number Field in a with defining polynomial x^2 - 5
              To:   Algebraic Field
              Defn: a |--> -2.236067977499790?) given as complex embedding in hilbert_symbol. Is it real or complex?
            sage: K.<b> = QuadraticField(-5)
            sage: K.hilbert_symbol(-1, -1, K.embeddings(CDF)[0])
            1
            sage: K.hilbert_symbol(-1, -1, K.embeddings(QQbar)[0])
            1

        a and b do not have to be integral or coprime::

            sage: K.<i> = QuadraticField(-1)
            sage: O = K.maximal_order()
            sage: K.hilbert_symbol(1/2, 1/6, 3*O)
            1
            sage: p = 1+i
            sage: K.hilbert_symbol(p, p, p)
            1
            sage: K.hilbert_symbol(p, 3*p, p)
            -1
            sage: K.hilbert_symbol(3, p, p)
            -1
            sage: K.hilbert_symbol(1/3, 1/5, 1+i)
            1
            sage: L = QuadraticField(5, 'a')
            sage: L.hilbert_symbol(-3, -1/2, 2)
            1

        Various other examples::

            sage: K.<a> = NumberField(x^3+x+1)
            sage: K.hilbert_symbol(-6912, 24, -a^2-a-2)
            1
            sage: K.<a> = NumberField(x^5-23)
            sage: P = K.ideal(-1105*a^4 + 1541*a^3 - 795*a^2 - 2993*a + 11853)
            sage: Q = K.ideal(-7*a^4 + 13*a^3 - 13*a^2 - 2*a + 50)
            sage: b = -a+5
            sage: K.hilbert_symbol(a,b,P)
            1
            sage: K.hilbert_symbol(a,b,Q)
            1
            sage: K.<a> = NumberField(x^5-23)
            sage: P = K.ideal(-1105*a^4 + 1541*a^3 - 795*a^2 - 2993*a + 11853)
            sage: K.hilbert_symbol(a, a+5, P)
            1
            sage: K.hilbert_symbol(a, 2, P)
            1
            sage: K.hilbert_symbol(a+5, 2, P)
            -1
            sage: K.<a> = NumberField(x^3 - 4*x + 2)
            sage: K.hilbert_symbol(2, -2, K.primes_above(2)[0])
            1

        Check that the bug reported at :trac:`16043` has been fixed::

            sage: K.<a> = NumberField(x^2 + 5)
            sage: p = K.primes_above(2)[0]; p
            Fractional ideal (2, a + 1)
            sage: K.hilbert_symbol(2*a, -1, p)
            1
            sage: K.hilbert_symbol(2*a, 2, p)
            -1
            sage: K.hilbert_symbol(2*a, -2, p)
            -1

        AUTHOR:

        - Aly Deines (2010-08-19): part of the doctests

        - Marco Streng (2010-12-06)
        """
        if a.is_zero() or b.is_zero():
            return 0
        a = self(a)
        b = self(b)
        if P is None:
            return pari(self).nfhilbert(a, b)

        from sage.categories.map import Map
        from sage.categories.all import Rings
        if isinstance(P, Map) and P.category_for().is_subcategory(Rings()):
            # P is a morphism of Rings
            if P.domain() is not self:
                raise ValueError("Domain of P (=%s) should be self (=%s) in self.hilbert_symbol" % (P, self))
            codom = P.codomain()
            from sage.rings.complex_field import is_ComplexField
            from sage.rings.complex_interval_field import is_ComplexIntervalField
            from sage.rings.real_mpfr import is_RealField
            from sage.rings.all import (AA, CDF, QQbar, RDF)
            if is_ComplexField(codom) or is_ComplexIntervalField(codom) or \
                                         codom is CDF or codom is QQbar:
                if P(self.gen()).imag() == 0:
                    raise ValueError("Possibly real place (=%s) given as complex embedding in hilbert_symbol. Is it real or complex?" % P)
                return 1
            if is_RealField(codom) or codom is RDF or codom is AA:
                if P(a) > 0 or P(b) > 0:
                    return 1
                return -1
        if not is_NumberFieldIdeal(P):
            P = self.ideal(P)
        if P.number_field() is not self:
            raise ValueError("P (=%s) should be an ideal of self (=%s) in hilbert_symbol, not of %s" % (P, self, P.number_field()))
        if not P.is_prime():
            raise ValueError("Non-prime ideal P (=%s) in hilbert_symbol" % P)
        return pari(self).nfhilbert(a, b, P.pari_prime())

    def hilbert_conductor(self,a,b):
        """
        This is the product of all (finite) primes where the Hilbert symbol is -1.
        What is the same, this is the (reduced) discriminant of the quaternion
        algebra `(a,b)` over a number field.

        INPUT:

        - ``a``, ``b`` -- elements of the number field ``self``

        OUTPUT:

        - squarefree ideal of the ring of integers of ``self``

        EXAMPLES::

            sage: F.<a> = NumberField(x^2-x-1)
            sage: F.hilbert_conductor(2*a,F(-1))
            Fractional ideal (2)
            sage: K.<b> = NumberField(x^3-4*x+2)
            sage: K.hilbert_conductor(K(2),K(-2))
            Fractional ideal (1)
            sage: K.hilbert_conductor(K(2*b),K(-2))
            Fractional ideal (b^2 + b - 2)

        AUTHOR:

        - Aly Deines

        """
        a, b = self(a), self(b)
        d = self.ideal(1)
        for p in union(union( self.ideal(2).prime_factors(), self.ideal(a).prime_factors()), self.ideal(b).prime_factors()):
            if self.hilbert_symbol(a,b,p) == -1:
                d *= p
        return d

    def elements_of_bounded_height(self, **kwds):
        r"""
        Return an iterator over the elements of ``self`` with relative
        multiplicative height at most ``bound``.

        This algorithm computes 2 lists: L containing elements x in `K` such that
        H_k(x) <= B, and a list L' containing elements x in `K` that, due to
        floating point issues,
        may be slightly larger then the bound. This can be controlled
        by lowering the tolerance.

        In current implementation both lists (L,L') are merged and returned in
        form of iterator.

        ALGORITHM:

        This is an implementation of the revised algorithm (Algorithm 4) in
        [Doyle-Krumm]_. Algorithm 5 is used for imaginary quadratic fields.

        INPUT:

        kwds:

        - ``bound`` - a real number

        - ``tolerance`` - (default: 0.01) a rational number in (0,1]

        - ``precision`` - (default: 53) a positive integer

        OUTPUT:

        - an iterator of number field elements

        EXAMPLES:

        There are no elements in a number field with multiplicative height less
        than 1::

            sage: K.<g> = NumberField(x^5 - x + 19)
            sage: list(K.elements_of_bounded_height(bound=0.9))
            []

        The only elements in a number field of height 1 are 0 and the roots of
        unity::

            sage: K.<a> = NumberField(x^2 + x + 1)
            sage: list(K.elements_of_bounded_height(bound=1))
            [0, a + 1, a, -1, -a - 1, -a, 1]

        ::

            sage: K.<a> = CyclotomicField(20)
            sage: len(list(K.elements_of_bounded_height(bound=1)))
            21

        The elements in the output iterator all have relative multiplicative
        height at most the input bound::

            sage: K.<a> = NumberField(x^6 + 2)
            sage: L = K.elements_of_bounded_height(bound=5)
            sage: for t in L:
            ....:     exp(6*t.global_height())
            ....:
            1.00000000000000
            1.00000000000000
            1.00000000000000
            2.00000000000000
            2.00000000000000
            2.00000000000000
            2.00000000000000
            4.00000000000000
            4.00000000000000
            4.00000000000000
            4.00000000000000

        ::

            sage: K.<a> = NumberField(x^2 - 71)
            sage: L = K.elements_of_bounded_height(bound=20)
            sage: all(exp(2*t.global_height()) <= 20 for t in L) # long time (5 s)
            True

        ::

            sage: K.<a> = NumberField(x^2 + 17)
            sage: L = K.elements_of_bounded_height(bound=120)
            sage: len(list(L))
            9047

        ::

            sage: K.<a> = NumberField(x^4 - 5)
            sage: L = K.elements_of_bounded_height(bound=50)
            sage: len(list(L)) # long time (2 s)
            2163

        ::

            sage: K.<a> = CyclotomicField(13)
            sage: L = K.elements_of_bounded_height(bound=2)
            sage: len(list(L)) # long time (3 s)
            27

        ::

            sage: K.<a> = NumberField(x^6 + 2)
            sage: L = K.elements_of_bounded_height(bound=60, precision=100)
            sage: len(list(L)) # long time (5 s)
            1899

        ::

            sage: K.<a> = NumberField(x^4 - x^3 - 3*x^2 + x + 1)
            sage: L = K.elements_of_bounded_height(bound=10, tolerance=0.1)
            sage: len(list(L))
            99

        AUTHORS:

        - John Doyle (2013)

        - David Krumm (2013)

        - Raman Raghukul (2018)
        """
        from sage.rings.number_field.bdd_height import bdd_height, bdd_height_iq
        r1, r2 = self.signature()
        r = r1 + r2 - 1
        B = kwds.pop('bound')
        if self.degree() == 2 and r == 0:
            return bdd_height_iq(self, B)
        else:
            tol = kwds.pop('tolerance', 1e-2)
            prec = kwds.pop('precision', 53)
            return bdd_height(self, B, tolerance=tol, precision=prec)

class NumberField_cyclotomic(NumberField_absolute):
    """
    Create a cyclotomic extension of the rational field.

    The command CyclotomicField(n) creates the n-th cyclotomic field,
    obtained by adjoining an n-th root of unity to the rational field.

    EXAMPLES::

        sage: CyclotomicField(3)
        Cyclotomic Field of order 3 and degree 2
        sage: CyclotomicField(18)
        Cyclotomic Field of order 18 and degree 6
        sage: z = CyclotomicField(6).gen(); z
        zeta6
        sage: z^3
        -1
        sage: (1+z)^3
        6*zeta6 - 3

    ::

        sage: K = CyclotomicField(197)
        sage: loads(K.dumps()) == K
        True
        sage: loads((z^2).dumps()) == z^2
        True

    ::

        sage: cf12 = CyclotomicField( 12 )
        sage: z12 = cf12.0
        sage: cf6 = CyclotomicField( 6 )
        sage: z6 = cf6.0
        sage: FF = Frac( cf12['x'] )
        sage: x = FF.0
        sage: z6*x^3/(z6 + x)
        zeta12^2*x^3/(x + zeta12^2)

    ::

        sage: cf6 = CyclotomicField(6) ; z6 = cf6.gen(0)
        sage: cf3 = CyclotomicField(3) ; z3 = cf3.gen(0)
        sage: cf3(z6)
        zeta3 + 1
        sage: cf6(z3)
        zeta6 - 1
        sage: type(cf6(z3))
        <type 'sage.rings.number_field.number_field_element_quadratic.NumberFieldElement_quadratic'>
        sage: cf1 = CyclotomicField(1) ; z1 = cf1.0
        sage: cf3(z1)
        1
        sage: type(cf3(z1))
        <type 'sage.rings.number_field.number_field_element_quadratic.NumberFieldElement_quadratic'>
    """
    def __init__(self, n, names, embedding=None, assume_disc_small=False, maximize_at_primes=None):
        """
        A cyclotomic field, i.e., a field obtained by adjoining an n-th
        root of unity to the rational numbers.

        EXAMPLES::

            sage: k = CyclotomicField(3)
            sage: type(k)
            <class 'sage.rings.number_field.number_field.NumberField_cyclotomic_with_category'>

        TESTS:

        The ``gcd`` and ``xgcd`` methods do not agree on this field, see
        :trac:`23274`::

            sage: TestSuite(k).run()
            Failure in _test_gcd_vs_xgcd:
            ...
            AssertionError: The methods gcd and xgcd disagree on Cyclotomic Field of order 3 and degree 2:
              gcd(0,2) = 1
             xgcd(0,2) = (2, 0, 1)
            ------------------------------------------------------------
            The following tests failed: _test_gcd_vs_xgcd

        ::

            sage: type(CyclotomicField(4).zero())
            <type 'sage.rings.number_field.number_field_element_quadratic.NumberFieldElement_quadratic'>
            sage: type(CyclotomicField(6).one())
            <type 'sage.rings.number_field.number_field_element_quadratic.NumberFieldElement_quadratic'>
            sage: type(CyclotomicField(6).an_element())
            <type 'sage.rings.number_field.number_field_element_quadratic.NumberFieldElement_quadratic'>
            sage: type(CyclotomicField(15).zero())
            <type 'sage.rings.number_field.number_field_element.NumberFieldElement_absolute'>
        """
        f = QQ['x'].cyclotomic_polynomial(n)
        if names[0].startswith('zeta'):
            latex_name = "\\zeta_{%s}"%n
        else:
            latex_name = latex_variable_name(names[0])
        self.__n = n = Integer(n)
        NumberField_absolute.__init__(self, f,
                                      name= names,
                                      latex_name=latex_name,
                                      check=False,
                                      embedding = embedding,
                                      assume_disc_small=assume_disc_small,
                                      maximize_at_primes=maximize_at_primes)
        if n%2:
            self.__zeta_order = 2*n
        else:
            self.__zeta_order = n
        ## quadratic number fields require this:
        if f.degree() == 2:
            # define a boolean flag as for NumberField_quadratic to know, which
            # square root we choose (True means no embedding or positive
            # imaginary value).
            # Note that the test is done with NumberFieldElement and not with
            # NumberFieldElement_quadratic which requires somehow this flag.
            # As a consequence, a result of _an_element_() with the wrong class
            # is cached during the call to has_coerce_map_from. We reset the
            # cache afterwards.
            self._standard_embedding = not CDF.has_coerce_map_from(self) or CDF(self.gen()).imag() > 0
            self._cache_an_element = None

            self._element_class = number_field_element_quadratic.NumberFieldElement_quadratic
            if n == 4:
                self._D = ZZ(-1)
                self._NumberField_generic__gen = self._element_class(self, (QQ(0), QQ(1)))
            else:
                ## n is 3 or 6
                self._D = ZZ(-3)
                one_half = ZZ(1)/ZZ(2)
                if n == 3:
                    self._NumberField_generic__gen = self._element_class(self, (one_half-1, one_half))
                else:
                    self._NumberField_generic__gen = self._element_class(self, (one_half, one_half))

            # NumberField_absolute.__init__(...) set _zero_element and
            # _one_element to NumberFieldElement_absolute values, which is
            # wrong (and dangerous; such elements can actually be used to
            # crash Sage: see #5316).  Overwrite them with correct values.
            self._zero_element = self._element_class(self, (QQ(0),QQ(0)))
            self._one_element =  self._element_class(self, (QQ(1),QQ(0)))

        zeta = self.gen()
        zeta._set_multiplicative_order(n)
        self._init_embedding_approx()

    def construction(self):
        """
        Return data defining a functorial construction of ``self``.

        EXAMPLES::

            sage: F, R = CyclotomicField(5).construction()
            sage: R
            Rational Field
            sage: F.polys
            [x^4 + x^3 + x^2 + x + 1]
            sage: F.names
            ['zeta5']
            sage: F.embeddings
            [0.309016994374948? + 0.951056516295154?*I]
            sage: F.structures
            [None]
        """
        F, R = NumberField_generic.construction(self)
        F.cyclotomic = self.__n
        return F, R

    def _pushout_(self, other):
        r"""
        TESTS:

        Pushout is implemented for cyclotomic fields::

            sage: K.<a> = CyclotomicField(3)
            sage: L.<b> = CyclotomicField(4)
            sage: cm = sage.structure.element.get_coercion_model()
            sage: cm.explain(K,L,operator.add)
            Coercion on left operand via
                Generic morphism:
                  From: Cyclotomic Field of order 3 and degree 2
                  To:   Cyclotomic Field of order 12 and degree 4
                  Defn: a -> zeta12^2 - 1
            Coercion on right operand via
                Generic morphism:
                  From: Cyclotomic Field of order 4 and degree 2
                  To:   Cyclotomic Field of order 12 and degree 4
                  Defn: b -> zeta12^3
            Arithmetic performed after coercions.
            Result lives in Cyclotomic Field of order 12 and degree 4
            Cyclotomic Field of order 12 and degree 4

        As a consequence, operations work nicely::

            sage: a + b
            zeta12^3 + zeta12^2 - 1
            sage: a * b
            -zeta12
        """
        if isinstance(other, NumberField_cyclotomic):
            return CyclotomicField((self.__n).lcm(other.__n))

    def _magma_init_(self, magma):
        """
        Function returning a string to create this cyclotomic field in
        Magma.

        .. note::

           The Magma generator name is also initialized to be the same
           as for the Sage field.

        EXAMPLES::

            sage: K=CyclotomicField(7,'z') # optional - magma
            sage: K._magma_init_(magma)                                # optional - magma
            'SageCreateWithNames(CyclotomicField(7),["z"])'
            sage: K=CyclotomicField(7,'zeta') # optional - magma
            sage: K._magma_init_(magma)                                # optional - magma
            'SageCreateWithNames(CyclotomicField(7),["zeta"])'
        """
        s = 'CyclotomicField(%s)'%self.__n
        return magma._with_names(s, self.variable_names())

    def _gap_init_(self):
        """
        Return a string that provides a representation of ``self`` in GAP.

        TESTS::

            sage: K = CyclotomicField(8)
            sage: gap(K)   # indirect doctest
            CF(8)
            sage: gap(K.0)
            E(8)
            sage: K(gap(K.0^5)); K(gap(K.0^5))==K.0^5
            -zeta8
            True

        The following was the motivating example to introduce
        a genuine representation of cyclotomic fields in the
        GAP interface -- see :trac:`5618`. ::

            sage: H = AlternatingGroup(4)
            sage: g = H.list()[1]
            sage: K = H.subgroup([g])
            sage: z = CyclotomicField(3).an_element(); z
            zeta3
            sage: c = K.character([1,z,z**2]); c
            Character of Subgroup of (Alternating group of order 4!/2 as a permutation group) generated by [(1,2,3)]
            sage: c(g^2); z^2
            -zeta3 - 1
            -zeta3 - 1

        """
        return 'CyclotomicField(%s)'%self.__n

    def _libgap_(self):
        """
        Return a LibGAP representation of ``self``.

        TESTS::

            sage: K = CyclotomicField(8)
            sage: K._libgap_()
            CF(8)
            sage: libgap(K)   # indirect doctest
            CF(8)
        """
        from sage.libs.gap.libgap import libgap
        return libgap.CyclotomicField(self.__n)

    def _repr_(self):
        r"""
        Return string representation of this cyclotomic field.

        The "order" of the cyclotomic field `\QQ(\zeta_n)`
        in the string output refers to the order of the `\zeta_n`,
        i.e., it is the integer `n`. The degree is the degree of
        the field as an extension of `\QQ`.

        EXAMPLES::

            sage: CyclotomicField(4)._repr_()
            'Cyclotomic Field of order 4 and degree 2'
            sage: CyclotomicField(400)._repr_()
            'Cyclotomic Field of order 400 and degree 160'
        """
        return "Cyclotomic Field of order %s and degree %s"%(
                self.__n, self.degree())

    def _n(self):
        """
        Return the n used to create this cyclotomic field.

        EXAMPLES::

            sage: CyclotomicField(3).zeta_order()
            6
            sage: CyclotomicField(3)._n()
            3
        """
        return self.__n

    def _latex_(self):
        r"""
        Return the latex representation of this cyclotomic field.

        EXAMPLES::

            sage: Z = CyclotomicField(4)
            sage: Z.gen()
            zeta4
            sage: latex(Z) # indirect doctest
            \Bold{Q}(\zeta_{4})

        Latex printing respects the generator name::

            sage: k.<a> = CyclotomicField(4)
            sage: latex(k)
            \Bold{Q}[a]/(a^{2} + 1)
            sage: k
            Cyclotomic Field of order 4 and degree 2
            sage: k.gen()
            a

        TESTS:

        We check that the bug reported on :trac:`8938` is fixed::

            sage: C5.<z> = CyclotomicField(5)
            sage: P.<s, t> = C5[]
            sage: f = (z^2 + z)*s
            sage: f
            (z^2 + z)*s
            sage: latex(f)
            \left(z^{2} + z\right) s
        """
        v = self.latex_variable_name()
        if v.startswith('\\zeta_'):
            return "%s(%s)"%(latex(QQ), v)
        else:
            return NumberField_generic._latex_(self)

    def _coerce_map_from_(self, K):
        r"""
        Return a coercion map from `K` to ``self``, or None.

        The cyclotomic field `\QQ(\zeta_n)` coerces into the
        cyclotomic field `\QQ(\zeta_m)` if and only if `n' \mid m`,
        where `n'` is the odd part of `n` if `4 \nmid n` and `n' = n`
        otherwise.

        The morphism is consistent with the chosen embedding into `\CC`.

        If `K` is not a cyclotomic field, the normal coercion rules
        for number fields are used.

        EXAMPLES::

            sage: K.<a> = CyclotomicField(12)
            sage: L.<b> = CyclotomicField(132)
            sage: L.coerce_map_from(K) # indirect doctest
            Generic morphism:
              From: Cyclotomic Field of order 12 and degree 4
              To:   Cyclotomic Field of order 132 and degree 40
              Defn: a -> b^11
            sage: a + b
            b^11 + b
            sage: L.coerce_map_from(CyclotomicField(4, 'z'))
            Generic morphism:
              From: Cyclotomic Field of order 4 and degree 2
              To:   Cyclotomic Field of order 132 and degree 40
              Defn: z -> b^33
            sage: L.coerce_map_from(CyclotomicField(5, 'z')) is None
            True

            sage: K.<a> = CyclotomicField(3)
            sage: L.<b> = CyclotomicField(6)
            sage: L.coerce_map_from(K)
            Generic morphism:
              From: Cyclotomic Field of order 3 and degree 2
              To:   Cyclotomic Field of order 6 and degree 2
              Defn: a -> b - 1
            sage: K.coerce_map_from(L)
            Generic morphism:
              From: Cyclotomic Field of order 6 and degree 2
              To:   Cyclotomic Field of order 3 and degree 2
              Defn: b -> a + 1

            sage: CyclotomicField(33).coerce_map_from(CyclotomicField(66))
            Generic morphism:
              From: Cyclotomic Field of order 66 and degree 20
              To:   Cyclotomic Field of order 33 and degree 20
              Defn: zeta66 -> -zeta33^17
            sage: CyclotomicField(15).coerce_map_from(CyclotomicField(6))
            Generic morphism:
              From: Cyclotomic Field of order 6 and degree 2
              To:   Cyclotomic Field of order 15 and degree 8
              Defn: zeta6 -> zeta15^5 + 1

        Check that :trac:`12632` is fixed::

            sage: K1 = CyclotomicField(1); K2 = CyclotomicField(2)
            sage: K1.coerce_map_from(K2)
            Generic morphism:
              From: Cyclotomic Field of order 2 and degree 1
              To:   Cyclotomic Field of order 1 and degree 1
              Defn: zeta2 -> -1

        Check that custom embeddings are respected (:trac:`13765`)::

            sage: z105 = CDF(exp(2*pi*I/105))
            sage: Ka.<a> = CyclotomicField(105, embedding=z105^11)
            sage: Kb.<b> = CyclotomicField(35, embedding=z105^6)
            sage: Ka.coerce_map_from(Kb)
            Generic morphism:
              From: Cyclotomic Field of order 35 and degree 24
              To:   Cyclotomic Field of order 105 and degree 48
              Defn: b -> -a^44 - a^42 + a^39 + a^37 + a^35 - a^29 - a^27 - a^25 + a^24 - a^23 + a^22 - a^21 + a^20 + a^18 + a^16 - a^12 - a^10 - a^8 - a^6 + a^5 + a^3 + a
            sage: CC(b)
            0.936234870639737 + 0.351374824081343*I
            sage: CC(-a^44 - a^42 + a^39 + a^37 + a^35 - a^29 - a^27 - a^25 + a^24 - a^23 + a^22 - a^21 + a^20 + a^18 + a^16 - a^12 - a^10 - a^8 - a^6 + a^5 + a^3 + a)
            0.936234870639731 + 0.351374824081341*I

            sage: z15 = CDF(exp(2*pi*I/15))
            sage: CyclotomicField(15).coerce_map_from(CyclotomicField(6, embedding=-z15^5))
            Generic morphism:
              From: Cyclotomic Field of order 6 and degree 2
              To:   Cyclotomic Field of order 15 and degree 8
              Defn: zeta6 -> -zeta15^5

            sage: CyclotomicField(15, embedding=z15^4).coerce_map_from(CyclotomicField(6, embedding=-z15^5))
            Generic morphism:
              From: Cyclotomic Field of order 6 and degree 2
              To:   Cyclotomic Field of order 15 and degree 8
              Defn: zeta6 -> -zeta15^5

        Check transitivity of coercion embeddings (:trac:`20513`)::

            sage: K60.<zeta60> = CyclotomicField(60)
            sage: K30.<zeta30> = CyclotomicField(30, embedding=zeta60**14)
            sage: K15.<zeta15> = CyclotomicField(15, embedding=zeta30**26)
            sage: K5.<zeta5> = CyclotomicField(5, embedding=zeta15**12)
            sage: K60.has_coerce_map_from(K5)
            True
            sage: K60(zeta5)
            -zeta60^14 - zeta60^12 + zeta60^6 + zeta60^4 - 1
            sage: _ == zeta60**(14*26*12)
            True
        """
        if isinstance(K, NumberField_cyclotomic):
            if (self.coerce_embedding() is None or K.coerce_embedding() is None):
                return None
            ambient_field = self.coerce_embedding().codomain()
            if not ambient_field.has_coerce_map_from(K.coerce_embedding().codomain()):
                return None
            Kn = K.__n
            n = self.__n
            if Kn.divides(n):
                return number_field_morphisms.CyclotomicFieldEmbedding(K, self)
            if Kn == 2 and n == 1:
                # see #12632
                return number_field_morphisms.NumberFieldEmbedding(K, self, -self.gen())
            if Kn % 4 == 2 and (Kn//2).divides(n):
                e = self._log_gen(ambient_field(-K.gen()))
                return number_field_morphisms.NumberFieldEmbedding(K, self, -self.gen() ** e)
            else:
                return None

        elif self.degree() == 2:
            if K is ZZ:
                return number_field_element_quadratic.Z_to_quadratic_field_element(self)
            if K is QQ:
                return number_field_element_quadratic.Q_to_quadratic_field_element(self)

        return NumberField_absolute._coerce_map_from_(self, K)

    def _log_gen(self, x):
        """
        Returns an integer `e` such that `self.gen()^e == x`, or `None`
        if no such integer exists. This is primarily used to construct
        embedding-respecting coercions.

        If `x` is complex, the result is either an integer `e` such
        that the absolute value of `self.gen()^e-x` is small or
        `None` if no such `e` is found.

        EXAMPLES::

            sage: K.<a> = CyclotomicField(5)
            sage: K._log_gen(CDF(a))
            1
            sage: K._log_gen(CDF(a^4))
            4

            sage: zeta105 = CC(exp(2*pi*i/105))
            sage: K.<a> = CyclotomicField(105, embedding=zeta105^13)
            sage: zeta105^13, CC(a)
            (0.712376096951345 + 0.701797902883992*I, 0.712376096951345 + 0.701797902883991*I)
            sage: K._log_gen(zeta105^26)
            2
            sage: K._log_gen(zeta105)
            97
            sage: zeta105, CC(a^97)
            (0.998210129767735 + 0.0598041539450342*I, 0.998210129767736 + 0.0598041539450313*I)
            sage: K._log_gen(zeta105^3)
            81
            sage: zeta105^3, CC(a)^81
            (0.983929588598630 + 0.178556894798637*I, 0.983929588598631 + 0.178556894798635*I)

            sage: K.<a> = CyclotomicField(5, embedding=None)
            sage: K._log_gen(CDF(.5, -.8)) is None
            True

            sage: zeta5 = cyclotomic_polynomial(5).change_ring(Qp(11)).roots()[0][0]
            sage: zeta5 ^ 5
            1 + O(11^20)
            sage: K.<a> = CyclotomicField(5, embedding=zeta5^2)
            sage: K._log_gen(zeta5)
            3

            sage: K60.<zeta60> = CyclotomicField(60)
            sage: K30.<zeta30> = CyclotomicField(30, embedding=zeta60**2)
            sage: K15.<zeta15> = CyclotomicField(15, embedding=zeta30**2)
            sage: K5.<zeta5> = CyclotomicField(5, embedding=zeta15**12)
            sage: K60._log_gen(zeta30)
            2
            sage: K60._log_gen(zeta15)
            4
            sage: K60._log_gen(zeta5)
            48
            sage: K5._log_gen(zeta15**3)
            4
        """
        X = x.parent()
        gen = self.gen()

        if self.has_coerce_map_from(X):
            Y = self
            x = self(x)
        elif X.has_coerce_map_from(self):
            Y = X
            gen = X(self.gen())
        else:
            return

        n = self._n()
        if CDF.has_coerce_map_from(Y):
            x = CDF(x)
            gen = CDF(gen)
            # Let zeta = e^(2*pi*i/n)
            two_pi = 2*RDF.pi()
            a = (n * x.arg() / two_pi).round()        # x = zeta^a
            b = (n * gen.arg() / two_pi).round()      # gen = zeta^b
            e = mod(a/b, n).lift()          # e is the expected result
            if abs(gen**e-x) < 1/n:         # a sanity check
                return e
        else:
            # NOTE: this can be *very* slow!
            gen_pow_e = 1
            for e in range(n):
                if gen_pow_e == x:
                    return e
                gen_pow_e *= gen

    def _element_constructor_(self, x, check=True):
        """
        Create an element of this cyclotomic field from `x`.

        EXAMPLES:

        The following example illustrates coercion from the
        cyclotomic field Q(zeta_42) to the cyclotomic field Q(zeta_6), in
        a case where such coercion is defined::

            sage: k42 = CyclotomicField(42)
            sage: k6 = CyclotomicField(6)
            sage: a = k42.gen(0)
            sage: b = a^7
            sage: b
            zeta42^7
            sage: k6(b) # indirect doctest
            zeta6
            sage: b^2
            zeta42^7 - 1
            sage: k6(b^2)
            zeta6 - 1

        Conversion of elements of the :class:`~sage.rings.universal_cyclotomic_field.UniversalCyclotomicField`::

            sage: CF = CyclotomicField(5)
            sage: UCF.<E> = UniversalCyclotomicField()
            sage: CF(E(5))
            zeta5

            sage: CF = CyclotomicField(10)
            sage: CF(E(5))
            zeta10^2

       Coercion of GAP cyclotomic elements is also supported::

            sage: CyclotomicField(18)(gap('E(3)')) # indirect doctest
            zeta18^3 - 1

        Converting from rings of integers::

            sage: K.<z> = CyclotomicField(7)
            sage: O = K.maximal_order()
            sage: K(O.1)
            z
            sage: K(O.1^2 + O.1 - 2)
            z^2 + z - 2
        """
        if isinstance(x, number_field_element.NumberFieldElement):
            if isinstance(x.parent(), NumberField_cyclotomic):
                return self._coerce_from_other_cyclotomic_field(x)
            else:
                return NumberField_absolute._element_constructor_(self, x)
        elif isinstance(x, pari_gen):
            return NumberField_absolute._element_constructor_(self, x, check=check)
        elif (sage.interfaces.gap.is_GapElement(x) or
              isinstance(x, sage.libs.gap.element.GapElement)):
            return self._coerce_from_gap(x)
        elif isinstance(x,str):
            return self._convert_from_str(x)

        # late import because of speed
        from sage.rings.universal_cyclotomic_field import UniversalCyclotomicFieldElement
        if isinstance(x,UniversalCyclotomicFieldElement):
            return x.to_cyclotomic_field(self)
        else:
            return self._convert_non_number_field_element(x)

    # TODO:
    # The following is very nice and much more flexible / powerful.
    # However, it is simply not *consistent*, since it totally
    # breaks the doctests in eisenstein_submodule.py.
    # FIX THIS.

##     def _will_be_better_coerce_from_other_cyclotomic_field(self, x, only_canonical=False):
##         """
##         Coerce an element x of a cyclotomic field into self, if at all possible.

##         INPUT:
##             x -- number field element

##             only_canonical -- bool (default: False); Attempt to work,
##                    even in some cases when x is not in a subfield of
##                    the cyclotomics (as long as x is a root of unity).

##         EXAMPLES::

##             sage: k5 = CyclotomicField(5)
##             sage: k3 = CyclotomicField(3)
##             sage: k15 = CyclotomicField(15)
##             sage: k15._coerce_from_other_cyclotomic_field(k3.gen())
##             zeta15^5
##             sage: k15._coerce_from_other_cyclotomic_field(k3.gen()^2 + 17/3)
##             -zeta15^5 + 14/3
##             sage: k3._coerce_from_other_cyclotomic_field(k15.gen()^5)
##             zeta3
##             sage: k3._coerce_from_other_cyclotomic_field(-2/3 * k15.gen()^5 + 2/3)
##             -2/3*zeta3 + 2/3
##         """

##         K = x.parent()

##         if K is self:
##             return x
##         n = K.zeta_order()
##         m = self.zeta_order()


##         self_gen = self.gen()

##         if m % n == 0:   # easy case
##             # pass this off to a method in the element class
##             # it can be done very quickly and easily by the cython<->NTL
##             # interface there
##             return x._lift_cyclotomic_element(self)

##         # Whatever happens below, it has to be consistent with
##         #  zeta_r |---> (zeta_s)^m

##         if m % 2 and not n%2:
##             m *= 2
##             self_gen = -self_gen

##         if only_canonical and m % n:
##             raise TypeError, "no canonical coercion"

##         if not is_CyclotomicField(K):
##             raise TypeError, "x must be in a cyclotomic field"

##         v = x.list()

##         # Find the smallest power r >= 1 of the generator g of K that is in self,
##         # i.e., find the smallest r such that g^r has order dividing m.

##         d = sage.arith.all.gcd(m,n)
##         r = n // d

##         # Since we use the power basis for cyclotomic fields, if every
##         # v[i] with i not divisible by r is 0, then we're good.

##         # If h generates self and has order m, then the element g^r
##         # maps to the power of self of order gcd(m,n)., i.e., h^(m/gcd(m,n))
##         #
##         z = self_gen**(m // d)
##         w = self(1)

##         a = self(0)
##         for i in range(len(v)):
##             if i%r:
##                 if v[i]:
##                     raise TypeError, "element does not belong to cyclotomic field"
##             else:
##                 a += w*v[i]
##                 w *= z
##         return a

    def _coerce_from_other_cyclotomic_field(self, x, only_canonical=False):
        """
        Coerce an element x of a cyclotomic field into self, if at all
        possible.

        INPUT:


        -  ``x`` - number field element

        -  ``only_canonical`` - bool (default: False); Attempt
           to work, even in some cases when x is not in a subfield of the
           cyclotomics (as long as x is a root of unity).


        EXAMPLES::

            sage: K = CyclotomicField(24) ; L = CyclotomicField(48)
            sage: L._coerce_from_other_cyclotomic_field(K.0+1)
            zeta48^2 + 1
            sage: K(L.0**2)
            zeta24
        """
        K = x.parent()
        if K is self:
            return x
        n = K._n()
        m = self._n()
        if m % n == 0:   # easy case
            # pass this off to a method in the element class
            # it can be done very quickly and easily by the
            # Cython<->NTL interface there
            return x._lift_cyclotomic_element(self)
        else:
            if only_canonical:
                raise TypeError
            n = x.multiplicative_order()
            m = self.zeta_order()
            if m % n == 0:
                # Harder case.  E.g., x = (zeta_42)^7 and
                # self.__zeta = zeta_6, so it is possible to
                # coerce x in, but not zeta_42 in.
                # Algorithm:
                #    1. Compute self.__zeta as an element
                #       of K = parent of x.  Call this y.
                #    2. Write x as a power r of y.
                #       TODO: we do step two STUPIDLY.
                #    3. Return self.__zeta to the power r.
                y = K(self.zeta(m))
                z = y
                for r in range(y.multiplicative_order()):
                    if z == x:
                        return self.zeta(m)**(r+1)
                    z *= y
            raise TypeError("Cannot coerce %s into %s" % (x, self))
        return self._element_class(self, x)

    def _coerce_from_gap(self, x):
        """
        Attempt to coerce a GAP number field element into this cyclotomic
        field.

        EXAMPLES::

            sage: k5.<z> = CyclotomicField(5)
            sage: gap('E(5)^7 + 3')
            -3*E(5)-2*E(5)^2-3*E(5)^3-3*E(5)^4
            sage: w = gap('E(5)^7 + 3')
            sage: z^7 + 3
            z^2 + 3
            sage: k5(w) # indirect doctest
            z^2 + 3

        It may be that GAP uses a name for the generator of the cyclotomic field.
        We can deal with this case, if this name coincides with the name in Sage::

            sage: F = CyclotomicField(8)
            sage: z = F.gen()
            sage: a = gap(z+1/z); a
            E(8)-E(8)^3
            sage: F(a)
            -zeta8^3 + zeta8

        Matrices over cyclotomic fields are correctly dealt with it as well::

            sage: b = gap(Matrix(F,[[z^2,1],[0,a+1]])); b
            [ [ E(4), 1 ], [ 0, 1+E(8)-E(8)^3 ] ]
            sage: b[1,2]
            1
            sage: F(b[1,2])
            1
            sage: matrix(F, b)
            [             zeta8^2                    1]
            [                   0 -zeta8^3 + zeta8 + 1]

        It also word with libGAP instead of GAP::

            sage: b = libgap.eval('[[E(4), 1], [0, 1+E(8)-E(8)^3]]')
            sage: matrix(F, b)
            [             zeta8^2                    1]
            [                   0 -zeta8^3 + zeta8 + 1]
        """
        if x.IsRat():
            return self(QQ(x))
        coeffs = x.CoeffsCyc(self.__n)
        zeta = self.gen()
        return sum(QQ(c)*zeta**i for i,c in enumerate(coeffs))

    def _Hom_(self, codomain, cat=None):
        """
        Return homset of homomorphisms from the cyclotomic field self to
        the number field codomain.

        The cat option is currently ignored.

        EXAMPLES:

        This function is implicitly called by the Hom method or
        function.

        ::

            sage: K.<a> = NumberField(x^2 + 3); K
            Number Field in a with defining polynomial x^2 + 3
            sage: CyclotomicField(3).Hom(K) # indirect doctest
            Set of field embeddings from Cyclotomic Field of order 3 and degree 2 to Number Field in a with defining polynomial x^2 + 3
            sage: End(CyclotomicField(21))
            Automorphism group of Cyclotomic Field of order 21 and degree 12
        """
        if is_NumberFieldHomsetCodomain(codomain):
            from . import morphism
            return morphism.CyclotomicFieldHomset(self, codomain)
        else:
            raise TypeError

    def is_galois(self):
        """
        Return True since all cyclotomic fields are automatically Galois.

        EXAMPLES::

            sage: CyclotomicField(29).is_galois()
            True
        """
        return True

    def is_isomorphic(self, other):
        """
        Return True if the cyclotomic field self is isomorphic as a number
        field to other.

        EXAMPLES::

            sage: CyclotomicField(11).is_isomorphic(CyclotomicField(22))
            True
            sage: CyclotomicField(11).is_isomorphic(CyclotomicField(23))
            False
            sage: CyclotomicField(3).is_isomorphic(NumberField(x^2 + x +1, 'a'))
            True
            sage: CyclotomicField(18).is_isomorphic(CyclotomicField(9))
            True
            sage: CyclotomicField(10).is_isomorphic(NumberField(x^4 - x^3 + x^2 - x + 1, 'b'))
            True

        Check :trac:`14300`::

            sage: K = CyclotomicField(4)
            sage: N = K.extension(x^2-5, 'z')
            sage: K.is_isomorphic(N)
            False
            sage: K.is_isomorphic(CyclotomicField(8))
            False
        """
        if is_CyclotomicField(other):
            return self.zeta_order() == other.zeta_order()
        return NumberField_generic.is_isomorphic(self, other)

    def complex_embedding(self, prec=53):
        r"""
        Return the embedding of this cyclotomic field into the approximate
        complex field with precision prec obtained by sending the generator
        `\zeta` of self to exp(2\*pi\*i/n), where `n` is
        the multiplicative order of `\zeta`.

        EXAMPLES::

            sage: C = CyclotomicField(4)
            sage: C.complex_embedding()
            Ring morphism:
              From: Cyclotomic Field of order 4 and degree 2
              To:   Complex Field with 53 bits of precision
              Defn: zeta4 |--> 6.12323399573677e-17 + 1.00000000000000*I

        Note in the example above that the way zeta is computed (using sin
        and cosine in MPFR) means that only the prec bits of the number
        after the decimal point are valid.

        ::

            sage: K = CyclotomicField(3)
            sage: phi = K.complex_embedding(10)
            sage: phi(K.0)
            -0.50 + 0.87*I
            sage: phi(K.0^3)
            1.0
            sage: phi(K.0^3 - 1)
            0.00
            sage: phi(K.0^3 + 7)
            8.0
        """
        CC = sage.rings.complex_field.ComplexField(prec)
        return self.hom([CC.zeta(self._n())], check=False)

    def complex_embeddings(self, prec=53):
        r"""
        Return all embeddings of this cyclotomic field into the approximate
        complex field with precision prec.

        If you want 53-bit double precision, which is faster but less
        reliable, then do ``self.embeddings(CDF)``.

        EXAMPLES::

            sage: CyclotomicField(5).complex_embeddings()
            [
            Ring morphism:
              From: Cyclotomic Field of order 5 and degree 4
              To:   Complex Field with 53 bits of precision
              Defn: zeta5 |--> 0.309016994374947 + 0.951056516295154*I,
            Ring morphism:
              From: Cyclotomic Field of order 5 and degree 4
              To:   Complex Field with 53 bits of precision
              Defn: zeta5 |--> -0.809016994374947 + 0.587785252292473*I,
            Ring morphism:
              From: Cyclotomic Field of order 5 and degree 4
              To:   Complex Field with 53 bits of precision
              Defn: zeta5 |--> -0.809016994374947 - 0.587785252292473*I,
            Ring morphism:
              From: Cyclotomic Field of order 5 and degree 4
              To:   Complex Field with 53 bits of precision
              Defn: zeta5 |--> 0.309016994374947 - 0.951056516295154*I
            ]
        """
        CC = sage.rings.complex_field.ComplexField(prec)
        try:
            return self.__embeddings[CC]
        except AttributeError:
            self.__embeddings = {}
        except KeyError:
            pass
        n = self._n()
        z = CC.zeta(n)
        X = [m for m in range(n) if arith.gcd(m,n) == 1]
        v = [self.hom([z**n], check=False) for n in X]
        self.__embeddings[CC] = Sequence(v, cr=True, immutable=True,
                                         check=False, universe=self.Hom(CC))
        return self.__embeddings[CC]

    def real_embeddings(self, prec=53):
        r"""
        Return all embeddings of this cyclotomic field into the approximate
        real field with precision prec.

        Mostly, of course, there are no such embeddings.

        EXAMPLES::

            sage: CyclotomicField(4).real_embeddings()
            []
            sage: CyclotomicField(2).real_embeddings()
            [
            Ring morphism:
              From: Cyclotomic Field of order 2 and degree 1
              To:   Real Field with 53 bits of precision
              Defn: -1 |--> -1.00000000000000
            ]
        """
        K = sage.rings.real_mpfr.RealField(prec)
        n = self._n()
        if n > 2:
            return Sequence([], cr=False, immutable=True,
                                         check=False, universe=self.Hom(K))
        else:
            return self.embeddings(K)

    def signature(self):
        """
        Return (r1, r2), where r1 and r2 are the number of real embeddings
        and pairs of complex embeddings of this cyclotomic field,
        respectively.

        Trivial since, apart from QQ, cyclotomic fields are totally
        complex.

        EXAMPLES::

            sage: CyclotomicField(5).signature()
            (0, 2)
            sage: CyclotomicField(2).signature()
            (1, 0)
        """
        m = ZZ(self.degree())
        if m == 1:
            return (ZZ(1), ZZ(0))
        else:
            return (ZZ(0), ZZ(m/2))

    def different(self):
        """
        Returns the different ideal of the cyclotomic field self.

        EXAMPLES::

            sage: C20 = CyclotomicField(20)
            sage: C20.different()
            Fractional ideal (10, 2*zeta20^6 - 4*zeta20^4 - 4*zeta20^2 + 2)
            sage: C18 = CyclotomicField(18)
            sage: D = C18.different().norm()
            sage: D == C18.discriminant().abs()
            True
        """
        try:
            return self.__different

        except AttributeError:

            z = self.gen()
            n = self._n()
            D = self.ideal(1)
            factors = n.factor()
            for f in factors:
                p = f[0]
                r = f[1]
                e = (r*p - r - 1)*p**(r-1)
                D *= self.ideal(z**(n/p**r) - 1)**e
            self.__different = D
            return self.__different

    def discriminant(self, v=None):
        """
        Returns the discriminant of the ring of integers of the cyclotomic
        field self, or if v is specified, the determinant of the trace
        pairing on the elements of the list v.

        Uses the formula for the discriminant of a prime power cyclotomic
        field and Hilbert Theorem 88 on the discriminant of composita.

        INPUT:


        -  ``v (optional)`` - list of element of this number
           field


        OUTPUT: Integer if v is omitted, and Rational otherwise.

        EXAMPLES::

            sage: CyclotomicField(20).discriminant()
            4000000
            sage: CyclotomicField(18).discriminant()
            -19683
        """
        if v is None:
            try:
                return self.__disc
            except AttributeError:
                n = self._n()
                deg = self.degree()
                d = ZZ(1) # so that CyclotomicField(1).disc() has the right type
                factors = n.factor()
                for (p, r) in factors:
                    e = (r*p - r - 1) * deg // (p-1)
                    d *= p**e
                sign = 1
                if len(factors) == 1 and (n == 4 or factors[0][0].mod(4) == 3):
                    sign = -1
                elif len(factors) == 2 and factors[0] == (2, 1) and factors[1][0].mod(4) == 3:
                    sign = -1
                self.__disc = sign*d
                return self.__disc
        else:
            return NumberField_generic.discriminant(self, v)

    def next_split_prime(self, p=2):
        """
        Return the next prime integer `p` that splits completely in
        this cyclotomic field (and does not ramify).

        EXAMPLES::

            sage: K.<z> = CyclotomicField(3)
            sage: K.next_split_prime(7)
            13
        """
        n = self._n()
        while True:
            p = arith.next_prime(p)
            if p % n == 1:
                return p

    def _pari_integral_basis(self, v=None, important=True):
        """
        Internal function returning an integral basis of this number field in
        PARI format.

        This field is cyclotomic, so this is a trivial computation,
        since the power basis on the generator is an integral basis.
        Thus the ``v`` and ``important`` parameters are ignored.

        EXAMPLES::

            sage: CyclotomicField(5)._pari_integral_basis()
            [1, y, y^2, y^3]
            sage: len(CyclotomicField(137)._pari_integral_basis())
            136
        """
        try:
            return self._integral_basis_dict[tuple()]
        except KeyError:
            z = pari(self.gen())
            a = pari(1)
            B = []
            for n in range(self.degree()):
                B.append(a.lift())
                a *= z
            self._integral_basis_dict[tuple()] = pari(B)
            return B


    def zeta_order(self):
        """
        Return the order of the maximal root of unity contained in this
        cyclotomic field.

        EXAMPLES::

            sage: CyclotomicField(1).zeta_order()
            2
            sage: CyclotomicField(4).zeta_order()
            4
            sage: CyclotomicField(5).zeta_order()
            10
            sage: CyclotomicField(5)._n()
            5
            sage: CyclotomicField(389).zeta_order()
            778
        """
        return self.__zeta_order

    def _multiplicative_order_table(self):
        """
        Return a dictionary that maps powers of zeta to their order. This
        makes computing the orders of the elements of finite order in this
        field faster.

        EXAMPLES::

            sage: v = CyclotomicField(6)._multiplicative_order_table()
            sage: w = sorted(v.items()); w
            [(-1, 2), (1, 1), (-x, 3), (-x + 1, 6), (x - 1, 3), (x, 6)]
        """
        try:
            return self.__multiplicative_order_table
        except AttributeError:
            t = {}
            x = self(1)
            n = self.zeta_order()
            m = 0
            zeta = self.zeta(n)
            # todo: this desperately needs to be optimized!!!
            for i in range(n):
                t[x.polynomial()] = n//arith.GCD(m,n)   # multiplicative_order of (zeta_n)**m
                x *= zeta
                m += 1
            self.__multiplicative_order_table = t
            return t

    def zeta(self, n=None, all=False):
        """
        Return an element of multiplicative order `n` in this
        cyclotomic field.

        If there is no such element, raise a ``ValueError``.

        INPUT:

        - ``n`` -- integer (default: None, returns element of
          maximal order)

        - ``all`` -- bool (default: False) - whether to return
          a list of all primitive `n`-th roots of unity.

        OUTPUT: root of unity or list

        EXAMPLES::

            sage: k = CyclotomicField(4)
            sage: k.zeta()
            zeta4
            sage: k.zeta(2)
            -1
            sage: k.zeta().multiplicative_order()
            4

        ::

            sage: k = CyclotomicField(21)
            sage: k.zeta().multiplicative_order()
            42
            sage: k.zeta(21).multiplicative_order()
            21
            sage: k.zeta(7).multiplicative_order()
            7
            sage: k.zeta(6).multiplicative_order()
            6
            sage: k.zeta(84)
            Traceback (most recent call last):
            ..
            ValueError: 84 does not divide order of generator (42)

        ::

            sage: K.<a> = CyclotomicField(7)
            sage: K.zeta(all=True)
            [-a^4, -a^5, a^5 + a^4 + a^3 + a^2 + a + 1, -a, -a^2, -a^3]
            sage: K.zeta(14, all=True)
            [-a^4, -a^5, a^5 + a^4 + a^3 + a^2 + a + 1, -a, -a^2, -a^3]
            sage: K.zeta(2, all=True)
            [-1]
            sage: K.<a> = CyclotomicField(10)
            sage: K.zeta(20, all=True)
            Traceback (most recent call last):
            ...
            ValueError: 20 does not divide order of generator (10)

        ::

            sage: K.<a> = CyclotomicField(5)
            sage: K.zeta(4)
            Traceback (most recent call last):
            ...
            ValueError: 4 does not divide order of generator (10)
            sage: v = K.zeta(5, all=True); v
            [a, a^2, a^3, -a^3 - a^2 - a - 1]
            sage: [b^5 for b in v]
            [1, 1, 1, 1]
        """
        if n is None:
            n = self.zeta_order()
        else:
            n = Integer(n)

        z = self.gen()
        m = self._n()
        if n % 2 == 0 and m % 2 == 1:
            # In the n-th cyclotomic field, n odd, there are
            # actually 2*n-th roots of unity, so we include them.
            z = -z**((m+1)//2) # -z
            m = 2*m
        if m % n != 0:
            raise ValueError("%s does not divide order of generator (%s)" %
                    (n, self.zeta_order()))
        a = z**(m//n)
        if not all:
            return a

        v = [a]
        b = a*a
        for i in range(2,n):
            if n.gcd(i).is_one():
                v.append(b)
            b = b * a
        return v

    def number_of_roots_of_unity(self):
        """
        Return number of roots of unity in this cyclotomic field.

        EXAMPLES::

            sage: K.<a> = CyclotomicField(21)
            sage: K.number_of_roots_of_unity()
            42
        """
        n = self._n()
        if n%2:
            n *= 2
        return n

    def roots_of_unity(self):
        """
        Return all the roots of unity in this cyclotomic field, primitive
        or not.

        EXAMPLES::

            sage: K.<a> = CyclotomicField(3)
            sage: zs = K.roots_of_unity(); zs
            [1, a, -a - 1, -1, -a, a + 1]
            sage: [ z**K.number_of_roots_of_unity() for z in zs ]
            [1, 1, 1, 1, 1, 1]
        """
        z = self.gen()
        n = self._n()
        v = [z**k for k in range(n)]
        if n%2:
            v += [-x for x in v]
        return v


class NumberField_quadratic(NumberField_absolute):
    r"""
    Create a quadratic extension of the rational field.

    The command ``QuadraticField(a)`` creates the field `\QQ(\sqrt{a})`.

    EXAMPLES::

        sage: QuadraticField(3, 'a')
        Number Field in a with defining polynomial x^2 - 3
        sage: QuadraticField(-4, 'b')
        Number Field in b with defining polynomial x^2 + 4
    """
    def __init__(self, polynomial, name=None, latex_name=None, check=True, embedding=None,
                 assume_disc_small=False, maximize_at_primes=None, structure=None):
        """
        Create a quadratic number field.

        EXAMPLES::

            sage: k.<a> = QuadraticField(5, check=False); k
            Number Field in a with defining polynomial x^2 - 5

        Don't do this::

            sage: k.<a> = QuadraticField(4, check=False); k
            Number Field in a with defining polynomial x^2 - 4

        TESTS::

            sage: k.<a> = QuadraticField(7)
            sage: type(k.zero())
            <type 'sage.rings.number_field.number_field_element_quadratic.NumberFieldElement_quadratic'>
            sage: type(k.one())
            <type 'sage.rings.number_field.number_field_element_quadratic.NumberFieldElement_quadratic'>

            sage: TestSuite(k).run()

        Check that :trac:`23008` is fixed::

            sage: z = polygen(ZZ, 'z')
            sage: K.<phi> = NumberField(z^2 - z - 1, embedding=QQbar(golden_ratio))
            sage: floor(phi)
            1
        """
        NumberField_absolute.__init__(self, polynomial, name=name, check=check,
                                      embedding=embedding, latex_name=latex_name,
                                      assume_disc_small=assume_disc_small, maximize_at_primes=maximize_at_primes, structure=structure)
        self._standard_embedding = True
        self._element_class = number_field_element_quadratic.NumberFieldElement_quadratic
        c, b, a = [QQ(t) for t in self.defining_polynomial().list()]
        # set the generator
        Dpoly = b*b - 4*a*c
        D = (Dpoly.numer() * Dpoly.denom()).squarefree_part(bound=10000)
        self._D = D
        parts = -b/(2*a), (Dpoly/D).sqrt()/(2*a)
        self._NumberField_generic__gen = self._element_class(self, parts)

        # we must set the flag _standard_embedding *before* any element creation
        # Note that in the following code, no element is built.
        if self.coerce_embedding() is not None and CDF.has_coerce_map_from(self):
            rootD = CDF(number_field_element_quadratic.NumberFieldElement_quadratic(self, (QQ(0),QQ(1))))
            if D > 0:
                self._standard_embedding = rootD.real() > 0
            else:
                self._standard_embedding = rootD.imag() > 0

        # we reset _NumberField_generic__gen has the flag standard_embedding
        # might be modified
        self._NumberField_generic__gen = self._element_class(self, parts)

        # NumberField_absolute.__init__(...) set _zero_element and
        # _one_element to NumberFieldElement_absolute values, which is
        # wrong (and dangerous; such elements can actually be used to
        # crash Sage: see #5316).  Overwrite them with correct values.
        self._zero_element = self._element_class(self, (QQ(0), QQ(0)))
        self._one_element  = self._element_class(self, (QQ(1), QQ(0)))

    def _coerce_map_from_(self, K):
        """
        EXAMPLES::

            sage: K.<a> = QuadraticField(-3)
            sage: f = K.coerce_map_from(QQ); f # indirect doctest
            Natural morphism:
              From: Rational Field
              To:   Number Field in a with defining polynomial x^2 + 3
            sage: f(3/5)
            3/5
            sage: parent(f(3/5)) is K
            True

            sage: g = K.coerce_map_from(ZZ); g # indirect doctest
            Natural morphism:
              From: Integer Ring
              To:   Number Field in a with defining polynomial x^2 + 3
            sage: g(1)
            1
            sage: parent(g(1)) is K
            True
        """
        if K is ZZ:
            return number_field_element_quadratic.Z_to_quadratic_field_element(self)
        if K is int:
            return self._coerce_map_via([ZZ], int) # faster than direct
        if K is QQ:
            return number_field_element_quadratic.Q_to_quadratic_field_element(self)
        return NumberField_absolute._coerce_map_from_(self, K)

    def _latex_(self):
        r"""
        Return the latex representation of this quadratic field.

        EXAMPLES::

            sage: Z = QuadraticField(7)
            sage: latex(Z) # indirect doctest
            \Bold{Q}(\sqrt{7})

            sage: Z = QuadraticField(7, latex_name='x')
            sage: latex(Z) # indirect doctest
            \Bold{Q}[x]/(x^{2} - 7)
        """
        v = self.latex_variable_name()
        if v.startswith('\\sqrt'):
            return "%s(%s)"%(latex(QQ), v)
        else:
            return NumberField_generic._latex_(self)

    def _polymake_init_(self):
        r"""
        Return the polymake representation of this quadratic field.

        This is merely a string, and does not represent a specific quadratic field.
        In polymake, only the elements know which field they belong to.

        EXAMPLES::

            sage: Z = QuadraticField(7)
            sage: polymake(Z)    # optional - polymake # indirect doctest
            QuadraticExtension

        """
        return '"QuadraticExtension"'

    def discriminant(self, v=None):
        """
        Returns the discriminant of the ring of integers of the number
        field, or if v is specified, the determinant of the trace pairing
        on the elements of the list v.

        INPUT:


        -  ``v (optional)`` - list of element of this number
           field


        OUTPUT: Integer if v is omitted, and Rational otherwise.

        EXAMPLES::

            sage: K.<i> = NumberField(x^2+1)
            sage: K.discriminant()
            -4
            sage: K.<a> = NumberField(x^2+5)
            sage: K.discriminant()
            -20
            sage: K.<a> = NumberField(x^2-5)
            sage: K.discriminant()
            5
        """
        if v is None:
            try:
                return self.__disc
            except AttributeError:
                d = self._D.squarefree_part()
                if d % 4 != 1:
                    d *= 4
                self.__disc = d
                return self.__disc
        else:
            return NumberField_generic.discriminant(self, v)

    def is_galois(self):
        """
        Return True since all quadratic fields are automatically Galois.

        EXAMPLES::

            sage: QuadraticField(1234,'d').is_galois()
            True
        """
        return True

    def class_number(self, proof=None):
        r"""
        Return the size of the class group of self.

        If proof = False (*not* the default!) and the discriminant of the
        field is negative, then the following warning from the PARI manual
        applies:

        .. warning::

            For `D<0`, this function may give incorrect results when
            the class group has a low exponent (has many cyclic
            factors), because implementing Shank's method in full
            generality slows it down immensely.

        EXAMPLES::

            sage: QuadraticField(-23,'a').class_number()
            3

        These are all the primes so that the class number of
        `\QQ(\sqrt{-p})` is `1`::

            sage: [d for d in prime_range(2,300) if not is_square(d) and QuadraticField(-d,'a').class_number() == 1]
            [2, 3, 7, 11, 19, 43, 67, 163]

        It is an open problem to *prove* that there are infinity many
        positive square-free `d` such that
        `\QQ(\sqrt{d})` has class number `1`:

        ::

            sage: len([d for d in range(2,200) if not is_square(d) and QuadraticField(d,'a').class_number() == 1])
            121

        TESTS::

            sage: type(QuadraticField(-23,'a').class_number())
            <type 'sage.rings.integer.Integer'>
            sage: type(NumberField(x^3 + 23, 'a').class_number())
            <type 'sage.rings.integer.Integer'>
            sage: type(NumberField(x^3 + 23, 'a').extension(x^2 + 5, 'b').class_number())
            <type 'sage.rings.integer.Integer'>
            sage: type(CyclotomicField(10).class_number())
            <type 'sage.rings.integer.Integer'>
        """
        proof = proof_flag(proof)
        try:
            return self.__class_number
        except AttributeError:
            self.__class_number = self.discriminant().class_number(proof)
            return self.__class_number

    def hilbert_class_field_defining_polynomial(self, name='x'):
        r"""
        Returns a polynomial over `\QQ` whose roots generate the
        Hilbert class field of this quadratic field as an extension of
        this quadratic field.

        .. note::

           Computed using PARI via Schertz's method. This
           implementation is quite fast.

        EXAMPLES::

            sage: K.<b> = QuadraticField(-23)
            sage: K.hilbert_class_field_defining_polynomial()
            x^3 - x^2 + 1

        Note that this polynomial is not the actual Hilbert class
        polynomial: see ``hilbert_class_polynomial``::

            sage: K.hilbert_class_polynomial()
            x^3 + 3491750*x^2 - 5151296875*x + 12771880859375

        ::

            sage: K.<a> = QuadraticField(-431)
            sage: K.class_number()
            21
            sage: K.hilbert_class_field_defining_polynomial(name='z')
            z^21 + 6*z^20 + 9*z^19 - 4*z^18 + 33*z^17 + 140*z^16 + 220*z^15 + 243*z^14 + 297*z^13 + 461*z^12 + 658*z^11 + 743*z^10 + 722*z^9 + 681*z^8 + 619*z^7 + 522*z^6 + 405*z^5 + 261*z^4 + 119*z^3 + 35*z^2 + 7*z + 1
        """
        f = pari(self.discriminant()).quadhilbert()
        return QQ[name](f)

    def hilbert_class_field(self, names):
        r"""
        Returns the Hilbert class field of this quadratic field as a
        relative extension of this field.

        .. note::

           For the polynomial that defines this field as a relative
           extension, see the ``hilbert_class_field_defining_polynomial``
           command, which is vastly faster than this command, since it doesn't
           construct a relative extension.

        EXAMPLES::

            sage: K.<a> = NumberField(x^2 + 23)
            sage: L = K.hilbert_class_field('b'); L
            Number Field in b with defining polynomial x^3 - x^2 + 1 over its base field
            sage: L.absolute_field('c')
            Number Field in c with defining polynomial x^6 - 2*x^5 + 70*x^4 - 90*x^3 + 1631*x^2 - 1196*x + 12743
            sage: K.hilbert_class_field_defining_polynomial()
            x^3 - x^2 + 1
        """
        f = self.hilbert_class_field_defining_polynomial()
        return self.extension(f, names)

    def hilbert_class_polynomial(self, name='x'):
        r"""
        Compute the Hilbert class polynomial of this quadratic field.

        Right now, this is only implemented for imaginary quadratic
        fields.

        EXAMPLES::

            sage: K.<a> = QuadraticField(-3)
            sage: K.hilbert_class_polynomial()
            x

            sage: K.<a> = QuadraticField(-31)
            sage: K.hilbert_class_polynomial(name='z')
            z^3 + 39491307*z^2 - 58682638134*z + 1566028350940383
        """
        D = self.discriminant()

        if D > 0:
            raise NotImplementedError("Hilbert class polynomial is not implemented for real quadratic fields.")

        from sage.schemes.elliptic_curves.all import hilbert_class_polynomial as HCP
        return QQ[name](HCP(D))

    def number_of_roots_of_unity(self):
        """
        Return the number of roots of unity in this quadratic field.

        This is always 2 except when d is -3 or -4.

        EXAMPLES::

            sage: QF = QuadraticField
            sage: [QF(d).number_of_roots_of_unity() for d in range(-7, -2)]
            [2, 2, 2, 4, 6]
        """
        d = self.discriminant()
        if d == -4:
            return 4
        if d == -3:
            return 6
        return 2


def is_fundamental_discriminant(D):
    r"""
    Return True if the integer `D` is a fundamental
    discriminant, i.e., if `D \cong 0,1\pmod{4}`, and
    `D\neq 0, 1` and either (1) `D` is square free or
    (2) we have `D\cong 0\pmod{4}` with
    `D/4 \cong 2,3\pmod{4}` and `D/4` square free. These
    are exactly the discriminants of quadratic fields.

    EXAMPLES::

        sage: [D for D in range(-15,15) if is_fundamental_discriminant(D)]
        [-15, -11, -8, -7, -4, -3, 5, 8, 12, 13]
        sage: [D for D in range(-15,15) if not is_square(D) and QuadraticField(D,'a').disc() == D]
        [-15, -11, -8, -7, -4, -3, 5, 8, 12, 13]
    """
    d = D % 4
    if not (d in [0, 1]):
        return False
    return D != 1 and D != 0 and \
           (arith.is_squarefree(D) or \
            (d == 0 and (D//4)%4 in [2,3] and arith.is_squarefree(D//4)))


###################
# For pickling
###################


def NumberField_absolute_v1(poly, name, latex_name, canonical_embedding=None):
    """
    Used for unpickling old pickles.

    EXAMPLES::

        sage: from sage.rings.number_field.number_field import NumberField_absolute_v1
        sage: R.<x> = QQ[]
        sage: NumberField_absolute_v1(x^2 + 1, 'i', 'i')
        Number Field in i with defining polynomial x^2 + 1
    """
    return NumberField(polynomial=poly, name=name, latex_name=latex_name, check=False, embedding=canonical_embedding)

NumberField_generic_v1 = NumberField_absolute_v1  # for historical reasons only (so old objects unpickle)

def NumberField_cyclotomic_v1(zeta_order, name, canonical_embedding=None):
    """
    Used for unpickling old pickles.

    EXAMPLES::

        sage: from sage.rings.number_field.number_field import NumberField_cyclotomic_v1
        sage: NumberField_cyclotomic_v1(5,'a')
        Cyclotomic Field of order 5 and degree 4
        sage: NumberField_cyclotomic_v1(5,'a').variable_name()
        'a'
    """
    return CyclotomicField(n=zeta_order, names=name, embedding=canonical_embedding)

def NumberField_quadratic_v1(poly, name, canonical_embedding=None):
    """
    Used for unpickling old pickles.

    EXAMPLES::

        sage: from sage.rings.number_field.number_field import NumberField_quadratic_v1
        sage: R.<x> = QQ[]
        sage: NumberField_quadratic_v1(x^2 - 2, 'd')
        Number Field in d with defining polynomial x^2 - 2
    """
    return NumberField(polynomial=poly, name=name, check=False, embedding=canonical_embedding)

def put_natural_embedding_first(v):
    """
    Helper function for embeddings() functions for number fields.

    INPUT: a list of embeddings of a number field

    OUTPUT: None. The
    list is altered in-place, so that, if possible, the first embedding
    has been switched with one of the others, so that if there is an
    embedding which preserves the generator names then it appears
    first.

    EXAMPLES::

        sage: K.<a> = CyclotomicField(7)
        sage: embs = K.embeddings(K)
        sage: [e(a) for e in embs] # random - there is no natural sort order
        [a, a^2, a^3, a^4, a^5, -a^5 - a^4 - a^3 - a^2 - a - 1]
        sage: id = [ e for e in embs if e(a) == a ][0]; id
        Ring endomorphism of Cyclotomic Field of order 7 and degree 6
          Defn: a |--> a
        sage: permuted_embs = list(embs); permuted_embs.remove(id); permuted_embs.append(id)
        sage: [e(a) for e in permuted_embs] # random - but natural map is not first
        [a^2, a^3, a^4, a^5, -a^5 - a^4 - a^3 - a^2 - a - 1, a]
        sage: permuted_embs[0] != a
        True
        sage: from sage.rings.number_field.number_field import put_natural_embedding_first
        sage: put_natural_embedding_first(permuted_embs)
        sage: [e(a) for e in permuted_embs] # random - but natural map is first
        [a, a^3, a^4, a^5, -a^5 - a^4 - a^3 - a^2 - a - 1, a^2]
        sage: permuted_embs[0] == id
        True
    """
    for i in range(len(v)):
        phi = v[i]
        a = str(list(phi.domain().gens()))
        b = str(list(phi.im_gens()))
        if a == b:
            v[i] = v[0]
            v[0] = phi
            return



def refine_embedding(e, prec=None):
    r"""
    Given an embedding from a number field to either `\RR` or
    `\CC`, returns an equivalent embedding with higher precision.

    INPUT:


    -  ``e`` - an embedding of a number field into either
       RR or CC (with some precision)

    - ``prec`` - (default None) the desired precision; if None,
       current precision is doubled; if Infinity, the equivalent
       embedding into either ``QQbar`` or ``AA`` is returned.

    EXAMPLES::

        sage: from sage.rings.number_field.number_field import refine_embedding
        sage: K = CyclotomicField(3)
        sage: e10 = K.complex_embedding(10)
        sage: e10.codomain().precision()
        10
        sage: e25 = refine_embedding(e10, prec=25)
        sage: e25.codomain().precision()
        25

    An example where we extend a real embedding into ``AA``::

        sage: K.<a> = NumberField(x^3-2)
        sage: K.signature()
        (1, 1)
        sage: e = K.embeddings(RR)[0]; e
        Ring morphism:
        From: Number Field in a with defining polynomial x^3 - 2
        To:   Real Field with 53 bits of precision
        Defn: a |--> 1.25992104989487
        sage: e = refine_embedding(e,Infinity); e
        Ring morphism:
        From: Number Field in a with defining polynomial x^3 - 2
        To:   Algebraic Real Field
        Defn: a |--> 1.259921049894873?

    Now we can obtain arbitrary precision values with no trouble::

        sage: RealField(150)(e(a))
        1.2599210498948731647672106072782283505702515
        sage: _^3
        2.0000000000000000000000000000000000000000000
        sage: RealField(200)(e(a^2-3*a+7))
        4.8076379022835799804500738174376232086807389337953290695624

    Complex embeddings can be extended into ``QQbar``::

        sage: e = K.embeddings(CC)[0]; e
        Ring morphism:
        From: Number Field in a with defining polynomial x^3 - 2
        To:   Complex Field with 53 bits of precision
        Defn: a |--> -0.62996052494743... - 1.09112363597172*I
        sage: e = refine_embedding(e,Infinity); e
        Ring morphism:
        From: Number Field in a with defining polynomial x^3 - 2
        To:   Algebraic Field
        Defn: a |--> -0.6299605249474365? - 1.091123635971722?*I
        sage: ComplexField(200)(e(a))
        -0.62996052494743658238360530363911417528512573235075399004099 - 1.0911236359717214035600726141898088813258733387403009407036*I
        sage: e(a)^3
        2

    Embeddings into lazy fields work::

        sage: L = CyclotomicField(7)
        sage: x = L.specified_complex_embedding(); x
        Generic morphism:
          From: Cyclotomic Field of order 7 and degree 6
          To:   Complex Lazy Field
          Defn: zeta7 -> 0.623489801858734? + 0.781831482468030?*I
        sage: refine_embedding(x, 300)
        Ring morphism:
          From: Cyclotomic Field of order 7 and degree 6
          To:   Complex Field with 300 bits of precision
          Defn: zeta7 |--> 0.623489801858733530525004884004239810632274730896402105365549439096853652456487284575942507 + 0.781831482468029808708444526674057750232334518708687528980634958045091731633936441700868007*I
        sage: refine_embedding(x, infinity)
        Ring morphism:
          From: Cyclotomic Field of order 7 and degree 6
          To:   Algebraic Field
          Defn: zeta7 |--> 0.6234898018587335? + 0.7818314824680299?*I

    When the old embedding is into the real lazy field,
    then only real embeddings should be considered.
    See :trac:`17495`::

        sage: R.<x> = QQ[]
        sage: K.<a> = NumberField(x^3 + x - 1, embedding=0.68)
        sage: from sage.rings.number_field.number_field import refine_embedding
        sage: refine_embedding(K.specified_complex_embedding(), 100)
        Ring morphism:
          From: Number Field in a with defining polynomial x^3 + x - 1
          To:   Real Field with 100 bits of precision
          Defn: a |--> 0.68232780382801932736948373971
        sage: refine_embedding(K.specified_complex_embedding(), Infinity)
        Ring morphism:
          From: Number Field in a with defining polynomial x^3 + x - 1
          To:   Algebraic Real Field
          Defn: a |--> 0.6823278038280193?
    """
    K = e.domain()
    RC = e.codomain()
    if RC in (sage.rings.qqbar.AA, sage.rings.qqbar.QQbar):
        return e
    if RC in (RLF, CLF):
        prec_old = e.gen_image().approx().prec()
        old_root = e(K.gen()).approx()
    else:
        prec_old = RC.precision()
        old_root = e(K.gen())

    if prec is None:
        prec = 2*prec_old
    elif prec_old >= prec:
        return e

    # We first compute all the embeddings at the new precision:
    if sage.rings.real_mpfr.is_RealField(RC) or RC in (RDF, RLF):
        if prec == Infinity:
            elist = K.embeddings(sage.rings.qqbar.AA)
        else:
            elist = K.real_embeddings(prec)
    else:
        if prec == Infinity:
            elist = K.embeddings(sage.rings.qqbar.QQbar)
        else:
            elist = K.complex_embeddings(prec)

    # Now we determine which is an extension of the old one; this
    # relies on the fact that coercing a high-precision root into a
    # field with lower precision will equal the lower-precision root!
    diffs = [(RC(ee(K.gen()))-old_root).abs() for ee in elist]
    return elist[min(zip(diffs, count()))[1]]

def is_real_place(v):
    r"""
    Return ``True`` if ``v`` is real, ``False`` if ``v`` is complex

    INPUT:

    - ``v`` -- an infinite place of ``K``

    OUTPUT:

    A boolean indicating whether a place is real (``True``) or complex (``False``).

    EXAMPLES::

        sage: K.<xi> = NumberField(x^3-3)
        sage: phi_real = K.places()[0]
        sage: phi_complex = K.places()[1]
        sage: v_fin = tuple(K.primes_above(3))[0]

        sage: is_real_place(phi_real)
        True

        sage: is_real_place(phi_complex)
        False

    It is an error to put in a finite place

    ::

        sage: is_real_place(v_fin)
        Traceback (most recent call last):
        ...
        AttributeError: 'NumberFieldFractionalIdeal' object has no attribute 'im_gens'

    """
    RR = sage.rings.real_mpfr.RealField(53)
    try:
        RR(v.im_gens()[0])
        return True
    except TypeError:
        return False

<|MERGE_RESOLUTION|>--- conflicted
+++ resolved
@@ -115,11 +115,6 @@
 from sage.rings.finite_rings.integer_mod import mod
 
 
-<<<<<<< HEAD
-from sage.arith.misc import is_square, quadratic_residues
-
-=======
->>>>>>> 309a7012
 from sage.misc.fast_methods import WithEqualityById
 from sage.misc.functional import is_odd, lift
 
@@ -11359,5 +11354,4 @@
         RR(v.im_gens()[0])
         return True
     except TypeError:
-        return False
-
+        return False