# -*- coding: utf-8 -*-
r"""
Number Fields

AUTHORS:

- William Stein (2004, 2005): initial version

- Steven Sivek (2006-05-12): added support for relative extensions

- William Stein (2007-09-04): major rewrite and documentation

- Robert Bradshaw (2008-10): specified embeddings into ambient fields

- Simon King (2010-05): Improve coercion from GAP

- Jeroen Demeyer (2010-07, 2011-04): Upgrade PARI (#9343, #10430, #11130)

- Robert Harron (2012-08): added is_CM(), complex_conjugation(), and
  maximal_totally_real_subfield()

- Christian Stump (2012-11): added conversion to universal cyclotomic field

- Julian Rueth (2014-04-03): absolute number fields are unique parents

.. note::

   Unlike in PARI/GP, class group computations *in Sage* do *not* by default
   assume the Generalized Riemann Hypothesis. To do class groups computations
   not provably correctly you must often pass the flag ``proof=False`` to
   functions or call the function ``proof.number_field(False)``. It can easily
   take 1000's of times longer to do computations with ``proof=True`` (the
   default).

This example follows one in the Magma reference manual::

    sage: K.<y> = NumberField(x^4 - 420*x^2 + 40000)
    sage: z = y^5/11; z
    420/11*y^3 - 40000/11*y
    sage: R.<y> = PolynomialRing(K)
    sage: f = y^2 + y + 1
    sage: L.<a> = K.extension(f); L
    Number Field in a with defining polynomial y^2 + y + 1 over its base field
    sage: KL.<b> = NumberField([x^4 - 420*x^2 + 40000, x^2 + x + 1]); KL
    Number Field in b0 with defining polynomial x^4 - 420*x^2 + 40000 over its base field

We do some arithmetic in a tower of relative number fields::

    sage: K.<cuberoot2> = NumberField(x^3 - 2)
    sage: L.<cuberoot3> = K.extension(x^3 - 3)
    sage: S.<sqrt2> = L.extension(x^2 - 2)
    sage: S
    Number Field in sqrt2 with defining polynomial x^2 - 2 over its base field
    sage: sqrt2 * cuberoot3
    cuberoot3*sqrt2
    sage: (sqrt2 + cuberoot3)^5
    (20*cuberoot3^2 + 15*cuberoot3 + 4)*sqrt2 + 3*cuberoot3^2 + 20*cuberoot3 + 60
    sage: cuberoot2 + cuberoot3
    cuberoot3 + cuberoot2
    sage: cuberoot2 + cuberoot3 + sqrt2
    sqrt2 + cuberoot3 + cuberoot2
    sage: (cuberoot2 + cuberoot3 + sqrt2)^2
    (2*cuberoot3 + 2*cuberoot2)*sqrt2 + cuberoot3^2 + 2*cuberoot2*cuberoot3 + cuberoot2^2 + 2
    sage: cuberoot2 + sqrt2
    sqrt2 + cuberoot2
    sage: a = S(cuberoot2); a
    cuberoot2
    sage: a.parent()
    Number Field in sqrt2 with defining polynomial x^2 - 2 over its base field

.. warning::

   Doing arithmetic in towers of relative fields that depends on
   canonical coercions is currently VERY SLOW. It is much better to
   explicitly coerce all elements into a common field, then do
   arithmetic with them there (which is quite fast).
"""
#*****************************************************************************
#       Copyright (C) 2004, 2005, 2006, 2007 William Stein <wstein@gmail.com>
#                     2014 Julian Rueth <julian.rueth@fsfe.org>
#
#  Distributed under the terms of the GNU General Public License (GPL)
#  as published by the Free Software Foundation; either version 2 of
#  the License, or (at your option) any later version.
#                  http://www.gnu.org/licenses/
#*****************************************************************************

from sage.structure.parent_gens import localvars
from sage.misc.cachefunc import cached_method

import sage.libs.ntl.all as ntl
import sage.interfaces.gap
import sage.rings.arith

import sage.rings.complex_field
from sage.rings.polynomial.polynomial_element import is_Polynomial
import sage.rings.real_mpfr
import sage.rings.real_mpfi
import sage.rings.complex_double
import sage.rings.real_double
import sage.rings.real_lazy

from sage.rings.finite_rings.integer_mod import mod
from sage.misc.functional import is_odd
from sage.misc.misc_c import prod
from sage.categories.homset import End
from sage.rings.all import Infinity

import sage.rings.ring
from sage.misc.latex import latex_variable_name
from sage.misc.misc import union

from unit_group import UnitGroup
from class_group import ClassGroup
from class_group import SClassGroup

from sage.structure.element import is_Element
from sage.structure.sequence import Sequence

import sage.structure.parent_gens

from sage.structure.proof.proof import get_flag
import maps
import structure
import number_field_morphisms
from itertools import count, izip


def is_NumberFieldHomsetCodomain(codomain):
    """
    Returns whether ``codomain`` is a valid codomain for a number
    field homset. This is used by NumberField._Hom_ to determine
    whether the created homsets should be a
    :class:`sage.rings.number_field.morphism.NumberFieldHomset`.

    EXAMPLES:

    This currently accepts any parent (CC, RR, ...) in :class:`Fields`::

        sage: from sage.rings.number_field.number_field import is_NumberFieldHomsetCodomain
        sage: is_NumberFieldHomsetCodomain(QQ)
        True
        sage: is_NumberFieldHomsetCodomain(NumberField(x^2 + 1, 'x'))
        True
        sage: is_NumberFieldHomsetCodomain(ZZ)
        False
        sage: is_NumberFieldHomsetCodomain(3)
        False
        sage: is_NumberFieldHomsetCodomain(MatrixSpace(QQ, 2))
        False
        sage: is_NumberFieldHomsetCodomain(InfinityRing)
        False

    Question: should, for example, QQ-algebras be accepted as well?

    Caveat: Gap objects are not (yet) in :class:`Fields`, and therefore
    not accepted as number field homset codomains::

        sage: is_NumberFieldHomsetCodomain(gap.Rationals)
        False
    """
    from sage.categories.fields import Fields
    return codomain in Fields()

from sage.rings.number_field.morphism import RelativeNumberFieldHomomorphism_from_abs

def proof_flag(t):
    """
    Used for easily determining the correct proof flag to use.

    Returns t if t is not None, otherwise returns the system-wide
    proof-flag for number fields (default: True).

    EXAMPLES::

        sage: from sage.rings.number_field.number_field import proof_flag
        sage: proof_flag(True)
        True
        sage: proof_flag(False)
        False
        sage: proof_flag(None)
        True
        sage: proof_flag("banana")
        'banana'
    """
    return get_flag(t, "number_field")


import weakref

from sage.misc.latex import latex

import sage.rings.arith as arith
import sage.rings.rational_field as rational_field
import sage.rings.integer_ring as integer_ring
import sage.rings.infinity as infinity
import sage.rings.rational as rational
import sage.rings.integer as integer
import sage.rings.polynomial.polynomial_element as polynomial_element
import sage.rings.complex_field
import sage.groups.abelian_gps.abelian_group
import sage.rings.complex_interval_field

from sage.structure.parent_gens import ParentWithGens
from sage.structure.factory import UniqueFactory
import number_field_element
import number_field_element_quadratic
from number_field_ideal import is_NumberFieldIdeal, NumberFieldFractionalIdeal
from sage.libs.pari.all import pari, pari_gen

QQ = rational_field.RationalField()
ZZ = integer_ring.IntegerRing()
RIF = sage.rings.real_mpfi.RealIntervalField()
CIF = sage.rings.complex_interval_field.ComplexIntervalField()
from sage.rings.real_double import RDF
from sage.rings.complex_double import CDF
from sage.rings.real_lazy import RLF, CLF

def NumberField(polynomial, name=None, check=True, names=None, embedding=None, latex_name=None, assume_disc_small=False, maximize_at_primes=None, structure=None):
    r"""
    Return *the* number field (or tower of number fields) defined by the
    irreducible ``polynomial``.

    INPUT:

        - ``polynomial`` - a polynomial over `\QQ` or a number field, or a list
          of such polynomials.
        - ``name`` - a string or a list of strings, the names of the generators
        - ``check`` - a boolean (default: ``True``); do type checking and
          irreducibility checking.
        - ``embedding`` - ``None``, an element, or a list of elements, the
          images of the generators in an ambient field (default: ``None``)
        - ``latex_name`` - ``None``, a string, or a list of strings (default:
          ``None``), how the generators are printed for latex output
        - ``assume_disc_small`` -- a boolean (default: ``False``); if ``True``,
          assume that no square of a prime greater than PARI's primelimit
          (which should be 500000); only applies for absolute fields at
          present.
        - ``maximize_at_primes`` -- ``None`` or a list of primes (default:
          ``None``); if not ``None``, then the maximal order is computed by
          maximizing only at the primes in this list, which completely avoids
          having to factor the discriminant, but of course can lead to wrong
          results; only applies for absolute fields at present.
        - ``structure`` -- ``None``, a list or an instance of
          :class:`structure.NumberFieldStructure` (default: ``None``),
          internally used to pass in additional structural information, e.g.,
          about the field from which this field is created as a subfield.

    EXAMPLES::

        sage: z = QQ['z'].0
        sage: K = NumberField(z^2 - 2,'s'); K
        Number Field in s with defining polynomial z^2 - 2
        sage: s = K.0; s
        s
        sage: s*s
        2
        sage: s^2
        2

    Constructing a relative number field::

        sage: K.<a> = NumberField(x^2 - 2)
        sage: R.<t> = K[]
        sage: L.<b> = K.extension(t^3+t+a); L
        Number Field in b with defining polynomial t^3 + t + a over its base field
        sage: L.absolute_field('c')
        Number Field in c with defining polynomial x^6 + 2*x^4 + x^2 - 2
        sage: a*b
        a*b
        sage: L(a)
        a
        sage: L.lift_to_base(b^3 + b)
        -a

    Constructing another number field::

        sage: k.<i> = NumberField(x^2 + 1)
        sage: R.<z> = k[]
        sage: m.<j> = NumberField(z^3 + i*z + 3)
        sage: m
        Number Field in j with defining polynomial z^3 + i*z + 3 over its base field

    Number fields are globally unique::

        sage: K.<a> = NumberField(x^3 - 5)
        sage: a^3
        5
        sage: L.<a> = NumberField(x^3 - 5)
        sage: K is L
        True

    The variable name of the defining polynomial has no influence on equality of fields::

        sage: x = polygen(QQ, 'x'); y = polygen(QQ, 'y')
        sage: k.<a> = NumberField(x^2 + 3)
        sage: m.<a> = NumberField(y^2 + 3)
        sage: k
        Number Field in a with defining polynomial x^2 + 3
        sage: m
        Number Field in a with defining polynomial y^2 + 3
        sage: k == m
        True

    In case of conflict of the generator name with the name given by the preparser, the name given by the preparser takes precedence::

        sage: K.<b> = NumberField(x^2 + 5, 'a'); K
        Number Field in b with defining polynomial x^2 + 5

    One can also define number fields with specified embeddings, may be used
    for arithmetic and deduce relations with other number fields which would
    not be valid for an abstract number field. ::

        sage: K.<a> = NumberField(x^3-2, embedding=1.2)
        sage: RR.coerce_map_from(K)
        Composite map:
          From: Number Field in a with defining polynomial x^3 - 2
          To:   Real Field with 53 bits of precision
          Defn:   Generic morphism:
                  From: Number Field in a with defining polynomial x^3 - 2
                  To:   Real Lazy Field
                  Defn: a -> 1.259921049894873?
                then
                  Conversion via _mpfr_ method map:
                  From: Real Lazy Field
                  To:   Real Field with 53 bits of precision
        sage: RR(a)
        1.25992104989487
        sage: 1.1 + a
        2.35992104989487
        sage: b = 1/(a+1); b
        1/3*a^2 - 1/3*a + 1/3
        sage: RR(b)
        0.442493334024442
        sage: L.<b> = NumberField(x^6-2, embedding=1.1)
        sage: L(a)
        b^2
        sage: a + b
        b^2 + b

    Note that the image only needs to be specified to enough precision
    to distinguish roots, and is exactly computed to any needed
    precision::

        sage: RealField(200)(a)
        1.2599210498948731647672106072782283505702514647015079800820

    One can embed into any other field::

        sage: K.<a> = NumberField(x^3-2, embedding=CC.gen()-0.6)
        sage: CC(a)
        -0.629960524947436 + 1.09112363597172*I
        sage: L = Qp(5)
        sage: f = polygen(L)^3 - 2
        sage: K.<a> = NumberField(x^3-2, embedding=f.roots()[0][0])
        sage: a + L(1)
        4 + 2*5^2 + 2*5^3 + 3*5^4 + 5^5 + 4*5^6 + 2*5^8 + 3*5^9 + 4*5^12 + 4*5^14 + 4*5^15 + 3*5^16 + 5^17 + 5^18 + 2*5^19 + O(5^20)
        sage: L.<b> = NumberField(x^6-x^2+1/10, embedding=1)
        sage: K.<a> = NumberField(x^3-x+1/10, embedding=b^2)
        sage: a+b
        b^2 + b
        sage: CC(a) == CC(b)^2
        True
        sage: K.coerce_embedding()
        Generic morphism:
          From: Number Field in a with defining polynomial x^3 - x + 1/10
          To:   Number Field in b with defining polynomial x^6 - x^2 + 1/10
          Defn: a -> b^2

    The ``QuadraticField`` and ``CyclotomicField`` constructors
    create an embedding by default unless otherwise specified::

        sage: K.<zeta> = CyclotomicField(15)
        sage: CC(zeta)
        0.913545457642601 + 0.406736643075800*I
        sage: L.<sqrtn3> = QuadraticField(-3)
        sage: K(sqrtn3)
        2*zeta^5 + 1
        sage: sqrtn3 + zeta
        2*zeta^5 + zeta + 1

    An example involving a variable name that defines a function in
    PARI::

        sage: theta = polygen(QQ, 'theta')
        sage: M.<z> = NumberField([theta^3 + 4, theta^2 + 3]); M
        Number Field in z0 with defining polynomial theta^3 + 4 over its base field

    TESTS::

        sage: x = QQ['x'].gen()
        sage: y = ZZ['y'].gen()
        sage: K = NumberField(x^3 + x + 3, 'a'); K
        Number Field in a with defining polynomial x^3 + x + 3
        sage: K.defining_polynomial().parent()
        Univariate Polynomial Ring in x over Rational Field

    ::

        sage: L = NumberField(y^3 + y + 3, 'a'); L
        Number Field in a with defining polynomial y^3 + y + 3
        sage: L.defining_polynomial().parent()
        Univariate Polynomial Ring in y over Rational Field

    ::

        sage: W1 = NumberField(x^2+1,'a')
        sage: K.<x> = CyclotomicField(5)[]
        sage: W.<a> = NumberField(x^2 + 1); W
        Number Field in a with defining polynomial x^2 + 1 over its base field

    The following has been fixed in :trac:`8800`::

        sage: P.<x> = QQ[]
        sage: K.<a> = NumberField(x^3-5,embedding=0)
        sage: L.<b> = K.extension(x^2+a)
        sage: F, R = L.construction()
        sage: F(R) == L    # indirect doctest
        True

    Check that :trac:`11670` has been fixed::

        sage: K.<a> = NumberField(x^2 - x - 1)
        sage: loads(dumps(K)) is K
        True
        sage: K.<a> = NumberField(x^3 - x - 1)
        sage: loads(dumps(K)) is K
        True
        sage: K.<a> = CyclotomicField(7)
        sage: loads(dumps(K)) is K
        True

    Another problem that was found while working on :trac:`11670`,
    ``maximize_at_primes`` and ``assume_disc_small`` were lost when pickling::

        sage: K.<a> = NumberField(x^3-2, assume_disc_small=True, maximize_at_primes=[2], latex_name='\\alpha', embedding=2^(1/3))
        sage: L = loads(dumps(K))
        sage: L._assume_disc_small
        True
        sage: L._maximize_at_primes
        (2,)

    It is an error not to specify the generator::

        sage: K = NumberField(x^2-2)
        Traceback (most recent call last):
        ...
        TypeError: You must specify the name of the generator.

    """
    if names is not None:
        name = names
    if isinstance(polynomial, (list,tuple)):
        return NumberFieldTower(polynomial, names=name, check=check, embeddings=embedding, latex_names=latex_name, assume_disc_small=assume_disc_small, maximize_at_primes=maximize_at_primes, structures=structure)

    return NumberField_version2(polynomial=polynomial, name=name, check=check, embedding=embedding, latex_name=latex_name, assume_disc_small=assume_disc_small, maximize_at_primes=maximize_at_primes, structure=structure)

class NumberFieldFactory(UniqueFactory):
    r"""
    Factory for number fields.

    This should usually not be called directly, use :meth:`NumberField`
    instead.

    INPUT:

        - ``polynomial`` - a polynomial over `\QQ` or a number field.
        - ``name`` - a string (default: ``'a'``), the name of the generator
        - ``check`` - a boolean (default: ``True``); do type checking and
          irreducibility checking.
        - ``embedding`` - ``None`` or an element, the images of the generator
          in an ambient field (default: ``None``)
        - ``latex_name`` - ``None`` or a string (default: ``None``), how the
          generator is printed for latex output
        - ``assume_disc_small`` -- a boolean (default: ``False``); if ``True``,
          assume that no square of a prime greater than PARI's primelimit
          (which should be 500000); only applies for absolute fields at
          present.
        - ``maximize_at_primes`` -- ``None`` or a list of primes (default:
          ``None``); if not ``None``, then the maximal order is computed by
          maximizing only at the primes in this list, which completely avoids
          having to factor the discriminant, but of course can lead to wrong
          results; only applies for absolute fields at present.
        - ``structure`` -- ``None`` or an instance of
          :class:`structure.NumberFieldStructure` (default: ``None``),
          internally used to pass in additional structural information, e.g.,
          about the field from which this field is created as a subfield.

    TESTS::

        sage: from sage.rings.number_field.number_field import NumberFieldFactory
        sage: nff = NumberFieldFactory("number_field_factory")
        sage: R.<x> = QQ[]
        sage: nff(x^2 + 1, name='a', check=False, embedding=None, latex_name=None, assume_disc_small=False, maximize_at_primes=None, structure=None)
        Number Field in a with defining polynomial x^2 + 1

    Pickling preserves the ``structure()`` of a number field::

        sage: K.<a> = QuadraticField(2)
        sage: L.<b> = K.change_names()
        sage: M = loads(dumps(L))
        sage: M.structure()
        (Isomorphism given by variable name change map:
          From: Number Field in b with defining polynomial x^2 - 2
          To:   Number Field in a with defining polynomial x^2 - 2,
         Isomorphism given by variable name change map:
          From: Number Field in a with defining polynomial x^2 - 2
          To:   Number Field in b with defining polynomial x^2 - 2)

    """
    def create_key_and_extra_args(self, polynomial, name, check, embedding, latex_name, assume_disc_small, maximize_at_primes, structure):
        r"""
        Create a unique key for the number field specified by the parameters.

        TESTS::

            sage: from sage.rings.number_field.number_field import NumberFieldFactory
            sage: nff = NumberFieldFactory("number_field_factory")
            sage: R.<x> = QQ[]
            sage: nff.create_key_and_extra_args(x^2+1, name='a', check=False, embedding=None, latex_name=None, assume_disc_small=False, maximize_at_primes=None, structure=None)
            ((Rational Field, x^2 + 1, ('a',), None, None, None, False, None), {'check': False})

        """
        if name is None:
            raise TypeError("You must specify the name of the generator.")
        name = sage.structure.parent_gens.normalize_names(1, name)

        if not is_Polynomial(polynomial):
            try:
                polynomial = polynomial.polynomial(QQ)
            except (AttributeError, TypeError):
                raise TypeError("polynomial (=%s) must be a polynomial." % polynomial)

        # convert polynomial to a polynomial over a field
        polynomial = polynomial.change_ring(polynomial.base_ring().fraction_field())

        # normalize embedding
        if isinstance(embedding, (list,tuple)):
            if len(embedding) != 1:
                raise TypeError("embedding must be a list of length 1")
            embedding = embedding[0]

        # normalize latex_name
        if isinstance(latex_name, (list, tuple)):
            if len(latex_name) != 1:
                raise TypeError("latex_name must be a list of length 1")
            latex_name = latex_name[0]

        if maximize_at_primes is not None:
            maximize_at_primes = tuple(maximize_at_primes)

        # normalize structure
        if isinstance(structure, (list, tuple)):
            if len(structure) != 1:
                raise TypeError("structure must be a list of length 1")
            structure = structure[0]

        return (polynomial.base_ring(), polynomial, name, embedding, latex_name, maximize_at_primes, assume_disc_small, structure), {"check":check}

    def create_object(self, version, key, check):
        r"""
        Create the unique number field defined by ``key``.

        TESTS::

            sage: from sage.rings.number_field.number_field import NumberFieldFactory
            sage: nff = NumberFieldFactory("number_field_factory")
            sage: R.<x> = QQ[]
            sage: nff.create_object(None, (QQ, x^2 + 1, ('a',), None, None, None, False, None), check=False)
            Number Field in a with defining polynomial x^2 + 1

        """
        base, polynomial, name, embedding, latex_name, maximize_at_primes, assume_disc_small, structure = key

        if isinstance(base, NumberField_generic):
            return base.extension(polynomial, name, check=check, embedding=None, structure=structure) # relative number fields do not support embeddings
        if polynomial.degree() == 2:
            return NumberField_quadratic(polynomial, name, latex_name, check, embedding, assume_disc_small=assume_disc_small, maximize_at_primes=maximize_at_primes, structure=structure)
        else:
            return NumberField_absolute(polynomial, name, latex_name, check, embedding, assume_disc_small=assume_disc_small, maximize_at_primes=maximize_at_primes, structure=structure)

NumberField_version2 = NumberFieldFactory("sage.rings.number_field.number_field.NumberField_version2")

def NumberFieldTower(polynomials, names, check=True, embeddings=None, latex_names=None, assume_disc_small=False, maximize_at_primes=None, structures=None):
    """
    Create the tower of number fields defined by the polynomials in the list
    ``polynomials``.

    INPUT:

    - ``polynomials`` - a list of polynomials. Each entry must be polynomial
      which is irreducible over the number field generated by the roots of the
      following entries.
    - ``names`` - a list of strings or a string, the names of the generators of
      the relative number fields. If a single string, then names are generated
      from that string.
    - ``check`` - a boolean (default: ``True``), whether to check that the
      polynomials are irreducible
    - ``embeddings`` - a list of elemenst or ``None`` (default: ``None``),
      embeddings of the relative number fields in an ambient field.
    - ``latex_names`` - a list of strings or ``None`` (default: ``None``), names
      used to print the generators for latex output.
    - ``assume_disc_small`` -- a boolean (default: ``False``); if ``True``,
      assume that no square of a prime greater than PARI's primelimit
      (which should be 500000); only applies for absolute fields at
      present.
    - ``maximize_at_primes`` -- ``None`` or a list of primes (default:
      ``None``); if not ``None``, then the maximal order is computed by
      maximizing only at the primes in this list, which completely avoids
      having to factor the discriminant, but of course can lead to wrong
      results; only applies for absolute fields at present.
    - ``structures`` -- ``None`` or a list (default: ``None``), internally used
      to provide additional information about the number field such as the
      field from which it was created.

    OUTPUT:

    Returns the relative number field generated by a root of the first entry of
    ``polynomials`` over the relative number field generated by root of the
    second entry of ``polynomials`` ... over the number field over which the
    last entry of ``polynomials`` is defined.

    EXAMPLES::

        sage: k.<a,b,c> = NumberField([x^2 + 1, x^2 + 3, x^2 + 5]); k # indirect doctest
        Number Field in a with defining polynomial x^2 + 1 over its base field
        sage: a^2
        -1
        sage: b^2
        -3
        sage: c^2
        -5
        sage: (a+b+c)^2
        (2*b + 2*c)*a + 2*c*b - 9

    The Galois group is a product of 3 groups of order 2::

        sage: k.galois_group(type="pari")
        Galois group PARI group [8, 1, 3, "E(8)=2[x]2[x]2"] of degree 8 of the Number Field in a with defining polynomial x^2 + 1 over its base field

    Repeatedly calling base_field allows us to descend the internally
    constructed tower of fields::

        sage: k.base_field()
        Number Field in b with defining polynomial x^2 + 3 over its base field
        sage: k.base_field().base_field()
        Number Field in c with defining polynomial x^2 + 5
        sage: k.base_field().base_field().base_field()
        Rational Field

    In the following example the second polynomial is reducible over
    the first, so we get an error::

        sage: v = NumberField([x^3 - 2, x^3 - 2], names='a')
        Traceback (most recent call last):
        ...
        ValueError: defining polynomial (x^3 - 2) must be irreducible

    We mix polynomial parent rings::

        sage: k.<y> = QQ[]
        sage: m = NumberField([y^3 - 3, x^2 + x + 1, y^3 + 2], 'beta')
        sage: m
        Number Field in beta0 with defining polynomial y^3 - 3 over its base field
        sage: m.base_field ()
        Number Field in beta1 with defining polynomial x^2 + x + 1 over its base field

    A tower of quadratic fields::

        sage: K.<a> = NumberField([x^2 + 3, x^2 + 2, x^2 + 1])
        sage: K
        Number Field in a0 with defining polynomial x^2 + 3 over its base field
        sage: K.base_field()
        Number Field in a1 with defining polynomial x^2 + 2 over its base field
        sage: K.base_field().base_field()
        Number Field in a2 with defining polynomial x^2 + 1

    A bigger tower of quadratic fields::

        sage: K.<a2,a3,a5,a7> = NumberField([x^2 + p for p in [2,3,5,7]]); K
        Number Field in a2 with defining polynomial x^2 + 2 over its base field
        sage: a2^2
        -2
        sage: a3^2
        -3
        sage: (a2+a3+a5+a7)^3
        ((6*a5 + 6*a7)*a3 + 6*a7*a5 - 47)*a2 + (6*a7*a5 - 45)*a3 - 41*a5 - 37*a7

    The function can also be called by name::

        sage: NumberFieldTower([x^2 + 1, x^2 + 2], ['a','b'])
        Number Field in a with defining polynomial x^2 + 1 over its base field
    """
    try:
        names = sage.structure.parent_gens.normalize_names(len(polynomials), names)
    except IndexError:
        names = sage.structure.parent_gens.normalize_names(1, names)
        if len(polynomials) > 1:
            names = ['%s%s'%(names[0], i) for i in range(len(polynomials))]

    if embeddings is None:
        embeddings = [None] * len(polynomials)
    if latex_names is None:
        latex_names = [None] * len(polynomials)
    if structures is None:
        structures = [None] * len(polynomials)

    if not isinstance(polynomials, (list, tuple)):
        raise TypeError("polynomials must be a list or tuple")

    if len(polynomials) == 0:
        return QQ
    if len(polynomials) == 1:
        return NumberField(polynomials[0], names=names, check=check, embedding=embeddings[0], latex_name=latex_names[0], assume_disc_small=assume_disc_small, maximize_at_primes=maximize_at_primes, structure=structures[0])

    # create the relative number field defined by f over the tower defined by polynomials[1:]
    f = polynomials[0]
    name = names[0]
    w = NumberFieldTower(polynomials[1:], names=names[1:], check=check, embeddings=embeddings[1:], latex_names=latex_names[1:], assume_disc_small=assume_disc_small, maximize_at_primes=maximize_at_primes, structures=structures[1:])
    var = f.variable_name() if is_Polynomial(f) else 'x'

    R = w[var]  # polynomial ring
    return w.extension(R(f), name, check=check, embedding=embeddings[0], structure=structures[0]) # currently, extension does not accept assume_disc_small, or maximize_at_primes

def QuadraticField(D, name='a', check=True, embedding=True, latex_name='sqrt', **args):
    r"""
    Return a quadratic field obtained by adjoining a square root of
    `D` to the rational numbers, where `D` is not a
    perfect square.

    INPUT:

    -  ``D`` - a rational number

    -  ``name`` - variable name (default: 'a')

    -  ``check`` - bool (default: True)

    -  ``embedding`` - bool or square root of D in an
       ambient field (default: True)

    - ``latex_name`` - latex variable name (default: \sqrt{D})


    OUTPUT: A number field defined by a quadratic polynomial. Unless
    otherwise specified, it has an embedding into `\RR` or
    `\CC` by sending the generator to the positive
    or upper-half-plane root.

    EXAMPLES::

        sage: QuadraticField(3, 'a')
        Number Field in a with defining polynomial x^2 - 3
        sage: K.<theta> = QuadraticField(3); K
        Number Field in theta with defining polynomial x^2 - 3
        sage: RR(theta)
        1.73205080756888
        sage: QuadraticField(9, 'a')
        Traceback (most recent call last):
        ...
        ValueError: D must not be a perfect square.
        sage: QuadraticField(9, 'a', check=False)
        Number Field in a with defining polynomial x^2 - 9

    Quadratic number fields derive from general number fields.

    ::

        sage: from sage.rings.number_field.number_field import is_NumberField
        sage: type(K)
        <class 'sage.rings.number_field.number_field.NumberField_quadratic_with_category'>
        sage: is_NumberField(K)
        True

    Quadratic number fields are cached::

        sage: QuadraticField(-11, 'a') is QuadraticField(-11, 'a')
        True

    By default, quadratic fields come with a nice latex representation::

        sage: K.<a> = QuadraticField(-7)
        sage: latex(K)
        \Bold{Q}(\sqrt{-7})
        sage: latex(a)
        \sqrt{-7}
        sage: latex(1/(1+a))
        -\frac{1}{8} \sqrt{-7} + \frac{1}{8}
        sage: K.latex_variable_name()
        '\\sqrt{-7}'

    We can provide our own name as well::

        sage: K.<a> = QuadraticField(next_prime(10^10), latex_name=r'\sqrt{D}')
        sage: 1+a
        a + 1
        sage: latex(1+a)
        \sqrt{D} + 1
        sage: latex(QuadraticField(-1, 'a', latex_name=None).gen())
        a

    The name of the generator does not interfere with Sage preparser, see #1135::

        sage: K1 = QuadraticField(5, 'x')
        sage: K2.<x> = QuadraticField(5)
        sage: K3.<x> = QuadraticField(5, 'x')
        sage: K1 is K2
        True
        sage: K1 is K3
        True
        sage: K1
        Number Field in x with defining polynomial x^2 - 5


    Note that, in presence of two different names for the generator,
    the name given by the preparser takes precedence::

        sage: K4.<y> = QuadraticField(5, 'x'); K4
        Number Field in y with defining polynomial x^2 - 5
        sage: K1 == K4
        False

    TESTS::

        sage: QuadraticField(-11, 'a') is QuadraticField(-11, 'a', latex_name='Z')
        False
        sage: QuadraticField(-11, 'a') is QuadraticField(-11, 'a', latex_name=None)
        False
    """
    D = QQ(D)
    if check:
        if D.is_square():
            raise ValueError("D must not be a perfect square.")
    R = QQ['x']
    f = R([-D, 0, 1])
    if embedding is True:
        if D > 0:
            embedding = RLF(D).sqrt()
        else:
            embedding = CLF(D).sqrt()
    if latex_name == 'sqrt':
        latex_name = r'\sqrt{%s}' % D
    return NumberField(f, name, check=False, embedding=embedding, latex_name=latex_name, **args)

def is_AbsoluteNumberField(x):
    """
    Return True if x is an absolute number field.

    EXAMPLES::

        sage: from sage.rings.number_field.number_field import is_AbsoluteNumberField
        sage: is_AbsoluteNumberField(NumberField(x^2+1,'a'))
        True
        sage: is_AbsoluteNumberField(NumberField([x^3 + 17, x^2+1],'a'))
        False

    The rationals are a number field, but they're not of the absolute
    number field class.

    ::

        sage: is_AbsoluteNumberField(QQ)
        False
    """
    return isinstance(x, NumberField_absolute)

def is_QuadraticField(x):
    r"""
    Return True if x is of the quadratic *number* field type.

    EXAMPLES::

        sage: from sage.rings.number_field.number_field import is_QuadraticField
        sage: is_QuadraticField(QuadraticField(5,'a'))
        True
        sage: is_QuadraticField(NumberField(x^2 - 5, 'b'))
        True
        sage: is_QuadraticField(NumberField(x^3 - 5, 'b'))
        False

    A quadratic field specially refers to a number field, not a finite
    field::

        sage: is_QuadraticField(GF(9,'a'))
        False
    """
    return isinstance(x, NumberField_quadratic)

class CyclotomicFieldFactory(UniqueFactory):
    r"""
    Return the `n`-th cyclotomic field, where n is a positive integer,
    or the universal cyclotomic field if ``n==0``.

    For the documentation of the universal cyclotomic field, see :class:`~sage.rings.universal_cyclotomic_field.universal_cyclotomic_field.UniversalCyclotomicField`.

    INPUT:

    -  ``n`` - a nonnegative integer, default:``0``

    -  ``names`` - name of generator (optional - defaults to zetan)

    - ``bracket`` - Defines the brackets in the case of ``n==0``, and
      is ignored otherwise. Can be any even length string, with ``"()"`` being the default.

    -  ``embedding`` - bool or n-th root of unity in an
       ambient field (default True)

    EXAMPLES:

    If called without a parameter, we get the :class:`universal cyclotomic field<sage.rings.universal_cyclotomic_field.universal_cyclotomic_field.UniversalCyclotomicField>`::

        sage: CyclotomicField()
        Universal Cyclotomic Field

    We create the `7`\th cyclotomic field
    `\QQ(\zeta_7)` with the default generator name.

    ::

        sage: k = CyclotomicField(7); k
        Cyclotomic Field of order 7 and degree 6
        sage: k.gen()
        zeta7

    The default embedding sends the generator to the complex primitive
    `n^{th}` root of unity of least argument.

    ::

        sage: CC(k.gen())
        0.623489801858734 + 0.781831482468030*I

    Cyclotomic fields are of a special type.

    ::

        sage: type(k)
        <class 'sage.rings.number_field.number_field.NumberField_cyclotomic_with_category'>

    We can specify a different generator name as follows.

    ::

        sage: k.<z7> = CyclotomicField(7); k
        Cyclotomic Field of order 7 and degree 6
        sage: k.gen()
        z7

    The `n` must be an integer.

    ::

        sage: CyclotomicField(3/2)
        Traceback (most recent call last):
        ...
        TypeError: no conversion of this rational to integer

    The degree must be nonnegative.

    ::

        sage: CyclotomicField(-1)
        Traceback (most recent call last):
        ...
        ValueError: n (=-1) must be a positive integer

    The special case `n=1` does *not* return the rational
    numbers::

        sage: CyclotomicField(1)
        Cyclotomic Field of order 1 and degree 1

    Due to their default embedding into `\CC`,
    cyclotomic number fields are all compatible.

    ::

        sage: cf30 = CyclotomicField(30)
        sage: cf5 = CyclotomicField(5)
        sage: cf3 = CyclotomicField(3)
        sage: cf30.gen() + cf5.gen() + cf3.gen()
        zeta30^6 + zeta30^5 + zeta30 - 1
        sage: cf6 = CyclotomicField(6) ; z6 = cf6.0
        sage: cf3 = CyclotomicField(3) ; z3 = cf3.0
        sage: cf3(z6)
        zeta3 + 1
        sage: cf6(z3)
        zeta6 - 1
        sage: cf9 = CyclotomicField(9) ; z9 = cf9.0
        sage: cf18 = CyclotomicField(18) ; z18 = cf18.0
        sage: cf18(z9)
        zeta18^2
        sage: cf9(z18)
        -zeta9^5
        sage: cf18(z3)
        zeta18^3 - 1
        sage: cf18(z6)
        zeta18^3
        sage: cf18(z6)**2
        zeta18^3 - 1
        sage: cf9(z3)
        zeta9^3
    """
    def create_key(self, n=0, names=None, bracket="()", embedding=True):
        r"""
        Create the unique key for the cyclotomic field specified by the
        parameters.

        TESTS::

            sage: CyclotomicField.create_key()
            (0, None, True, '()')

        """
        n = ZZ(n)
        if n < 0:
            raise ValueError("n (=%s) must be a positive integer" % n)
        if n > 0:
            bracket = None
            if embedding is True:
                embedding = (2 * CLF.pi() * CLF.gen() / n).exp()
            if names is None:
                names = "zeta%s"%n
            names = sage.structure.parent_gens.normalize_names(1, names)

        return n, names, embedding, bracket

    def create_object(self, version, key, **extra_args):
        r"""
        Create the unique cyclotomic field defined by ``key``.

        TESTS::

            sage: CyclotomicField.create_object(None, (0, None, True, '()'))
            Universal Cyclotomic Field

        """
        n, names, embedding, bracket = key
        if n == 0:
            from sage.rings.universal_cyclotomic_field.universal_cyclotomic_field import UniversalCyclotomicField
            return UniversalCyclotomicField(names=names, bracket=bracket, embedding=embedding)
        else:
            return NumberField_cyclotomic(n, names, embedding=embedding)

CyclotomicField = CyclotomicFieldFactory("sage.rings.number_field.number_field.CyclotomicField")

def is_CyclotomicField(x):
    """
    Return True if x is a cyclotomic field, i.e., of the special
    cyclotomic field class. This function does not return True for a
    number field that just happens to be isomorphic to a cyclotomic
    field.

    EXAMPLES::

        sage: from sage.rings.number_field.number_field import is_CyclotomicField
        sage: is_CyclotomicField(NumberField(x^2 + 1,'zeta4'))
        False
        sage: is_CyclotomicField(CyclotomicField(4))
        True
        sage: is_CyclotomicField(CyclotomicField(1))
        True
        sage: is_CyclotomicField(QQ)
        False
        sage: is_CyclotomicField(7)
        False
    """
    return isinstance(x, NumberField_cyclotomic)

import number_field_base

is_NumberField = number_field_base.is_NumberField

class NumberField_generic(number_field_base.NumberField):
    """
    Generic class for number fields defined by an irreducible
    polynomial over `\\QQ`.

    EXAMPLES::

        sage: K.<a> = NumberField(x^3 - 2); K
        Number Field in a with defining polynomial x^3 - 2
        sage: TestSuite(K).run()
    """
    def __init__(self, polynomial, name,
                 latex_name=None, check=True, embedding=None,
                 category = None,
                 assume_disc_small=False, maximize_at_primes=None, structure=None):
        """
        Create a number field.

        EXAMPLES::

            sage: NumberField(x^97 - 19, 'a')
            Number Field in a with defining polynomial x^97 - 19

        The defining polynomial must be irreducible::

            sage: K.<a> = NumberField(x^2 - 1)
            Traceback (most recent call last):
            ...
            ValueError: defining polynomial (x^2 - 1) must be irreducible

        If you use check=False, you avoid checking irreducibility of the
        defining polynomial, which can save time.

        ::

            sage: K.<a> = NumberField(x^2 - 1, check=False)

        It can also be dangerous::

            sage: (a-1)*(a+1)
            0

        The constructed object is in the category of number fields::

            sage: NumberField(x^2 + 3, 'a').category()
            Category of number fields
            sage: category(NumberField(x^2 + 3, 'a'))
            Category of number fields

        The special types of number fields, e.g., quadratic fields, do
        not have (yet?) their own category::

            sage: QuadraticField(2,'d').category()
            Category of number fields

        TESTS::

            sage: NumberField(ZZ['x'].0^4 + 23, 'a')
            Number Field in a with defining polynomial x^4 + 23
            sage: NumberField(QQ['x'].0^4 + 23, 'a')
            Number Field in a with defining polynomial x^4 + 23
            sage: NumberField(GF(7)['x'].0^4 + 23, 'a')
            Traceback (most recent call last):
            ...
            TypeError: polynomial must be defined over rational field
        """
        self._assume_disc_small = assume_disc_small
        self._maximize_at_primes = maximize_at_primes
        self._structure = structure
        from sage.categories.number_fields import NumberFields
        default_category = NumberFields()
        if category is None:
            category = default_category
        else:
            assert category.is_subcategory(default_category), "%s is not a subcategory of %s"%(category, default_category)

        ParentWithGens.__init__(self, QQ, name, category=category)
        if not isinstance(polynomial, polynomial_element.Polynomial):
            raise TypeError("polynomial (=%s) must be a polynomial"%repr(polynomial))

        if check:
            if not polynomial.parent().base_ring() == QQ:
                raise TypeError("polynomial must be defined over rational field")
            if not polynomial.is_monic():
                raise NotImplementedError("number fields for non-monic polynomials not yet implemented.")
            if not polynomial.is_irreducible():
                raise ValueError("defining polynomial (%s) must be irreducible"%polynomial)

        self._assign_names(name)
        if latex_name is None:
            self.__latex_variable_name = latex_variable_name(self.variable_name())
        else:
            self.__latex_variable_name = latex_name
        self.__polynomial = polynomial
        self._pari_bnf_certified = False
        self._integral_basis_dict = {}
        embedding = number_field_morphisms.create_embedding_from_approx(self, embedding)
        self._populate_coercion_lists_(embedding=embedding)

    def _convert_map_from_(self, other):
        r"""
        Additional conversion maps from ``other`` may be defined by
        :meth:`structure`.

        .. SEEALSO::

            :meth:`structure.NumberFieldStructure.create_structure`

        TESTS::

            sage: K.<i> = QuadraticField(-1)
            sage: L.<j> = K.change_names()
            sage: L(i)
            j
            sage: K(j)
            i

        This also works for relative number fields and their absolute fields::

            sage: K.<a> = QuadraticField(2)
            sage: L.<i> = K.extension(x^2 + 1)
            sage: M.<b> = L.absolute_field()
            sage: M(i)
            1/6*b^3 + 1/6*b
            sage: L(b)
            i - a

        """
        from sage.categories.map import is_Map
        if self._structure is not None:
            structure = self.structure()
            if len(structure) >= 2:
                to_self = structure[1]
                if is_Map(to_self) and to_self.domain() is other:
                    return to_self
        if isinstance(other, NumberField_generic) and other._structure is not None:
            structure = other.structure()
            if len(structure) >= 1:
                from_other = structure[0]
                if is_Map(from_other) and from_other.codomain() is self:
                    return from_other

    @cached_method
    def _magma_polynomial_(self, magma):
        """
        Return Magma version of the defining polynomial of this number field.

        EXAMPLES::

            sage: R.<x> = QQ[]                                                   # optional - magma
            sage: K.<a> = NumberField(x^3+2)                                     # optional - magma
            sage: K._magma_polynomial_(magma)                                    # optional - magma
            x^3 + 2
            sage: magma2=Magma()                                                 # optional - magma
            sage: K._magma_polynomial_(magma2)                                   # optional - magma
            x^3 + 2
            sage: K._magma_polynomial_(magma) is K._magma_polynomial_(magma)     # optional - magma
            True
            sage: K._magma_polynomial_(magma) is K._magma_polynomial_(magma2)    # optional - magma
            False
        """
        # NB f must not be garbage-collected, otherwise the
        # return value of this function is invalid
        return magma(self.defining_polynomial())

    def _magma_init_(self, magma):
        """
        Return a Magma version of this number field.

        EXAMPLES::

            sage: R.<t> = QQ[]
            sage: K.<a> = NumberField(t^2 + 1)
            sage: K._magma_init_(magma)                            # optional - magma
            'SageCreateWithNames(NumberField(_sage_[...]),["a"])'
            sage: L = magma(K)    # optional - magma
            sage: L               # optional - magma
            Number Field with defining polynomial t^2 + 1 over the Rational Field
            sage: L.sage()        # optional - magma
            Number Field in a with defining polynomial t^2 + 1
            sage: L.sage() is K   # optional - magma
            True
            sage: L.1             # optional - magma
            a
            sage: L.1^2           # optional - magma
            -1
            sage: m = magma(a+1/2); m    # optional - magma
            1/2*(2*a + 1)
            sage: m.sage()        # optional - magma
            a + 1/2

        A relative number field::

            sage: S.<u> = K[]
            sage: M.<b> = NumberField(u^3+u+a)
            sage: L = magma(M)    # optional - magma
            sage: L               # optional - magma
            Number Field with defining polynomial u^3 + u + a over its ground field
            sage: L.sage() is M   # optional - magma
            True
        """
        # Get magma version of defining polynomial of this number field
        f = self._magma_polynomial_(magma)
        s = 'NumberField(%s)'%f.name()
        return magma._with_names(s, self.variable_names())

    def construction(self):
        r"""
        Construction of self

        EXAMPLE::

            sage: K.<a>=NumberField(x^3+x^2+1,embedding=CC.gen())
            sage: F,R = K.construction()
            sage: F
            AlgebraicExtensionFunctor
            sage: R
            Rational Field
            sage: F(R) == K
            True

        Note that, if a number field is provided with an embedding,
        the construction functor applied to the rationals is not
        necessarily identic with the number field. The reason is
        that the construction functor uses a value for the embedding
        that is equivalent, but not necessarily equal, to the one
        provided in the definition of the number field::

            sage: F(R) is K
            False
            sage: F.embeddings
            [0.2327856159383841? + 0.7925519925154479?*I]

        TEST::

            sage: K.<a> = NumberField(x^3+x+1)
            sage: R.<t> = ZZ[]
            sage: a+t     # indirect doctest
            t + a
            sage: (a+t).parent()
            Univariate Polynomial Ring in t over Number Field in a with defining polynomial x^3 + x + 1

        The construction works for non-absolute number fields as well::

            sage: K.<a,b,c>=NumberField([x^3+x^2+1,x^2+1,x^7+x+1])
            sage: F,R = K.construction()
            sage: F(R) == K
            True

        ::

            sage: P.<x> = QQ[]
            sage: K.<a> = NumberField(x^3-5,embedding=0)
            sage: L.<b> = K.extension(x^2+a)
            sage: a*b
            a*b

        """
        from sage.categories.pushout import AlgebraicExtensionFunctor
        from sage.all import QQ
        if self.is_absolute():
            return (AlgebraicExtensionFunctor([self.polynomial()], [self.variable_name()], [None if self.coerce_embedding() is None else self.coerce_embedding()(self.gen())]), QQ)
        names = self.variable_names()
        polys = []
        embeddings = []
        K = self
        while (1):
            if K.is_absolute():
                break
            polys.append(K.relative_polynomial())
            embeddings.append(None if K.coerce_embedding() is None else K.coerce_embedding()(self.gen()))
            K = K.base_field()
        polys.append(K.relative_polynomial())
        embeddings.append(None if K.coerce_embedding() is None else K.coerce_embedding()(K.gen()))
        return (AlgebraicExtensionFunctor(polys, names, embeddings), QQ)

    def _element_constructor_(self, x):
        r"""
        Make x into an element of this number field, possibly not canonically.

        INPUT:

            - ``x`` - the element

        OUTPUT:

            ``x``, as an element of this number field

        TESTS::

            sage: K.<a> = NumberField(x^3 + 17)
            sage: K(a) is a # indirect doctest
            True
            sage: K('a^2 + 2/3*a + 5')
            a^2 + 2/3*a + 5
            sage: K('1').parent()
            Number Field in a with defining polynomial x^3 + 17
            sage: K(3/5).parent()
            Number Field in a with defining polynomial x^3 + 17
            sage: K.<a> = NumberField(polygen(QQ)^2 - 5)
            sage: F.<b> = K.extension(polygen(K))
            sage: F([a])
            a

        Using a GAP element may be tricky, as it may contain
        an exclamation mark::

            sage: L.<tau> = NumberField(x^3-2)
            sage: gap(tau^3)
            2
            sage: gap(tau)^3
            !2
            sage: L(gap(tau)^3)     # indirect doctest
            2

        """
        if isinstance(x, number_field_element.NumberFieldElement):
            K = x.parent()
            if K is self:
                return x
            elif K == self:
                return self._element_class(self, x.polynomial())
            elif isinstance(x, (number_field_element.OrderElement_absolute,
                                number_field_element.OrderElement_relative,
                                number_field_element_quadratic.OrderElement_quadratic)):
                L = K.number_field()
                if L == self:
                    return self._element_class(self, x)
                x = L(x)
            return self._coerce_from_other_number_field(x)
        elif sage.interfaces.gap.is_GapElement(x):
            s = repr(x)
            if self.variable_name() in s:
                return self._coerce_from_str(s)
            return self._coerce_from_str(s.replace('!',''))
        elif isinstance(x,str):
            return self._coerce_from_str(x)
        elif isinstance(x, (tuple, list)) or \
                (isinstance(x, sage.modules.free_module_element.FreeModuleElement) and
                 self.base_ring().has_coerce_map_from(x.parent().base_ring())):
            if len(x) != self.relative_degree():
                raise ValueError("Length must be equal to the degree of this number field")
            result = x[0]
            for i in xrange(1,self.relative_degree()):
                result += x[i]*self.gen(0)**i
            return result
        return self._coerce_non_number_field_element_in(x)

    def _coerce_from_str(self, x):
        """
        Coerce a string representation of an element of this
        number field into this number field.

        INPUT:
            x -- string

        EXAMPLES:
            sage: k.<theta25> = NumberField(x^3+(2/3)*x+1)
            sage: k._coerce_from_str('theta25^3 + (1/3)*theta25')
            -1/3*theta25 - 1

        This function is called by the coerce method when it gets a string
        as input:
            sage: k('theta25^3 + (1/3)*theta25')
            -1/3*theta25 - 1
        """
        # provide string coercion, as
        # for finite fields
        w = sage.misc.all.sage_eval(x,locals=self.gens_dict())
        if not (is_Element(w) and w.parent() is self):
            return self(w)
        else:
            return w

    def _coerce_from_universal_cyclotomic_field(self, x):
        """
        Coerce an element of the universal cyclotomic field
        into this cyclotomic field.

        EXAMPLES::

            sage: CF = CyclotomicField(5)
            sage: UCF.<E> = UniversalCyclotomicField()

            sage: CF(E(5)) # indirect doctest
            zeta5

            sage: CF = CyclotomicField(7)
            sage: CF(E(5)) # indirect doctest
            Traceback (most recent call last):
            ...
            TypeError: The element E(5) cannot be converted to Cyclotomic Field of order 7 and degree 6

            sage: CF = CyclotomicField(10)
            sage: CF(E(5)) # indirect doctest
            zeta10^2

        Matrices are correctly dealt with::

            sage: M = Matrix(UCF,2,[E(3),E(4),E(5),E(6)]); M
            [   E(3)    E(4)]
            [   E(5) -E(3)^2]

            sage: Matrix(CyclotomicField(60),M) # indirect doctest
            [zeta60^10 - 1     zeta60^15]
            [    zeta60^12     zeta60^10]

        Using a non-standard embedding::

            sage: CF = CyclotomicField(5,embedding=CC(exp(4*pi*i/5)))
            sage: x = E(5)
            sage: CC(x)
            0.309016994374947 + 0.951056516295154*I
            sage: CC(CF(x))
            0.309016994374947 + 0.951056516295154*I

            sage: UCF.<E> = UniversalCyclotomicField(embedding=None)
            sage: CF(E(5))
            Traceback (most recent call last):
            ...
            TypeError: The element E(5) cannot be converted to Cyclotomic Field of order 5 and degree 4
        """
        from sage.rings.universal_cyclotomic_field.universal_cyclotomic_field import UniversalCyclotomicField
        assert isinstance(x,UniversalCyclotomicField.Element)
        if not x.parent()._has_standard_embedding or self._n() % x.field_order():
            raise TypeError("The element %s cannot be converted to %s"%(x,self))
        return self(x.to_cyclotomic_field())

    def _Hom_(self, codomain, cat=None):
        """
        Return homset of homomorphisms from self to the number field
        codomain.

        The cat option is currently ignored.

        EXAMPLES: This function is implicitly called by the Hom method or
        function.

        ::

            sage: K.<i> = NumberField(x^2 + 1); K
            Number Field in i with defining polynomial x^2 + 1
            sage: K.Hom(K) # indirect doctest
            Automorphism group of Number Field in i with defining polynomial x^2 + 1
            sage: Hom(K, QuadraticField(-1, 'b'))
            Set of field embeddings from Number Field in i with defining polynomial x^2 + 1 to Number Field in b with defining polynomial x^2 + 1

        CHECKME: handling of the case where codomain is not a number field?

           sage: Hom(K, VectorSpace(QQ,3))
           Set of Morphisms from Number Field in i with defining polynomial x^2 + 1 to Vector space of dimension 3 over Rational Field in Category of commutative additive groups
        """
        if is_NumberFieldHomsetCodomain(codomain):
            import morphism
            return morphism.NumberFieldHomset(self, codomain)
        else:
            raise TypeError

    @cached_method
    def structure(self):
        """
        Return fixed isomorphism or embedding structure on self.

        This is used to record various isomorphisms or embeddings that
        arise naturally in other constructions.

        EXAMPLES::

            sage: K.<z> = NumberField(x^2 + 3)
            sage: L.<a> = K.absolute_field(); L
            Number Field in a with defining polynomial x^2 + 3
            sage: L.structure()
            (Isomorphism given by variable name change map:
              From: Number Field in a with defining polynomial x^2 + 3
              To:   Number Field in z with defining polynomial x^2 + 3,
             Isomorphism given by variable name change map:
              From: Number Field in z with defining polynomial x^2 + 3
              To:   Number Field in a with defining polynomial x^2 + 3)

            sage: K.<a> = QuadraticField(-3)
            sage: R.<y> = K[]
            sage: D.<x0> = K.extension(y)
            sage: D_abs.<y0> = D.absolute_field()
            sage: D_abs.structure()[0](y0)
            -a
        """
        if self._structure is None:
            f = self.hom(self)
            return f,f
        else:
            return self._structure.create_structure(self)

    def completion(self, p, prec, extras={}):
        """
        Returns the completion of self at `p` to the specified
        precision. Only implemented at archimedean places, and then only if
        an embedding has been fixed.

        EXAMPLES::

            sage: K.<a> = QuadraticField(2)
            sage: K.completion(infinity, 100)
            Real Field with 100 bits of precision
            sage: K.<zeta> = CyclotomicField(12)
            sage: K.completion(infinity, 53, extras={'type': 'RDF'})
            Complex Double Field
            sage: zeta + 1.5                            # implicit test
            2.36602540378444 + 0.500000000000000*I
        """
        if p == infinity.infinity:
            gen_image = self.gen_embedding()
            if gen_image is not None:
                if gen_image in RDF:
                    return QQ.completion(p, prec, extras)
                elif gen_image in CDF:
                    return QQ.completion(p, prec, extras).algebraic_closure()
            raise ValueError("No embedding into the complex numbers has been specified.")
        else:
            raise NotImplementedError

    def primitive_element(self):
        r"""
        Return a primitive element for this field, i.e., an element that
        generates it over `\QQ`.

        EXAMPLES::

            sage: K.<a> = NumberField(x^3 + 2)
            sage: K.primitive_element()
            a
            sage: K.<a,b,c> = NumberField([x^2-2,x^2-3,x^2-5])
            sage: K.primitive_element()
            a - b + c
            sage: alpha = K.primitive_element(); alpha
            a - b + c
            sage: alpha.minpoly()
            x^2 + (2*b - 2*c)*x - 2*c*b + 6
            sage: alpha.absolute_minpoly()
            x^8 - 40*x^6 + 352*x^4 - 960*x^2 + 576
        """
        try:
            return self.__primitive_element
        except AttributeError:
            pass
        K = self.absolute_field('a')
        from_K, to_K = K.structure()
        self.__primitive_element = from_K(K.gen())
        return self.__primitive_element

    def random_element(self, num_bound=None, den_bound=None,
                       integral_coefficients=False, distribution=None):
        r"""
        Return a random element of this number field.

        INPUT:

        - ``num_bound`` - Bound on numerator of the coefficients of
                          the resulting element

        - ``den_bound`` - Bound on denominators of the coefficients
                          of the resulting element

        - ``integral_coefficients`` (default: False) - If True, then
                          the resulting element will have integral
                          coefficients. This option overrides any
                          value of `den_bound`.

        - ``distribution`` - Distribution to use for the coefficients
                          of the resulting element

        OUTPUT:

        - Element of this number field

        EXAMPLES::

            sage: K.<j> = NumberField(x^8+1)
            sage: K.random_element()
            1/2*j^7 - j^6 - 12*j^5 + 1/2*j^4 - 1/95*j^3 - 1/2*j^2 - 4

            sage: K.<a,b,c> = NumberField([x^2-2,x^2-3,x^2-5])
            sage: K.random_element()
            ((6136*c - 7489/3)*b + 5825/3*c - 71422/3)*a + (-4849/3*c + 58918/3)*b - 45718/3*c + 75409/12

            sage: K.<a> = NumberField(x^5-2)
            sage: K.random_element(integral_coefficients=True)
            a^3 + a^2 - 3*a - 1

        TESTS::

            sage: K.<a> = NumberField(x^5-2)
            sage: K.random_element(-1)
            Traceback (most recent call last):
            ...
            TypeError: x must be < y
            sage: K.random_element(5,0)
            Traceback (most recent call last):
            ...
            TypeError: x must be < y
            sage: QQ[I].random_element(0)
            Traceback (most recent call last):
            ...
            TypeError: x must be > 0
        """
        if integral_coefficients:
            den_bound = 1

        return self._zero_element._random_element(num_bound=num_bound,
                                                  den_bound=den_bound,
                                                  distribution=distribution)

    def subfield(self, alpha, name=None, names=None):
        r"""
        Return a number field `K` isomorphic to `\QQ(\alpha)`
        (if this is an absolute number field) or `L(\alpha)` (if this
        is a relative extension `M/L`) and a map from K to self that
        sends the generator of K to alpha.

        INPUT:

        -  ``alpha`` - an element of self, or something that
           coerces to an element of self.

        OUTPUT:

        - ``K`` - a number field
        - ``from_K`` - a homomorphism from K to self that
          sends the generator of K to alpha.

        EXAMPLES::

            sage: K.<a> = NumberField(x^4 - 3); K
            Number Field in a with defining polynomial x^4 - 3
            sage: H.<b>, from_H = K.subfield(a^2)
            sage: H
            Number Field in b with defining polynomial x^2 - 3
            sage: from_H(b)
            a^2
            sage: from_H
            Ring morphism:
              From: Number Field in b with defining polynomial x^2 - 3
              To:   Number Field in a with defining polynomial x^4 - 3
              Defn: b |--> a^2

        A relative example. Note that the result returned is the subfield generated
        by `\alpha` over ``self.base_field()``, not over `\QQ` (see :trac:`5392`)::

            sage: L.<a> = NumberField(x^2 - 3)
            sage: M.<b> = L.extension(x^4 + 1)
            sage: K, phi = M.subfield(b^2)
            sage: K.base_field() is L
            True

        Subfields inherit embeddings::

            sage: K.<z> = CyclotomicField(5)
            sage: L, K_from_L = K.subfield(z-z^2-z^3+z^4)
            sage: L
            Number Field in z0 with defining polynomial x^2 - 5
            sage: CLF_from_K = K.coerce_embedding(); CLF_from_K
            Generic morphism:
              From: Cyclotomic Field of order 5 and degree 4
              To:   Complex Lazy Field
              Defn: z -> 0.309016994374948? + 0.951056516295154?*I
            sage: CLF_from_L = L.coerce_embedding(); CLF_from_L
            Generic morphism:
              From: Number Field in z0 with defining polynomial x^2 - 5
              To:   Complex Lazy Field
              Defn: z0 -> 2.23606797749979? + 0.?e-14*I

        Check transitivity::

            sage: CLF_from_L(L.gen())
            2.23606797749979? + 0.?e-14*I
            sage: CLF_from_K(K_from_L(L.gen()))
            2.23606797749979? + 0.?e-14*I

        If `self` has no specified embedding, then `K` comes with an
        embedding in `self`::

            sage: K.<a> = NumberField(x^6 - 6*x^4 + 8*x^2 - 1)
            sage: L.<b>, from_L = K.subfield(a^2)
            sage: L
            Number Field in b with defining polynomial x^3 - 6*x^2 + 8*x - 1
            sage: L.gen_embedding()
            a^2

        You can also view a number field as having a different generator by
        just choosing the input to generate the whole field; for that it is
        better to use ``self.change_generator``, which gives
        isomorphisms in both directions.
        """
        if not names is None:
            name = names
        if name is None:
            name = self.variable_name() + '0'
        beta = self(alpha)
        f = beta.minpoly()
        # If self has a specified embedding, K should inherit it
        if self.coerce_embedding() is not None:
            emb = self.coerce_embedding()(beta)
        else:
            # Otherwise K should at least come with an embedding in self
            emb = beta
        K = NumberField(f, names=name, embedding=emb)
        from_K = K.hom([beta])
        return K, from_K

    def change_generator(self, alpha, name=None, names=None):
        r"""
        Given the number field self, construct another isomorphic number
        field `K` generated by the element alpha of self, along
        with isomorphisms from `K` to self and from self to
        `K`.

        EXAMPLES::

            sage: L.<i> = NumberField(x^2 + 1); L
            Number Field in i with defining polynomial x^2 + 1
            sage: K, from_K, to_K = L.change_generator(i/2 + 3)
            sage: K
            Number Field in i0 with defining polynomial x^2 - 6*x + 37/4
            sage: from_K
            Ring morphism:
              From: Number Field in i0 with defining polynomial x^2 - 6*x + 37/4
              To:   Number Field in i with defining polynomial x^2 + 1
              Defn: i0 |--> 1/2*i + 3
            sage: to_K
            Ring morphism:
              From: Number Field in i with defining polynomial x^2 + 1
              To:   Number Field in i0 with defining polynomial x^2 - 6*x + 37/4
              Defn: i |--> 2*i0 - 6

        We can also do

        ::

            sage: K.<c>, from_K, to_K = L.change_generator(i/2 + 3); K
            Number Field in c with defining polynomial x^2 - 6*x + 37/4


        We compute the image of the generator `\sqrt{-1}` of `L`.

        ::

            sage: to_K(i)
            2*c - 6

        Note that the image is indeed a square root of -1.

        ::

            sage: to_K(i)^2
            -1
            sage: from_K(to_K(i))
            i
            sage: to_K(from_K(c))
            c
        """
        if not names is None:
            name = names
        alpha = self(alpha)
        K, from_K = self.subfield(alpha, name=name)
        if K.degree() != self.degree():
            raise ValueError("alpha must generate a field of degree %s, but alpha generates a subfield of degree %s"%(self.degree(), K.degree()))
        # Now compute to_K, which is an isomorphism
        # from self to K such that from_K(to_K(x)) == x for all x,
        # and to_K(from_K(y)) == y.
        # To do this, we must compute the image of self.gen()
        # under to_K.   This means writing self.gen() as a
        # polynomial in alpha, which is possible by the degree
        # check above.  This latter we do by linear algebra.
        phi = alpha.coordinates_in_terms_of_powers()
        c = phi(self.gen())
        to_K = self.hom([K(c)])
        return K, from_K, to_K

    def is_absolute(self):
        """
        Returns True if self is an absolute field.

        This function will be implemented in the derived classes.

        EXAMPLES::

            sage: K = CyclotomicField(5)
            sage: K.is_absolute()
            True
        """
        raise NotImplementedError

    def is_relative(self):
        """
        EXAMPLES::

            sage: K.<a> = NumberField(x^10 - 2)
            sage: K.is_absolute()
            True
            sage: K.is_relative()
            False
        """
        return not self.is_absolute()

    @cached_method
    def absolute_field(self, names):
        """
        Returns self as an absolute extension over QQ.

        OUTPUT:


        -  ``K`` - this number field (since it is already
           absolute)


        Also, ``K.structure()`` returns from_K and to_K,
        where from_K is an isomorphism from K to self and to_K is an
        isomorphism from self to K.

        EXAMPLES::

            sage: K = CyclotomicField(5)
            sage: K.absolute_field('a')
            Number Field in a with defining polynomial x^4 + x^3 + x^2 + x + 1
        """
        return NumberField(self.defining_polynomial(), names, check=False, structure=structure.NameChange(self))

    def is_isomorphic(self, other):
        """
        Return True if self is isomorphic as a number field to other.

        EXAMPLES::

            sage: k.<a> = NumberField(x^2 + 1)
            sage: m.<b> = NumberField(x^2 + 4)
            sage: k.is_isomorphic(m)
            True
            sage: m.<b> = NumberField(x^2 + 5)
            sage: k.is_isomorphic (m)
            False

        ::

            sage: k = NumberField(x^3 + 2, 'a')
            sage: k.is_isomorphic(NumberField((x+1/3)^3 + 2, 'b'))
            True
            sage: k.is_isomorphic(NumberField(x^3 + 4, 'b'))
            True
            sage: k.is_isomorphic(NumberField(x^3 + 5, 'b'))
            False
        """
        if not isinstance(other, NumberField_generic):
            raise ValueError("other must be a generic number field.")
        t = self.pari_polynomial().nfisisom(other.pari_polynomial())
        return t != 0

    def is_totally_real(self):
        """
        Return True if self is totally real, and False otherwise.

        Totally real means that every isomorphic embedding of self into the
        complex numbers has image contained in the real numbers.

        EXAMPLES::

            sage: NumberField(x^2+2, 'alpha').is_totally_real()
            False
            sage: NumberField(x^2-2, 'alpha').is_totally_real()
            True
            sage: NumberField(x^4-2, 'alpha').is_totally_real()
            False
        """
        return self.signature()[1] == 0

    def is_totally_imaginary(self):
        """
        Return True if self is totally imaginary, and False otherwise.

        Totally imaginary means that no isomorphic embedding of self into
        the complex numbers has image contained in the real numbers.

        EXAMPLES::

            sage: NumberField(x^2+2, 'alpha').is_totally_imaginary()
            True
            sage: NumberField(x^2-2, 'alpha').is_totally_imaginary()
            False
            sage: NumberField(x^4-2, 'alpha').is_totally_imaginary()
            False
        """
        return self.signature()[0] == 0

    def is_CM(self):
        r"""
        Return True if self is a CM field (i.e. a totally imaginary
        quadratic extension of a totally real field).

        EXAMPLES::

            sage: Q.<a> = NumberField(x - 1)
            sage: Q.is_CM()
            False
            sage: K.<i> = NumberField(x^2 + 1)
            sage: K.is_CM()
            True
            sage: L.<zeta20> = CyclotomicField(20)
            sage: L.is_CM()
            True
            sage: K.<omega> = QuadraticField(-3)
            sage: K.is_CM()
            True
            sage: L.<sqrt5> = QuadraticField(5)
            sage: L.is_CM()
            False
            sage: F.<a> = NumberField(x^3 - 2)
            sage: F.is_CM()
            False
            sage: F.<a> = NumberField(x^4-x^3-3*x^2+x+1)
            sage: F.is_CM()
            False

        The following are non-CM totally imaginary fields.

        ::

            sage: F.<a> = NumberField(x^4 + x^3 - x^2 - x + 1)
            sage: F.is_totally_imaginary()
            True
            sage: F.is_CM()
            False
            sage: F2.<a> = NumberField(x^12 - 5*x^11 + 8*x^10 - 5*x^9 - \
                                       x^8 + 9*x^7 + 7*x^6 - 3*x^5 + 5*x^4 + \
                                       7*x^3 - 4*x^2 - 7*x + 7)
            sage: F2.is_totally_imaginary()
            True
            sage: F2.is_CM()
            False

        The following is a non-cyclotomic CM field.

        ::

            sage: M.<a> = NumberField(x^4 - x^3 - x^2 - 2*x + 4)
            sage: M.is_CM()
            True

        Now, we construct a totally imaginary quadratic extension of a
        totally real field (which is not cyclotomic).

        ::

            sage: E_0.<a> = NumberField(x^7 - 4*x^6 - 4*x^5 + 10*x^4 + 4*x^3 - \
                                        6*x^2 - x + 1)
            sage: E_0.is_totally_real()
            True
            sage: E.<b> = E_0.extension(x^2 + 1)
            sage: E.is_CM()
            True

        Finally, a CM field that is given as an extension that is not CM.

        ::

            sage: E_0.<a> = NumberField(x^2 - 4*x + 16)
            sage: y = polygen(E_0)
            sage: E.<z> = E_0.extension(y^2 - E_0.gen() / 2)
            sage: E.is_CM()
            True
            sage: E.is_CM_extension()
            False

        """

        #Return cached answer if available
        try:
            return self.__is_CM
        except(AttributeError):
            pass

        #Then, deal with simple cases
        if is_odd(self.absolute_degree()):
            self.__is_CM = False
            return False
        if isinstance(
           self, sage.rings.number_field.number_field.NumberField_quadratic):
            self.__is_CM = (self.discriminant() < 0)
            return self.__is_CM
        if isinstance(
           self, sage.rings.number_field.number_field.NumberField_cyclotomic):
            self.__is_CM = True
            return True
        if not self.is_totally_imaginary():
            self.__is_CM = False
            return False
        if self.is_absolute():
            K = self
        else:
            F = self.base_field()
            if F.absolute_degree() == self.absolute_degree() / 2:
                if F.is_totally_real():
                    self.__is_CM = True
                    self.__max_tot_real_sub = [F, self.coerce_map_from(F)]
                    return True
            K = self.absolute_field('z')

        #Check for index 2 subextensions that are totally real
        possibilities = K.subfields(K.absolute_degree()/2)
        for F, phi, _ in possibilities:
            if F.is_totally_real():
                self.__is_CM = True
                if self.is_relative():
                    phi = phi.post_compose(K.structure()[0])
                self.__max_tot_real_sub = [F, phi]
                return True
        self.__is_CM = False
        return False

    def complex_conjugation(self):
        """
        Return the complex conjugation of self.

        This is only well-defined for fields contained in CM fields
        (i.e. for totally real fields and CM fields). Recall that a CM
        field is a totally imaginary quadratic extension of a totally
        real field. For other fields, a ValueError is raised.

        EXAMPLES::

            sage: QuadraticField(-1, 'I').complex_conjugation()
            Ring endomorphism of Number Field in I with defining polynomial x^2 + 1
              Defn: I |--> -I
            sage: CyclotomicField(8).complex_conjugation()
            Ring endomorphism of Cyclotomic Field of order 8 and degree 4
              Defn: zeta8 |--> -zeta8^3
            sage: QuadraticField(5, 'a').complex_conjugation()
            Identity endomorphism of Number Field in a with defining polynomial x^2 - 5
            sage: F = NumberField(x^4 + x^3 - 3*x^2 - x + 1, 'a')
            sage: F.is_totally_real()
            True
            sage: F.complex_conjugation()
            Identity endomorphism of Number Field in a with defining polynomial x^4 + x^3 - 3*x^2 - x + 1
            sage: F.<b> = NumberField(x^2 - 2)
            sage: F.extension(x^2 + 1, 'a').complex_conjugation()
            Relative number field endomorphism of Number Field in a with defining polynomial x^2 + 1 over its base field
              Defn: a |--> -a
                    b |--> b
            sage: F2.<b> = NumberField(x^2 + 2)
            sage: K2.<a> = F2.extension(x^2 + 1)
            sage: cc = K2.complex_conjugation()
            sage: cc(a)
            -a
            sage: cc(b)
            -b

        """

        #Return cached answer if available
        try:
            return self.__complex_conjugation
        except(AttributeError):
            pass

        #Then, deal with simple cases
        if isinstance(
           self, sage.rings.number_field.number_field.NumberField_quadratic):
            disc = self.discriminant()
            if disc > 0:
                self.__complex_conjugation = self.coerce_map_from(self)
                return self.__complex_conjugation
            else:
                a = self.gen()
                r = a.trace()
                iy = a - r / 2
                self.__complex_conjugation = self.hom([a - 2 * iy], check=False)
            return self.__complex_conjugation
        if isinstance(
           self, sage.rings.number_field.number_field.NumberField_cyclotomic):
            zeta = self.gen()
            self.__complex_conjugation = self.hom([zeta ** (-1)], check=False)
            return self.__complex_conjugation
        if self.is_totally_real():
            self.__complex_conjugation = self.coerce_map_from(self)
            return self.__complex_conjugation

        if not self.is_CM():
            raise ValueError('Complex conjugation is only well-defined for fields contained in CM fields.')

        #In the remaining case, self.is_CM() should have cached __max_tot_real_sub
        try:
            F, phi = self.__max_tot_real_sub
        except(AttributeError):
            F, phi = self.maximal_totally_real_subfield()
        if self.is_absolute():
            K_rel = self.relativize(phi, self.variable_name() * 2)
            to_abs, from_abs = K_rel.structure()
            self.__complex_conjugation = K_rel.automorphisms()[1].pre_compose( \
               from_abs).post_compose(to_abs)
            self.__complex_conjugation = self.hom([self.__complex_conjugation(self.gen())], check=False)
            return self.__complex_conjugation
        else:
            if self.is_CM_extension():
                return self.automorphisms()[1]
            K_abs = self.absolute_field(self.variable_name() * 2)
            to_self, from_self = K_abs.structure()
            K_rel = K_abs.relativize(phi.post_compose(from_self), self.variable_name() * 3)
            to_abs, from_abs = K_rel.structure()
            self.__complex_conjugation = K_rel.automorphisms()[1].pre_compose(from_abs).post_compose(to_abs)
            self.__complex_conjugation = K_abs.hom([self.__complex_conjugation(K_abs.gen())], check=False)
            self.__complex_conjugation = self.__complex_conjugation.pre_compose(from_self).post_compose(to_self)
            return self.__complex_conjugation

    def maximal_totally_real_subfield(self):
        """
        Return the maximal totally real subfield of self together with an embedding of it into self.

        EXAMPLES::

            sage: F.<a> = QuadraticField(11)
            sage: F.maximal_totally_real_subfield()
            [Number Field in a with defining polynomial x^2 - 11, Identity endomorphism of Number Field in a with defining polynomial x^2 - 11]
            sage: F.<a> = QuadraticField(-15)
            sage: F.maximal_totally_real_subfield()
            [Rational Field, Natural morphism:
              From: Rational Field
              To:   Number Field in a with defining polynomial x^2 + 15]
            sage: F.<a> = CyclotomicField(29)
            sage: F.maximal_totally_real_subfield()
            (Number Field in a0 with defining polynomial x^14 + x^13 - 13*x^12 - 12*x^11 + 66*x^10 + 55*x^9 - 165*x^8 - 120*x^7 + 210*x^6 + 126*x^5 - 126*x^4 - 56*x^3 + 28*x^2 + 7*x - 1, Ring morphism:
              From: Number Field in a0 with defining polynomial x^14 + x^13 - 13*x^12 - 12*x^11 + 66*x^10 + 55*x^9 - 165*x^8 - 120*x^7 + 210*x^6 + 126*x^5 - 126*x^4 - 56*x^3 + 28*x^2 + 7*x - 1
              To:   Cyclotomic Field of order 29 and degree 28
              Defn: a0 |--> -a^27 - a^26 - a^25 - a^24 - a^23 - a^22 - a^21 - a^20 - a^19 - a^18 - a^17 - a^16 - a^15 - a^14 - a^13 - a^12 - a^11 - a^10 - a^9 - a^8 - a^7 - a^6 - a^5 - a^4 - a^3 - a^2 - 1)
            sage: F.<a> = NumberField(x^3 - 2)
            sage: F.maximal_totally_real_subfield()
            [Rational Field, Conversion map:
              From: Rational Field
              To:   Number Field in a with defining polynomial x^3 - 2]
            sage: F.<a> = NumberField(x^4 - x^3 - x^2 + x + 1)
            sage: F.maximal_totally_real_subfield()
            [Rational Field, Conversion map:
              From: Rational Field
              To:   Number Field in a with defining polynomial x^4 - x^3 - x^2 + x + 1]
            sage: F.<a> = NumberField(x^4 - x^3 + 2*x^2 + x + 1)
            sage: F.maximal_totally_real_subfield()
            [Number Field in a1 with defining polynomial x^2 - x - 1, Ring morphism:
              From: Number Field in a1 with defining polynomial x^2 - x - 1
              To:   Number Field in a with defining polynomial x^4 - x^3 + 2*x^2 + x + 1
              Defn: a1 |--> -1/2*a^3 - 1/2]
            sage: F.<a> = NumberField(x^4-4*x^2-x+1)
            sage: F.maximal_totally_real_subfield()
            [Number Field in a with defining polynomial x^4 - 4*x^2 - x + 1, Identity endomorphism of Number Field in a with defining polynomial x^4 - 4*x^2 - x + 1]

        An example of a relative extension where the base field is not the maximal totally real subfield.

        ::

            sage: E_0.<a> = NumberField(x^2 - 4*x + 16)
            sage: y = polygen(E_0)
            sage: E.<z> = E_0.extension(y^2 - E_0.gen() / 2)
            sage: E.maximal_totally_real_subfield()
            [Number Field in z2 with defining polynomial x^2 - 6, Composite map:
              From: Number Field in z2 with defining polynomial x^2 - 6
              To:   Number Field in z with defining polynomial x^2 - 1/2*a over its base field
              Defn:   Ring morphism:
                      From: Number Field in z2 with defining polynomial x^2 - 6
                      To:   Number Field in z with defining polynomial x^4 - 2*x^2 + 4
                      Defn: z2 |--> -1/2*z^3 + 2*z
                    then
                      Isomorphism map:
                      From: Number Field in z with defining polynomial x^4 - 2*x^2 + 4
                      To:   Number Field in z with defining polynomial x^2 - 1/2*a over its base field]

        """

        try:
            return self.__max_tot_real_sub
        except(AttributeError):
            pass

        if isinstance(
           self, sage.rings.number_field.number_field.NumberField_quadratic):
            if self.discriminant() > 0:
                self.__max_tot_real_sub = [self, self.coerce_map_from(self)]
                return self.__max_tot_real_sub
            else:
                self.__max_tot_real_sub = [QQ, self.coerce_map_from(QQ)]
            return self.__max_tot_real_sub
        if isinstance(
           self, sage.rings.number_field.number_field.NumberField_cyclotomic):
            zeta = self.gen()
            self.__max_tot_real_sub = self.subfield(zeta + zeta ** (-1))
            return self.__max_tot_real_sub
        if self.is_totally_real():
            self.__max_tot_real_sub = [self, self.coerce_map_from(self)]
            return self.__max_tot_real_sub
        if self.is_absolute():
            K = self
        else:
            if self.is_CM_extension():
                self.__max_tot_real_sub = [self.base_field(), self.coerce_map_from(self.base_field())]
                return self.__max_tot_real_sub
            K = self.absolute_field('z')

        d = K.absolute_degree()
        divs = d.divisors()[1:-1]
        divs.reverse()
        for i in divs:
            possibilities = K.subfields(i)
            for F, phi, _ in possibilities:
                if F.is_totally_real():
                    if self.is_relative():
                        phi = phi.post_compose(K.structure()[0])
                    self.__max_tot_real_sub = [F, phi]
                    return self.__max_tot_real_sub
        self.__max_tot_real_sub = [QQ, self.coerce_map_from(QQ)]
        return self.__max_tot_real_sub

    def complex_embeddings(self, prec=53):
        r"""
        Return all homomorphisms of this number field into the approximate
        complex field with precision prec.

        This always embeds into an MPFR based complex field.  If you
        want embeddings into the 53-bit double precision, which is
        faster, use ``self.embeddings(CDF)``.

        EXAMPLES::

            sage: k.<a> = NumberField(x^5 + x + 17)
            sage: v = k.complex_embeddings()
            sage: ls = [phi(k.0^2) for phi in v] ; ls # random order
            [2.97572074038...,
             -2.40889943716 + 1.90254105304*I,
             -2.40889943716 - 1.90254105304*I,
             0.921039066973 + 3.07553311885*I,
             0.921039066973 - 3.07553311885*I]
            sage: K.<a> = NumberField(x^3 + 2)
            sage: ls = K.complex_embeddings() ; ls # random order
            [
            Ring morphism:
              From: Number Field in a with defining polynomial x^3 + 2
              To:   Complex Double Field
              Defn: a |--> -1.25992104989...,
            Ring morphism:
              From: Number Field in a with defining polynomial x^3 + 2
              To:   Complex Double Field
              Defn: a |--> 0.629960524947 - 1.09112363597*I,
            Ring morphism:
              From: Number Field in a with defining polynomial x^3 + 2
              To:   Complex Double Field
              Defn: a |--> 0.629960524947 + 1.09112363597*I
            ]
        """
        CC = sage.rings.complex_field.ComplexField(prec)
        return self.embeddings(CC)

    def real_embeddings(self, prec=53):
        r"""
        Return all homomorphisms of this number field into the approximate
        real field with precision prec.

        If prec is 53 (the default), then the real double field is
        used; otherwise the arbitrary precision (but slow) real field
        is used.  If you want embeddings into the 53-bit double
        precision, which is faster, use ``self.embeddings(RDF)``.

        .. NOTE::

            This function uses finite precision real numbers.
            In functions that should output proven results, one
            could use ``self.embeddings(AA)`` instead.

        EXAMPLES::

            sage: K.<a> = NumberField(x^3 + 2)
            sage: K.real_embeddings()
            [
            Ring morphism:
              From: Number Field in a with defining polynomial x^3 + 2
              To:   Real Field with 53 bits of precision
              Defn: a |--> -1.25992104989487
            ]
            sage: K.real_embeddings(16)
            [
            Ring morphism:
              From: Number Field in a with defining polynomial x^3 + 2
              To:   Real Field with 16 bits of precision
              Defn: a |--> -1.260
            ]
            sage: K.real_embeddings(100)
            [
            Ring morphism:
              From: Number Field in a with defining polynomial x^3 + 2
              To:   Real Field with 100 bits of precision
              Defn: a |--> -1.2599210498948731647672106073
            ]

        As this is a numerical function, the number of embeddings
        may be incorrect if the precision is too low::

            sage: K = NumberField(x^2+2*10^1000*x + 10^2000+1, 'a')
            sage: len(K.real_embeddings())
            2
            sage: len(K.real_embeddings(100))
            2
            sage: len(K.real_embeddings(10000))
            0
            sage: len(K.embeddings(AA))
            0

        """
        K = sage.rings.real_mpfr.RealField(prec)
        return self.embeddings(K)

    def specified_complex_embedding(self):
        r"""
        Returns the embedding of this field into the complex numbers which has
        been specified.

        Fields created with the ``QuadraticField`` or
        ``CyclotomicField`` constructors come with an implicit
        embedding. To get one of these fields without the embedding, use
        the generic ``NumberField`` constructor.

        EXAMPLES::

            sage: QuadraticField(-1, 'I').specified_complex_embedding()
            Generic morphism:
              From: Number Field in I with defining polynomial x^2 + 1
              To:   Complex Lazy Field
              Defn: I -> 1*I

        ::

            sage: QuadraticField(3, 'a').specified_complex_embedding()
            Generic morphism:
              From: Number Field in a with defining polynomial x^2 - 3
              To:   Real Lazy Field
              Defn: a -> 1.732050807568878?

        ::

            sage: CyclotomicField(13).specified_complex_embedding()
            Generic morphism:
              From: Cyclotomic Field of order 13 and degree 12
              To:   Complex Lazy Field
              Defn: zeta13 -> 0.885456025653210? + 0.464723172043769?*I

        Most fields don't implicitly have embeddings unless explicitly
        specified::

            sage: NumberField(x^2-2, 'a').specified_complex_embedding() is None
            True
            sage: NumberField(x^3-x+5, 'a').specified_complex_embedding() is None
            True
            sage: NumberField(x^3-x+5, 'a', embedding=2).specified_complex_embedding()
            Generic morphism:
              From: Number Field in a with defining polynomial x^3 - x + 5
              To:   Real Lazy Field
              Defn: a -> -1.904160859134921?
            sage: NumberField(x^3-x+5, 'a', embedding=CDF.0).specified_complex_embedding()
            Generic morphism:
              From: Number Field in a with defining polynomial x^3 - x + 5
              To:   Complex Lazy Field
              Defn: a -> 0.952080429567461? + 1.311248044077123?*I

        This function only returns complex embeddings::

            sage: K.<a> = NumberField(x^2-2, embedding=Qp(7)(2).sqrt())
            sage: K.specified_complex_embedding() is None
            True
            sage: K.gen_embedding()
            3 + 7 + 2*7^2 + 6*7^3 + 7^4 + 2*7^5 + 7^6 + 2*7^7 + 4*7^8 + 6*7^9 + 6*7^10 + 2*7^11 + 7^12 + 7^13 + 2*7^15 + 7^16 + 7^17 + 4*7^18 + 6*7^19 + O(7^20)
            sage: K.coerce_embedding()
            Generic morphism:
              From: Number Field in a with defining polynomial x^2 - 2
              To:   7-adic Field with capped relative precision 20
              Defn: a -> 3 + 7 + 2*7^2 + 6*7^3 + 7^4 + 2*7^5 + 7^6 + 2*7^7 + 4*7^8 + 6*7^9 + 6*7^10 + 2*7^11 + 7^12 + 7^13 + 2*7^15 + 7^16 + 7^17 + 4*7^18 + 6*7^19 + O(7^20)
        """
        embedding = self.coerce_embedding()
        if embedding is not None:
            from sage.rings.real_mpfr import mpfr_prec_min
            from sage.rings.complex_field import ComplexField
            if ComplexField(mpfr_prec_min()).has_coerce_map_from(embedding.codomain()):
                 return embedding

    def gen_embedding(self):
        """
        If an embedding has been specified, return the image of the
        generator under that embedding. Otherwise return None.

        EXAMPLES::

            sage: QuadraticField(-7, 'a').gen_embedding()
            2.645751311064591?*I
            sage: NumberField(x^2+7, 'a').gen_embedding() # None
        """
        embedding = self.coerce_embedding()
        if embedding is None:
            return None
        else:
            return embedding(self.gen())

    def algebraic_closure(self):
        """
        Return the algebraic closure of self (which is QQbar).

        EXAMPLES::

            sage: K.<i> = QuadraticField(-1)
            sage: K.algebraic_closure()
            Algebraic Field
            sage: K.<a> = NumberField(x^3-2)
            sage: K.algebraic_closure()
            Algebraic Field
            sage: K = CyclotomicField(23)
            sage: K.algebraic_closure()
            Algebraic Field
        """
        return sage.rings.all.QQbar

    def latex_variable_name(self, name=None):
        """
        Return the latex representation of the variable name for this
        number field.

        EXAMPLES::

            sage: NumberField(x^2 + 3, 'a').latex_variable_name()
            'a'
            sage: NumberField(x^3 + 3, 'theta3').latex_variable_name()
            '\\theta_{3}'
            sage: CyclotomicField(5).latex_variable_name()
            '\\zeta_{5}'
        """
        if name is None:
            return self.__latex_variable_name
        else:
            self.__latex_variable_name = name

    def _repr_(self):
        """
        Return string representation of this number field.

        EXAMPLES::

            sage: k.<a> = NumberField(x^13 - (2/3)*x + 3)
            sage: k._repr_()
            'Number Field in a with defining polynomial x^13 - 2/3*x + 3'
        """
        return "Number Field in %s with defining polynomial %s"%(
                   self.variable_name(), self.polynomial())

    def _latex_(self):
        r"""
        Return latex representation of this number field. This is viewed as
        a polynomial quotient ring over a field.

        EXAMPLES::

            sage: k.<a> = NumberField(x^13 - (2/3)*x + 3)
            sage: k._latex_()
            '\\Bold{Q}[a]/(a^{13} - \\frac{2}{3} a + 3)'
            sage: latex(k)
            \Bold{Q}[a]/(a^{13} - \frac{2}{3} a + 3)

        Numbered variables are often correctly typeset::

            sage: k.<theta25> = NumberField(x^25+x+1)
            sage: print k._latex_()
            \Bold{Q}[\theta_{25}]/(\theta_{25}^{25} + \theta_{25} + 1)
        """
        return "%s[%s]/(%s)"%(latex(QQ), self.latex_variable_name(),
                              self.polynomial()._latex_(self.latex_variable_name()))

    def __cmp__(self, other):
        """
        Compare a number field with something else.

        INPUT:


        -  ``other`` - arbitrary Python object.


        If other is not a number field, then the types of self and other
        are compared. If both are number fields, then the variable names
        are compared. If those are the same, then the underlying defining
        polynomials are compared. If the polynomials are the same, the
        number fields are considered "equal", but need not be identical.
        Coercion between equal number fields is allowed.

        EXAMPLES::

            sage: k.<a> = NumberField(x^3 + 2); m.<b> = NumberField(x^3 + 2)
            sage: cmp(k,m)
            -1
            sage: cmp(m,k)
            1
            sage: k == QQ
            False
            sage: k.<a> = NumberField(x^3 + 2); m.<a> = NumberField(x^3 + 2)
            sage: k is m
            True
            sage: m = loads(dumps(k))
            sage: k is m
            True
            sage: k == m
            True

        TESTS::

            sage: x = QQ['x'].gen()
            sage: y = ZZ['y'].gen()
            sage: K = NumberField(x^3 + x + 3, 'a'); K
            Number Field in a with defining polynomial x^3 + x + 3
            sage: K.defining_polynomial().parent()
            Univariate Polynomial Ring in x over Rational Field

        ::

            sage: L = NumberField(y^3 + y + 3, 'a'); L
            Number Field in a with defining polynomial y^3 + y + 3
            sage: L.defining_polynomial().parent()
            Univariate Polynomial Ring in y over Rational Field
            sage: L == K
            True

        ::

            sage: NumberField(ZZ['x'].0^4 + 23, 'a') == NumberField(ZZ['y'].0^4 + 23, 'a')
            True
            sage: NumberField(ZZ['x'].0^4 + 23, 'a') == NumberField(QQ['y'].0^4 + 23, 'a')
            True
            sage: NumberField(QQ['x'].0^4 + 23, 'a') == NumberField(QQ['y'].0^4 + 23, 'a')
            True

        ::

            sage: x = var('x'); y = ZZ['y'].gen()
            sage: NumberField(x^3 + x + 5, 'a') == NumberField(y^3 + y + 5, 'a')
            True
            sage: NumberField(x^3 + x + 5, 'a') == NumberField(y^4 + y + 5, 'a')
            False
            sage: NumberField(x^3 + x + 5, 'a') == NumberField(x^3 + x + 5, 'b')
            False
            sage: QuadraticField(2, 'a', embedding=2) == QuadraticField(2, 'a', embedding=-2)
            False

        A relative number field and its absolute field should not be equal (see
        :trac:`11670`)::

            sage: K.<a> = QuadraticField(2)
            sage: R.<x> = K[]
            sage: L.<b> = K.extension(x^2+1)
            sage: M.<b> = L.absolute_field()
            sage: M == L
            False

        It seems convenient to have this return ``True`` but this causes all
        kinds of trouble. If they were equal the following could return
        ``True`` if ``M`` and ``L`` happened to have the same hash (polynomial
        rings are cached). This actually leads to an infinite recursion when
        factoring polynomials, since factorization over relative number fields
        is reduced to factorization over absolute fields::

            sage: M['x'] == L['x']
            False

        """
        if not isinstance(other, NumberField_generic):
            return cmp(type(self), type(other))
        c = cmp(self.base_field(), other.base_field())
        if c: return c
        c = cmp(self.variable_name(), other.variable_name())
        if c: return c
        # compare coefficients so that the polynomial variable does not count
        c = cmp(list(self.__polynomial), list(other.__polynomial))
        if c: return c
        # Now we compare the embeddings (if any).
        f, g = self.coerce_embedding(), other.coerce_embedding()
        if f is None and g is None:
            return 0
        elif f is None:
            return -1
        elif g is None:
            return 1
        else:
            return cmp(self.coerce_embedding()(self.gen()),
                       other.coerce_embedding()(other.gen()))

    def __hash__(self):
        r"""
        Compute the hash value of this number field.

        TESTS:

        Since there is a custom implementation of :meth:`__cmp`, we need a
        custom ``__hash__``. The number fields ``K`` and ``L`` in the following
        example used to have different hashes prior to :trac:`11670`::

            sage: R.<x> = QQ[]
            sage: R.<y> = QQ[]
            sage: K.<a> = NumberField(x^2+1)
            sage: L.<a> = NumberField(y^2+1)
            sage: K == L
            True
            sage: hash(K) == hash(L)
            True

        """
        return hash((self.variable_name(), self.base_field(), tuple(self.__polynomial)))

    def _ideal_class_(self, n=0):
        """
        Return the Python class used in defining the zero ideal of the ring
        of integers of this number field.

        This function is required by the general ring/ideal machinery. The
        value defined here is the default value for all number fields.

        EXAMPLES::

            sage: NumberField(x^2 + 2, 'c')._ideal_class_()
            <class 'sage.rings.number_field.number_field_ideal.NumberFieldIdeal'>
        """
        return sage.rings.number_field.number_field_ideal.NumberFieldIdeal

    def _fractional_ideal_class_(self):
        """
        Return the Python class used in defining fractional ideals of the
        ring of integers of this number field.

        This function is required by the general ring/ideal machinery. The
        value defined here is the default value for all number fields
        *except* relative number fields; this function is overridden by
        one of the same name on class NumberField_relative.

        EXAMPLES::

            sage: NumberField(x^2 + 2, 'c')._fractional_ideal_class_()
            <class 'sage.rings.number_field.number_field_ideal.NumberFieldFractionalIdeal'>
        """
        return sage.rings.number_field.number_field_ideal.NumberFieldFractionalIdeal

    def ideal(self, *gens, **kwds):
        """
        K.ideal() returns a fractional ideal of the field, except for the
        zero ideal which is not a fractional ideal.

        EXAMPLES::

            sage: K.<i>=NumberField(x^2+1)
            sage: K.ideal(2)
            Fractional ideal (2)
            sage: K.ideal(2+i)
            Fractional ideal (i + 2)
            sage: K.ideal(0)
            Ideal (0) of Number Field in i with defining polynomial x^2 + 1
        """
        try:
            return self.fractional_ideal(*gens, **kwds)
        except ValueError:
            return sage.rings.ring.Ring.ideal(self, gens, **kwds)

    def fractional_ideal(self, *gens, **kwds):
        r"""
        Return the ideal in `\mathcal{O}_K` generated by gens.
        This overrides the ``sage.rings.ring.Field`` method to
        use the ``sage.rings.ring.Ring`` one instead, since
        we're not really concerned with ideals in a field but in its ring
        of integers.

        INPUT:


        -  ``gens`` - a list of generators, or a number field
           ideal.


        EXAMPLES::

            sage: K.<a> = NumberField(x^3-2)
            sage: K.fractional_ideal([1/a])
            Fractional ideal (1/2*a^2)

        One can also input a number field ideal itself,
        or, more usefully, for a tower of number fields an ideal
        in one of the fields lower down the tower.

        ::

            sage: K.fractional_ideal(K.ideal(a))
            Fractional ideal (a)
            sage: L.<b> = K.extension(x^2 - 3, x^2 + 1)
            sage: M.<c> = L.extension(x^2 + 1)
            sage: L.ideal(K.ideal(2, a))
            Fractional ideal (a)
            sage: M.ideal(K.ideal(2, a)) == M.ideal(a*(b - c)/2)
            True

        The zero ideal is not a fractional ideal!

        ::

            sage: K.fractional_ideal(0)
            Traceback (most recent call last):
            ...
            ValueError: gens must have a nonzero element (zero ideal is not a fractional ideal)
        """
        if len(gens) == 1 and isinstance(gens[0], (list, tuple)):
            gens = gens[0]
        if len(gens) == 1 and isinstance(gens[0], NumberFieldFractionalIdeal):
            I = gens[0]
            if I.number_field() is self:
                return I
            else:
                gens = I.gens()
        return self._fractional_ideal_class_()(self, gens, **kwds)

    def ideals_of_bdd_norm(self, bound):
        """
        All integral ideals of bounded norm.

        INPUT:


        -  ``bound`` - a positive integer


        OUTPUT: A dict of all integral ideals I such that Norm(I) <= bound,
        keyed by norm.

        EXAMPLE::

            sage: K.<a> = NumberField(x^2 + 23)
            sage: d = K.ideals_of_bdd_norm(10)
            sage: for n in d:
            ....:     print n
            ....:     for I in d[n]:
            ....:         print I
            1
            Fractional ideal (1)
            2
            Fractional ideal (2, 1/2*a - 1/2)
            Fractional ideal (2, 1/2*a + 1/2)
            3
            Fractional ideal (3, 1/2*a - 1/2)
            Fractional ideal (3, 1/2*a + 1/2)
            4
            Fractional ideal (4, 1/2*a + 3/2)
            Fractional ideal (2)
            Fractional ideal (4, 1/2*a + 5/2)
            5
            6
            Fractional ideal (1/2*a - 1/2)
            Fractional ideal (6, 1/2*a + 5/2)
            Fractional ideal (6, 1/2*a + 7/2)
            Fractional ideal (1/2*a + 1/2)
            7
            8
            Fractional ideal (1/2*a + 3/2)
            Fractional ideal (4, a - 1)
            Fractional ideal (4, a + 1)
            Fractional ideal (1/2*a - 3/2)
            9
            Fractional ideal (9, 1/2*a + 11/2)
            Fractional ideal (3)
            Fractional ideal (9, 1/2*a + 7/2)
            10
        """
        hnf_ideals = self.pari_nf().ideallist(bound)
        d = {}
        for i in xrange(bound):
            d[i+1] = [self.ideal(hnf) for hnf in hnf_ideals[i]]
        return d

    def primes_above(self, x, degree=None):
        r"""
        Return prime ideals of self lying over x.

        INPUT:


        -  ``x``: usually an element or ideal of self. It
           should be such that self.ideal(x) is sensible. This excludes x=0.

        -  ``degree`` (default: None): None or an integer.
           If None, find all primes above x of any degree. If an integer, find
           all primes above x such that the resulting residue field has
           exactly this degree.


        OUTPUT: A list of prime ideals of self lying over x. If degree
        is specified and no such ideal exists, returns the empty list.
        The output is sorted by residue degree first, then by
        underlying prime (or equivalently, by norm).

        EXAMPLES::

            sage: x = ZZ['x'].gen()
            sage: F.<t> = NumberField(x^3 - 2)

        ::

            sage: P2s = F.primes_above(2)
            sage: P2s # random
            [Fractional ideal (-t)]
            sage: all(2 in P2 for P2 in P2s)
            True
            sage: all(P2.is_prime() for P2 in P2s)
            True
            sage: [ P2.norm() for P2 in P2s ]
            [2]

        ::

            sage: P3s = F.primes_above(3)
            sage: P3s # random
            [Fractional ideal (t + 1)]
            sage: all(3 in P3 for P3 in P3s)
            True
            sage: all(P3.is_prime() for P3 in P3s)
            True
            sage: [ P3.norm() for P3 in P3s ]
            [3]

        The ideal (3) is totally ramified in F, so there is no degree 2
        prime above 3::

            sage: F.primes_above(3, degree=2)
            []
            sage: [ id.residue_class_degree() for id, _ in F.ideal(3).factor() ]
            [1]

        Asking for a specific degree works::

            sage: P5_1s = F.primes_above(5, degree=1)
            sage: P5_1s # random
            [Fractional ideal (-t^2 - 1)]
            sage: P5_1 = P5_1s[0]; P5_1.residue_class_degree()
            1

        ::

            sage: P5_2s = F.primes_above(5, degree=2)
            sage: P5_2s # random
            [Fractional ideal (t^2 - 2*t - 1)]
            sage: P5_2 = P5_2s[0]; P5_2.residue_class_degree()
            2

        Works in relative extensions too::

            sage: PQ.<X> = QQ[]
            sage: F.<a, b> = NumberField([X^2 - 2, X^2 - 3])
            sage: PF.<Y> = F[]
            sage: K.<c> = F.extension(Y^2 - (1 + a)*(a + b)*a*b)
            sage: I = F.ideal(a + 2*b)
            sage: P, Q = K.primes_above(I)
            sage: K.ideal(I) == P^4*Q
            True
            sage: K.primes_above(I, degree=1) == [P]
            True
            sage: K.primes_above(I, degree=4) == [Q]
            True

        It doesn't make sense to factor the ideal (0), so this raises an error::

            sage: F.prime_above(0)
            Traceback (most recent call last):
            ...
            AttributeError: 'NumberFieldIdeal' object has no attribute 'prime_factors'
        """
        if degree is not None:
            degree = ZZ(degree)
        facs = sorted([ (id.residue_class_degree(), id.absolute_norm(), id) for id in self.prime_factors(x) ])
        if degree is None:
            return [ id for d, n, id in facs ]
        else:
            return [ id for d, n, id in facs if d == degree ]

    def prime_above(self, x, degree=None):
        r"""
        Return a prime ideal of self lying over x.

        INPUT:


        -  ``x``: usually an element or ideal of self. It
           should be such that self.ideal(x) is sensible. This excludes x=0.

        -  ``degree`` (default: None): None or an integer.
           If one, find a prime above x of any degree. If an integer, find a
           prime above x such that the resulting residue field has exactly
           this degree.


        OUTPUT: A prime ideal of self lying over x. If degree is specified
        and no such ideal exists, raises a ValueError.

        EXAMPLES::

            sage: x = ZZ['x'].gen()
            sage: F.<t> = NumberField(x^3 - 2)

        ::

            sage: P2 = F.prime_above(2)
            sage: P2 # random
            Fractional ideal (-t)
            sage: 2 in P2
            True
            sage: P2.is_prime()
            True
            sage: P2.norm()
            2

        ::

            sage: P3 = F.prime_above(3)
            sage: P3 # random
            Fractional ideal (t + 1)
            sage: 3 in P3
            True
            sage: P3.is_prime()
            True
            sage: P3.norm()
            3

        The ideal (3) is totally ramified in F, so there is no degree 2
        prime above 3::

            sage: F.prime_above(3, degree=2)
            Traceback (most recent call last):
            ...
            ValueError: No prime of degree 2 above Fractional ideal (3)
            sage: [ id.residue_class_degree() for id, _ in F.ideal(3).factor() ]
            [1]

        Asking for a specific degree works::

            sage: P5_1 = F.prime_above(5, degree=1)
            sage: P5_1 # random
            Fractional ideal (-t^2 - 1)
            sage: P5_1.residue_class_degree()
            1

        ::

            sage: P5_2 = F.prime_above(5, degree=2)
            sage: P5_2 # random
            Fractional ideal (t^2 - 2*t - 1)
            sage: P5_2.residue_class_degree()
            2

        Relative number fields are ok::

            sage: G = F.extension(x^2 - 11, 'b')
            sage: G.prime_above(7)
            Fractional ideal (b + 2)

        It doesn't make sense to factor the ideal (0)::

            sage: F.prime_above(0)
            Traceback (most recent call last):
            ...
            AttributeError: 'NumberFieldIdeal' object has no attribute 'prime_factors'

        """
        ids = self.primes_above(x, degree)
        if not ids:
            raise ValueError("No prime of degree %s above %s" % (degree, self.ideal(x)))
        return ids[0]

    def primes_of_bounded_norm(self, B):
        r"""
        Returns a sorted list of all prime ideals with norm at most `B`.

        INPUT:

        - ``B`` -- a positive integer; upper bound on the norms of the
          primes generated.

        OUTPUT:

        A list of all prime ideals of this number field of norm at
        most `B`, sorted by norm.  Primes of the same norm are sorted
        using the comparison function for ideals, which is based on
        the Hermite Normal Form.

        .. note::

            See also :meth:`primes_of_bounded_norm_iter` for an
            iterator version of this, but note that the iterator sorts
            the primes in order of underlying rational prime, not by
            norm.

        EXAMPLES::

            sage: K.<i> = QuadraticField(-1)
            sage: K.primes_of_bounded_norm(10)
            [Fractional ideal (i + 1), Fractional ideal (-i - 2), Fractional ideal (2*i + 1), Fractional ideal (3)]
            sage: K.primes_of_bounded_norm(1)
            []
            sage: K.<a> = NumberField(x^3-2)
            sage: P = K.primes_of_bounded_norm(30)
            sage: P
            [Fractional ideal (a),
             Fractional ideal (a + 1),
             Fractional ideal (-a^2 - 1),
             Fractional ideal (a^2 + a - 1),
             Fractional ideal (2*a + 1),
             Fractional ideal (-2*a^2 - a - 1),
             Fractional ideal (a^2 - 2*a - 1),
             Fractional ideal (a + 3)]
            sage: [p.norm() for p in P]
            [2, 3, 5, 11, 17, 23, 25, 29]
        """
        if B<2:
            return []

        from sage.rings.arith import primes
        if self is QQ:
            return primes(B+1)
        else:
            P = [pp for p in primes(B+1) for pp in self.primes_above(p)]
            P = [p for p in P if p.norm() <= B]
            P.sort(key=lambda P: (P.norm(),P))
            return P

    def primes_of_bounded_norm_iter(self, B):
        r"""
        Iterator yielding all prime ideals with norm at most `B`.

        INPUT:

        - ``B`` -- a positive integer; upper bound on the norms of the
          primes generated.

        OUTPUT:

        An iterator over all prime ideals of this number field of norm
        at most `B`.

        .. note::

            The output is not sorted by norm, but by size of the
            underlying rational prime.

        EXAMPLES::

            sage: K.<i> = QuadraticField(-1)
            sage: it = K.primes_of_bounded_norm_iter(10)
            sage: list(it)
            [Fractional ideal (i + 1),
             Fractional ideal (3),
             Fractional ideal (-i - 2),
             Fractional ideal (2*i + 1)]
            sage: list(K.primes_of_bounded_norm_iter(1))
            []
        """
        try:
            B = ZZ(B.ceil())
        except (TypeError, AttributeError):
            raise TypeError("%s is not valid bound on prime ideals" % B)

        if B<2:
            raise StopIteration

        from sage.rings.arith import primes
        if self is QQ:
            for p in primes(B+1):
                yield p
        else:
            for p in primes(B+1):
                for pp in self.primes_above(p):
                    if pp.norm() <= B:
                        yield pp


    def primes_of_degree_one_iter(self, num_integer_primes=10000, max_iterations=100):
        r"""
        Return an iterator yielding prime ideals of absolute degree one and
        small norm.

        .. warning::

           It is possible that there are no primes of `K` of
           absolute degree one of small prime norm, and it possible
           that this algorithm will not find any primes of small norm.

           See module :mod:`sage.rings.number_field.small_primes_of_degree_one`
           for details.

        INPUT:


        -  ``num_integer_primes (default: 10000)`` - an
           integer. We try to find primes of absolute norm no greater than the
           num_integer_primes-th prime number. For example, if
           num_integer_primes is 2, the largest norm found will be 3, since
           the second prime is 3.

        -  ``max_iterations (default: 100)`` - an integer. We
           test max_iterations integers to find small primes before raising
           StopIteration.


        EXAMPLES::

            sage: K.<z> = CyclotomicField(10)
            sage: it = K.primes_of_degree_one_iter()
            sage: Ps = [ it.next() for i in range(3) ]
            sage: Ps # random
            [Fractional ideal (z^3 + z + 1), Fractional ideal (3*z^3 - z^2 + z - 1), Fractional ideal (2*z^3 - 3*z^2 + z - 2)]
            sage: [ P.norm() for P in Ps ] # random
            [11, 31, 41]
            sage: [ P.residue_class_degree() for P in Ps ]
            [1, 1, 1]
        """
        from sage.rings.number_field.small_primes_of_degree_one import Small_primes_of_degree_one_iter
        return Small_primes_of_degree_one_iter(self, num_integer_primes, max_iterations)

    def primes_of_degree_one_list(self, n, num_integer_primes=10000, max_iterations=100):
        r"""
        Return a list of n prime ideals of absolute degree one and small
        norm.

        .. warning::

           It is possible that there are no primes of `K` of
           absolute degree one of small prime norm, and it possible
           that this algorithm will not find any primes of small norm.

           See module :mod:`sage.rings.number_field.small_primes_of_degree_one`
           for details.

        INPUT:


        -  ``num_integer_primes (default: 10000)`` - an
           integer. We try to find primes of absolute norm no greater than the
           num_integer_primes-th prime number. For example, if
           num_integer_primes is 2, the largest norm found will be 3, since
           the second prime is 3.

        -  ``max_iterations (default: 100)`` - an integer. We
           test max_iterations integers to find small primes before raising
           StopIteration.


        EXAMPLES::

            sage: K.<z> = CyclotomicField(10)
            sage: Ps = K.primes_of_degree_one_list(3)
            sage: Ps  # random output
            [Fractional ideal (-z^3 - z^2 + 1), Fractional ideal (2*z^3 - 2*z^2 + 2*z - 3), Fractional ideal (2*z^3 - 3*z^2 + z - 2)]
            sage: [ P.norm() for P in Ps ]
            [11, 31, 41]
            sage: [ P.residue_class_degree() for P in Ps ]
            [1, 1, 1]
        """
        it = self.primes_of_degree_one_iter()
        return [ it.next() for i in range(n) ]

    def _is_valid_homomorphism_(self, codomain, im_gens):
        """
        Return whether or not there is a homomorphism defined by the given
        images of generators.

        To do this we just check that the elements of the image of the
        given generator (im_gens always has length 1) satisfies the
        relation of the defining poly of this field.

        EXAMPLES::

            sage: k.<a> = NumberField(x^2 - 3)
            sage: k._is_valid_homomorphism_(QQ, [0])
            False
            sage: k._is_valid_homomorphism_(k, [])
            False
            sage: k._is_valid_homomorphism_(k, [a])
            True
            sage: k._is_valid_homomorphism_(k, [-a])
            True
            sage: k._is_valid_homomorphism_(k, [a+1])
            False
        """
        try:
            if len(im_gens) != 1:
                return False
            # We need that elements of the base ring of the polynomial
            # ring map canonically into codomain.
            codomain._coerce_(rational.Rational(1))
            f = self.defining_polynomial()
            return codomain(f(im_gens[0])) == 0
        except (TypeError, ValueError):
            return False

    def pari_polynomial(self, name='x'):
        """
        PARI polynomial with integer coefficients corresponding to the
        polynomial that defines this number field.

        By default, this is a polynomial in the variable "x".  PARI
        prefers integral polynomials, so we clear the denominator.
        Therefore, this is NOT the same as simply converting the defining
        polynomial to PARI.

        EXAMPLES::

            sage: y = polygen(QQ)
            sage: k.<a> = NumberField(y^2 - 3/2*y + 5/3)
            sage: k.pari_polynomial()
            6*x^2 - 9*x + 10
            sage: k.polynomial()._pari_()
            x^2 - 3/2*x + 5/3
            sage: k.pari_polynomial('a')
            6*a^2 - 9*a + 10

        This fails with arguments which are not a valid PARI variable name::

            sage: k = QuadraticField(-1)
            sage: k.pari_polynomial('I')
            Traceback (most recent call last):
            ...
            PariError: I already exists with incompatible valence
            sage: k.pari_polynomial('i')
            i^2 + 1
            sage: k.pari_polynomial('theta')
            Traceback (most recent call last):
            ...
            PariError: theta already exists with incompatible valence
        """
        try:
            return self._pari_polynomial.change_variable_name(name)
        except AttributeError:
            polypari = self.polynomial()._pari_with_name(name)
            polypari /= polypari.content()   # make polypari integral
            self._pari_polynomial = polypari
            return self._pari_polynomial

    def pari_nf(self, important=True):
        """
        PARI number field corresponding to this field.

        This is the number field constructed using nfinit(). This is the same
        as the number field got by doing pari(self) or gp(self).

        INPUT:

        - ``important`` -- (default: True) bool.  If False, raise a
          ``RuntimeError`` if we need to do a difficult discriminant
          factorization.  Useful when the PARI nf structure is useful
          but not strictly required, such as for factoring polynomials
          over this number field.

        EXAMPLES::

            sage: k.<a> = NumberField(x^4 - 3*x + 7); k
            Number Field in a with defining polynomial x^4 - 3*x + 7
            sage: k.pari_nf()[:4]
            [y^4 - 3*y + 7, [0, 2], 85621, 1]
            sage: pari(k)[:4]
            [y^4 - 3*y + 7, [0, 2], 85621, 1]

        ::

            sage: k.<a> = NumberField(x^4 - 3/2*x + 5/3); k
            Number Field in a with defining polynomial x^4 - 3/2*x + 5/3
            sage: k.pari_nf()
            Traceback (most recent call last):
            ...
            TypeError: Unable to coerce number field defined by non-integral polynomial to PARI.
            sage: pari(k)
            Traceback (most recent call last):
            ...
            TypeError: Unable to coerce number field defined by non-integral polynomial to PARI.
            sage: gp(k)
            Traceback (most recent call last):
            ...
            TypeError: Unable to coerce number field defined by non-integral polynomial to PARI.

        With ``important=False``, we simply bail out if we cannot
        easily factor the discriminant::

            sage: p = next_prime(10^40); q = next_prime(10^41)
            sage: K.<a> = NumberField(x^2 - p*q)
            sage: K.pari_nf(important=False)
            Traceback (most recent call last):
            ...
            RuntimeError: Unable to factor discriminant with trial division

        Next, we illustrate the ``maximize_at_primes`` and ``assume_disc_small``
        parameters of the NumberField contructor. The following would take a
        very long time without the ``maximize_at_primes`` option::

            sage: K.<a> = NumberField(x^2 - p*q, maximize_at_primes=[p])
            sage: K.pari_nf()
            [y^2 - 100000000000000000000...]

        Since the discriminant is square-free, this also works::

            sage: K.<a> = NumberField(x^2 - p*q, assume_disc_small=True)
            sage: K.pari_nf()
            [y^2 - 100000000000000000000...]
        """
        if self.absolute_polynomial().denominator() != 1:
            raise TypeError("Unable to coerce number field defined by non-integral polynomial to PARI.")
        try:
            return self._pari_nf
        except AttributeError:
            f = self.pari_polynomial("y")
            if f.poldegree() > 1:
                f = pari([f, self._pari_integral_basis(important=important)])
            self._pari_nf = f.nfinit()
            return self._pari_nf

    def pari_zk(self):
        """
        Integral basis of the PARI number field corresponding to this field.

        This is the same as pari_nf().getattr('zk'), but much faster.

        EXAMPLES::

            sage: k.<a> = NumberField(x^3 - 17)
            sage: k.pari_zk()
            [1, 1/3*y^2 - 1/3*y + 1/3, y]
            sage: k.pari_nf().getattr('zk')
            [1, 1/3*y^2 - 1/3*y + 1/3, y]
        """
        return self.pari_nf().nf_get_zk()

    def _pari_(self):
        """
        Converts this number field to PARI.

        This only works if the defining polynomial of this number field is
        integral and monic.

        EXAMPLES::

            sage: k = NumberField(x^2 + x + 1, 'a')
            sage: k._pari_()
            [y^2 + y + 1, [0, 1], -3, 1, ... [1, y], [1, 0; 0, 1], [1, 0, 0, -1; 0, 1, 1, -1]]
            sage: pari(k)
            [y^2 + y + 1, [0, 1], -3, 1, ...[1, y], [1, 0; 0, 1], [1, 0, 0, -1; 0, 1, 1, -1]]
        """
        return self.pari_nf()

    def _pari_init_(self):
        """
        Converts this number field to PARI.

        This only works if the defining polynomial of this number field is
        integral and monic.

        EXAMPLES::

            sage: k = NumberField(x^2 + x + 1, 'a')
            sage: k._pari_init_()
            '[y^2 + y + 1, [0, 1], -3, 1, ... [1, y], [1, 0; 0, 1], [1, 0, 0, -1; 0, 1, 1, -1]]'
            sage: gp(k)
            [y^2 + y + 1, [0, 1], -3, 1, ...[1, y], [1, 0; 0, 1], [1, 0, 0, -1; 0, 1, 1, -1]]
        """
        return str(self.pari_nf())

    def pari_bnf(self, proof=None, units=True):
        """
        PARI big number field corresponding to this field.

        INPUT:

        - ``proof`` -- If False, assume GRH.  If True, run PARI's
          ``bnfcertify()`` to make sure that the results are correct.

        - ``units`` -- (default: True) If True, insist on having
          fundamental units.  If False, the units may or may not be
          computed.

        OUTPUT:

        The PARI ``bnf`` structure of this number field.

        .. warning::

           Even with ``proof=True``, I wouldn't trust this to mean
           that everything computed involving this number field is
           actually correct.

        EXAMPLES::

            sage: k.<a> = NumberField(x^2 + 1); k
            Number Field in a with defining polynomial x^2 + 1
            sage: len(k.pari_bnf())
            10
            sage: k.pari_bnf()[:4]
            [[;], matrix(0,3), [;], ...]
            sage: len(k.pari_nf())
            9
            sage: k.<a> = NumberField(x^7 + 7); k
            Number Field in a with defining polynomial x^7 + 7
            sage: dummy = k.pari_bnf(proof=True)
        """
        proof = get_flag(proof, "number_field")
        # First compute bnf
        try:
            bnf = self._pari_bnf
        except AttributeError:
            if self.absolute_polynomial().denominator() != 1:
                raise TypeError("Unable to coerce number field defined by non-integral polynomial to PARI.")
            f = self.pari_polynomial("y")
            if units:
                self._pari_bnf = f.bnfinit(1)
            else:
                self._pari_bnf = f.bnfinit()
            bnf = self._pari_bnf
        # Certify if needed
        if proof and not getattr(self, "_pari_bnf_certified", False):
            if bnf.bnfcertify() != 1:
                raise ValueError("The result is not correct according to bnfcertify")
            self._pari_bnf_certified = True
        return bnf

    def pari_rnfnorm_data(self, L, proof=True):
        """
        Return the PARI rnfisnorminit() data corresponding to the
        extension L/self.

        EXAMPLES::

            sage: x = polygen(QQ)
            sage: K = NumberField(x^2 - 2, 'alpha')
            sage: L = K.extension(x^2 + 5, 'gamma')
            sage: ls = K.pari_rnfnorm_data(L) ; len(ls)
            8

            sage: K.<a> = NumberField(x^2 + x + 1)
            sage: P.<X> = K[]
            sage: L.<b> = NumberField(X^3 + a)
            sage: ls = K.pari_rnfnorm_data(L); len(ls)
            8
        """
        if L.base_field() != self:
            raise ValueError("L must be an extension of self")

        relpoly = L.defining_polynomial()
        Kbnf = self.pari_bnf(proof=proof)
        return Kbnf.rnfisnorminit(relpoly._pari_with_name())

    def _gap_init_(self):
        """
        Create a gap object representing self and return its name

        EXAMPLE::

            sage: z = QQ['z'].0
            sage: K.<zeta> = NumberField(z^2 - 2)
            sage: K._gap_init_() # the following variable name $sage1 represents the F.base_ring() in gap and is somehow random
            'CallFuncList(function() local z,E; z:=Indeterminate($sage1,"z"); E:=AlgebraicExtension($sage1,z^2 - 2,"zeta"); return E; end,[])'
            sage: k = gap(K)
            sage: k
            <algebraic extension over the Rationals of degree 2>
            sage: k.GeneratorsOfDivisionRing()
            [ zeta ]

        The following tests that it is possible to use a defining
        polynomial in the variable ``E``, even though by default
        ``E`` is used as a local variable in the above GAP
        ``CallFuncList``::

            sage: P.<E> = QQ[]
            sage: L.<tau> = NumberField(E^3 - 2)
            sage: l = gap(L); l
            <algebraic extension over the Rationals of degree 3>
            sage: l.GeneratorsOfField()
            [ tau ]
            sage: gap(tau)^3
            !2

        """
        if not self.is_absolute():
            raise NotImplementedError("Currently, only simple algebraic extensions are implemented in gap")
        G = sage.interfaces.gap.gap
        q = self.polynomial()
        if q.variable_name()!='E':
            return 'CallFuncList(function() local %s,E; %s:=Indeterminate(%s,"%s"); E:=AlgebraicExtension(%s,%s,"%s"); return E; end,[])'%(q.variable_name(),q.variable_name(),G(self.base_ring()).name(),q.variable_name(),G(self.base_ring()).name(),self.polynomial().__repr__(),str(self.gen()))
        else:
            return 'CallFuncList(function() local %s,F; %s:=Indeterminate(%s,"%s"); F:=AlgebraicExtension(%s,%s,"%s"); return F; end,[])'%(q.variable_name(),q.variable_name(),G(self.base_ring()).name(),q.variable_name(),G(self.base_ring()).name(),self.polynomial().__repr__(),str(self.gen()))

    def characteristic(self):
        """
        Return the characteristic of this number field, which is of course
        0.

        EXAMPLES::

            sage: k.<a> = NumberField(x^99 + 2); k
            Number Field in a with defining polynomial x^99 + 2
            sage: k.characteristic()
            0
        """
        return ZZ.zero()

    def class_group(self, proof=None, names='c'):
        r"""
        Return the class group of the ring of integers of this number
        field.

        INPUT:


        -  ``proof`` - if True then compute the class group
           provably correctly. Default is True. Call number_field_proof to
           change this default globally.

        -  ``names`` - names of the generators of this class
           group.


        OUTPUT: The class group of this number field.

        EXAMPLES::

            sage: K.<a> = NumberField(x^2 + 23)
            sage: G = K.class_group(); G
            Class group of order 3 with structure C3 of Number Field in a with defining polynomial x^2 + 23
            sage: G.0
            Fractional ideal class (2, 1/2*a - 1/2)
            sage: G.gens()
            (Fractional ideal class (2, 1/2*a - 1/2),)

        ::

            sage: G.number_field()
            Number Field in a with defining polynomial x^2 + 23
            sage: G is K.class_group()
            True
            sage: G is K.class_group(proof=False)
            False
            sage: G.gens()
            (Fractional ideal class (2, 1/2*a - 1/2),)

        There can be multiple generators::

            sage: k.<a> = NumberField(x^2 + 20072)
            sage: G = k.class_group(); G
            Class group of order 76 with structure C38 x C2 of Number Field in a with defining polynomial x^2 + 20072
            sage: G.0 # random
            Fractional ideal class (41, a + 10)
            sage: G.0^38
            Trivial principal fractional ideal class
            sage: G.1 # random
            Fractional ideal class (2, -1/2*a)
            sage: G.1^2
            Trivial principal fractional ideal class

        Class groups of Hecke polynomials tend to be very small::

            sage: f = ModularForms(97, 2).T(2).charpoly()
            sage: f.factor()
            (x - 3) * (x^3 + 4*x^2 + 3*x - 1) * (x^4 - 3*x^3 - x^2 + 6*x - 1)
            sage: [NumberField(g,'a').class_group().order() for g,_ in f.factor()]
            [1, 1, 1]
        """
        proof = proof_flag(proof)
        try:
            return self.__class_group[proof, names]
        except KeyError:
            pass
        except AttributeError:
            self.__class_group = {}
        k = self.pari_bnf(proof)
        cycle_structure = tuple( ZZ(c) for c in k.bnf_get_cyc() )

        # Gens is a list of ideals (the generators)
        gens = tuple( self.ideal(hnf) for hnf in k.bnf_get_gen() )

        G = ClassGroup(cycle_structure, names, self, gens, proof=proof)
        self.__class_group[proof, names] = G
        return G

    def class_number(self, proof=None):
        """
        Return the class number of this number field, as an integer.

        INPUT:


        -  ``proof`` - bool (default: True unless you called
           number_field_proof)


        EXAMPLES::

            sage: NumberField(x^2 + 23, 'a').class_number()
            3
            sage: NumberField(x^2 + 163, 'a').class_number()
            1
            sage: NumberField(x^3 + x^2 + 997*x + 1, 'a').class_number(proof=False)
            1539
        """
        proof = proof_flag(proof)
        return self.class_group(proof).order()

    def S_class_group(self, S, proof=None, names='c'):
        """
        Returns the S-class group of this number field over its base field.

        INPUT:

        - ``S`` - a set of primes of the base field

        - ``proof`` - if False, assume the GRH in computing the class group.
          Default is True. Call ``number_field_proof`` to change this
          default globally.

        - ``names`` - names of the generators of this class group.

        OUTPUT:

        The S-class group of this number field.

        EXAMPLE:

        A well known example::

            sage: K.<a> = QuadraticField(-5)
            sage: K.S_class_group([])
            S-class group of order 2 with structure C2 of Number Field in a with defining polynomial x^2 + 5

        When we include the prime `(2, a+1)`, the S-class group becomes
        trivial::

            sage: K.S_class_group([K.ideal(2,a+1)])
            S-class group of order 1 of Number Field in a with defining polynomial x^2 + 5

        TESTS::

            sage: K.<a> = QuadraticField(-14)
            sage: I = K.ideal(2,a)
            sage: S = (I,)
            sage: CS = K.S_class_group(S);CS
            S-class group of order 2 with structure C2 of Number Field in a with defining polynomial x^2 + 14
            sage: T = tuple([])
            sage: CT = K.S_class_group(T);CT
            S-class group of order 4 with structure C4 of Number Field in a with defining polynomial x^2 + 14
            sage: K.class_group()
            Class group of order 4 with structure C4 of Number Field in a with defining polynomial x^2 + 14
        """
        proof = proof_flag(proof)
        if all(P.is_principal() for P in S):
            C = self.class_group(proof=proof)
            Slist = zip([g.ideal() for g in C.gens()], C.invariants())
        else:
            Slist = self._S_class_group_and_units(tuple(S), proof=proof)[1]
        return SClassGroup(tuple(s[1] for s in Slist), names, self,
                           tuple(s[0] for s in Slist), tuple(S))

    def S_units(self, S, proof=True):
        """
        Returns a list of generators of the S-units.

        INPUT::

        - ``S`` - a set of primes of the base field

        - ``proof`` - if False, assume the GRH in computing the class group

        OUTPUT:

        A list of generators of the unit group.

       .. note::

            For more functionality see the S_unit_group() function.

        EXAMPLE::

            sage: K.<a> = QuadraticField(-3)
            sage: K.unit_group()
            Unit group with structure C6 of Number Field in a with defining polynomial x^2 + 3
            sage: K.S_units([])
            [-1/2*a + 1/2]
            sage: K.S_units([])[0].multiplicative_order()
            6

        An example in a relative extension (see :trac:`8722`)::

            sage: L.<a,b> = NumberField([x^2 + 1, x^2 - 5])
            sage: p = L.ideal((-1/2*b - 1/2)*a + 1/2*b - 1/2)
            sage: W = L.S_units([p]); [x.norm() for x in W]
            [9, 1, 1]

        Our generators should have the correct parent (:trac:`9367`)::

            sage: _.<x> = QQ[]
            sage: L.<alpha> = NumberField(x^3 + x + 1)
            sage: p = L.S_units([ L.ideal(7) ])
            sage: p[0].parent()
            Number Field in alpha with defining polynomial x^3 + x + 1

        TEST:

        This checks that the multiple entries issue at :trac:`9341` is fixed::

            sage: _.<t> = QQ[]
            sage: K.<T> = NumberField(t-1)
            sage: I = K.ideal(2)
            sage: K.S_units([I])
            [2, -1]
            sage: J = K.ideal(-2)
            sage: K.S_units([I, J, I])
            [2, -1]

        """
        return self._S_class_group_and_units(tuple(S), proof=proof)[0]

    @cached_method
    def _S_class_group_and_units(self, S, proof=True):
        """
        Compute S class group and units.

        INPUT:

        - ``S`` - a tuple of prime ideals of self

        - ``proof`` - if False, assume the GRH in computing the class group

        OUTPUT:

        - ``units, clgp_gens``, where:

        - ``units`` - A list of generators of the unit group.

        - ``clgp_gens`` - A list of generators of the `S`-class group.
          Each generator is represented as a pair ``(gen, order)``,
          where ``gen`` is a fractional ideal of self and ``order`` is
          its order in the `S`-class group.

        EXAMPLE::

            sage: K.<a> = NumberField(x^2+5)
            sage: K._S_class_group_and_units(())
            ([-1], [(Fractional ideal (2, a + 1), 2)])

            sage: K.<a> = NumberField(polygen(QQ))
            sage: K._S_class_group_and_units( (K.ideal(5),) )
            ([5, -1], [])

        TEST::

            sage: K.<a> = NumberField(x^3 - 381 * x + 127)
            sage: K._S_class_group_and_units(tuple(K.primes_above(13)))
            ([-7/13*a^2 - 140/13*a + 36/13,
              14/13*a^2 + 267/13*a - 85/13,
              7/13*a^2 + 127/13*a - 49/13,
              -1,
              1/13*a^2 - 19/13*a + 6/13,
              1/13*a^2 - 19/13*a - 7/13],
             [(Fractional ideal (11, a - 2), 2),
              (Fractional ideal (19, 1/13*a^2 - 45/13*a - 332/13), 2)])
        """
        K_pari = self.pari_bnf(proof=proof)
        from sage.misc.all import uniq
        S_pari = [p.pari_prime() for p in uniq(S)]
        result = K_pari.bnfsunit(S_pari)
        units = map(self, result[0]) + self.unit_group().gens_values()
        orders = result[4][1].sage()
        gens = map(self.ideal, result[4][2])
        return units, [(gens[k], orders[k]) for k in range(len(orders)) if orders[k] > 1]

    @cached_method
    def _S_class_group_quotient_matrix(self, S):
        r"""
        Return the matrix of the quotient map from the class group to the
        S-class group. The result is cached.

        EXAMPLES::

            sage: K.<a> = QuadraticField(-21)
            sage: K._S_class_group_quotient_matrix((K.ideal([2, a+1]),))
            [1]
            [0]
            sage: K._S_class_group_quotient_matrix((K.ideal([5, a+2]),))
            [0]
            [1]
            sage: K._S_class_group_quotient_matrix(())
            [1 0]
            [0 1]
            sage: K.<a> = QuadraticField(-105)
            sage: K._S_class_group_quotient_matrix((K.ideal(11, a + 4),))
            [0 0]
            [1 0]
            [0 1]
        """
        from sage.matrix.constructor import matrix
        S_clgp_gens = self._S_class_group_and_units(S)[1]
        a = len(S_clgp_gens)
        c = self.class_group().ngens()
        M = [u[0].ideal_class_log() for u in S_clgp_gens]
        M += [x.ideal_class_log() for x in S]
        M = matrix(ZZ, M)
        A, Q = M.hermite_form(transformation=True)
        assert A[:c] == 1 and A[c:] == 0
        return Q[:c, :a]

    def selmer_group(self, S, m, proof=True, orders=False):
        r"""
        Compute the group `K(S,m)`.

        INPUT:

        - ``S`` -- a set of primes of ``self``

        - ``m`` -- a positive integer

        - ``proof`` -- if False, assume the GRH in computing the class group

        - ``orders`` (default False) -- if True, output two lists, the
          generators and their orders

        OUTPUT:

        A list of generators of `K(S,m)`, and (optionally) their
        orders as elements of `K^\times/(K^\times)^m`.  This is the
        subgroup of `K^\times/(K^\times)^m` consisting of elements `a`
        such that the valuation of `a` is divisible by `m` at all
        primes not in `S`.  It fits in an exact sequence between the
        units modulo `m`-th powers and the `m`-torsion in the
        `S`-class group:

        .. math::

            1                                    \longrightarrow
            O_{K,S}^\times / (O_{K,S}^\times)^m  \longrightarrow
            K(S,m)                               \longrightarrow
            \operatorname{Cl}_{K,S}[m]           \longrightarrow
            0.

        The group `K(S,m)` contains the subgroup of those `a` such
        that `K(\sqrt[m]{a})/K` is unramified at all primes of `K`
        outside of `S`, but may contain it properly when not all
        primes dividing `m` are in `S`.

        EXAMPLES::

            sage: K.<a> = QuadraticField(-5)
            sage: K.selmer_group((), 2)
            [-1, 2]

        The previous example shows that the group generated by the
        output may be strictly larger than the 'true' Selmer group of
        elements giving extensions unramified outside `S`, since that
        has order just 2, generated by `-1`::

            sage: K.class_number()
            2
            sage: K.hilbert_class_field('b')
            Number Field in b with defining polynomial x^2 + 1 over its base field

        When `m` is prime all the orders are equal to `m`, but in general they are only divisors of `m`::

            sage: K.<a> = QuadraticField(-5)
            sage: P2 = K.ideal(2, -a+1)
            sage: P3 = K.ideal(3, a+1)
            sage: K.selmer_group((), 2, orders=True)
            ([-1, 2], [2, 2])
            sage: K.selmer_group((), 4, orders=True)
            ([-1, 4], [2, 2])
            sage: K.selmer_group([P2], 2)
            [2, -1]
            sage: K.selmer_group((P2,P3), 4)
            [2, a + 1, -1]
            sage: K.selmer_group((P2,P3), 4, orders=True)
            ([2, a + 1, -1], [4, 4, 2])
            sage: K.selmer_group([P2], 3)
            [2]
            sage: K.selmer_group([P2, P3], 3)
            [2, a + 1]
            sage: K.selmer_group([P2, P3, K.ideal(a)], 3)  # random signs
            [2, a + 1, a]

        Example over `\QQ` (as a number field)::

            sage: K.<a> = NumberField(polygen(QQ))
            sage: K.selmer_group([],5)
            []
            sage: K.selmer_group([K.prime_above(p) for p in [2,3,5]],2)
            [2, 3, 5, -1]
            sage: K.selmer_group([K.prime_above(p) for p in [2,3,5]],6, orders=True)
            ([2, 3, 5, -1], [6, 6, 6, 2])

        TESTS::

            sage: K.<a> = QuadraticField(-5)
            sage: P2 = K.ideal(2, -a+1)
            sage: P3 = K.ideal(3, a+1)
            sage: P5 = K.ideal(a)
            sage: S = K.selmer_group([P2, P3, P5], 3)
            sage: S == [2, a + 1, a] or S == [2, a + 1, -a]
            True

        Verify that :trac:`14489` is fixed::

            sage: K.<a> = NumberField(x^3 - 381 * x + 127)
            sage: K.selmer_group(K.primes_above(13), 2)
            [-7/13*a^2 - 140/13*a + 36/13, 14/13*a^2 + 267/13*a - 85/13, 7/13*a^2 + 127/13*a - 49/13, -1, 1/13*a^2 - 19/13*a + 6/13, 1/13*a^2 - 19/13*a - 7/13, 2/13*a^2 + 53/13*a - 92/13, 10/13*a^2 + 44/13*a - 4555/13]

        Verify that :trac:`16708` is fixed::

            sage: K.<a> = QuadraticField(-5)
            sage: p = K.primes_above(2)[0]
            sage: S = K.selmer_group((), 4)
            sage: all(4.divides(x.valuation(p)) for x in S)
            True
        """
        units, clgp_gens = self._S_class_group_and_units(tuple(S), proof=proof)
        gens = []
        ords = []
        for unit in units:
            order = unit.multiplicative_order()
            if order == Infinity:
                gens.append(unit)
                ords.append(m)
            else:
                m1 = order.gcd(m)
                if m1!= 1:
                    gens.append(unit)
                    ords.append(m1)
        card_S = len(S)
        if card_S != 0:
            from sage.matrix.constructor import Matrix
            H = self.class_group()
            gen_ords = [g.order() for g in H.gens()]
            pari_ords = pari(gen_ords).Col()
            Sords = [H(s).order() for s in S]
            MS = Matrix(ZZ, [H(s).exponents() for s in S]).transpose()
            pari_MS = pari(MS)
        for gen, order in clgp_gens:
            d = order.gcd(m)
            if d != 1:
                # The ideal I = gen^(order/d) has order d in Cl_S[m].
                # After multiplying by primes in S, the ideal
                # I^m = gen^(order*m/d) becomes principal.  We take
                # a generator of this ideal to get the corresponding
                # generator of the m-Selmer group.
                J = gen ** (order * m // d)
                if card_S != 0 and not J.is_principal():
                    B = H(J).exponents()
                    pari_B = (-pari(B)).Col()
                    exps = pari_MS.matsolvemod(pari_ords, pari_B).Vec().sage()
                    Spart = prod([S[i] ** (exps[i] % Sords[i]) for i in range(card_S)])
                    J *= Spart
                gens.append(self(J.gens_reduced()[0]))
                ords.append(d)
        if orders:
            return gens, ords
        else:
            return gens

    def selmer_group_iterator(self, S, m, proof=True):
        r"""
        Return an iterator through elements of the finite group `K(S,m)`.

        INPUT:

        - ``S`` -- a set of primes of ``self``

        - ``m`` -- a positive integer

        - ``proof`` -- if False, assume the GRH in computing the class group

        OUTPUT:

        An iterator yielding the distinct elements of `K(S,m)`.  See
        the docstring for :meth:`NumberField_generic.selmer_group` for
        more information.

        EXAMPLES::

            sage: K.<a> = QuadraticField(-5)
            sage: list(K.selmer_group_iterator((), 2))
            [1, 2, -1, -2]
            sage: list(K.selmer_group_iterator((), 4))
            [1, 4, -1, -4]
            sage: list(K.selmer_group_iterator([K.ideal(2, -a+1)], 2))
            [1, -1, 2, -2]
            sage: list(K.selmer_group_iterator([K.ideal(2, -a+1), K.ideal(3, a+1)], 2))
            [1, -1, a + 1, -a - 1, 2, -2, 2*a + 2, -2*a - 2]

        Examples over `\QQ` (as a number field)::

            sage: K.<a> = NumberField(polygen(QQ))
            sage: list(K.selmer_group_iterator([], 5))
            [1]
            sage: list(K.selmer_group_iterator([], 4))
            [1, -1]
            sage: list(K.selmer_group_iterator([K.prime_above(p) for p in [11,13]],2))
            [1, -1, 13, -13, 11, -11, 143, -143]
        """
        KSgens, ords = self.selmer_group(S=S, m=m, proof=proof, orders=True)
        one = self.one_element()
        from sage.misc.all import cartesian_product_iterator
        for ev in cartesian_product_iterator([range(o) for o in ords]):
            yield prod([p**e for p,e in zip(KSgens, ev)], one)

    def composite_fields(self, other, names=None, both_maps=False, preserve_embedding=True):
        """
        List of all possible composite number fields formed from self and
        other, together with (optionally) embeddings into the compositum;
        see the documentation for both_maps below.

        If preserve_embedding is True and if self and other both have
        embeddings into the same ambient field, or into fields which are
        contained in a common field, only the compositum respecting
        both embeddings is returned.  If one (or both) of self or other
        does not have an embedding or preserve_embedding is False,
        all possible composite number fields are returned.

        INPUT:

        - ``other`` - a number field

        - ``names`` - generator name for composite fields

        - ``both_maps`` - (default: False)  if True, return quadruples
          (F, self_into_F, other_into_F, k) such that self_into_F is an
          embedding of self in F, other_into_F is an embedding of in F,
          and k is an integer such that F.gen() equals
          other_into_F(other.gen()) + k*self_into_F(self.gen())
          or has the value Infinity in which case F.gen() equals
          self_into_F(self.gen()), or is None (which happens when other is a
          relative number field).
          If both self and other have embeddings into an ambient field, then
          F will have an embedding with respect to which both self_into_F
          and other_into_F will be compatible with the ambient embeddings.

        - ``preserve_embedding`` - (default: True) if self and other have
          ambient embeddings, then return only the compatible compositum.

        OUTPUT:

        -  ``list`` - list of the composite fields, possibly with maps.


        EXAMPLES::

            sage: K.<a> = NumberField(x^4 - 2)
            sage: K.composite_fields(K)
            [Number Field in a with defining polynomial x^4 - 2,
             Number Field in a0 with defining polynomial x^8 + 28*x^4 + 2500]

        A particular compositum is selected, together with compatible maps
        into the compositum, if the fields are endowed with a real or
        complex embedding::

            sage: K1 = NumberField(x^4 - 2, 'a', embedding=RR(2^(1/4)))
            sage: K2 = NumberField(x^4 - 2, 'a', embedding=RR(-2^(1/4)))
            sage: K1.composite_fields(K2)
            [Number Field in a with defining polynomial x^4 - 2]
            sage: [F, f, g, k], = K1.composite_fields(K2, both_maps=True); F
            Number Field in a with defining polynomial x^4 - 2
            sage: f(K1.0), g(K2.0)
            (a, -a)

        With preserve_embedding set to False, the embeddings are ignored::

            sage: K1.composite_fields(K2, preserve_embedding=False)
            [Number Field in a with defining polynomial x^4 - 2,
             Number Field in a0 with defining polynomial x^8 + 28*x^4 + 2500]

        Changing the embedding selects a different compositum::

            sage: K3 = NumberField(x^4 - 2, 'a', embedding=CC(2^(1/4)*I))
            sage: [F, f, g, k], = K1.composite_fields(K3, both_maps=True); F
            Number Field in a0 with defining polynomial x^8 + 28*x^4 + 2500
            sage: f(K1.0), g(K3.0)
            (1/240*a0^5 - 41/120*a0, 1/120*a0^5 + 19/60*a0)

        If no embeddings are specified, the maps into the composite are chosen arbitrarily::

            sage: Q1.<a> = NumberField(x^4 + 10*x^2 + 1)
            sage: Q2.<b> = NumberField(x^4 + 16*x^2 + 4)
            sage: Q1.composite_fields(Q2, 'c')
            [Number Field in c with defining polynomial x^8 + 64*x^6 + 904*x^4 + 3840*x^2 + 3600]
            sage: F, Q1_into_F, Q2_into_F, k = Q1.composite_fields(Q2, 'c', both_maps=True)[0]
            sage: Q1_into_F
            Ring morphism:
              From: Number Field in a with defining polynomial x^4 + 10*x^2 + 1
              To:   Number Field in c with defining polynomial x^8 + 64*x^6 + 904*x^4 + 3840*x^2 + 3600
              Defn: a |--> 19/14400*c^7 + 137/1800*c^5 + 2599/3600*c^3 + 8/15*c

        This is just one of four embeddings of Q1 into F::
            sage: Hom(Q1, F).order()
            4

        TESTS:

        Let's check that embeddings are being respected::

            sage: x = polygen(ZZ)
            sage: K0.<b> = CyclotomicField(7, 'a').subfields(3)[0][0].change_names()
            sage: K1.<a1> = K0.extension(x^2 - 2*b^2, 'a1').absolute_field()
            sage: K2.<a2> = K0.extension(x^2 - 3*b^2, 'a2').absolute_field()

        We need embeddings, so we redefine::

            sage: L1.<a1> = NumberField(K1.polynomial(), 'a1', embedding=CC.0)
            sage: L2.<a2> = NumberField(K2.polynomial(), 'a2', embedding=CC.0)
            sage: [CDF(a1), CDF(a2)]
            [-0.6293842454258951, -0.7708351267200304]

        and we get the same embeddings via the compositum::

            sage: F, L1_into_F, L2_into_F, k = L1.composite_fields(L2, both_maps=True)[0]
            sage: [CDF(L1_into_F(L1.gen())), CDF(L2_into_F(L2.gen()))]
            [-0.6293842454258959, -0.7708351267200312]

        Let's check that if only one field has an embedding, the resulting
        fields do not have embeddings::

            sage: L1.composite_fields(K2)[0].coerce_embedding() is None
            True
            sage: L2.composite_fields(K1)[0].coerce_embedding() is None
            True

        We check that other can be a relative number field::

            sage: L.<a, b> = NumberField([x^3 - 5, x^2 + 3])
            sage: CyclotomicField(3, 'w').composite_fields(L, both_maps=True)
            [(Number Field in a with defining polynomial x^3 - 5 over its base field, Ring morphism:
              From: Cyclotomic Field of order 3 and degree 2
              To:   Number Field in a with defining polynomial x^3 - 5 over its base field
              Defn: w |--> -1/2*b - 1/2, Relative number field endomorphism of Number Field in a with defining polynomial x^3 - 5 over its base field
              Defn: a |--> a
                    b |--> b, None)]
        """
        if not isinstance(other, NumberField_generic):
            raise TypeError("other must be a number field.")

        sv = self.variable_name(); ov = other.variable_name()
        if names is None:
            names = sv + (ov if ov != sv else "")
        name = sage.structure.parent_gens.normalize_names(1, names)[0]

        # should we try to preserve embeddings?
        subfields_have_embeddings = preserve_embedding
        if self.coerce_embedding() is None:
            subfields_have_embeddings = False
        if other.coerce_embedding() is None:
            subfields_have_embeddings = False
        if subfields_have_embeddings:
            try:
                from sage.categories.pushout import pushout
                ambient_field = pushout(self.coerce_embedding().codomain(), other.coerce_embedding().codomain())
            except CoercionException:
                ambient_field = None
            if ambient_field is None:
                subfields_have_embeddings = False

        f = self.pari_polynomial()
        g = other.pari_polynomial()
        R = self.absolute_polynomial().parent()

        m = self.degree()
        n = other.absolute_degree()

        if not both_maps and not subfields_have_embeddings:
            # short cut!
            # eliminate duplicates from the fields given by polcompositum
            # and return the resulting number fields.  There is no need to
            # check that the polynomials are irreducible.
            C = []
            for r in f.polcompositum(g):
                if not any(r.nfisisom(s) for s in C):
                    C.append(r)
            C = map(R, C)

            q = sum(1 for r in C if r.degree() != max(m, n))
            if q == 1 and name != sv and name != ov:
                names =[name]
            else:
                names = [name + str(i) for i in range(q)]

            i = 0
            rets = []
            for r in C:
                if r.degree() == m:
                    rets.append(self)
                elif r.degree() == n:
                    rets.append(other)
                else:
                    rets.append(NumberField(r, names[i], check=False))
                    i += 1
            return rets

        # If flag = 1, polcompositum outputs a vector of 4-component vectors
        # [R, a, b, k], where R ranges through the list of all possible compositums
        # as above, and a (resp. b) expresses the root of P (resp. Q) as
        # an element of Q(X )/(R). Finally, k is a small integer such that
        # b + ka = X modulo R.
        # In this case duplicates must only be eliminated if embeddings are going
        # to be preserved.
        C = []
        for v in f.polcompositum(g, 1):
            if subfields_have_embeddings or not any(v[0].nfisisom(u[0]) for u in C):
                C.append(v)

        a = self.gen()
        b = other.gen()

        # If both subfields are provided with embeddings, then we must select
        # the compositum which corresponds to these embeddings.  We do this by
        # evaluating the given polynomials at the corresponding embedded values.
        # For the case we want, the result will be zero, but rounding errors are
        # difficult to predict, so we just take the field which yields the
        # mimumum value.
        if subfields_have_embeddings:
            poly_vals = []
            for r, _, _, k in C:
                r = R(r)
                k = ZZ(k) # essential
                embedding = other.coerce_embedding()(b) + k*self.coerce_embedding()(a)
                poly_vals.append(sage.rings.complex_double.CDF(r(embedding)).abs())
            i = poly_vals.index(min(poly_vals))
            C = [C[i]]

        q = sum(1 for r, _, _, _ in C if R(r).degree() != max(m, n))
        if q == 1 and name != sv and name != ov:
            names =[name, '']
        else:
            names = [name + str(i) for i in range(q + 1)]

        if both_maps and not other.is_absolute():
            other_abs = other.absolute_field('z')
            from_other_abs, to_other_abs = other_abs.structure()

        embedding = None
        i = 0
        rets = []
        for r, a_in_F, b_in_F, k in C:
            r = R(r)
            if r.degree() == m and not both_maps:
                rets.append(self)
            elif r.degree() == n and not both_maps:
                rets.append(other)
            else:
                k = ZZ(k) # essential

                if subfields_have_embeddings:
                    embedding = other.coerce_embedding()(b) + k*self.coerce_embedding()(a)
                F = NumberField(r, names[i], check=False, embedding=embedding)
                i += 1
                if both_maps:
                    if other.is_absolute():
                        if r.degree() == m:
                            self_to_F = self.hom([a])
                            other_to_F = other.hom([(~self.hom([F(a_in_F)]))(F(b_in_F))])
                            F = self
                            k = Infinity
                            i -= 1
                        elif r.degree() == n:
                            other_to_F = other.hom([b])
                            self_to_F = self.hom([(~other.hom([F(b_in_F)]))(F(a_in_F))])
                            F = other
                            k = ZZ(0)
                            i -= 1
                        else:
                            self_to_F = self.hom([F(a_in_F)])
                            other_to_F = other.hom([F(b_in_F)])
                    else:
                        other_abs_to_F = other_abs.hom([F(b_in_F)])
                        other_to_F = RelativeNumberFieldHomomorphism_from_abs(other.Hom(F), other_abs_to_F*to_other_abs)
                        if r.degree() == m:
                            self_to_F = self.hom([a])
                            other_to_F = RelativeNumberFieldHomomorphism_from_abs(other.Hom(self), (~self.hom([F(a_in_F)]))*other_abs_to_F*to_other_abs)
                            F = self
                            k = None
                            i -= 1
                        elif r.degree() == n:
                            other_to_F = RelativeNumberFieldHomomorphism_from_abs(other.Hom(other), from_other_abs)
                            self_to_F = self.hom([from_other_abs((~other_abs_to_F)(F(a_in_F)))])
                            F = other
                            k = None
                            i -= 1
                        else:
                            self_to_F = self.hom([F(a_in_F)])
                            other_to_F = RelativeNumberFieldHomomorphism_from_abs(other.Hom(F), other_abs_to_F*to_other_abs)
                    rets.append( (F, self_to_F, other_to_F, k) )
                else:
                    rets.append(F)
        return rets

    def absolute_degree(self):
        """
        Return the degree of self over `\QQ`.

        EXAMPLES::

            sage: NumberField(x^3 + x^2 + 997*x + 1, 'a').absolute_degree()
            3
            sage: NumberField(x + 1, 'a').absolute_degree()
            1
            sage: NumberField(x^997 + 17*x + 3, 'a', check=False).absolute_degree()
            997
        """
        return self.polynomial().degree()

    def degree(self):
        """
        Return the degree of this number field.

        EXAMPLES::

            sage: NumberField(x^3 + x^2 + 997*x + 1, 'a').degree()
            3
            sage: NumberField(x + 1, 'a').degree()
            1
            sage: NumberField(x^997 + 17*x + 3, 'a', check=False).degree()
            997
        """
        return self.polynomial().degree()

    def different(self):
        r"""
        Compute the different fractional ideal of this number field.

        The codifferent is the fractional ideal of all `x` in `K`
        such that the the trace of `xy` is an integer for
        all `y \in O_K`.

        The different is the integral ideal which is the inverse of
        the codifferent.

        EXAMPLES::

            sage: k.<a> = NumberField(x^2 + 23)
            sage: d = k.different()
            sage: d
            Fractional ideal (-a)
            sage: d.norm()
            23
            sage: k.disc()
            -23

        The different is cached::

            sage: d is k.different()
            True

        Another example::

            sage: k.<b> = NumberField(x^2 - 123)
            sage: d = k.different(); d
            Fractional ideal (2*b)
            sage: d.norm()
            492
            sage: k.disc()
            492
        """
        try:
            return self.__different
        except AttributeError:
            self.__different = self.ideal(self.pari_nf().nf_get_diff())
            return self.__different

    def discriminant(self, v=None):
        """
        Returns the discriminant of the ring of integers of the number
        field, or if v is specified, the determinant of the trace pairing
        on the elements of the list v.

        INPUT:


        -  ``v (optional)`` - list of element of this number
           field


        OUTPUT: Integer if v is omitted, and Rational otherwise.

        EXAMPLES::

            sage: K.<t> = NumberField(x^3 + x^2 - 2*x + 8)
            sage: K.disc()
            -503
            sage: K.disc([1, t, t^2])
            -2012
            sage: K.disc([1/7, (1/5)*t, (1/3)*t^2])
            -2012/11025
            sage: (5*7*3)^2
            11025
            sage: NumberField(x^2 - 1/2, 'a').discriminant()
            8
        """
        if v is None:
            try:
                return self.__disc
            except AttributeError:
                self.__disc = ZZ(self.pari_polynomial().nfdisc())
                return self.__disc
        else:
            return QQ(self.trace_pairing(v).det())

    def disc(self, v=None):
        """
        Shortcut for self.discriminant.

        EXAMPLES::

            sage: k.<b> = NumberField(x^2 - 123)
            sage: k.disc()
            492
        """
        return self.discriminant(v=v)

    def trace_dual_basis(self, b):
        r"""
        Compute the dual basis of a basis of ``self`` with respect to the trace pairing.

        EXAMPLES::

            sage: K.<a> = NumberField(x^3 + x + 1)
            sage: b = [1, 2*a, 3*a^2]
            sage: T = K.trace_dual_basis(b); T
            [4/31*a^2 - 6/31*a + 13/31, -9/62*a^2 - 1/31*a - 3/31, 2/31*a^2 - 3/31*a + 4/93]
            sage: [(b[i]*T[j]).trace() for i in xrange(3) for j in xrange(3)]
            [1, 0, 0, 0, 1, 0, 0, 0, 1]
        """
        if not len(b) == self.degree():
            raise ValueError('Not a basis of the number field.')
        M = self.trace_pairing(b)
        if not M.is_invertible():
            raise ValueError('Not a basis of the number field.')
        return [sum([v[i]*b[i] for i in xrange(len(b))]) for v in M.inverse()]

    def elements_of_norm(self, n, proof=None):
        r"""
        Return a list of solutions modulo units of positive norm to
        `Norm(a) = n`, where a can be any integer in this number
        field.

        INPUT:


        -  ``proof`` - default: True, unless you called
           number_field_proof and set it otherwise.


        EXAMPLES::

            sage: K.<a> = NumberField(x^2+1)
            sage: K.elements_of_norm(3)
            []
            sage: K.elements_of_norm(50)
            [-7*a + 1, -5*a - 5, a - 7]
        """
        proof = proof_flag(proof)
        B = self.pari_bnf(proof).bnfisintnorm(n)
        return map(self, B)

    def extension(self, poly, name=None, names=None, check=True, embedding=None, latex_name=None, structure=None):
        """
        Return the relative extension of this field by a given polynomial.

        EXAMPLES::

            sage: K.<a> = NumberField(x^3 - 2)
            sage: R.<t> = K[]
            sage: L.<b> = K.extension(t^2 + a); L
            Number Field in b with defining polynomial t^2 + a over its base field

        We create another extension::

            sage: k.<a> = NumberField(x^2 + 1); k
            Number Field in a with defining polynomial x^2 + 1
            sage: y = var('y')
            sage: m.<b> = k.extension(y^2 + 2); m
            Number Field in b with defining polynomial y^2 + 2 over its base field

        Note that b is a root of `y^2 + 2`::

            sage: b.minpoly()
            x^2 + 2
            sage: b.minpoly('z')
            z^2 + 2

        A relative extension of a relative extension::

            sage: k.<a> = NumberField([x^2 + 1, x^3 + x + 1])
            sage: R.<z> = k[]
            sage: L.<b> = NumberField(z^3 + 3 + a); L
            Number Field in b with defining polynomial z^3 + a0 + 3 over its base field
        """
        if not isinstance(poly, polynomial_element.Polynomial):
            try:
                poly = poly.polynomial(self)
            except (AttributeError, TypeError):
                raise TypeError("polynomial (=%s) must be a polynomial."%repr(poly))
        if not names is None:
            name = names
        if isinstance(name, tuple):
            name = name[0]
        if name is None:
            raise TypeError("the variable name must be specified.")
        from sage.rings.number_field.number_field_rel import NumberField_relative
        return NumberField_relative(self, poly, str(name), check=check, embedding=embedding, latex_name=latex_name, structure=structure)

    def factor(self, n):
        r"""
        Ideal factorization of the principal ideal generated by `n`.

        EXAMPLES:

        Here we show how to factor Gaussian integers (up to units).
        First we form a number field defined by `x^2 + 1`::

            sage: K.<I> = NumberField(x^2 + 1); K
            Number Field in I with defining polynomial x^2 + 1

        Here are the factors::

            sage: fi, fj = K.factor(17); fi,fj
            ((Fractional ideal (I + 4), 1), (Fractional ideal (I - 4), 1))

        Now we extract the reduced form of the generators::

            sage: zi = fi[0].gens_reduced()[0]; zi
            I + 4
            sage: zj = fj[0].gens_reduced()[0]; zj
            I - 4

        We recover the integer that was factored in `\ZZ[i]` (up to a unit)::

            sage: zi*zj
            -17

        One can also factor elements or ideals of the number field::

            sage: K.<a> = NumberField(x^2 + 1)
            sage: K.factor(1/3)
            (Fractional ideal (3))^-1
            sage: K.factor(1+a)
            Fractional ideal (a + 1)
            sage: K.factor(1+a/5)
            (Fractional ideal (a + 1)) * (Fractional ideal (-a - 2))^-1 * (Fractional ideal (2*a + 1))^-1 * (Fractional ideal (-3*a - 2))

        An example over a relative number field::

            sage: pari('setrand(2)')
            sage: L.<b> = K.extension(x^2 - 7)
            sage: f = L.factor(a + 1); f
            (Fractional ideal (1/2*a*b - a + 1/2)) * (Fractional ideal (-1/2*a*b - a + 1/2))
            sage: f.value() == a+1
            True

        It doesn't make sense to factor the ideal (0), so this raises an error::

            sage: L.factor(0)
            Traceback (most recent call last):
            ...
            AttributeError: 'NumberFieldIdeal' object has no attribute 'factor'

        AUTHORS:

        - Alex Clemesha (2006-05-20), Francis Clarke (2009-04-21): examples
        """
        return self.ideal(n).factor()

    def prime_factors(self, x):
        """
        Return a list of the prime ideals of self which divide
        the ideal generated by `x`.

        OUTPUT: list of prime ideals (a new list is returned each time this
        function is called)

        EXAMPLES::

            sage: K.<w> = NumberField(x^2 + 23)
            sage: K.prime_factors(w + 1)
            [Fractional ideal (2, 1/2*w - 1/2), Fractional ideal (2, 1/2*w + 1/2), Fractional ideal (3, 1/2*w + 1/2)]
        """
        return self.ideal(x).prime_factors()

    def gen(self, n=0):
        """
        Return the generator for this number field.

        INPUT:


        -  ``n`` - must be 0 (the default), or an exception is
           raised.


        EXAMPLES::

            sage: k.<theta> = NumberField(x^14 + 2); k
            Number Field in theta with defining polynomial x^14 + 2
            sage: k.gen()
            theta
            sage: k.gen(1)
            Traceback (most recent call last):
            ...
            IndexError: Only one generator.
        """
        if n != 0:
            raise IndexError("Only one generator.")
        try:
            return self.__gen
        except AttributeError:
            if self.__polynomial is not None:
                X = self.__polynomial.parent().gen()
            else:
                X = PolynomialRing(rational_field.RationalField()).gen()
            self.__gen = self._element_class(self, X)
            return self.__gen

    def is_field(self, proof=True):
        """
        Return True since a number field is a field.

        EXAMPLES::

            sage: NumberField(x^5 + x + 3, 'c').is_field()
            True
        """
        return True

    def is_galois(self):
        r"""
        Return True if this number field is a Galois extension of
        `\QQ`.

        EXAMPLES::

            sage: NumberField(x^2 + 1, 'i').is_galois()
            True
            sage: NumberField(x^3 + 2, 'a').is_galois()
            False
        """
        return self.galois_group(type="pari").order() == self.degree()

    @cached_method
    def galois_group(self, type=None, algorithm='pari', names=None):
        r"""
        Return the Galois group of the Galois closure of this number field.

        INPUT:

        -  ``type`` - ``none``, ``gap``, or ``pari``. If None (the default),
           return an explicit group of automorphisms of self as a
           ``GaloisGroup_v2`` object.  Otherwise, return a ``GaloisGroup_v1``
           wrapper object based on a PARI or Gap transitive group object, which
           is quicker to compute, but rather less useful (in particular, it
           can't be made to act on self).  If type = 'gap', the database_gap
           package should be installed.

        -  ``algorithm`` - 'pari', 'kash', 'magma'. (default: 'pari', except
           when the degree is >= 12 when 'kash' is tried.)

        -  ``name`` - a string giving a name for the generator of the Galois
           closure of self, when self is not Galois. This is ignored if type is
           not None.

        Note that computing Galois groups as abstract groups is often much
        faster than computing them as explicit automorphism groups (but of
        course you get less information out!) For more (important!)
        documentation, so the documentation for Galois groups of polynomials
        over `\QQ`, e.g., by typing ``K.polynomial().galois_group?``,
        where `K` is a number field.

        To obtain actual field homomorphisms from the number field to its
        splitting field, use type=None.

        EXAMPLES:

        With type ``None``::

            sage: k.<b> = NumberField(x^2 - 14) # a Galois extension
            sage: G = k.galois_group(); G
            Galois group of Number Field in b with defining polynomial x^2 - 14
            sage: G.gen(0)
            (1,2)
            sage: G.gen(0)(b)
            -b
            sage: G.artin_symbol(k.primes_above(3)[0])
            (1,2)

            sage: k.<b> = NumberField(x^3 - x + 1) # not Galois
            sage: G = k.galois_group(names='c'); G
            Galois group of Galois closure in c of Number Field in b with defining polynomial x^3 - x + 1
            sage: G.gen(0)
            (1,2,3)(4,5,6)

        With type ``'pari'``::

            sage: NumberField(x^3-2, 'a').galois_group(type="pari")
            Galois group PARI group [6, -1, 2, "S3"] of degree 3 of the Number Field in a with defining polynomial x^3 - 2

        ::

            sage: NumberField(x-1, 'a').galois_group(type="gap")    # optional - database_gap
            Galois group Transitive group number 1 of degree 1 of the Number Field in a with defining polynomial x - 1
            sage: NumberField(x^2+2, 'a').galois_group(type="gap")  # optional - database_gap
            Galois group Transitive group number 1 of degree 2 of the Number Field in a with defining polynomial x^2 + 2
            sage: NumberField(x^3-2, 'a').galois_group(type="gap")  # optional - database_gap
            Galois group Transitive group number 2 of degree 3 of the Number Field in a with defining polynomial x^3 - 2

        ::

            sage: x = polygen(QQ)
            sage: NumberField(x^3 + 2*x + 1, 'a').galois_group(type='gap')    # optional - database_gap
            Galois group Transitive group number 2 of degree 3 of the Number Field in a with defining polynomial x^3 + 2*x + 1
            sage: NumberField(x^3 + 2*x + 1, 'a').galois_group(algorithm='magma')   # optional - magma, , database_gap
            Galois group Transitive group number 2 of degree 3 of the Number Field in a with defining polynomial x^3 + 2*x + 1

        EXPLICIT GALOIS GROUP: We compute the Galois group as an explicit
        group of automorphisms of the Galois closure of a field.

        ::

            sage: K.<a> = NumberField(x^3 - 2)
            sage: L.<b1> = K.galois_closure(); L
            Number Field in b1 with defining polynomial x^6 + 108
            sage: G = End(L); G
            Automorphism group of Number Field in b1 with defining polynomial x^6 + 108
            sage: G.list()
            [
            Ring endomorphism of Number Field in b1 with defining polynomial x^6 + 108
              Defn: b1 |--> b1,
            ...
            Ring endomorphism of Number Field in b1 with defining polynomial x^6 + 108
              Defn: b1 |--> -1/12*b1^4 - 1/2*b1
            ]
            sage: G[2](b1)
            1/12*b1^4 + 1/2*b1
        """
        from galois_group import GaloisGroup_v1, GaloisGroup_v2

        if type is None:
            return GaloisGroup_v2(self, names)

        elif type=="pari":
            return GaloisGroup_v1(self.absolute_polynomial().galois_group(pari_group=True, algorithm=algorithm), self)
        elif type=="gap":
            return GaloisGroup_v1(self.absolute_polynomial().galois_group(pari_group=False, algorithm=algorithm), self)
        else:
            raise ValueError("Galois group type must be None, 'pari', or 'gap'.")

    def _normalize_prime_list(self, v):
        """
        Internal function to convert into a tuple of primes either None or
        a single prime or a list.

        EXAMPLES::

            sage: K.<i> = NumberField(x^2 + 1)
            sage: K._normalize_prime_list(None)
            ()
            sage: K._normalize_prime_list(3)
            (3,)
            sage: K._normalize_prime_list([3,5])
            (3, 5)
        """
        if v is None:
            v = []
        elif not isinstance(v, (list, tuple)):
            v = [v]
        return tuple(map(ZZ, v))

    def power_basis(self):
        r"""
        Return a power basis for this number field over its base field.

        If this number field is represented as `k[t]/f(t)`, then
        the basis returned is `1, t, t^2, \ldots, t^{d-1}` where
        `d` is the degree of this number field over its base
        field.

        EXAMPLES::

            sage: K.<a> = NumberField(x^5 + 10*x + 1)
            sage: K.power_basis()
            [1, a, a^2, a^3, a^4]

        ::

            sage: L.<b> = K.extension(x^2 - 2)
            sage: L.power_basis()
            [1, b]
            sage: L.absolute_field('c').power_basis()
            [1, c, c^2, c^3, c^4, c^5, c^6, c^7, c^8, c^9]

        ::

            sage: M = CyclotomicField(15)
            sage: M.power_basis()
            [1, zeta15, zeta15^2, zeta15^3, zeta15^4, zeta15^5, zeta15^6, zeta15^7]
        """
        g = self.gen()
        return [ g**i for i in range(self.relative_degree()) ]

    def integral_basis(self, v=None):
        """
        Returns a list containing a ZZ-basis for the full ring of integers
        of this number field.

        INPUT:


        -  ``v`` - None, a prime, or a list of primes. See the
           documentation for self.maximal_order.


        EXAMPLES::

            sage: K.<a> = NumberField(x^5 + 10*x + 1)
            sage: K.integral_basis()
            [1, a, a^2, a^3, a^4]

        Next we compute the ring of integers of a cubic field in which 2 is
        an "essential discriminant divisor", so the ring of integers is not
        generated by a single element.

        ::

            sage: K.<a> = NumberField(x^3 + x^2 - 2*x + 8)
            sage: K.integral_basis()
            [1, 1/2*a^2 + 1/2*a, a^2]

        ALGORITHM: Uses the pari library (via _pari_integral_basis).
        """
        return self.maximal_order(v=v).basis()

    def _pari_integral_basis(self, v=None, important=True):
        """
        Internal function returning an integral basis of this number field in
        PARI format.

        INPUT:

        -  ``v`` -- None, a prime, or a list of primes. See the
           documentation for self.maximal_order.

        - ``important`` -- (default:True) bool.  If False, raise a
          ``RuntimeError`` if we need to do a difficult discriminant
          factorization.  Useful when the integral basis is useful
          but not strictly required.

        EXAMPLES::

            sage: K.<a> = NumberField(x^5 + 10*x + 1)
            sage: K._pari_integral_basis()
            [1, y, y^2, y^3, y^4]

        Next we compute the ring of integers of a cubic field in which 2 is
        an "essential discriminant divisor", so the ring of integers is not
        generated by a single element.

        ::

            sage: K.<a> = NumberField(x^3 + x^2 - 2*x + 8)
            sage: K._pari_integral_basis()
            [1, y, 1/2*y^2 - 1/2*y]
            sage: K.integral_basis()
            [1, 1/2*a^2 + 1/2*a, a^2]
        """
        if (v is None or len(v) == 0) and self._maximize_at_primes:
            v = self._maximize_at_primes

        v = self._normalize_prime_list(v)
        try:
            return self._integral_basis_dict[v]
        except (AttributeError, KeyError):
            f = self.pari_polynomial("y")
            if len(v) > 0:
                B = f.nfbasis(fa=v)
            elif self._assume_disc_small:
                B = f.nfbasis(1)
            elif not important:
                # Trial divide the discriminant
                m = self.pari_polynomial().poldisc().abs().factor(limit=0)
                # Since we only need a *squarefree* factorization for
                # primes with exponent 1, we need trial division up to D^(1/3)
                # instead of D^(1/2).
                trialdivlimit2 = pari(pari._primelimit()**2)
                trialdivlimit3 = pari(pari._primelimit()**3)
                if all([ p < trialdivlimit2 or (e == 1 and p < trialdivlimit3) or p.isprime() for p,e in zip(m[0],m[1]) ]):
                    B = f.nfbasis(fa = m)
                else:
                    raise RuntimeError("Unable to factor discriminant with trial division")
            else:
                B = f.nfbasis()

            self._integral_basis_dict[v] = B
            return B

    def reduced_basis(self, prec=None):
        r"""
        This function returns an LLL-reduced basis for the
        Minkowski-embedding of the maximal order of a number field.

        INPUT:

        -  ``self`` - number field, the base field

        -  ``prec (default: None)`` - the precision with which to
           compute the Minkowski embedding.


        OUTPUT:

        An LLL-reduced basis for the Minkowski-embedding of the
        maximal order of a number field, given by a sequence of (integral)
        elements from the field.

        .. note::

           In the non-totally-real case, the LLL routine we call is
           currently PARI's qflll(), which works with floating point
           approximations, and so the result is only as good as the
           precision promised by PARI. The matrix returned will always
           be integral; however, it may only be only "almost" LLL-reduced
           when the precision is not sufficiently high.

        EXAMPLES::

            sage: F.<t> = NumberField(x^6-7*x^4-x^3+11*x^2+x-1)
            sage: F.maximal_order().basis()
            [1/2*t^5 + 1/2*t^4 + 1/2*t^2 + 1/2, t, t^2, t^3, t^4, t^5]
            sage: F.reduced_basis()
            [-1, -1/2*t^5 + 1/2*t^4 + 3*t^3 - 3/2*t^2 - 4*t - 1/2, t, 1/2*t^5 + 1/2*t^4 - 4*t^3 - 5/2*t^2 + 7*t + 1/2, 1/2*t^5 - 1/2*t^4 - 2*t^3 + 3/2*t^2 - 1/2, 1/2*t^5 - 1/2*t^4 - 3*t^3 + 5/2*t^2 + 4*t - 5/2]
            sage: CyclotomicField(12).reduced_basis()
            [1, zeta12^2, zeta12, zeta12^3]
        """
        if self.is_totally_real():
            try:
                return self.__reduced_basis
            except AttributeError:
                pass
        else:
            try:
                if self.__reduced_basis_precision >= prec:
                    return self.__reduced_basis
            except AttributeError:
                pass

        from sage.matrix.constructor import matrix

        d = self.absolute_degree()
        Z_basis = self.integral_basis()

        ## If self is totally real, then we can use (x*y).trace() as
        ## the inner product on the Minkowski embedding, which is
        ## faster than computing all the conjugates, etc ...
        if self.is_totally_real():
            T = pari(matrix(ZZ, d, d, [[(x*y).trace() for x in Z_basis]
                                       for y in Z_basis])).qflllgram()
            self.__reduced_basis = [ sum([ ZZ(T[i][j]) * Z_basis[j]
                                           for j in range(d)])
                                     for i in range(d)]
        else:
            M = self.Minkowski_embedding(self.integral_basis(), prec=prec)
            T = pari(M).qflll().python()
            self.__reduced_basis = [ self(v.list()) for v in T.columns() ]
            if prec is None:
                ## this is the default choice for Minkowski_embedding
                self.__reduced_basis_prec = 53
            else:
                self.__reduced_basis_prec = prec

        return self.__reduced_basis


    def reduced_gram_matrix(self, prec=None):
        r"""
        This function returns the Gram matrix of an LLL-reduced basis for
        the Minkowski embedding of the maximal order of a number field.

        INPUT:


        -  ``self`` - number field, the base field

        -  ``prec (default: None)`` - the precision with which
           to calculate the Minkowski embedding. (See NOTE below.)


        OUTPUT: The Gram matrix `[\langle x_i,x_j \rangle]` of an LLL reduced
        basis for the maximal order of self, where the integral basis for
        self is given by `\{x_0, \dots, x_{n-1}\}`. Here `\langle , \rangle` is
        the usual inner product on `\RR^n`, and self is embedded in `\RR^n` by
        the Minkowski embedding. See the docstring for
        :meth:`NumberField_absolute.Minkowski_embedding` for more information.

        .. note::

           In the non-totally-real case, the LLL routine we call is
           currently PARI's qflll(), which works with floating point
           approximations, and so the result is only as good as the
           precision promised by PARI. In particular, in this case,
           the returned matrix will *not* be integral, and may not
           have enough precision to recover the correct gram matrix
           (which is known to be integral for theoretical
           reasons). Thus the need for the prec flag above.

        If the following run-time error occurs: "PariError: not a definite
        matrix in lllgram (42)" try increasing the prec parameter,

        EXAMPLES::

            sage: F.<t> = NumberField(x^6-7*x^4-x^3+11*x^2+x-1)
            sage: F.reduced_gram_matrix()
            [ 6  3  0  2  0  1]
            [ 3  9  0  1  0 -2]
            [ 0  0 14  6 -2  3]
            [ 2  1  6 16 -3  3]
            [ 0  0 -2 -3 16  6]
            [ 1 -2  3  3  6 19]
            sage: Matrix(6, [(x*y).trace() for x in F.integral_basis() for y in F.integral_basis()])
            [2550  133  259  664 1368 3421]
            [ 133   14    3   54   30  233]
            [ 259    3   54   30  233  217]
            [ 664   54   30  233  217 1078]
            [1368   30  233  217 1078 1371]
            [3421  233  217 1078 1371 5224]

        ::

            sage: var('x')
            x
            sage: F.<alpha> = NumberField(x^4+x^2+712312*x+131001238)
            sage: F.reduced_gram_matrix(prec=128)
            [   4.0000000000000000000000000000000000000   0.00000000000000000000000000000000000000 -2.1369320000000000000000000000000000000e6 -3.3122478000000000000000000000000000000e7]
            [  0.00000000000000000000000000000000000000    46721.539331563218381658483353092335550 -2.2467769057394530109094755223395819322e7 -3.4807276041138450473611629088647496430e8]
            [-2.1369320000000000000000000000000000000e6 -2.2467769057394530109094755223395819322e7 7.0704243186034907491782135494859351061e12 1.1256636615786237006027526953641297995e14]
            [-3.3122478000000000000000000000000000000e7 -3.4807276041138450473611629088647496430e8 1.1256636615786237006027526953641297995e14 1.7923838231014970520503146603069479547e15]
        """
        if self.is_totally_real():
            try:
                return self.__reduced_gram_matrix
            except AttributeError:
                pass
        else:
            try:
                if self.__reduced_gram_matrix_prec >= prec:
                    return self.__reduced_gram_matrix
            except AttributeError:
                pass

        from sage.matrix.constructor import matrix
        from sage.misc.flatten import flatten
        d = self.absolute_degree()

        if self.is_totally_real():
            B = self.reduced_basis()
            self.__reduced_gram_matrix = matrix(ZZ, d, d,
                                                [[(x*y).trace() for x in B]
                                                 for y in B])
        else:
            M = self.Minkowski_embedding(prec=prec)
            T = matrix(d, flatten([ a.vector().list()
                                    for a in self.reduced_basis(prec=prec) ]))
            A = M*(T.transpose())
            self.__reduced_gram_matrix = A.transpose()*A
            if prec is None:
                ## this is the default choice for Minkowski_embedding
                self.__reduced_gram_matrix_prec = 53
            else:
                self.__reduced_gram_matrix_prec = prec

        return self.__reduced_gram_matrix


    #******************************************************
    # Supplementary algorithm to enumerate lattice points
    #******************************************************

    def _positive_integral_elements_with_trace(self, C):
        r"""
        Find all totally positive integral elements in self whose
        trace is between C[0] and C[1], inclusive.

        .. note::

           This is currently only implemented in the case that self is
           totally real, since it requires exact computation of
           :meth:`.reduced_gram_matrix`.

        EXAMPLES::

            sage: K.<alpha> = NumberField(ZZ['x'].0^2-2)
            sage: K._positive_integral_elements_with_trace([0,5])
            [alpha + 2, -alpha + 2, 2, 1]
            sage: L.<beta> = NumberField(ZZ['x'].0^2+1)
            sage: L._positive_integral_elements_with_trace([5,11])
            Traceback (most recent call last):
            ...
            NotImplementedError: exact computation of LLL reduction only implemented in the totally real case
            sage: L._positive_integral_elements_with_trace([-5,1])
            Traceback (most recent call last):
            ...
            ValueError: bounds must be positive
        """
        if C[0] < 0:
            raise ValueError("bounds must be positive")

        if not self.is_totally_real():
            raise NotImplementedError("exact computation of LLL reduction only implemented in the totally real case")

        Z_F = self.maximal_order()
        B = self.reduced_basis()
        T = self.reduced_gram_matrix()
        P = pari(T).qfminim((C[1]**2)*(1./2), 10**6)[2]

        S = []
        for p in P:
            theta = sum([ p.list()[i]*B[i] for i in range(self.degree())])
            if theta.trace() < 0:
                theta *= -1
            if theta.trace() >= C[0] and theta.trace() <= C[1]:
                if self(theta).is_totally_positive():
                    S.append(self(theta))
        return S


    def zeta_function(self, prec=53,
                      max_imaginary_part=0,
                      max_asymp_coeffs=40):
        r"""
        Return the Zeta function of this number field.

        This actually returns an interface to Tim Dokchitser's program for
        computing with the Dedekind zeta function zeta_F(s) of the number
        field F.

        INPUT:


        -  ``prec`` - integer (bits precision)

        -  ``max_imaginary_part`` - real number

        -  ``max_asymp_coeffs`` - integer


        OUTPUT: The zeta function of this number field.

        EXAMPLES::

            sage: K.<a> = NumberField(ZZ['x'].0^2+ZZ['x'].0-1)
            sage: Z = K.zeta_function()
            sage: Z
            Zeta function associated to Number Field in a with defining polynomial x^2 + x - 1
            sage: Z(-1)
            0.0333333333333333
            sage: L.<a, b, c> = NumberField([x^2 - 5, x^2 + 3, x^2 + 1])
            sage: Z = L.zeta_function()
            sage: Z(5)
            1.00199015670185
        """
        from sage.lfunctions.all import Dokchitser
        key = (prec, max_imaginary_part, max_asymp_coeffs)
        r1 = self.signature()[0]
        r2 = self.signature()[1]
        zero = [0]
        one = [1]
        Z = Dokchitser(conductor = abs(self.absolute_discriminant()),
                       gammaV = (r1+r2)*zero + r2*one,
                       weight = 1,
                       eps = 1,
                       poles = [1],
                       prec = prec)
        s = 'nf = nfinit(%s);'%self.absolute_polynomial()
        s += 'dzk = dirzetak(nf,cflength());'
        Z.init_coeffs('dzk[k]', pari_precode=s,
                      max_imaginary_part=max_imaginary_part,
                      max_asymp_coeffs=max_asymp_coeffs)
        Z.check_functional_equation()
        Z.rename('Zeta function associated to %s'%self)
        return Z

    def narrow_class_group(self, proof=None):
        r"""
        Return the narrow class group of this field.

        INPUT:


        -  ``proof`` - default: None (use the global proof
           setting, which defaults to True).


        EXAMPLES::

            sage: NumberField(x^3+x+9, 'a').narrow_class_group()
            Multiplicative Abelian group isomorphic to C2
        """
        proof = proof_flag(proof)
        try:
            return self.__narrow_class_group
        except AttributeError:
            k = self.pari_bnf(proof)
            s = str(k.bnfnarrow())
            s = s.replace(";",",")
            s = eval(s)
            self.__narrow_class_group = sage.groups.abelian_gps.abelian_group.AbelianGroup(s[1])
        return self.__narrow_class_group

    def ngens(self):
        """
        Return the number of generators of this number field (always 1).

        OUTPUT: the python integer 1.

        EXAMPLES::

            sage: NumberField(x^2 + 17,'a').ngens()
            1
            sage: NumberField(x + 3,'a').ngens()
            1
            sage: k.<a> = NumberField(x + 3)
            sage: k.ngens()
            1
            sage: k.0
            -3
        """
        return 1

    def order(self):
        """
        Return the order of this number field (always +infinity).

        OUTPUT: always positive infinity

        EXAMPLES::

            sage: NumberField(x^2 + 19,'a').order()
            +Infinity
        """
        return infinity.infinity

    def absolute_polynomial_ntl(self):
        r"""
        Alias for :meth:`~polynomial_ntl`. Mostly for internal use.

        EXAMPLES::

            sage: NumberField(x^2 + (2/3)*x - 9/17,'a').absolute_polynomial_ntl()
            ([-27 34 51], 51)
        """
        return self.polynomial_ntl()

    def polynomial_ntl(self):
        """
        Return defining polynomial of this number field as a pair, an ntl
        polynomial and a denominator.

        This is used mainly to implement some internal arithmetic.

        EXAMPLES::

            sage: NumberField(x^2 + (2/3)*x - 9/17,'a').polynomial_ntl()
            ([-27 34 51], 51)
        """
        try:
            return (self.__polynomial_ntl, self.__denominator_ntl)
        except AttributeError:
            self.__denominator_ntl = ntl.ZZ()
            den = self.polynomial().denominator()
            self.__denominator_ntl.set_from_sage_int(ZZ(den))
            self.__polynomial_ntl = ntl.ZZX((self.polynomial()*den).list())
        return (self.__polynomial_ntl, self.__denominator_ntl)

    def polynomial(self):
        """
        Return the defining polynomial of this number field.

        This is exactly the same as
        ``self.defining_polynomal()``.

        EXAMPLES::

            sage: NumberField(x^2 + (2/3)*x - 9/17,'a').polynomial()
            x^2 + 2/3*x - 9/17
        """
        return self.__polynomial

    def defining_polynomial(self):   # do not overload this -- overload polynomial instead
        """
        Return the defining polynomial of this number field.

        This is exactly the same as ``self.polynomal()``.

        EXAMPLES::

            sage: k5.<z> = CyclotomicField(5)
            sage: k5.defining_polynomial()
            x^4 + x^3 + x^2 + x + 1
            sage: y = polygen(QQ,'y')
            sage: k.<a> = NumberField(y^9 - 3*y + 5); k
            Number Field in a with defining polynomial y^9 - 3*y + 5
            sage: k.defining_polynomial()
            y^9 - 3*y + 5
        """
        return self.polynomial()

    def polynomial_ring(self):
        """
        Return the polynomial ring that we view this number field as being
        a quotient of (by a principal ideal).

        EXAMPLES: An example with an absolute field::

            sage: k.<a> = NumberField(x^2 + 3)
            sage: y = polygen(QQ, 'y')
            sage: k.<a> = NumberField(y^2 + 3)
            sage: k.polynomial_ring()
            Univariate Polynomial Ring in y over Rational Field

        An example with a relative field::

            sage: y = polygen(QQ, 'y')
            sage: M.<a> = NumberField([y^3 + 97, y^2 + 1]); M
            Number Field in a0 with defining polynomial y^3 + 97 over its base field
            sage: M.polynomial_ring()
            Univariate Polynomial Ring in y over Number Field in a1 with defining polynomial y^2 + 1
        """
        return self.relative_polynomial().parent()

    def polynomial_quotient_ring(self):
        """
        Return the polynomial quotient ring isomorphic to this number
        field.

        EXAMPLES::

            sage: K = NumberField(x^3 + 2*x - 5, 'alpha')
            sage: K.polynomial_quotient_ring()
            Univariate Quotient Polynomial Ring in alpha over Rational Field with modulus x^3 + 2*x - 5
        """
        return self.polynomial_ring().quotient(self.relative_polynomial(), self.variable_name())

    def regulator(self, proof=None):
        """
        Return the regulator of this number field.

        Note that PARI computes the regulator to higher precision than the
        Sage default.

        INPUT:


        -  ``proof`` - default: True, unless you set it
           otherwise.


        EXAMPLES::

            sage: NumberField(x^2-2, 'a').regulator()
            0.881373587019543
            sage: NumberField(x^4+x^3+x^2+x+1, 'a').regulator()
            0.962423650119207
        """
        proof = proof_flag(proof)
        try:
            return self.__regulator
        except AttributeError:
            from sage.rings.all import RealField
            k = self.pari_bnf(proof)
            self.__regulator = RealField(53)(k.bnf_get_reg())
            return self.__regulator

    def residue_field(self, prime, names=None, check=True):
        """
        Return the residue field of this number field at a given prime, ie
        `O_K / p O_K`.

        INPUT:


        -  ``prime`` - a prime ideal of the maximal order in
           this number field, or an element of the field which generates a
           principal prime ideal.

        -  ``names`` - the name of the variable in the residue
           field

        -  ``check`` - whether or not to check the primality of
           prime.


        OUTPUT: The residue field at this prime.

        EXAMPLES::

            sage: R.<x> = QQ[]
            sage: K.<a> = NumberField(x^4+3*x^2-17)
            sage: P = K.ideal(61).factor()[0][0]
            sage: K.residue_field(P)
            Residue field in abar of Fractional ideal (61, a^2 + 30)

        ::

            sage: K.<i> = NumberField(x^2 + 1)
            sage: K.residue_field(1+i)
            Residue field of Fractional ideal (i + 1)

        TESTS::

            sage: L.<b> = NumberField(x^2 + 5)
            sage: L.residue_field(P)
            Traceback (most recent call last):
            ...
            ValueError: Fractional ideal (61, a^2 + 30) is not an ideal of Number Field in b with defining polynomial x^2 + 5
            sage: L.residue_field(2)
            Traceback (most recent call last):
            ...
            ValueError: Fractional ideal (2) is not a prime ideal

        ::

            sage: L.residue_field(L.prime_above(5)^2)
            Traceback (most recent call last):
            ...
            ValueError: Fractional ideal (5) is not a prime ideal
        """
        from sage.rings.number_field.number_field_ideal import is_NumberFieldIdeal
        if is_NumberFieldIdeal(prime) and prime.number_field() is not self:
            raise ValueError("%s is not an ideal of %s"%(prime,self))
        # This allows principal ideals to be specified using a generator:
        try:
            prime = self.ideal(prime)
        except TypeError:
            pass

        if not is_NumberFieldIdeal(prime) or prime.number_field() is not self:
            raise ValueError("%s is not an ideal of %s"%(prime,self))
        if check and not prime.is_prime():
            raise ValueError("%s is not a prime ideal"%prime)
        from sage.rings.finite_rings.residue_field import ResidueField
        return ResidueField(prime, names=names, check=False)

    def signature(self):
        """
        Return (r1, r2), where r1 and r2 are the number of real embeddings
        and pairs of complex embeddings of this field, respectively.

        EXAMPLES::

            sage: NumberField(x^2+1, 'a').signature()
            (0, 1)
            sage: NumberField(x^3-2, 'a').signature()
            (1, 1)
        """
        r1, r2 = self.pari_nf().nf_get_sign()
        return (ZZ(r1), ZZ(r2))

    def trace_pairing(self, v):
        """
        Return the matrix of the trace pairing on the elements of the list
        `v`.

        EXAMPLES::

            sage: K.<zeta3> = NumberField(x^2 + 3)
            sage: K.trace_pairing([1,zeta3])
            [ 2  0]
            [ 0 -6]
        """
        import sage.matrix.matrix_space
        A = sage.matrix.matrix_space.MatrixSpace(self.base_ring(), len(v))(0)
        for i in range(len(v)):
            for j in range(i,len(v)):
                t = (self(v[i]*v[j])).trace()
                A[i,j] = t
                A[j,i] = t
        return A

    def uniformizer(self, P, others="positive"):
        """
        Returns an element of self with valuation 1 at the prime ideal P.

        INPUT:


        -  ``self`` - a number field

        -  ``P`` - a prime ideal of self

        -  ``others`` - either "positive" (default), in which
           case the element will have non-negative valuation at all other
           primes of self, or "negative", in which case the element will have
           non-positive valuation at all other primes of self.


        .. note::

           When P is principal (e.g. always when self has class number
           one) the result may or may not be a generator of P!

        EXAMPLES::

            sage: K.<a> = NumberField(x^2 + 5); K
            Number Field in a with defining polynomial x^2 + 5
            sage: P,Q = K.ideal(3).prime_factors()
            sage: P
            Fractional ideal (3, a + 1)
            sage: pi = K.uniformizer(P); pi
            a + 1
            sage: K.ideal(pi).factor()
            (Fractional ideal (2, a + 1)) * (Fractional ideal (3, a + 1))
            sage: pi = K.uniformizer(P,'negative'); pi
            1/2*a + 1/2
            sage: K.ideal(pi).factor()
            (Fractional ideal (2, a + 1))^-1 * (Fractional ideal (3, a + 1))

        ::

            sage: K = CyclotomicField(9)
            sage: Plist=K.ideal(17).prime_factors()
            sage: pilist = [K.uniformizer(P) for P in Plist]
            sage: [pi.is_integral() for pi in pilist]
            [True, True, True]
            sage: [pi.valuation(P) for pi,P in zip(pilist,Plist)]
            [1, 1, 1]
            sage: [ pilist[i] in Plist[i] for i in range(len(Plist)) ]
            [True, True, True]

        ::

            sage: K.<t> = NumberField(x^4 - x^3 - 3*x^2 - x + 1)
            sage: [K.uniformizer(P) for P,e in factor(K.ideal(2))]
            [2]
            sage: [K.uniformizer(P) for P,e in factor(K.ideal(3))]
            [t - 1]
            sage: [K.uniformizer(P) for P,e in factor(K.ideal(5))]
            [t^2 - t + 1, t + 2, t - 2]
            sage: [K.uniformizer(P) for P,e in factor(K.ideal(7))]
            [t^2 + 3*t + 1]
            sage: [K.uniformizer(P) for P,e in factor(K.ideal(67))]
            [t + 23, t + 26, t - 32, t - 18]

        ALGORITHM:

            Use PARI. More precisely, use the second component of
            ``idealprimedec`` in the "positive" case. Use `idealappr`
            with exponent of -1 and invert the result in the "negative"
            case.
        """
        if not is_NumberFieldIdeal(P):
            P = self.ideal(P)
        P = P.pari_prime()
        if others == "positive":
            return self(P[1])
        elif others == "negative":
            nf = self.pari_nf()
            F = pari.matrix(1, 2, [P, -1])
            return ~self(nf.idealappr(F, 1))
        else:
            raise ValueError("others must be 'positive' or 'negative'")

    def units(self, proof=None):
        """
        Return generators for the unit group modulo torsion.

        INPUT:

        - ``proof`` (bool, default True) flag passed to ``pari``.

        .. note::

            For more functionality see the unit_group() function.

        ALGORITHM: Uses PARI's bnfunit command.

        EXAMPLES::

            sage: x = polygen(QQ)
            sage: A = x^4 - 10*x^3 + 20*5*x^2 - 15*5^2*x + 11*5^3
            sage: K = NumberField(A, 'a')
            sage: K.units()
            (6/275*a^3 - 9/55*a^2 + 14/11*a - 2,)

        For big number fields, provably computing the unit group can
        take a very long time.  In this case, one can ask for the
        conjectural unit group (correct if the Generalized Riemann
        Hypothesis is true)::

            sage: K = NumberField(x^17 + 3, 'a')
            sage: K.units(proof=True)  # takes forever, not tested
            ...
            sage: K.units(proof=False)  # result not independently verified
            (a^9 + a - 1,
             a^15 - a^12 + a^10 - a^9 - 2*a^8 + 3*a^7 + a^6 - 3*a^5 + a^4 + 4*a^3 - 3*a^2 - 2*a + 2,
             a^16 - a^15 + a^14 - a^12 + a^11 - a^10 - a^8 + a^7 - 2*a^6 + a^4 - 3*a^3 + 2*a^2 - 2*a + 1,
             2*a^16 - a^14 - a^13 + 3*a^12 - 2*a^10 + a^9 + 3*a^8 - 3*a^6 + 3*a^5 + 3*a^4 - 2*a^3 - 2*a^2 + 3*a + 4,
             2*a^16 - 3*a^15 + 3*a^14 - 3*a^13 + 3*a^12 - a^11 + a^9 - 3*a^8 + 4*a^7 - 5*a^6 + 6*a^5 - 4*a^4 + 3*a^3 - 2*a^2 - 2*a + 4,
             a^16 - a^15 - 3*a^14 - 4*a^13 - 4*a^12 - 3*a^11 - a^10 + 2*a^9 + 4*a^8 + 5*a^7 + 4*a^6 + 2*a^5 - 2*a^4 - 6*a^3 - 9*a^2 - 9*a - 7,
             a^15 + a^14 + 2*a^11 + a^10 - a^9 + a^8 + 2*a^7 - a^5 + 2*a^3 - a^2 - 3*a + 1,
             5*a^16 - 6*a^14 + a^13 + 7*a^12 - 2*a^11 - 7*a^10 + 4*a^9 + 7*a^8 - 6*a^7 - 7*a^6 + 8*a^5 + 6*a^4 - 11*a^3 - 5*a^2 + 13*a + 4)
        """
        proof = proof_flag(proof)

        # if we have cached provable results, return them immediately
        try:
            return self.__units
        except AttributeError:
            pass

        # if proof==False and we have cached results, return them immediately
        if not proof:
            try:
                return self.__units_no_proof
            except AttributeError:
                pass

        # get PARI to compute the units
        B = self.pari_bnf(proof).bnfunit()
        if proof:
            # cache the provable results and return them
            self.__units = tuple(map(self, B))
            return self.__units
        else:
            # cache the conjectural results and return them
            self.__units_no_proof = tuple(map(self, B))
            return self.__units_no_proof

    def unit_group(self, proof=None):
        """
        Return the unit group (including torsion) of this number field.

        ALGORITHM: Uses PARI's bnfunit command.

        INPUT:

        - ``proof`` (bool, default True) flag passed to ``pari``.

        .. note::

           The group is cached.

        EXAMPLES::

            sage: x = QQ['x'].0
            sage: A = x^4 - 10*x^3 + 20*5*x^2 - 15*5^2*x + 11*5^3
            sage: K = NumberField(A, 'a')
            sage: U = K.unit_group(); U
            Unit group with structure C10 x Z of Number Field in a with defining polynomial x^4 - 10*x^3 + 100*x^2 - 375*x + 1375
            sage: U.gens()
            (u0, u1)
            sage: U.gens_values()
            [-7/275*a^3 + 1/11*a^2 - 9/11*a - 1, 6/275*a^3 - 9/55*a^2 + 14/11*a - 2]
            sage: U.invariants()
            (10, 0)
            sage: [u.multiplicative_order() for u in U.gens()]
            [10, +Infinity]

        For big number fields, provably computing the unit group can
        take a very long time.  In this case, one can ask for the
        conjectural unit group (correct if the Generalized Riemann
        Hypothesis is true)::

            sage: K = NumberField(x^17 + 3, 'a')
            sage: K.unit_group(proof=True)  # takes forever, not tested
            ...
            sage: U = K.unit_group(proof=False)
            sage: U
            Unit group with structure C2 x Z x Z x Z x Z x Z x Z x Z x Z of Number Field in a with defining polynomial x^17 + 3
            sage: U.gens()
            (u0, u1, u2, u3, u4, u5, u6, u7, u8)
            sage: U.gens_values()  # result not independently verified
            [-1, a^9 + a - 1, a^15 - a^12 + a^10 - a^9 - 2*a^8 + 3*a^7 + a^6 - 3*a^5 + a^4 + 4*a^3 - 3*a^2 - 2*a + 2, a^16 - a^15 + a^14 - a^12 + a^11 - a^10 - a^8 + a^7 - 2*a^6 + a^4 - 3*a^3 + 2*a^2 - 2*a + 1, 2*a^16 - a^14 - a^13 + 3*a^12 - 2*a^10 + a^9 + 3*a^8 - 3*a^6 + 3*a^5 + 3*a^4 - 2*a^3 - 2*a^2 + 3*a + 4, 2*a^16 - 3*a^15 + 3*a^14 - 3*a^13 + 3*a^12 - a^11 + a^9 - 3*a^8 + 4*a^7 - 5*a^6 + 6*a^5 - 4*a^4 + 3*a^3 - 2*a^2 - 2*a + 4, a^16 - a^15 - 3*a^14 - 4*a^13 - 4*a^12 - 3*a^11 - a^10 + 2*a^9 + 4*a^8 + 5*a^7 + 4*a^6 + 2*a^5 - 2*a^4 - 6*a^3 - 9*a^2 - 9*a - 7, a^15 + a^14 + 2*a^11 + a^10 - a^9 + a^8 + 2*a^7 - a^5 + 2*a^3 - a^2 - 3*a + 1, 5*a^16 - 6*a^14 + a^13 + 7*a^12 - 2*a^11 - 7*a^10 + 4*a^9 + 7*a^8 - 6*a^7 - 7*a^6 + 8*a^5 + 6*a^4 - 11*a^3 - 5*a^2 + 13*a + 4]
        """
        proof = proof_flag(proof)

        try:
            return self._unit_group
        except AttributeError:
            pass

        if proof == False:
            try:
                return self._unit_group_no_proof
            except AttributeError:
                pass

        U = UnitGroup(self,proof)
        if proof:
            self._unit_group = U
        else:
            self._unit_group_no_proof = U
        return U

    def S_unit_group(self, proof=None, S=None):
        """
        Return the S-unit group (including torsion) of this number field.

        ALGORITHM: Uses PARI's bnfsunit command.

        INPUT:

        - ``proof`` (bool, default True) flag passed to ``pari``.
        - ``S`` - list or tuple of prime ideals, or an ideal, or a single
          ideal or element from which an ideal can be constructed, in
          which case the support is used.  If None, the global unit
          group is constructed; otherwise, the S-unit group is
          constructed.

        .. note::

           The group is cached.

        EXAMPLES::

            sage: x = polygen(QQ)
            sage: K.<a> = NumberField(x^4 - 10*x^3 + 20*5*x^2 - 15*5^2*x + 11*5^3)
            sage: U = K.S_unit_group(S=a); U
            S-unit group with structure C10 x Z x Z x Z of Number Field in a with defining polynomial x^4 - 10*x^3 + 100*x^2 - 375*x + 1375 with S = (Fractional ideal (5, 1/275*a^3 + 4/55*a^2 - 5/11*a + 5), Fractional ideal (11, 1/275*a^3 + 4/55*a^2 - 5/11*a + 9))
            sage: U.gens()
            (u0, u1, u2, u3)
            sage: U.gens_values()
            [-7/275*a^3 + 1/11*a^2 - 9/11*a - 1, 6/275*a^3 - 9/55*a^2 + 14/11*a - 2, 1/275*a^3 + 4/55*a^2 - 5/11*a + 5, -14/275*a^3 + 21/55*a^2 - 29/11*a + 6]
            sage: U.invariants()
            (10, 0, 0, 0)
            sage: [u.multiplicative_order() for u in U.gens()]
            [10, +Infinity, +Infinity, +Infinity]
            sage: U.primes()
            (Fractional ideal (5, 1/275*a^3 + 4/55*a^2 - 5/11*a + 5), Fractional ideal (11, 1/275*a^3 + 4/55*a^2 - 5/11*a + 9))

        With the default value of `S`, the S-unit group is the same as
        the global unit group::

            sage: x = polygen(QQ)
            sage: K.<a> = NumberField(x^3 + 3)
            sage: U = K.unit_group(proof=False)
            sage: U == K.S_unit_group(proof=False)
            True

        The value of `S` may be specified as a list of prime ideals,
        or an ideal, or an element of the field::

            sage: K.<a> = NumberField(x^3 + 3)
            sage: U = K.S_unit_group(proof=False, S=K.ideal(6).prime_factors()); U
            S-unit group with structure C2 x Z x Z x Z x Z of Number Field in a with defining polynomial x^3 + 3 with S = (Fractional ideal (-a^2 + a - 1), Fractional ideal (a + 1), Fractional ideal (a))
            sage: K.<a> = NumberField(x^3 + 3)
            sage: U = K.S_unit_group(proof=False, S=K.ideal(6)); U
            S-unit group with structure C2 x Z x Z x Z x Z of Number Field in a with defining polynomial x^3 + 3 with S = (Fractional ideal (-a^2 + a - 1), Fractional ideal (a + 1), Fractional ideal (a))
            sage: K.<a> = NumberField(x^3 + 3)
            sage: U = K.S_unit_group(proof=False, S=6); U
            S-unit group with structure C2 x Z x Z x Z x Z of Number Field in a with defining polynomial x^3 + 3 with S = (Fractional ideal (-a^2 + a - 1), Fractional ideal (a + 1), Fractional ideal (a))

            sage: U
            S-unit group with structure C2 x Z x Z x Z x Z of Number Field in a with defining polynomial x^3 + 3 with S = (Fractional ideal (-a^2 + a - 1), Fractional ideal (a + 1), Fractional ideal (a))
            sage: U.primes()
            (Fractional ideal (-a^2 + a - 1),
            Fractional ideal (a + 1),
            Fractional ideal (a))
            sage: U.gens()
            (u0, u1, u2, u3, u4)
            sage: U.gens_values()
            [-1, a^2 - 2, -a^2 + a - 1, a + 1, a]

        The exp and log methods can be used to create `S`-units from
        sequences of exponents, and recover the exponents::

            sage: U.gens_orders()
            (2, 0, 0, 0, 0)
            sage: u = U.exp((3,1,4,1,5)); u
            -6*a^2 + 18*a - 54
            sage: u.norm().factor()
            -1 * 2^9 * 3^5
            sage: U.log(u)
            (1, 1, 4, 1, 5)

        """
        proof = proof_flag(proof)

        # process the parameter S:
        if not S:
            S = ()
        else:
            if isinstance(S, list):
                S = tuple(S)
            if not isinstance(S, tuple):
                try:
                    S = tuple(self.ideal(S).prime_factors())
                except (NameError, TypeError, ValueError):
                    raise ValueError("Cannot make a set of primes from %s"%(S,))
            else:
                try:
                    S = tuple(self.ideal(P) for P in S)
                except (NameError, TypeError, ValueError):
                    raise ValueError("Cannot make a set of primes from %s"%(S,))
                if not all([P.is_prime() for P in S]):
                    raise ValueError("Not all elements of %s are prime ideals"%(S,))

        try:
            return self._S_unit_group_cache[S]
        except AttributeError:
            self._S_unit_group_cache = {}
        except KeyError:
            pass

        if proof == False:
            try:
                return self._S_unit_group_no_proof_cache[S]
            except AttributeError:
                self._S_unit_group_no_proof_cache = {}
            except KeyError:
                pass

        U = UnitGroup(self,proof,S=S)
        if proof:
            self._S_unit_group_cache[S] = U
        else:
            self._S_unit_group_no_proof_cache[S] = U
        return U

    def zeta(self, n=2, all=False):
        """
        Return one, or a list of all, primitive n-th root of unity in this field.

        INPUT:

        -  ``n`` - positive integer

        - ``all`` - bool.  If False (default), return a primitive
          `n`-th root of unity in this field, or raise a ValueError
          exception if there are none.  If True, return a list of
          all primitive `n`-th roots of unity in this field
          (possibly empty).

        .. note::

           To obtain the maximal order of a root of unity in this field,
           use self.number_of_roots_of_unity().

        .. note::

           We do not create the full unit group since that can be
           expensive, but we do use it if it is already known.

        EXAMPLES::

            sage: K.<z> = NumberField(x^2 + 3)
            sage: K.zeta(1)
            1
            sage: K.zeta(2)
            -1
            sage: K.zeta(2, all=True)
            [-1]
            sage: K.zeta(3)
            -1/2*z - 1/2
            sage: K.zeta(3, all=True)
            [-1/2*z - 1/2, 1/2*z - 1/2]
            sage: K.zeta(4)
            Traceback (most recent call last):
            ...
            ValueError: There are no 4th roots of unity in self.

        ::

            sage: r.<x> = QQ[]
            sage: K.<b> = NumberField(x^2+1)
            sage: K.zeta(4)
            b
            sage: K.zeta(4,all=True)
            [b, -b]
            sage: K.zeta(3)
            Traceback (most recent call last):
            ...
            ValueError: There are no 3rd roots of unity in self.
            sage: K.zeta(3,all=True)
            []
        """
        try:
            return self._unit_group.zeta(n,all)
        except AttributeError:
            pass
        try:
            return self._unit_group_no_proof.zeta(n,all)
        except AttributeError:
            pass

        K = self
        n = ZZ(n)
        if n <= 0:
            raise ValueError("n (=%s) must be positive"%n)
        if n == 1:
            if all:
                return [K(1)]
            else:
                return K(1)
        elif n == 2:
            if all:
                return [K(-1)]
            else:
                return K(-1)
        N = K.zeta_order()
        if n.divides(N):
            z = K.primitive_root_of_unity() ** (N//n)
            if all:
                return [z**i for i in n.coprime_integers(n)]
            else:
                return z
        else:
            if all:
                return []
            else:
                raise ValueError("There are no %s roots of unity in self."%n.ordinal_str())

    def zeta_order(self):
        r"""
        Return the number of roots of unity in this field.

        .. note::

           We do not create the full unit group since that can be
           expensive, but we do use it if it is already known.

        EXAMPLES::

            sage: F.<alpha> = NumberField(x**22+3)
            sage: F.zeta_order()
            6
            sage: F.<alpha> = NumberField(x**2-7)
            sage: F.zeta_order()
            2
        """
        try:
            return self._unit_group.zeta_order()
        except AttributeError:
            pass
        try:
            return self._unit_group_no_proof.zeta_order()
        except AttributeError:
            pass

        return ZZ(self.pari_nf().nfrootsof1()[0])

    number_of_roots_of_unity = zeta_order

    def primitive_root_of_unity(self):
        """
        Return a generator of the roots of unity in this field.

        OUTPUT: a primitive root of unity. No guarantee is made about
        which primitive root of unity this returns, not even for
        cyclotomic fields.

        .. note::

           We do not create the full unit group since that can be
           expensive, but we do use it if it is already known.

        ALGORITHM:

        We use the PARI function ``nfrootsof1`` in all cases. This is
        required (even for cyclotomic fields) in order to be consistent
        with the full unit group, which is also computed by PARI.

        EXAMPLES::

            sage: K.<i> = NumberField(x^2+1)
            sage: z = K.primitive_root_of_unity(); z
            i
            sage: z.multiplicative_order()
            4

            sage: K.<a> = NumberField(x^2+x+1)
            sage: z = K.primitive_root_of_unity(); z
            a + 1
            sage: z.multiplicative_order()
            6

            sage: x = polygen(QQ)
            sage: F.<a,b> = NumberField([x^2 - 2, x^2 - 3])
            sage: y = polygen(F)
            sage: K.<c> = F.extension(y^2 - (1 + a)*(a + b)*a*b)
            sage: K.primitive_root_of_unity()
            -1

        We do not special-case cyclotomic fields, so we do not always
        get the most obvious primitive root of unity::

            sage: K.<a> = CyclotomicField(3)
            sage: z = K.primitive_root_of_unity(); z
            a + 1
            sage: z.multiplicative_order()
            6

            sage: K = CyclotomicField(3)
            sage: z = K.primitive_root_of_unity(); z
            zeta3 + 1
            sage: z.multiplicative_order()
            6

        TESTS:

        Check for :trac:`15027`. We use a new variable name::

            sage: K.<f> = QuadraticField(-3)
            sage: K.primitive_root_of_unity()
            -1/2*f + 1/2
            sage: UK = K.unit_group()
            sage: K.primitive_root_of_unity()
            -1/2*f + 1/2
        """
        try:
            return self._unit_group.torsion_generator().value()
        except AttributeError:
            pass
        try:
            return self._unit_group_no_proof.torsion_generator().value()
        except AttributeError:
            pass

        pK = self.pari_nf()
        n, z = pK.nfrootsof1()
        return self(z)

    def roots_of_unity(self):
        """
        Return all the roots of unity in this field, primitive or not.

        EXAMPLES::

            sage: K.<b> = NumberField(x^2+1)
            sage: zs = K.roots_of_unity(); zs
            [b, -1, -b, 1]
            sage: [ z**K.number_of_roots_of_unity() for z in zs ]
            [1, 1, 1, 1]
        """
        z = self.primitive_root_of_unity()
        n = self.zeta_order()
        return [ z**k for k in range(1, n+1) ]

    def zeta_coefficients(self, n):
        """
        Compute the first n coefficients of the Dedekind zeta function of
        this field as a Dirichlet series.

        EXAMPLE::

            sage: x = QQ['x'].0
            sage: NumberField(x^2+1, 'a').zeta_coefficients(10)
            [1, 1, 0, 1, 2, 0, 0, 1, 1, 2]
        """
        return self.pari_nf().dirzetak(n)


class NumberField_absolute(NumberField_generic):
    def __init__(self, polynomial, name, latex_name=None, check=True, embedding=None,
                 assume_disc_small=False, maximize_at_primes=None, structure=None):
        """
        Function to initialize an absolute number field.

        EXAMPLE::

            sage: K = NumberField(x^17 + 3, 'a'); K
            Number Field in a with defining polynomial x^17 + 3
            sage: type(K)
            <class 'sage.rings.number_field.number_field.NumberField_absolute_with_category'>
            sage: TestSuite(K).run()
        """
        NumberField_generic.__init__(self, polynomial, name, latex_name, check, embedding,
                                     assume_disc_small=assume_disc_small, maximize_at_primes=maximize_at_primes, structure=structure)
        self._element_class = number_field_element.NumberFieldElement_absolute
        self._zero_element = self(0)
        self._one_element =  self(1)

    def _coerce_from_other_number_field(self, x):
        """
        Coerce a number field element x into this number field.

        Unless `x` is in ``QQ``, this requires ``x.parent()`` and
        ``self`` to have compatible embeddings: either they both embed
        in a common field, or there is an embedding of ``x.parent()``
        into ``self`` or the other way around.  If no compatible
        embeddings are found and `x` is not in ``QQ``, then raise
        ``TypeError``.  This guarantees that these conversions respect
        the field operations and conversions between several fields
        commute.

        REMARK:

        The name of this method was chosen for historical reasons.
        In fact, what it does is not a coercion but a conversion.

        INPUT:

        ``x`` -- an element of some number field

        OUTPUT:

        An element of ``self`` corresponding to ``x``.

        EXAMPLES::

            sage: K.<a> = NumberField(x^3 + 2)
            sage: L.<b> = NumberField(x^2 + 1)
            sage: K._coerce_from_other_number_field(L(2/3))
            2/3
            sage: L._coerce_from_other_number_field(K(0))
            0
            sage: K._coerce_from_other_number_field(b)
            Traceback (most recent call last):
            ...
            TypeError: No compatible natural embeddings found for Number Field in a with defining polynomial x^3 + 2 and Number Field in b with defining polynomial x^2 + 1

        Two number fields both containing `i`::

            sage: K.<a> = NumberField(x^4 + 6*x^2 + 1, embedding = CC(-2.4*I))
            sage: L.<b> = NumberField(x^4 + 8*x^2 + 4, embedding = CC(2.7*I))
            sage: Ki = 1/2*a^3 + 5/2*a; Ki.minpoly()
            x^2 + 1
            sage: L(Ki)
            -1/4*b^3 - 3/2*b
            sage: K(L(Ki)) == Ki
            True
            sage: Q.<i> = QuadraticField(-1)
            sage: Q(Ki)
            i
            sage: Q(L(Ki))
            i
            sage: L( (Ki+2)^1000 )
            737533628...075020804*b^3 + 442520177...450124824*b + 793311113...453515313

        This fails if we don't specify the embeddings::

            sage: K.<a> = NumberField(x^4 + 6*x^2 + 1)
            sage: L.<b> = NumberField(x^4 + 8*x^2 + 4)
            sage: L(1/2*a^3 + 5/2*a)
            Traceback (most recent call last):
            ...
            TypeError: No compatible natural embeddings found for Number Field in b with defining polynomial x^4 + 8*x^2 + 4 and Number Field in a with defining polynomial x^4 + 6*x^2 + 1

        Embeddings can also be `p`-adic::

            sage: F = Qp(73)
            sage: K.<a> = NumberField(x^4 + 6*x^2 + 1, embedding = F(1290990671961076190983179596556712119))
            sage: L.<b> = NumberField(x^4 + 8*x^2 + 4, embedding = F(1773398470280167815153042237103591466))
            sage: L(2*a^3 + 10*a + 3)
            b^3 + 6*b + 3

        If we take the same non-Galois number field with two different
        embeddings, conversion fails::

            sage: K.<a> = NumberField(x^3 - 4*x + 1, embedding = 0.254)
            sage: L.<b> = NumberField(x^3 - 4*x + 1, embedding = 1.86)
            sage: L(a)
            Traceback (most recent call last):
            ...
            ValueError: Cannot convert a to Number Field in b with defining polynomial x^3 - 4*x + 1 (using the specified embeddings)

        Subfields automatically come with an embedding::

            sage: K.<a> = NumberField(x^2 - 5)
            sage: L.<b>, phi = K.subfield(-a)
            sage: phi(b)
            -a
            sage: K(b)
            -a
            sage: L(a)
            -b

        Below we create two subfields of `K` which both contain `i`.
        Since `L2` and `L3` both embed in `K`, conversion works::

            sage: K.<z> = NumberField(x^8 - x^4 + 1)
            sage: i = (x^2+1).roots(ring=K)[0][0]
            sage: r2 = (x^2-2).roots(ring=K)[0][0]
            sage: r3 = (x^2-3).roots(ring=K)[0][0]
            sage: L2.<a2>, phi2 = K.subfield(r2+i)
            sage: L3.<a3>, phi3 = K.subfield(r3+i)
            sage: i_in_L2 = L2(i); i_in_L2
            1/6*a2^3 + 1/6*a2
            sage: i_in_L3 = L3(i); i_in_L3
            1/8*a3^3
            sage: L2(i_in_L3) == i_in_L2
            True
            sage: L3(i_in_L2) == i_in_L3
            True

        TESTS:

        The following was fixed in :trac:`8800`::

            sage: P.<x> = QQ[]
            sage: K.<a> = NumberField(x^3-5,embedding=0)
            sage: L.<b> = K.extension(x^2+a)
            sage: F,R = L.construction()
            sage: F(R) == L   #indirect doctest
            True

        AUTHORS:

        - Jeroen Demeyer (2011-09-30): :trac:`11869`

        """
        # Special case for x in QQ.  This is common, so should be fast.
        xpol = x.polynomial()
        if xpol.degree() <= 0:
            return self._element_class(self, xpol[0])
        # Convert from L to K
        K = self
        L = x.parent()
        # Find embeddings for K and L.  If no embedding is given, simply
        # take the identity map as "embedding".  This handles the case
        # where one field is created as subfield of the other.
        Kgen = K.gen_embedding()
        if Kgen is None:
            Kgen = K.gen()
        KF = Kgen.parent()
        Lgen = L.gen_embedding()
        if Lgen is None:
            Lgen = L.gen()
        LF = Lgen.parent()

        # Do not use CDF or RDF because of constraints on the
        # exponent of floating-point numbers
        from sage.rings.all import RealField, ComplexField
        CC = ComplexField(53)
        RR = RealField(53)

        # Find a common field F into which KF and LF both embed.
        if CC.has_coerce_map_from(KF) and CC.has_coerce_map_from(LF):
            # We postpone converting Kgen and Lgen to F until we know the
            # floating-point precision required.
            F = CC
        elif KF is LF:
            F = KF
        elif KF.has_coerce_map_from(LF):
            F = KF
            Lgen = F(Lgen)
        elif LF.has_coerce_map_from(KF):
            F = LF
            Kgen = F(Kgen)
        else:
            raise TypeError("No compatible natural embeddings found for %s and %s"%(KF,LF))

        # List of candidates for K(x)
        f = x.minpoly()
        ys = f.roots(ring=K, multiplicities=False)
        if not ys:
            raise ValueError("Cannot convert %s to %s (regardless of embeddings)"%(x,K))

        # Define a function are_roots_equal to determine whether two
        # roots of f are equal.  A simple a == b does not suffice for
        # inexact fields because of floating-point errors.
        if F.is_exact():
            are_roots_equal = lambda a,b: a == b
        else:
            ### Compute a lower bound on the distance between the roots of f.
            ### This essentially gives the precision to work with.

            # A function
            # log2abs: F --> RR
            #          x |-> log2(abs(x))
            # This should work for all fields F with an absolute value.
            # The p-adic absolute value goes into QQ, so we need the RR().
            log2abs = lambda x: RR(F(x).abs()).log2()

            # Compute half Fujiwara's bound on the roots of f
            n = f.degree()
            log_half_root_bound = log2abs(f[0]/2)/n
            for i in range(1,n):
                bd = log2abs(f[i])/(n-i)
                if bd > log_half_root_bound:
                    log_half_root_bound = bd
            # Twice the bound on the roots of f, in other words an upper
            # bound for the distance between two roots.
            log_double_root_bound = log_half_root_bound + 2.0  # 2.0 = log2(4)
            # Now we compute the minimum distance between two roots of f
            # using the fact that the discriminant of f is the product of
            # all root distances.
            # We use pari to compute the discriminant to work around #11872.
            log_root_diff = log2abs(pari(f).poldisc())*0.5 - (n*(n-1)*0.5 - 1.0)*log_double_root_bound
            # Let eps be 1/128 times the minimal root distance.
            # This implies: If two roots of f are at distance <= eps, then
            # they are equal.  The factor 128 is arbitrary, it is an extra
            # safety margin.
            eps = (log_root_diff - 7.0).exp2()
            are_roots_equal = lambda a,b: (a-b).abs() <= eps
            if F is CC:
                # Adjust the precision of F, sufficient to represent all
                # the temporaries in the computation with a precision
                # of eps, plus some extra bits.
                H = [log_double_root_bound - 1.0]
                for e in [x] + ys:
                    H += [log2abs(c) for c in e.polynomial().coefficients()]
                prec = (max(H) + RR(n+1).log2() - log_root_diff).ceil() + 12 + n
                F = ComplexField(prec=prec)
                Kgen = F(Kgen)
                Lgen = F(Lgen)

        # Embed x and the y's in F
        emb_x = x.polynomial()(Lgen)
        for y in ys:
            emb_y = y.polynomial()(Kgen)
            if are_roots_equal(emb_x, emb_y):
                return y
        raise ValueError("Cannot convert %s to %s (using the specified embeddings)"%(x,K))

    def _coerce_non_number_field_element_in(self, x):
        """
        Coerce a non-number field element x into this number field.

        INPUT:
            x -- a non number field element x, e.g., a list, integer,
            rational, or polynomial.

        EXAMPLES::

            sage: K.<a> = NumberField(x^3 + 2/3)
            sage: K._coerce_non_number_field_element_in(-7/8)
            -7/8
            sage: K._coerce_non_number_field_element_in([1,2,3])
            3*a^2 + 2*a + 1

        The list is just turned into a polynomial in the generator::

            sage: K._coerce_non_number_field_element_in([0,0,0,1,1])
            -2/3*a - 2/3

        Any polynomial whose coefficients can be coerced to rationals will
        coerce, e.g., this one in characteristic 7::

            sage: f = GF(7)['y']([1,2,3]); f
            3*y^2 + 2*y + 1
            sage: K._coerce_non_number_field_element_in(f)
            3*a^2 + 2*a + 1

        But not this one over a field of order 27::

            sage: F27.<g> = GF(27)
            sage: f = F27['z']([g^2, 2*g, 1]); f
            z^2 + 2*g*z + g^2
            sage: K._coerce_non_number_field_element_in(f)
            Traceback (most recent call last):
            ...
            TypeError: <type 'sage.rings.polynomial.polynomial_zz_pex.Polynomial_ZZ_pEX'>

        One can also coerce an element of the polynomial quotient ring
        that's isomorphic to the number field::

            sage: K.<a> = NumberField(x^3 + 17)
            sage: b = K.polynomial_quotient_ring().random_element()
            sage: K(b)
            -1/2*a^2 - 4
        """
        if isinstance(x, (int, long, rational.Rational,
                              integer.Integer, pari_gen,
                              list)):
            return self._element_class(self, x)

        if isinstance(x, sage.rings.polynomial.polynomial_quotient_ring_element.PolynomialQuotientRingElement)\
               and (x in self.polynomial_quotient_ring()):
            y = self.polynomial_ring().gen()
            return x.lift().subs({y:self.gen()})

        try:
            if isinstance(x, polynomial_element.Polynomial):
                return self._element_class(self, x)

            return self._element_class(self, x._rational_())
        except (TypeError, AttributeError) as msg:
            pass
        raise TypeError(type(x))

    def _coerce_from_str(self, x):
        r"""
        Coerce a string representation of an element of this
        number field into this number field.

        INPUT:
            x -- string

        EXAMPLES:
            sage: k.<theta25> = NumberField(x^3+(2/3)*x+1)
            sage: k._coerce_from_str('theta25^3 + (1/3)*theta25')
            -1/3*theta25 - 1

        This function is called by the coerce method when it gets a string
        as input:
            sage: k('theta25^3 + (1/3)*theta25')
            -1/3*theta25 - 1
        """
        w = sage.misc.all.sage_eval(x,locals=self.gens_dict())
        if not (is_Element(w) and w.parent() is self):
            return self(w)
        else:
            return w

    def _coerce_map_from_(self, R):
        """
        Canonical coercion of a ring R into self.

        Currently any ring coercing into the base ring canonically coerces
        into this field, as well as orders in any number field coercing into
        this field, and of course the field itself as well.

        Two embedded number fields may mutually coerce into each other, if
        the pushout of the two ambient fields exists and if it is possible
        to construct an :class:`~sage.rings.number_field.number_field_morphisms.EmbeddedNumberFieldMorphism`.

        EXAMPLES::

            sage: S.<y> = NumberField(x^3 + x + 1)
            sage: S.coerce(int(4)) # indirect doctest
            4
            sage: S.coerce(long(7))
            7
            sage: S.coerce(-Integer(2))
            -2
            sage: z = S.coerce(-7/8); z, type(z)
            (-7/8, <type 'sage.rings.number_field.number_field_element.NumberFieldElement_absolute'>)
            sage: S.coerce(y) is y
            True

        Fields with embeddings into an ambient field coerce naturally by the given embedding::

            sage: CyclotomicField(15).coerce(CyclotomicField(5).0 - 17/3)
            zeta15^3 - 17/3
            sage: K.<a> = CyclotomicField(16)
            sage: K(CyclotomicField(4).0)
            a^4
            sage: QuadraticField(-3, 'a').coerce_map_from(CyclotomicField(3))
            Generic morphism:
              From: Cyclotomic Field of order 3 and degree 2
              To:   Number Field in a with defining polynomial x^2 + 3
              Defn: zeta3 -> 1/2*a - 1/2

        Two embedded number fields with mutual coercions (testing against a
        bug that was fixed in :trac:`8800`)::

            sage: K.<r4> = NumberField(x^4-2)
            sage: L1.<r2_1> = NumberField(x^2-2, embedding = r4**2)
            sage: L2.<r2_2> = NumberField(x^2-2, embedding = -r4**2)
            sage: r2_1+r2_2    # indirect doctest
            0
            sage: (r2_1+r2_2).parent() is L1
            True
            sage: (r2_2+r2_1).parent() is L2
            True

        Coercion of an order (testing against a bug that was fixed in
        :trac:`8800`)::

            sage: K.has_coerce_map_from(L1)
            True
            sage: L1.has_coerce_map_from(K)
            False
            sage: K.has_coerce_map_from(L1.maximal_order())
            True
            sage: L1.has_coerce_map_from(K.maximal_order())
            False

        There are situations for which one might imagine conversion
        could make sense (at least after fixing choices), but of course
        there will be no coercion from the Symbolic Ring to a Number Field::

            sage: K.<a> = QuadraticField(2)
            sage: K.coerce(sqrt(2))
            Traceback (most recent call last):
            ...
            TypeError: no canonical coercion from Symbolic Ring to Number Field in a with defining polynomial x^2 - 2

        TESTS::

            sage: K.<a> = NumberField(polygen(QQ)^3-2)
            sage: type(K.coerce_map_from(QQ))
            <type 'sage.structure.coerce_maps.DefaultConvertMap_unique'>

        Make sure we still get our optimized morphisms for special fields::

            sage: K.<a> = NumberField(polygen(QQ)^2-2)
            sage: type(K.coerce_map_from(QQ))
            <type 'sage.rings.number_field.number_field_element_quadratic.Q_to_quadratic_field_element'>

        """
        if R in [int, long, ZZ, QQ, self.base()]:
            return self._generic_convert_map(R)
        from sage.rings.number_field.order import is_NumberFieldOrder
        if is_NumberFieldOrder(R) and self.has_coerce_map_from(R.number_field()):
            return self._generic_convert_map(R)
        # R is not QQ by the above tests
        if is_NumberField(R) and R.coerce_embedding() is not None:
            if self.coerce_embedding() is not None:
                try:
                    return number_field_morphisms.EmbeddedNumberFieldMorphism(R, self)
                except ValueError: # no common embedding found
                    return None
            else:
                # R is embedded, self isn't. So, we could only have
                # the forgetful coercion. But this yields to non-commuting
                # coercions, as was pointed out at ticket #8800
                return None

    def base_field(self):
        """
        Returns the base field of self, which is always QQ

        EXAMPLES::

            sage: K = CyclotomicField(5)
            sage: K.base_field()
            Rational Field
        """
        return QQ

    def is_absolute(self):
        """
        Returns True since self is an absolute field.

        EXAMPLES::

            sage: K = CyclotomicField(5)
            sage: K.is_absolute()
            True
        """
        return True

    def absolute_polynomial(self):
        r"""
        Return absolute polynomial that defines this absolute field. This
        is the same as ``self.polynomial()``.

        EXAMPLES::

            sage: K.<a> = NumberField(x^2 + 1)
            sage: K.absolute_polynomial ()
            x^2 + 1
        """
        return self.polynomial()

    def absolute_generator(self):
        r"""
        An alias for
        :meth:`sage.rings.number_field.number_field.NumberField_generic.gen`.
        This is provided for consistency with relative fields, where the
        element returned by
        :meth:`sage.rings.number_field.number_field_rel.NumberField_relative.gen`
        only generates the field over its base field (not necessarily over
        `\QQ`).

        EXAMPLE::

            sage: K.<a> = NumberField(x^2 - 17)
            sage: K.absolute_generator()
            a
        """
        return self.gen()

    def optimized_representation(self, names=None, both_maps=True):
        """
        Return a field isomorphic to self with a better defining polynomial
        if possible, along with field isomorphisms from the new field to
        self and from self to the new field.

        EXAMPLES: We construct a compositum of 3 quadratic fields, then
        find an optimized representation and transform elements back and
        forth.

        ::

            sage: K = NumberField([x^2 + p for p in [5, 3, 2]],'a').absolute_field('b'); K
            Number Field in b with defining polynomial x^8 + 40*x^6 + 352*x^4 + 960*x^2 + 576
            sage: L, from_L, to_L = K.optimized_representation()
            sage: L    # your answer may different, since algorithm is random
            Number Field in a14 with defining polynomial x^8 + 4*x^6 + 7*x^4 + 36*x^2 + 81
            sage: to_L(K.0)   # random
            4/189*a14^7 - 1/63*a14^6 + 1/27*a14^5 + 2/9*a14^4 - 5/27*a14^3 + 8/9*a14^2 + 3/7*a14 + 3/7
            sage: from_L(L.0)   # random
            1/1152*a1^7 + 1/192*a1^6 + 23/576*a1^5 + 17/96*a1^4 + 37/72*a1^3 + 5/6*a1^2 + 55/24*a1 + 3/4

        The transformation maps are mutually inverse isomorphisms.

        ::

            sage: from_L(to_L(K.0))
            b
            sage: to_L(from_L(L.0))     # random
            a14
        """
        return self.optimized_subfields(degree=self.degree(), name=names, both_maps=both_maps)[0]

    def optimized_subfields(self, degree=0, name=None, both_maps=True):
        """
        Return optimized representations of many (but *not* necessarily
        all!) subfields of self of the given degree, or of all possible degrees if
        degree is 0.

        EXAMPLES::

            sage: K = NumberField([x^2 + p for p in [5, 3, 2]],'a').absolute_field('b'); K
            Number Field in b with defining polynomial x^8 + 40*x^6 + 352*x^4 + 960*x^2 + 576
            sage: L = K.optimized_subfields(name='b')
            sage: L[0][0]
            Number Field in b0 with defining polynomial x - 1
            sage: L[1][0]
            Number Field in b1 with defining polynomial x^2 - 3*x + 3
            sage: [z[0] for z in L]          # random -- since algorithm is random
            [Number Field in b0 with defining polynomial x - 1,
             Number Field in b1 with defining polynomial x^2 - x + 1,
             Number Field in b2 with defining polynomial x^4 - 5*x^2 + 25,
             Number Field in b3 with defining polynomial x^4 - 2*x^2 + 4,
             Number Field in b4 with defining polynomial x^8 + 4*x^6 + 7*x^4 + 36*x^2 + 81]

        We examine one of the optimized subfields in more detail::

            sage: M, from_M, to_M = L[2]
            sage: M                             # random
            Number Field in b2 with defining polynomial x^4 - 5*x^2 + 25
            sage: from_M     # may be slightly random
            Ring morphism:
              From: Number Field in b2 with defining polynomial x^4 - 5*x^2 + 25
              To:   Number Field in a1 with defining polynomial x^8 + 40*x^6 + 352*x^4 + 960*x^2 + 576
              Defn: b2 |--> -5/1152*a1^7 + 1/96*a1^6 - 97/576*a1^5 + 17/48*a1^4 - 95/72*a1^3 + 17/12*a1^2 - 53/24*a1 - 1

        The to_M map is None, since there is no map from K to M::

            sage: to_M

        We apply the from_M map to the generator of M, which gives a
        rather large element of `K`::

            sage: from_M(M.0)          # random
            -5/1152*a1^7 + 1/96*a1^6 - 97/576*a1^5 + 17/48*a1^4 - 95/72*a1^3 + 17/12*a1^2 - 53/24*a1 - 1

        Nevertheless, that large-ish element lies in a degree 4 subfield::

            sage: from_M(M.0).minpoly()   # random
            x^4 - 5*x^2 + 25
        """
        return self._subfields_helper(degree=degree,name=name,
                                      both_maps=both_maps,optimize=True)

    def change_names(self, names):
        r"""
        Return number field isomorphic to self but with the given generator
        name.

        INPUT:


        -  ``names`` - should be exactly one variable name.


        Also, ``K.structure()`` returns from_K and to_K,
        where from_K is an isomorphism from K to self and to_K is an
        isomorphism from self to K.

        EXAMPLES::

            sage: K.<z> = NumberField(x^2 + 3); K
            Number Field in z with defining polynomial x^2 + 3
            sage: L.<ww> = K.change_names()
            sage: L
            Number Field in ww with defining polynomial x^2 + 3
            sage: L.structure()[0]
            Isomorphism given by variable name change map:
              From: Number Field in ww with defining polynomial x^2 + 3
              To:   Number Field in z with defining polynomial x^2 + 3
            sage: L.structure()[0](ww + 5/3)
            z + 5/3
        """
        return self.absolute_field(names)

    def subfields(self, degree=0, name=None):
        """
        Return all subfields of self of the given degree,
        or of all possible degrees if degree is 0.  The subfields are returned as
        absolute fields together with an embedding into self.  For the case of the
        field itself, the reverse isomorphism is also provided.

        EXAMPLES::

            sage: K.<a> = NumberField( [x^3 - 2, x^2 + x + 1] )
            sage: K = K.absolute_field('b')
            sage: S = K.subfields()
            sage: len(S)
            6
            sage: [k[0].polynomial() for k in S]
            [x - 3,
             x^2 - 3*x + 9,
             x^3 - 3*x^2 + 3*x + 1,
             x^3 - 3*x^2 + 3*x + 1,
             x^3 - 3*x^2 + 3*x - 17,
             x^6 - 3*x^5 + 6*x^4 - 11*x^3 + 12*x^2 + 3*x + 1]
            sage: R.<t> = QQ[]
            sage: L = NumberField(t^3 - 3*t + 1, 'c')
            sage: [k[1] for k in L.subfields()]
            [Ring morphism:
              From: Number Field in c0 with defining polynomial t
              To:   Number Field in c with defining polynomial t^3 - 3*t + 1
              Defn: 0 |--> 0,
             Ring morphism:
              From: Number Field in c1 with defining polynomial t^3 - 3*t + 1
              To:   Number Field in c with defining polynomial t^3 - 3*t + 1
              Defn: c1 |--> c]
            sage: len(L.subfields(2))
            0
            sage: len(L.subfields(1))
            1
        """
        return self._subfields_helper(degree=degree, name=name,
                                      both_maps=True, optimize=False)

    def _subfields_helper(self, degree=0, name=None, both_maps=True, optimize=False):
        """
        Internal function: common code for optimized_subfields() and subfields().

        TESTS:

        Let's make sure embeddings are being respected::

            sage: K.<a> = NumberField(x^4 - 23, embedding=50)
            sage: K, CDF(a)
            (Number Field in a with defining polynomial x^4 - 23, 2.1899387030948425)
            sage: Ss = K.subfields(); len(Ss) # indirect doctest
            3
            sage: diffs = [ S.coerce_embedding()(S.gen()) - CDF(S_into_K(S.gen())) for S, S_into_K, _ in Ss ]
            sage: all(abs(diff) < 1e-5 for diff in diffs)
            True

            sage: L1, _, _ = K.subfields(2)[0]; L1, CDF(L1.gen()) # indirect doctest
            (Number Field in a0 with defining polynomial x^2 - 23, -4.795831523312721)

            If we take a different embedding of the large field, we get a
            different embedding of the degree 2 subfield::

            sage: K.<a> = NumberField(x^4 - 23, embedding=-50)
            sage: L2, _, _ = K.subfields(2)[0]; L2, CDF(L2.gen()) # indirect doctest
            (Number Field in a0 with defining polynomial x^2 - 23, -4.795831523312721)

        Test for :trac: `7695`::

            sage: F = CyclotomicField(7)
            sage: K = F.subfields(3)[0][0]
            sage: K
            Number Field in zeta7_0 with defining polynomial x^3 + x^2 - 2*x - 1

        """
        if name is None:
            name = self.variable_names()
        name = sage.structure.parent_gens.normalize_names(1, name)[0]
        try:
            return self.__subfields[name, degree, both_maps, optimize]
        except AttributeError:
            self.__subfields = {}
        except KeyError:
            pass
        f = pari(self.polynomial())
        if optimize:
            v = f.polred(2)
            elts = v[0]
            polys = v[1]
        else:
            v = f.nfsubfields(degree)
            elts = [x[1] for x in v]
            polys = [x[0] for x in v]

        R = self.polynomial_ring()

        embedding = None
        ans = []
        for i in range(len(elts)):
            f = R(polys[i])
            if not (degree == 0 or f.degree() == degree):
                continue
            a = self(elts[i])
            if self.coerce_embedding() is not None:
                embedding = self.coerce_embedding()(a)
            # trac 7695 add a _ to prevent zeta70 etc.
            if name[-1].isdigit():
                new_name= name+ '_' + str(i)
            else:
                new_name = name + str(i)
            K = NumberField(f, names=new_name, embedding=embedding)

            from_K = K.hom([a])    # check=False here ??   would be safe unless there are bugs.

            if both_maps and K.degree() == self.degree():
                g = K['x'](self.polynomial())
                v = g.roots()
                a = from_K(K.gen())
                for i in range(len(v)):
                    r = g.roots()[i][0]
                    to_K = self.hom([r])    # check=False here ??
                    if to_K(a) == K.gen():
                        break
            else:
                to_K = None
            ans.append((K, from_K, to_K))
        ans = Sequence(ans, immutable=True, cr=ans!=[])
        self.__subfields[name, degree, both_maps, optimize] = ans
        return ans

    def maximal_order(self, v=None):
        """
        Return the maximal order, i.e., the ring of integers, associated to
        this number field.

        INPUT:

        -  ``v`` - (default: ``None``) ``None``, a prime, or a list of primes.

           - if ``v`` is ``None``, return the maximal order.

           - if ``v`` is a prime, return an order that is `p`-maximal.

           - if ``v`` is a list, return an order that is maximal at each prime
             in the list ``v``.


        EXAMPLES:

        In this example, the maximal order cannot be generated by a single
        element::

            sage: k.<a> = NumberField(x^3 + x^2 - 2*x+8)
            sage: o = k.maximal_order()
            sage: o
            Maximal Order in Number Field in a with defining polynomial x^3 + x^2 - 2*x + 8

        We compute `p`-maximal orders for several `p`. Note
        that computing a `p`-maximal order is much faster in
        general than computing the maximal order::

            sage: p = next_prime(10^22); q = next_prime(10^23)
            sage: K.<a> = NumberField(x^3 - p*q)
            sage: K.maximal_order([3]).basis()
            [1/3*a^2 + 1/3*a + 1/3, a, a^2]
            sage: K.maximal_order([2]).basis()
            [1, a, a^2]
            sage: K.maximal_order([p]).basis()
            [1, a, a^2]
            sage: K.maximal_order([q]).basis()
            [1, a, a^2]
            sage: K.maximal_order([p,3]).basis()
            [1/3*a^2 + 1/3*a + 1/3, a, a^2]

        An example with bigger discriminant::

            sage: p = next_prime(10^97); q = next_prime(10^99)
            sage: K.<a> = NumberField(x^3 - p*q)
            sage: K.maximal_order(prime_range(10000)).basis()
            [1, a, a^2]
        """
        return self._maximal_order(self._normalize_prime_list(v))

    @cached_method
    def _maximal_order(self, v):
        r"""
        Helper method which adds caching to  :meth:`maximal_order`.

        EXAMPLES::

            sage: k.<a> = NumberField(x^3 + x^2 - 2*x+8)
            sage: k.maximal_order() is k.maximal_order() # indirect doctest
            True

        """
        B = map(self, self._pari_integral_basis(v=v))

        import sage.rings.number_field.order as order
        return order.absolute_order_from_module_generators(B,
                 check_integral=False, check_rank=False,
                 check_is_ring=False, is_maximal=not v)

    def order(self, *args, **kwds):
        r"""
        Return the order with given ring generators in the maximal order of
        this number field.

        INPUT:

        -  ``gens`` - list of elements in this number field; if no generators
           are given, just returns the cardinality of this number field
           (`\infty`) for consistency.

        -  ``check_is_integral`` - bool (default: ``True``), whether to check
           that each generator is integral.

        -  ``check_rank`` - bool (default: ``True``), whether to check that the
           ring generated by ``gens`` is of full rank.

        -  ``allow_subfield`` - bool (default: ``False``), if ``True`` and the
           generators do not generate an order, i.e., they generate a subring
           of smaller rank, instead of raising an error, return an order in a
           smaller number field.

        EXAMPLES::

            sage: k.<i> = NumberField(x^2 + 1)
            sage: k.order(2*i)
            Order in Number Field in i with defining polynomial x^2 + 1
            sage: k.order(10*i)
            Order in Number Field in i with defining polynomial x^2 + 1
            sage: k.order(3)
            Traceback (most recent call last):
            ...
            ValueError: the rank of the span of gens is wrong
            sage: k.order(i/2)
            Traceback (most recent call last):
            ...
            ValueError: each generator must be integral

        Alternatively, an order can be constructed by adjoining elements to
        `\ZZ`::

            sage: K.<a> = NumberField(x^3 - 2)
            sage: ZZ[a]
            Order in Number Field in a0 with defining polynomial x^3 - 2

        TESTS:

        We verify that :trac:`2480` is fixed::

            sage: K.<a> = NumberField(x^4 + 4*x^2 + 2)
            sage: B = K.integral_basis()
            sage: K.order(*B)
            Order in Number Field in a with defining polynomial x^4 + 4*x^2 + 2
            sage: K.order(B)
            Order in Number Field in a with defining polynomial x^4 + 4*x^2 + 2
            sage: K.order(gens=B)
            Order in Number Field in a with defining polynomial x^4 + 4*x^2 + 2
        """
        # set gens appropriately from the arguments
        gens = kwds.pop('gens', args)

        if len(gens) == 0:
            return NumberField_generic.order(self)
        if len(gens) == 1 and isinstance(gens[0], (list, tuple)):
            gens = gens[0]
        gens = map(self, gens)
        return self._order(tuple(gens), **kwds)

    @cached_method
    def _order(self, gens, **kwds):
        r"""
        Helper method for :meth:`order` which adds caching. See :meth:`order`
        for a description of the parameters and keyword parameters.

        TESTS:

        Test that caching works::

            sage: K.<a> = NumberField(x^3 - 2)
            sage: K.order(a) is K.order(a)
            True

        Keywords have no influence on the caching::

            sage: K.order(a) is K.order(a,check_is_integral=True) is K.order(a,check_is_integral=False)
            True

        Even if the order lives in a different field, caching works (currently,
        however, ``allow_subfield`` is incorrect :trac:`16046`)::

            sage: K.<a> = NumberField(x**4+3)
            sage: o = K.order([a**2], allow_subfield=True)
            sage: o is K.order([a**2], allow_subfield=True)
            True

        Different generators for the same order::

            sage: K.order(a) is K.order(a,a^2) is K.order(a^2,a)
            True

        """
        import sage.rings.number_field.order as order
        ret = order.absolute_order_from_ring_generators(gens, **kwds)
        # we make sure that the result is a unique parent even if it the order
        # lives in a different field
        if ret.ambient() is not self:
            return ret.ambient().order(gens, **kwds)

        gens = ret.gens()
        if self._order.is_in_cache(gens):
            # different ways of specifying the same set of generators lead to
            # the same order - this is to make sure that orders are unique
            # parents
            return self._order(gens)

        self._order.set_cache(ret, gens)
        return ret

    def vector_space(self):
        """
        Return a vector space V and isomorphisms self --> V and V --> self.

        OUTPUT:


        -  ``V`` - a vector space over the rational numbers

        -  ``from_V`` - an isomorphism from V to self

        -  ``to_V`` - an isomorphism from self to V


        EXAMPLES::

            sage: k.<a> = NumberField(x^3 + 2)
            sage: V, from_V, to_V  = k.vector_space()
            sage: from_V(V([1,2,3]))
            3*a^2 + 2*a + 1
            sage: to_V(1 + 2*a + 3*a^2)
            (1, 2, 3)
            sage: V
            Vector space of dimension 3 over Rational Field
            sage: to_V
            Isomorphism map:
              From: Number Field in a with defining polynomial x^3 + 2
              To:   Vector space of dimension 3 over Rational Field
            sage: from_V(to_V(2/3*a - 5/8))
            2/3*a - 5/8
            sage: to_V(from_V(V([0,-1/7,0])))
            (0, -1/7, 0)
        """
        try:
            return self.__vector_space
        except AttributeError:
            V = QQ**self.degree()
            from_V = maps.MapVectorSpaceToNumberField(V, self)
            to_V   = maps.MapNumberFieldToVectorSpace(self, V)
            self.__vector_space = (V, from_V, to_V)
            return self.__vector_space

    def absolute_vector_space(self):
        r"""
        Return vector space over `\QQ` corresponding to this
        number field, along with maps from that space to this number field
        and in the other direction.

        For an absolute extension this is identical to
        ``self.vector_space()``.

        EXAMPLES::

            sage: K.<a> = NumberField(x^3 - 5)
            sage: K.absolute_vector_space()
            (Vector space of dimension 3 over Rational Field,
             Isomorphism map:
              From: Vector space of dimension 3 over Rational Field
              To:   Number Field in a with defining polynomial x^3 - 5,
             Isomorphism map:
              From: Number Field in a with defining polynomial x^3 - 5
              To:   Vector space of dimension 3 over Rational Field)
        """
        return self.vector_space()


    def _galois_closure_and_embedding(self, names=None):
        r"""
        Return number field `K` that is the Galois closure of self and an
        embedding of self into `K`.

        INPUT:

        - ``names`` - variable name for Galois closure

        .. warning::

           This is an internal function; see :meth:`galois_closure`.

        EXAMPLES:

        For medium-sized Galois groups of fields with small discriminants,
        this computation is feasible::

            sage: K.<a> = NumberField(x^6 + 4*x^2 + 2)
            sage: K.galois_group(type='pari').order()
            48
            sage: L, phi = K._galois_closure_and_embedding('c')
            sage: phi.domain() is K, phi.codomain() is L
            (True, True)
            sage: L
            Number Field in c with defining polynomial x^48 + 8*x^46 - 20*x^44 - 520*x^42 + 12106*x^40 - 68344*x^38 + 463156*x^36 - 1823272*x^34 + 8984591*x^32 - 25016080*x^30 + 84949344*x^28 - 163504384*x^26 + 417511068*x^24 - 394687376*x^22 + 836352224*x^20 + 72845696*x^18 + 1884703919*x^16 + 732720520*x^14 + 3960878676*x^12 + 2507357768*x^10 + 5438373834*x^8 + 3888508744*x^6 + 4581432268*x^4 + 1765511400*x^2 + 1723993441
            sage: K.defining_polynomial()( phi(K.gen()) )
            0
        """
        if names is None:
            raise TypeError("You must specify the name of the generator.")

        try:
            # compose with variable renaming
            L = self.__galois_closure.change_names(names)
            L_to_orig, orig_to_L = L.structure()
            # "flatten" the composition by hand
            self_into_L = self.hom([ (orig_to_L * self.__galois_closure_embedding)(self.gen()) ])
            return (L, self_into_L)
        except AttributeError:
            pass

        # Compute degree of Galois closure if possible
        try:
            deg = self.galois_group(type='pari').order()
        except NotImplementedError:
            deg = None

        L, self_into_L = self.defining_polynomial().change_ring(self).splitting_field(names, map=True, degree_multiple=deg)
        self.__galois_closure = L
        self.__galois_closure_embedding = self_into_L
        return (self.__galois_closure, self.__galois_closure_embedding)

    def galois_closure(self, names=None, map=False):
        """
        Return number field `K` that is the Galois closure of self,
        i.e., is generated by all roots of the defining polynomial of
        self, and possibly an embedding of self into `K`.

        INPUT:

        - ``names`` - variable name for Galois closure

        - ``map`` - (default: False) also return an embedding of self into `K`

        EXAMPLES::

            sage: K.<a> = NumberField(x^4 - 2)
            sage: M = K.galois_closure('b'); M
            Number Field in b with defining polynomial x^8 + 28*x^4 + 2500
            sage: L.<a2> = K.galois_closure(); L
            Number Field in a2 with defining polynomial x^8 + 28*x^4 + 2500
            sage: K.galois_group(names=("a3")).order()
            8

        ::

            sage: phi = K.embeddings(L)[0]
            sage: phi(K.0)
            1/120*a2^5 + 19/60*a2
            sage: phi(K.0).minpoly()
            x^4 - 2

            sage: L, phi = K.galois_closure('b', map=True)
            sage: L
            Number Field in b with defining polynomial x^8 + 28*x^4 + 2500
            sage: phi
            Ring morphism:
              From: Number Field in a with defining polynomial x^4 - 2
              To:   Number Field in b with defining polynomial x^8 + 28*x^4 + 2500
              Defn: a |--> 1/240*b^5 - 41/120*b

        A cyclotomic field is already Galois::

            sage: K.<a> = NumberField(cyclotomic_polynomial(23))
            sage: L.<z> = K.galois_closure()
            sage: L
            Number Field in z with defining polynomial x^22 + x^21 + x^20 + x^19 + x^18 + x^17 + x^16 + x^15 + x^14 + x^13 + x^12 + x^11 + x^10 + x^9 + x^8 + x^7 + x^6 + x^5 + x^4 + x^3 + x^2 + x + 1

        TESTS:

        Let's make sure we're renaming correctly::

            sage: K.<a> = NumberField(x^4 - 2)
            sage: L, phi = K.galois_closure('cc', map=True)
            sage: L
            Number Field in cc with defining polynomial x^8 + 28*x^4 + 2500
            sage: phi
            Ring morphism:
              From: Number Field in a with defining polynomial x^4 - 2
              To:   Number Field in cc with defining polynomial x^8 + 28*x^4 + 2500
              Defn: a |--> 1/240*cc^5 - 41/120*cc
        """
        L, self_into_L = self._galois_closure_and_embedding(names)
        if map:
            return (L, self_into_L)
        else:
            return L

    def automorphisms(self):
        r"""
        Compute all Galois automorphisms of self.

        This uses PARI's ``nfgaloisconj`` and is much faster than root finding
        for many fields.

        EXAMPLES::

            sage: K.<a> = NumberField(x^2 + 10000)
            sage: K.automorphisms()
            [
            Ring endomorphism of Number Field in a with defining polynomial x^2 + 10000
              Defn: a |--> a,
            Ring endomorphism of Number Field in a with defining polynomial x^2 + 10000
              Defn: a |--> -a
            ]

        Here's a larger example, that would take some time if we found
        roots instead of using PARI's specialized machinery::

            sage: K = NumberField(x^6 - x^4 - 2*x^2 + 1, 'a')
            sage: len(K.automorphisms())
            2

        `L` is the Galois closure of `K`::

            sage: L = NumberField(x^24 - 84*x^22 + 2814*x^20 - 15880*x^18 - 409563*x^16 - 8543892*x^14 + 25518202*x^12 + 32831026956*x^10 - 672691027218*x^8 - 4985379093428*x^6 + 320854419319140*x^4 + 817662865724712*x^2 + 513191437605441, 'a')
            sage: len(L.automorphisms())
            24
        """
        try:
            # this should be concordant with embeddings
            return self.__embeddings[self]
        except AttributeError:
            self.__embeddings = {}
        except KeyError:
            pass
        embs = sorted(map(self, self.pari_nf().nfgaloisconj()))
        v = [ self.hom([ e ], check=False) for e in embs ]
        put_natural_embedding_first(v)
        self.__embeddings[self] = Sequence(v, cr=(v != []), immutable=True,
                                        check=False, universe=self.Hom(self))
        return self.__embeddings[self]

    def embeddings(self, K):
        """
        Compute all field embeddings of self into the field K (which need
        not even be a number field, e.g., it could be the complex numbers).
        This will return an identical result when given K as input again.

        If possible, the most natural embedding of self into K is put first
        in the list.

        INPUT:

        -  ``K`` - a number field

        EXAMPLES::

            sage: K.<a> = NumberField(x^3 - 2)
            sage: L.<a1> = K.galois_closure(); L
            Number Field in a1 with defining polynomial x^6 + 108
            sage: K.embeddings(L)[0]
            Ring morphism:
              From: Number Field in a with defining polynomial x^3 - 2
              To:   Number Field in a1 with defining polynomial x^6 + 108
              Defn: a |--> 1/18*a1^4
            sage: K.embeddings(L) is K.embeddings(L)
            True

        We embed a quadratic field into a cyclotomic field::

            sage: L.<a> = QuadraticField(-7)
            sage: K = CyclotomicField(7)
            sage: L.embeddings(K)
            [
            Ring morphism:
              From: Number Field in a with defining polynomial x^2 + 7
              To:   Cyclotomic Field of order 7 and degree 6
              Defn: a |--> 2*zeta7^4 + 2*zeta7^2 + 2*zeta7 + 1,
            Ring morphism:
              From: Number Field in a with defining polynomial x^2 + 7
              To:   Cyclotomic Field of order 7 and degree 6
              Defn: a |--> -2*zeta7^4 - 2*zeta7^2 - 2*zeta7 - 1
            ]

        We embed a cubic field in the complex numbers::

            sage: K.<a> = NumberField(x^3 - 2)
            sage: K.embeddings(CC)
            [
            Ring morphism:
              From: Number Field in a with defining polynomial x^3 - 2
              To:   Complex Field with 53 bits of precision
              Defn: a |--> -0.62996052494743... - 1.09112363597172*I,
            Ring morphism:
              From: Number Field in a with defining polynomial x^3 - 2
              To:   Complex Field with 53 bits of precision
              Defn: a |--> -0.62996052494743... + 1.09112363597172*I,
            Ring morphism:
              From: Number Field in a with defining polynomial x^3 - 2
              To:   Complex Field with 53 bits of precision
              Defn: a |--> 1.25992104989487
            ]

        Test that :trac:`15053` is fixed::

            sage: K = NumberField(x^3 - 2, 'a')
            sage: K.embeddings(GF(3))
            []
        """
        try:
            # this should be concordant with automorphisms
            return self.__embeddings[K]
        except AttributeError:
            self.__embeddings = {}
        except KeyError:
            pass
        if K is self:
            return self.automorphisms()
        if K.characteristic() != 0:
            return Sequence([], immutable=True, check=False, universe=self.Hom(K))

        f = self.defining_polynomial()
        r = f.roots(K, multiplicities=False)
        r.sort()
        v = [self.hom([e], check=False) for e in r]
        # If there is an embedding that preserves variable names
        # then it is most natural, so we put it first.
        put_natural_embedding_first(v)

        self.__embeddings[K] = Sequence(v, cr=v!=[], immutable=True,
                                        check=False, universe=self.Hom(K))
        return self.__embeddings[K]

    def Minkowski_embedding(self, B=None, prec=None):
        r"""
        Return an nxn matrix over RDF whose columns are the images of the
        basis `\{1, \alpha, \dots, \alpha^{n-1}\}` of self over
        `\QQ` (as vector spaces), where here
        `\alpha` is the generator of self over
        `\QQ`, i.e. self.gen(0). If B is not None, return
        the images of the vectors in B as the columns instead. If prec is
        not None, use RealField(prec) instead of RDF.

        This embedding is the so-called "Minkowski embedding" of a number
        field in `\RR^n`: given the `n` embeddings
        `\sigma_1, \dots, \sigma_n` of self in
        `\CC`, write `\sigma_1, \dots, \sigma_r`
        for the real embeddings, and
        `\sigma_{r+1}, \dots, \sigma_{r+s}` for choices of one of
        each pair of complex conjugate embeddings (in our case, we simply
        choose the one where the image of `\alpha` has positive
        real part). Here `(r,s)` is the signature of self. Then the
        Minkowski embedding is given by

        .. math::

            x \mapsto ( \sigma_1(x), \dots,
                     \sigma_r(x), \sqrt{2}\Re(\sigma_{r+1}(x)),
                     \sqrt{2}\Im(\sigma_{r+1}(x)), \dots,
                     \sqrt{2}\Re(\sigma_{r+s}(x)),
                     \sqrt{2}\Im(\sigma_{r+s}(x)))

        Equivalently, this is an embedding of self in `\RR^n` so
        that the usual norm on `\RR^n` coincides with
        `|x| = \sum_i |\sigma_i(x)|^2` on self.

        TODO: This could be much improved by implementing homomorphisms
        over VectorSpaces.

        EXAMPLES::

            sage: F.<alpha> = NumberField(x^3+2)
            sage: F.Minkowski_embedding()
            [ 1.00000000000000 -1.25992104989487  1.58740105196820]
            [ 1.41421356237... 0.8908987181... -1.12246204830...]
            [0.000000000000000  1.54308184421...  1.94416129723...]
            sage: F.Minkowski_embedding([1, alpha+2, alpha^2-alpha])
            [ 1.00000000000000 0.740078950105127  2.84732210186307]
            [ 1.41421356237...  3.7193258428... -2.01336076644...]
            [0.000000000000000  1.54308184421... 0.40107945302...]
            sage: F.Minkowski_embedding() * (alpha + 2).vector().column()
            [0.740078950105127]
            [ 3.7193258428...]
            [ 1.54308184421...]
        """
        n = self.degree()
        if prec is None:
            R = sage.rings.real_double.RDF
        else:
            R = sage.rings.real_mpfr.RealField(prec)
        r,s = self.signature()
        places = self.places(prec=prec)

        if B is None:
            B = [ (self.gen(0))**i for i in range(n) ]

        A = ZZ['x']
        f = A.gen(0)**2-2
        sqrt2 = f.roots(R)[1][0]

        d = {}

        for col in range(n):

            for row in range(r):
                d[(row,col)] = places[row](B[col])

            for i in range(s):
                z = places[r+i](B[col])
                d[(r+2*i,col)] = z.real()*sqrt2
                d[(r+2*i+1,col)] = z.imag()*sqrt2


        M = sage.matrix.all.matrix(d)

        return M


    def places(self, all_complex=False, prec=None):
        """
        Return the collection of all infinite places of self.

        By default, this returns the set of real places as
        homomorphisms into RIF first, followed by a choice of one of
        each pair of complex conjugate homomorphisms into CIF.

        On the other hand, if prec is not None, we simply return places
        into RealField(prec) and ComplexField(prec) (or RDF, CDF if
        prec=53). One can also use ``prec=infinity``, which returns embeddings
        into the field `\overline{\QQ}` of algebraic numbers (or its subfield
        `\mathbb{A}` of algebraic reals); this permits exact computatation, but
        can be extremely slow.

        There is an optional flag all_complex, which defaults to False. If
        all_complex is True, then the real embeddings are returned as
        embeddings into CIF instead of RIF.

        EXAMPLES::

            sage: F.<alpha> = NumberField(x^3-100*x+1) ; F.places()
            [Ring morphism:
            From: Number Field in alpha with defining polynomial x^3 - 100*x + 1
            To:   Real Field with 106 bits of precision
            Defn: alpha |--> -10.00499625499181184573367219280,
            Ring morphism:
            From: Number Field in alpha with defining polynomial x^3 - 100*x + 1
            To:   Real Field with 106 bits of precision
            Defn: alpha |--> 0.01000001000003000012000055000273,
            Ring morphism:
            From: Number Field in alpha with defining polynomial x^3 - 100*x + 1
            To:   Real Field with 106 bits of precision
            Defn: alpha |--> 9.994996244991781845613530439509]

        ::

            sage: F.<alpha> = NumberField(x^3+7) ; F.places()
            [Ring morphism:
            From: Number Field in alpha with defining polynomial x^3 + 7
            To:   Real Field with 106 bits of precision
            Defn: alpha |--> -1.912931182772389101199116839549,
            Ring morphism:
            From: Number Field in alpha with defining polynomial x^3 + 7
            To:   Complex Field with 53 bits of precision
            Defn: alpha |--> 0.956465591386195 + 1.65664699997230*I]

        ::

            sage: F.<alpha> = NumberField(x^3+7) ; F.places(all_complex=True)
            [Ring morphism:
            From: Number Field in alpha with defining polynomial x^3 + 7
            To:   Complex Field with 53 bits of precision
            Defn: alpha |--> -1.91293118277239,
            Ring morphism:
            From: Number Field in alpha with defining polynomial x^3 + 7
            To:   Complex Field with 53 bits of precision
            Defn: alpha |--> 0.956465591386195 + 1.65664699997230*I]
            sage: F.places(prec=10)
            [Ring morphism:
            From: Number Field in alpha with defining polynomial x^3 + 7
            To:   Real Field with 10 bits of precision
            Defn: alpha |--> -1.9,
            Ring morphism:
            From: Number Field in alpha with defining polynomial x^3 + 7
            To:   Complex Field with 10 bits of precision
            Defn: alpha |--> 0.96 + 1.7*I]
        """
        if prec is None:
            R = RIF
            C = CIF

        elif prec == 53:
            R = sage.rings.real_double.RDF
            C = sage.rings.complex_double.CDF

        elif prec == Infinity:
            R = sage.rings.all.AA
            C = sage.rings.all.QQbar

        else:
            R = sage.rings.real_mpfr.RealField(prec)
            C = sage.rings.complex_field.ComplexField(prec)

        ## first, find the intervals with roots, and see how much
        ## precision we need to approximate the roots
        ##
        all_intervals = [ x[0] for x in self.defining_polynomial().roots(C) ]

        ## first, set up the real places
        if all_complex:
            real_intervals = [ x for x in all_intervals if x.imag().is_zero() ]
        else:
            real_intervals = [ x[0] for x in self.defining_polynomial().roots(R) ]

        if prec is None:
            real_places = [ self.hom([i.center()], check=False) for i in real_intervals ]

            complex_places = [ self.hom([i.center()], check=False) for i in
                               all_intervals if i.imag() > 0 ]
        else:
            real_places = [ self.hom([i], check=False) for i in real_intervals ]

            complex_places = [ self.hom([i], check=False) for i in
                               all_intervals if i.imag() > 0 ]

        return real_places + complex_places

    def real_places(self, prec=None):
        """
        Return all real places of self as homomorphisms into RIF.

        EXAMPLES::

            sage: F.<alpha> = NumberField(x^4-7) ; F.real_places()
            [Ring morphism:
            From: Number Field in alpha with defining polynomial x^4 - 7
            To:   Real Field with 106 bits of precision
            Defn: alpha |--> -1.626576561697785743211232345494,
            Ring morphism:
            From: Number Field in alpha with defining polynomial x^4 - 7
            To:   Real Field with 106 bits of precision
            Defn: alpha |--> 1.626576561697785743211232345494]
        """
        return self.places(prec=prec)[0:self.signature()[0]]

    def relativize(self, alpha, names, structure=None):
        r"""
        Given an element in self or an embedding of a subfield into self,
        return a relative number field `K` isomorphic to self that is relative
        over the absolute field `\QQ(\alpha)` or the domain of `alpha`, along
        with isomorphisms from `K` to self and from self to `K`.

        INPUT:

        - ``alpha`` - an element of self  or an embedding of a subfield into
          self
        - ``names`` - 2-tuple of names of generator for output field K and the
          subfield QQ(alpha) names[0] generators K and names[1] QQ(alpha).
        - ``structure`` -- an instance of
          :class:`structure.NumberFieldStructure` or ``None`` (default:
          ``None``), if ``None``, then the resulting field's :meth:`structure`
          will return isomorphisms from and to this field. Otherwise, the field
          will be equipped with ``structure``.

        OUTPUT:

        K -- relative number field

        Also, ``K.structure()`` returns from_K and to_K, where
        from_K is an isomorphism from K to self and to_K is an isomorphism
        from self to K.

        EXAMPLES::

            sage: K.<a> = NumberField(x^10 - 2)
            sage: L.<c,d> = K.relativize(a^4 + a^2 + 2); L
            Number Field in c with defining polynomial x^2 - 1/5*d^4 + 8/5*d^3 - 23/5*d^2 + 7*d - 18/5 over its base field
            sage: c.absolute_minpoly()
            x^10 - 2
            sage: d.absolute_minpoly()
            x^5 - 10*x^4 + 40*x^3 - 90*x^2 + 110*x - 58
            sage: (a^4 + a^2 + 2).minpoly()
            x^5 - 10*x^4 + 40*x^3 - 90*x^2 + 110*x - 58
            sage: from_L, to_L = L.structure()
            sage: to_L(a)
            c
            sage: to_L(a^4 + a^2 + 2)
            d
            sage: from_L(to_L(a^4 + a^2 + 2))
            a^4 + a^2 + 2

        The following demonstrates distinct embeddings of a subfield into a
        larger field::

            sage: K.<a> = NumberField(x^4 + 2*x^2 + 2)
            sage: K0 = K.subfields(2)[0][0]; K0
            Number Field in a0 with defining polynomial x^2 - 2*x + 2
            sage: rho, tau = K0.embeddings(K)
            sage: L0 = K.relativize(rho(K0.gen()), 'b'); L0
            Number Field in b0 with defining polynomial x^2 - b1 + 2 over its base field
            sage: L1 = K.relativize(rho, 'b'); L1
            Number Field in b with defining polynomial x^2 - a0 + 2 over its base field
            sage: L2 = K.relativize(tau, 'b'); L2
            Number Field in b with defining polynomial x^2 + a0 over its base field
            sage: L0.base_field() is K0
            False
            sage: L1.base_field() is K0
            True
            sage: L2.base_field() is K0
            True

        Here we see that with the different embeddings, the relative norms are
        different::

            sage: a0 = K0.gen()
            sage: L1_into_K, K_into_L1 = L1.structure()
            sage: L2_into_K, K_into_L2 = L2.structure()
            sage: len(K.factor(41))
            4
            sage: w1 = -a^2 + a + 1; P = K.ideal([w1])
            sage: Pp = L1.ideal(K_into_L1(w1)).ideal_below(); Pp == K0.ideal([4*a0 + 1])
            True
            sage: Pp == w1.norm(rho)
            True

            sage: w2 = a^2 + a - 1; Q = K.ideal([w2])
            sage: Qq = L2.ideal(K_into_L2(w2)).ideal_below(); Qq == K0.ideal([-4*a0 + 9])
            True
            sage: Qq == w2.norm(tau)
            True

            sage: Pp == Qq
            False

        TESTS:

        We can relativize over the whole field::

            sage: K.<a> = NumberField(x^4 + 2*x^2 + 2)
            sage: K.relativize(K.gen(), 'a')
            Number Field in a0 with defining polynomial x - a1 over its base field
            sage: K.relativize(2*K.gen(), 'a')
            Number Field in a0 with defining polynomial x - 1/2*a1 over its base field

        We can relativize over the prime field::

            sage: L = K.relativize(K(1), 'a'); L
            Number Field in a0 with defining polynomial x^4 + 2*x^2 + 2 over its base field
            sage: L.base_field()
            Number Field in a1 with defining polynomial x - 1
            sage: L.base_field().base_field()
            Rational Field

            sage: L = K.relativize(K(2), 'a'); L
            Number Field in a0 with defining polynomial x^4 + 2*x^2 + 2 over its base field
            sage: L.base_field()
            Number Field in a1 with defining polynomial x - 2
            sage: L.base_field().base_field()
            Rational Field

            sage: L = K.relativize(K(0), 'a'); L
            Number Field in a0 with defining polynomial x^4 + 2*x^2 + 2 over its base field
            sage: L.base_field()
            Number Field in a1 with defining polynomial x
            sage: L.base_field().base_field()
            Rational Field

        We can relativize over morphisms returned by self.subfields()::

            sage: L = NumberField(x^4 + 1, 'a')
            sage: [L.relativize(h, 'c') for (f,h,i) in L.subfields()]
            [Number Field in c with defining polynomial x^4 + 1 over its base field, Number Field in c with defining polynomial x^2 - 1/2*a1 over its base field, Number Field in c with defining polynomial x^2 - a2*x - 1 over its base field, Number Field in c with defining polynomial x^2 - a3*x + 1 over its base field, Number Field in c with defining polynomial x - a4 over its base field]

        We can relativize over a relative field::

            sage: K.<z> = CyclotomicField(16)
            sage: L, L_into_K, _ = K.subfields(4)[0]; L
            Number Field in z0 with defining polynomial x^4 + 16
            sage: F, F_into_L, _ = L.subfields(2)[0]; F
            Number Field in z0_0 with defining polynomial x^2 + 64

            sage: L_over_F = L.relativize(F_into_L, 'c'); L_over_F
            Number Field in c with defining polynomial x^2 - 1/2*z0_0 over its base field
            sage: L_over_F_into_L, _ = L_over_F.structure()

            sage: K_over_rel = K.relativize(L_into_K * L_over_F_into_L, 'a'); K_over_rel
            Number Field in a with defining polynomial x^2 - 1/2*c over its base field
            sage: K_over_rel.base_field() is L_over_F
            True
            sage: K_over_rel.structure()
            (Relative number field morphism:
              From: Number Field in a with defining polynomial x^2 - 1/2*c over its base field
              To:   Cyclotomic Field of order 16 and degree 8
              Defn: a |--> z
                    c |--> 2*z^2
                    z0_0 |--> 8*z^4, Ring morphism:
              From: Cyclotomic Field of order 16 and degree 8
              To:   Number Field in a with defining polynomial x^2 - 1/2*c over its base field
              Defn: z |--> a)

        We can relativize over a really large field::

            sage: K.<a> = CyclotomicField(3^3*2^3)
            sage: R = K.relativize(a^(3^2), 't'); R
            Number Field in t0 with defining polynomial x^9 - t1 over its base field
            sage: R.structure()
            (Relative number field morphism:
              From: Number Field in t0 with defining polynomial x^9 - t1 over its base field
              To:   Cyclotomic Field of order 216 and degree 72
              Defn: t0 |--> a
                    t1 |--> a^9,
             Ring morphism:
              From: Cyclotomic Field of order 216 and degree 72
              To:   Number Field in t0 with defining polynomial x^9 - t1 over its base field
              Defn: a |--> t0)

        Only one name is required when a morphism is given (fixing :trac:`12005`)::

            sage: R.<x> = PolynomialRing(QQ)
            sage: K.<i> = NumberField(x^2 + 1)
            sage: L.<b> = NumberField(x^4 - x^2 + 1)
            sage: phi = K.hom(b^3, L)
            sage: M.<r> = L.relativize(phi)
            sage: M
            Number Field in r with defining polynomial x^2 - i*x - 1 over its base field
            sage: M.base_field()
            Number Field in i with defining polynomial x^2 + 1
        """
        # step 1: construct the abstract field generated by alpha.w
        # step 2: make a relative extension of it.
        # step 3: construct isomorphisms
        from sage.all import vector, matrix

        from sage.categories.map import is_Map
        if is_Map(alpha):
            # alpha better be a morphism with codomain self
            if alpha.codomain() != self:
                raise ValueError("Co-domain of morphism must be self")
            L = alpha.domain()
            alpha = alpha(L.gen()) # relativize over phi's domain
<<<<<<< HEAD
            f = L.defining_polynomial() # = alpha.minpoly()
            names = sage.structure.parent_gens.normalize_names(1, names)
=======
            if L is QQ:
                from sage.rings.all import polygen
                f = polygen(QQ)
            else:
                f = L.defining_polynomial() # = alpha.minpoly()
>>>>>>> d66547a1
        else:
            # alpha must be an element coercible to self
            alpha = self(alpha)
            f = alpha.minpoly()
            names = sage.structure.parent_gens.normalize_names(2, names)
            L = NumberField(f, names[1])

        # now we do some linear algebra to find the minpoly of self.gen() over L
        L_into_self = L.hom([alpha])

        extdeg = self.absolute_degree() // L.absolute_degree() # [ L : self ]
        a = self.gen()

        # we will find a linear relation between small powers of a over L
        basis = [ a**i * b for i in range(extdeg) for b in map(L_into_self, L.power_basis()) ]
        basis.append(a**extdeg) # this one makes the basis no longer a basis
        mat = matrix([ b.vector() for b in basis ])
        soln_space = mat.left_kernel(mat.row_space()(0))
        # the solution space is one dimensional and the last entry is non-zero
        # because a satisfies no smaller linear relation
        assert soln_space.dimension() == 1
        (reln, ) = soln_space.basis()
        assert reln[-1] != 0
        reln = reln * ~reln[-1]

        # now we need to get those coeffs in L
        coeff_mat = matrix(extdeg, f.degree(), list(reln)[:-1]) # easy way to divide into the correct lengths
        coeffs_in_L = [ r*vector(L.power_basis()) for r in coeff_mat.rows() ]
        # f is the minimal polynomial of a over L
        f = L['x'](coeffs_in_L + [1])
        # sanity check...
        mp_in_self = self['x'](map(L_into_self, f.coeffs()))
        assert mp_in_self(a) == 0

        if structure is None:
            from sage.rings.number_field.structure import RelativeFromAbsolute
            structure = RelativeFromAbsolute(self, alpha)
        if L is QQ:
            return L.extension(f, names[0])
        else:
            return L.extension(f, names[0], structure=structure)

    # Synonyms so that terminology appropriate to relative number fields
    # can be applied to an absolute number field:

    def absolute_degree(self):
        """
        A synonym for degree.

        EXAMPLES::

            sage: K.<i> = NumberField(x^2 + 1)
            sage: K.absolute_degree()
            2
        """
        return self.degree()

    def relative_degree(self):
        """
        A synonym for degree.

        EXAMPLES::

            sage: K.<i> = NumberField(x^2 + 1)
            sage: K.relative_degree()
            2
        """
        return self.degree()

    def absolute_polynomial(self):
        """
        A synonym for polynomial.

        EXAMPLES::

            sage: K.<i> = NumberField(x^2 + 1)
            sage: K.absolute_polynomial()
            x^2 + 1
        """
        return self.polynomial()

    def relative_polynomial(self):
        """
        A synonym for polynomial.

        EXAMPLES::

            sage: K.<i> = NumberField(x^2 + 1)
            sage: K.relative_polynomial()
            x^2 + 1
        """
        return self.polynomial()

    def absolute_vector_space(self):
        """
        A synonym for vector_space.

        EXAMPLES::

            sage: K.<i> = NumberField(x^2 + 1)
            sage: K.absolute_vector_space()
            (Vector space of dimension 2 over Rational Field,
             Isomorphism map:
              From: Vector space of dimension 2 over Rational Field
              To:   Number Field in i with defining polynomial x^2 + 1,
             Isomorphism map:
              From: Number Field in i with defining polynomial x^2 + 1
              To:   Vector space of dimension 2 over Rational Field)
        """
        return self.vector_space()

    def relative_vector_space(self):
        """
        A synonym for vector_space.

        EXAMPLES::

            sage: K.<i> = NumberField(x^2 + 1)
            sage: K.relative_vector_space()
            (Vector space of dimension 2 over Rational Field,
             Isomorphism map:
              From: Vector space of dimension 2 over Rational Field
              To:   Number Field in i with defining polynomial x^2 + 1,
             Isomorphism map:
              From: Number Field in i with defining polynomial x^2 + 1
              To:   Vector space of dimension 2 over Rational Field)
        """
        return self.vector_space()

    def absolute_discriminant(self):
        """
        A synonym for discriminant.

        EXAMPLES::

            sage: K.<i> = NumberField(x^2 + 1)
            sage: K.absolute_discriminant()
            -4
        """
        return self.discriminant()

    def relative_discriminant(self):
        """
        A synonym for discriminant.

        EXAMPLES::

            sage: K.<i> = NumberField(x^2 + 1)
            sage: K.relative_discriminant()
            -4
        """
        return self.discriminant()

    def absolute_different(self):
        """
        A synonym for different.

        EXAMPLES::

            sage: K.<i> = NumberField(x^2 + 1)
            sage: K.absolute_different()
            Fractional ideal (2)
        """
        return self.different()

    def relative_different(self):
        """
        A synonym for different.

        EXAMPLES::

            sage: K.<i> = NumberField(x^2 + 1)
            sage: K.relative_different()
            Fractional ideal (2)
        """
        return self.different()

    def hilbert_symbol(self, a, b, P = None):
        r"""
        Returns the Hilbert symbol `(a,b)_P` for a prime P of self
        and non-zero elements a and b of self.
        If P is omitted, return the global Hilbert symbol `(a,b)` instead.

        INPUT:

        - ``a``, ``b`` -- elements of self

        - ``P`` -- (default: None) If `P` is ``None``, compute the global
          symbol.  Otherwise, `P` should be either a prime ideal of self
          (which may also be given as a generator or set of generators)
          or a real or complex embedding.

        OUTPUT:

        If a or b is zero, returns 0.

        If a and b are non-zero and P is specified, returns
        the Hilbert symbol `(a,b)_P`, which is 1 if the equation
        `a x^2 + b y^2 = 1` has a solution in the completion of
        self at P, and is -1 otherwise.

        If a and b are non-zero and P is unspecified, returns 1
        if the equation has a solution in self and -1 otherwise.

        EXAMPLES:

        Some global examples::

            sage: K.<a> = NumberField(x^2 - 23)
            sage: K.hilbert_symbol(0, a+5)
            0
            sage: K.hilbert_symbol(a, 0)
            0
            sage: K.hilbert_symbol(-a, a+1)
            1
            sage: K.hilbert_symbol(-a, a+2)
            -1
            sage: K.hilbert_symbol(a, a+5)
            -1

        That the latter two are unsolvable should be visible in local
        obstructions.  For the first, this is a prime ideal above 19.
        For the second, the ramified prime above 23::

            sage: K.hilbert_symbol(-a, a+2, a+2)
            -1
            sage: K.hilbert_symbol(a, a+5, K.ideal(23).factor()[0][0])
            -1

        More local examples::

            sage: K.hilbert_symbol(a, 0, K.ideal(5))
            0
            sage: K.hilbert_symbol(a, a+5, K.ideal(5))
            1
            sage: K.hilbert_symbol(a+1, 13, (a+6)*K.maximal_order())
            -1
            sage: [emb1, emb2] = K.embeddings(AA)
            sage: K.hilbert_symbol(a, -1, emb1)
            -1
            sage: K.hilbert_symbol(a, -1, emb2)
            1

        Ideals P can be given by generators::

            sage: K.<a> = NumberField(x^5 - 23)
            sage: pi = 2*a^4 + 3*a^3 + 4*a^2 + 15*a + 11
            sage: K.hilbert_symbol(a, a+5, pi)
            1
            sage: rho = 2*a^4 + 3*a^3 + 4*a^2 + 15*a + 11
            sage: K.hilbert_symbol(a, a+5, rho)
            1

        This also works for non-principal ideals::

            sage: K.<a> = QuadraticField(-5)
            sage: P = K.ideal(3).factor()[0][0]
            sage: P.gens_reduced()  # random, could be the other factor
            (3, a + 1)
            sage: K.hilbert_symbol(a, a+3, P)
            1
            sage: K.hilbert_symbol(a, a+3, [3, a+1])
            1

        Primes above 2::

            sage: K.<a> = NumberField(x^5 - 23)
            sage: O = K.maximal_order()
            sage: p = [p[0] for p in (2*O).factor() if p[0].norm() == 16][0]
            sage: K.hilbert_symbol(a, a+5, p)
            1
            sage: K.hilbert_symbol(a, 2, p)
            1
            sage: K.hilbert_symbol(-1, a-2, p)
            -1

        Various real fields are allowed::

            sage: K.<a> = NumberField(x^3+x+1)
            sage: K.hilbert_symbol(a/3, 1/2, K.embeddings(RDF)[0])
            1
            sage: K.hilbert_symbol(a/5, -1, K.embeddings(RR)[0])
            -1
            sage: [K.hilbert_symbol(a, -1, e) for e in K.embeddings(AA)]
            [-1]

        Real embeddings are not allowed to be disguised as complex embeddings::

            sage: K.<a> = QuadraticField(5)
            sage: K.hilbert_symbol(-1, -1, K.embeddings(CC)[0])
            Traceback (most recent call last):
            ...
            ValueError: Possibly real place (=Ring morphism:
              From: Number Field in a with defining polynomial x^2 - 5
              To:   Complex Field with 53 bits of precision
              Defn: a |--> -2.23606797749979) given as complex embedding in hilbert_symbol. Is it real or complex?
            sage: K.hilbert_symbol(-1, -1, K.embeddings(QQbar)[0])
            Traceback (most recent call last):
            ...
            ValueError: Possibly real place (=Ring morphism:
              From: Number Field in a with defining polynomial x^2 - 5
              To:   Algebraic Field
              Defn: a |--> -2.236067977499790?) given as complex embedding in hilbert_symbol. Is it real or complex?
            sage: K.<b> = QuadraticField(-5)
            sage: K.hilbert_symbol(-1, -1, K.embeddings(CDF)[0])
            1
            sage: K.hilbert_symbol(-1, -1, K.embeddings(QQbar)[0])
            1

        a and b do not have to be integral or coprime::

            sage: K.<i> = QuadraticField(-1)
            sage: O = K.maximal_order()
            sage: K.hilbert_symbol(1/2, 1/6, 3*O)
            1
            sage: p = 1+i
            sage: K.hilbert_symbol(p, p, p)
            1
            sage: K.hilbert_symbol(p, 3*p, p)
            -1
            sage: K.hilbert_symbol(3, p, p)
            -1
            sage: K.hilbert_symbol(1/3, 1/5, 1+i)
            1
            sage: L = QuadraticField(5, 'a')
            sage: L.hilbert_symbol(-3, -1/2, 2)
            1

        Various other examples::

            sage: K.<a> = NumberField(x^3+x+1)
            sage: K.hilbert_symbol(-6912, 24, -a^2-a-2)
            1
            sage: K.<a> = NumberField(x^5-23)
            sage: P = K.ideal(-1105*a^4 + 1541*a^3 - 795*a^2 - 2993*a + 11853)
            sage: Q = K.ideal(-7*a^4 + 13*a^3 - 13*a^2 - 2*a + 50)
            sage: b = -a+5
            sage: K.hilbert_symbol(a,b,P)
            1
            sage: K.hilbert_symbol(a,b,Q)
            1
            sage: K.<a> = NumberField(x^5-23)
            sage: P = K.ideal(-1105*a^4 + 1541*a^3 - 795*a^2 - 2993*a + 11853)
            sage: K.hilbert_symbol(a, a+5, P)
            1
            sage: K.hilbert_symbol(a, 2, P)
            1
            sage: K.hilbert_symbol(a+5, 2, P)
            -1
            sage: K.<a> = NumberField(x^3 - 4*x + 2)
            sage: K.hilbert_symbol(2, -2, K.primes_above(2)[0])
            1

        Check that the bug reported at :trac:`16043` has been fixed::

            sage: K.<a> = NumberField(x^2 + 5)
            sage: p = K.primes_above(2)[0]; p
            Fractional ideal (2, a + 1)
            sage: K.hilbert_symbol(2*a, -1, p)
            1
            sage: K.hilbert_symbol(2*a, 2, p)
            -1
            sage: K.hilbert_symbol(2*a, -2, p)
            -1

        AUTHOR:

        - Aly Deines (2010-08-19): part of the doctests

        - Marco Streng (2010-12-06)
        """
        if a.is_zero() or b.is_zero():
            return 0
        a = self(a)
        b = self(b)
        if P is None:
            return pari(self).nfhilbert(a, b)

        from sage.rings.morphism import is_RingHomomorphism
        if is_RingHomomorphism(P):
            if not P.domain() == self:
                raise ValueError("Domain of P (=%s) should be self (=%s) in self.hilbert_symbol" % (P, self))
            codom = P.codomain()
            from sage.rings.complex_field import is_ComplexField
            from sage.rings.complex_interval_field import is_ComplexIntervalField
            from sage.rings.real_mpfr import is_RealField
            from sage.rings.real_mpfi import is_RealIntervalField
            from sage.rings.all import (AA, CDF, QQbar, RDF)
            if is_ComplexField(codom) or is_ComplexIntervalField(codom) or \
                                         codom is CDF or codom is QQbar:
                if P(self.gen()).imag() == 0:
                    raise ValueError("Possibly real place (=%s) given as complex embedding in hilbert_symbol. Is it real or complex?" % P)
                return 1
            if is_RealField(codom) or codom is RDF or codom is AA:
                if P(a) > 0 or P(b) > 0:
                    return 1
                return -1
        if not is_NumberFieldIdeal(P):
            P = self.ideal(P)
        if not P.number_field() == self:
            raise ValueError("P (=%s) should be an ideal of self (=%s) in hilbert_symbol, not of %s" % (P, self, P.number_field()))
        if not P.is_prime():
            raise ValueError("Non-prime ideal P (=%s) in hilbert_symbol" % P)
        return pari(self).nfhilbert(a, b, P.pari_prime())

    def hilbert_conductor(self,a,b):
        """
        This is the product of all (finite) primes where the Hilbert symbol is -1.
        What is the same, this is the (reduced) discriminant of the quaternion
        algebra `(a,b)` over a number field.

        INPUT:

        -``a``,``b`` -- elements of the number field `self`

        OUTPUT:

        - squarefree ideal of the ring of integers of `self`

        EXAMPLES::

            sage: F.<a> = NumberField(x^2-x-1)
            sage: F.hilbert_conductor(2*a,F(-1))
            Fractional ideal (2)
            sage: K.<b> = NumberField(x^3-4*x+2)
            sage: K.hilbert_conductor(K(2),K(-2))
            Fractional ideal (1)
            sage: K.hilbert_conductor(K(2*b),K(-2))
            Fractional ideal (b^2 + b - 2)

        AUTHOR:

        - Aly Deines

        """
        a, b = self(a), self(b)
        d = self.ideal(1)
        for p in union(union( self.ideal(2).prime_factors(), self.ideal(a).prime_factors()), self.ideal(b).prime_factors()):
            if self.hilbert_symbol(a,b,p) == -1:
                d *= p
        return d

    def elements_of_bounded_height(self,bound,precision=53,LLL=False):
        r"""
        Return an iterator over the elements of ``self`` with relative
        multiplicative height at most ``bound``.

        The algorithm requires floating point arithmetic, so the user is
        allowed to specify the precision for such calculations.

        It might be helpful to work with an LLL-reduced system of fundamental
        units, so the user has the option to perform an LLL reduction for the
        fundamental units by setting ``LLL`` to True.

        Certain computations may be faster assuming GRH, which may be done
        globally by using the number_field(True/False) switch.

        For details: See [Doyle-Krumm].

        INPUT:

        - ``bound`` - a real number
        - ``precision`` - (default: 53) a positive integer
        - ``LLL`` - (default: False) a boolean value

        OUTPUT:

        - an iterator of number field elements

        .. WARNING::

           In the current implementation, the output of the algorithm cannot be
           guaranteed to be correct due to the necessity of floating point
           computations. In some cases, the default 53-bit precision is
           considerably lower than would be required for the algorithm to
           generate correct output.

        .. TODO::

           Should implement a version of the algorithm that guarantees correct
           output. See Algorithm 4 in [Doyle-Krumm] for details of an
           implementation that takes precision issues into account.

        EXAMPLES:

        There are no elements in a number field with multiplicative height less
        than 1::

            sage: K.<g> = NumberField(x^5 - x + 19)
            sage: list(K.elements_of_bounded_height(0.9))
            []

        The only elements in a number field of height 1 are 0 and the roots of
        unity::

            sage: K.<a> = NumberField(x^2 + x + 1)
            sage: list(K.elements_of_bounded_height(1))
            [0, a + 1, a, -1, -a - 1, -a, 1]

        ::

            sage: K.<a> = CyclotomicField(20)
            sage: len(list(K.elements_of_bounded_height(1)))
            21

        The elements in the output iterator all have relative multiplicative
        height at most the input bound::

            sage: K.<a> = NumberField(x^6 + 2)
            sage: L = K.elements_of_bounded_height(5)
            sage: for t in L:
            ....:     exp(6*t.global_height())
            ....:
            1.00000000000000
            1.00000000000000
            1.00000000000000
            2.00000000000000
            2.00000000000000
            2.00000000000000
            2.00000000000000
            4.00000000000000
            4.00000000000000
            4.00000000000000
            4.00000000000000

        ::

            sage: K.<a> = NumberField(x^2 - 71)
            sage: L = K.elements_of_bounded_height(20)
            sage: all(exp(2*t.global_height()) <= 20 for t in L) # long time (5 s)
            True

        ::

            sage: K.<a> = NumberField(x^2 + 17)
            sage: L = K.elements_of_bounded_height(120)
            sage: len(list(L))
            9047

        ::

            sage: K.<a> = NumberField(x^4 - 5)
            sage: L = K.elements_of_bounded_height(50)
            sage: len(list(L)) # long time (2 s)
            2163

        ::

            sage: K.<a> = CyclotomicField(13)
            sage: L = K.elements_of_bounded_height(2)
            sage: len(list(L)) # long time (3 s)
            27

        ::

            sage: K.<a> = NumberField(x^6 + 2)
            sage: L = K.elements_of_bounded_height(60, precision=100)
            sage: len(list(L)) # long time (5 s)
            1899

        ::

            sage: K.<a> = NumberField(x^4 - x^3 - 3*x^2 + x + 1)
            sage: L = K.elements_of_bounded_height(10, LLL=true)
            sage: len(list(L))
            99

        AUTHORS:

        - John Doyle (2013)

        - David Krumm (2013)

        REFERENCES:

        ..  [Doyle-Krumm] John R. Doyle and David Krumm, Computing algebraic
            numbers of bounded height, :arxiv:`1111.4963` (2013).

        """
        from sage.rings.number_field.bdd_height import bdd_height, bdd_height_iq
        r1, r2 = self.signature()
        r = r1 + r2 - 1
        if self.degree() == 2 and r == 0:
            return bdd_height_iq(self, bound)
        else:
            return bdd_height(self, bound, precision, LLL)

class NumberField_cyclotomic(NumberField_absolute):
    """
    Create a cyclotomic extension of the rational field.

    The command CyclotomicField(n) creates the n-th cyclotomic field,
    obtained by adjoining an n-th root of unity to the rational field.

    EXAMPLES::

        sage: CyclotomicField(3)
        Cyclotomic Field of order 3 and degree 2
        sage: CyclotomicField(18)
        Cyclotomic Field of order 18 and degree 6
        sage: z = CyclotomicField(6).gen(); z
        zeta6
        sage: z^3
        -1
        sage: (1+z)^3
        6*zeta6 - 3

    ::

        sage: K = CyclotomicField(197)
        sage: loads(K.dumps()) == K
        True
        sage: loads((z^2).dumps()) == z^2
        True

    ::

        sage: cf12 = CyclotomicField( 12 )
        sage: z12 = cf12.0
        sage: cf6 = CyclotomicField( 6 )
        sage: z6 = cf6.0
        sage: FF = Frac( cf12['x'] )
        sage: x = FF.0
        sage: z6*x^3/(z6 + x)
        zeta12^2*x^3/(x + zeta12^2)

    ::

        sage: cf6 = CyclotomicField(6) ; z6 = cf6.gen(0)
        sage: cf3 = CyclotomicField(3) ; z3 = cf3.gen(0)
        sage: cf3(z6)
        zeta3 + 1
        sage: cf6(z3)
        zeta6 - 1
        sage: type(cf6(z3))
        <type 'sage.rings.number_field.number_field_element_quadratic.NumberFieldElement_quadratic'>
        sage: cf1 = CyclotomicField(1) ; z1 = cf1.0
        sage: cf3(z1)
        1
        sage: type(cf3(z1))
        <type 'sage.rings.number_field.number_field_element_quadratic.NumberFieldElement_quadratic'>
    """
    def __init__(self, n, names, embedding=None, assume_disc_small=False, maximize_at_primes=None):
        """
        A cyclotomic field, i.e., a field obtained by adjoining an n-th
        root of unity to the rational numbers.

        EXAMPLES::

            sage: k = CyclotomicField(3)
            sage: type(k)
            <class 'sage.rings.number_field.number_field.NumberField_cyclotomic_with_category'>

        TESTS::

            sage: TestSuite(k).run()
            sage: type(CyclotomicField(4).zero_element())
            <type 'sage.rings.number_field.number_field_element_quadratic.NumberFieldElement_quadratic'>
            sage: type(CyclotomicField(6).one_element())
            <type 'sage.rings.number_field.number_field_element_quadratic.NumberFieldElement_quadratic'>
            sage: type(CyclotomicField(15).zero_element())
            <type 'sage.rings.number_field.number_field_element.NumberFieldElement_absolute'>
        """
        f = QQ['x'].cyclotomic_polynomial(n)
        if names[0].startswith('zeta'):
            latex_name = "\\zeta_{%s}"%n
        else:
            latex_name = None
        self.__n = n = integer.Integer(n)
        NumberField_absolute.__init__(self, f,
                                      name= names,
                                      latex_name=latex_name,
                                      check=False,
                                      embedding = embedding,
                                      assume_disc_small=assume_disc_small,
                                      maximize_at_primes=maximize_at_primes)
        if n%2:
            self.__zeta_order = 2*n
        else:
            self.__zeta_order = n
        ## quadratic number fields require this:
        if f.degree() == 2:
            # define a boolean flag as for NumberField_quadratic to know, which
            # square root we choose (True means no embedding or positive
            # imaginary value).
            # Note that the test is done with NumberFieldElement and not with
            # NumberFieldElement_quadratic which requires somehow this flag.
            self._standard_embedding = not CDF.has_coerce_map_from(self) or CDF(self.gen()).imag() > 0

            self._element_class = number_field_element_quadratic.NumberFieldElement_quadratic
            if n == 4:
                self._D = ZZ(-1)
                self._NumberField_generic__gen = self._element_class(self, (QQ(0), QQ(1)))
            else:
                ## n is 3 or 6
                self._D = ZZ(-3)
                one_half = ZZ(1)/ZZ(2)
                if n == 3:
                    self._NumberField_generic__gen = self._element_class(self, (one_half-1, one_half))
                else:
                    self._NumberField_generic__gen = self._element_class(self, (one_half, one_half))

            # NumberField_absolute.__init__(...) set _zero_element and
            # _one_element to NumberFieldElement_absolute values, which is
            # wrong (and dangerous; such elements can actually be used to
            # crash Sage: see #5316).  Overwrite them with correct values.
            self._zero_element = self._element_class(self, (QQ(0),QQ(0)))
            self._one_element =  self._element_class(self, (QQ(1),QQ(0)))

        zeta = self.gen()
        zeta._set_multiplicative_order(n)

    def construction(self):
        F,R = NumberField_generic.construction(self)
        F.cyclotomic = self.__n
        return F,R

    def _magma_init_(self, magma):
        """
        Function returning a string to create this cyclotomic field in
        Magma.

        .. note::

           The Magma generator name is also initialized to be the same
           as for the Sage field.

        EXAMPLES::

            sage: K=CyclotomicField(7,'z')
            sage: K._magma_init_(magma)                                # optional - magma
            'SageCreateWithNames(CyclotomicField(7),["z"])'
            sage: K=CyclotomicField(7,'zeta')
            sage: K._magma_init_(magma)                                # optional - magma
            'SageCreateWithNames(CyclotomicField(7),["zeta"])'
        """
        s = 'CyclotomicField(%s)'%self.__n
        return magma._with_names(s, self.variable_names())

    def _gap_init_(self):
        """
        Return a string that provides a representation of ``self`` in GAP.

        TESTS:

            sage: K = CyclotomicField(8)
            sage: gap(K)   # indirect doctest
            CF(8)
            sage: gap(K.0)
            E(8)
            sage: K(gap(K.0^5)); K(gap(K.0^5))==K.0^5
            -zeta8
            True

        The following was the motivating example to introduce
        a genuine representation of cyclotomic fields in the
        GAP interface -- see ticket #5618.
        ::

            sage: H = AlternatingGroup(4)
            sage: g = H.list()[1]
            sage: K = H.subgroup([g])
            sage: z = CyclotomicField(3).an_element(); z
            zeta3
            sage: c = K.character([1,z,z**2]); c
            Character of Subgroup of (Alternating group of order 4!/2 as a permutation group) generated by [(2,3,4)]
            sage: c(g^2); z^2
            -zeta3 - 1
            -zeta3 - 1

        """
        return 'CyclotomicField(%s)'%self.__n

    def _libgap_(self):
        """
        Return a LibGAP representation of ``self``.

        TESTS::

            sage: K = CyclotomicField(8)
            sage: K._libgap_()
            CF(8)
            sage: libgap(K)   # indirect doctest
            CF(8)
        """
        from sage.libs.gap.libgap import libgap
        return libgap.CyclotomicField(self.__n)

    def _repr_(self):
        r"""
        Return string representation of this cyclotomic field.

        The "order" of the cyclotomic field `\QQ(\zeta_n)`
        in the string output refers to the order of the `\zeta_n`,
        i.e., it is the integer `n`. The degree is the degree of
        the field as an extension of `\QQ`.

        EXAMPLES::

            sage: CyclotomicField(4)._repr_()
            'Cyclotomic Field of order 4 and degree 2'
            sage: CyclotomicField(400)._repr_()
            'Cyclotomic Field of order 400 and degree 160'
        """
        return "Cyclotomic Field of order %s and degree %s"%(
                self.__n, self.degree())

    def _n(self):
        """
        Return the n used to create this cyclotomic field.

        EXAMPLES::

            sage: CyclotomicField(3).zeta_order()
            6
            sage: CyclotomicField(3)._n()
            3
        """
        return self.__n

    def _latex_(self):
        """
        Return the latex representation of this cyclotomic field.

        EXAMPLES::

            sage: Z = CyclotomicField(4)
            sage: Z.gen()
            zeta4
            sage: latex(Z) # indirect doctest
            \Bold{Q}(\zeta_{4})

        Latex printing respects the generator name::

            sage: k.<a> = CyclotomicField(4)
            sage: latex(k)
            \Bold{Q}[a]/(a^{2} + 1)
            sage: k
            Cyclotomic Field of order 4 and degree 2
            sage: k.gen()
            a

        TESTS:

        We check that the bug reported on :trac:`8938` is fixed::

            sage: C5.<z> = CyclotomicField(5)
            sage: P.<s, t> = C5[]
            sage: f = (z^2 + z)*s
            sage: f
            (z^2 + z)*s
            sage: latex(f)
            \left(z^{2} + z\right) s
        """
        v = self.latex_variable_name()
        if v.startswith('\\zeta_'):
            return "%s(%s)"%(latex(QQ), v)
        else:
            return NumberField_generic._latex_(self)

    def _coerce_map_from_(self, K):
        r"""
        Return a coercion map from `K` to ``self``, or None.

        The cyclotomic field `\QQ(\zeta_n)` coerces into the
        cyclotomic field `\QQ(\zeta_m)` if and only if `n' \mid m`,
        where `n'` is the odd part of `n` if `4 \nmid n` and `n' = n`
        otherwise.

        The morphism is consistent with the chosen embedding into `\CC`.

        If `K` is not a cyclotomic field, the normal coercion rules
        for number fields are used.

        EXAMPLES::

            sage: K.<a> = CyclotomicField(12)
            sage: L.<b> = CyclotomicField(132)
            sage: L.coerce_map_from(K) # indirect doctest
            Generic morphism:
              From: Cyclotomic Field of order 12 and degree 4
              To:   Cyclotomic Field of order 132 and degree 40
              Defn: a -> b^11
            sage: a + b
            b^11 + b
            sage: L.coerce_map_from(CyclotomicField(4, 'z'))
            Generic morphism:
              From: Cyclotomic Field of order 4 and degree 2
              To:   Cyclotomic Field of order 132 and degree 40
              Defn: z -> b^33
            sage: L.coerce_map_from(CyclotomicField(5, 'z')) is None
            True

            sage: K.<a> = CyclotomicField(3)
            sage: L.<b> = CyclotomicField(6)
            sage: L.coerce_map_from(K)
            Generic morphism:
              From: Cyclotomic Field of order 3 and degree 2
              To:   Cyclotomic Field of order 6 and degree 2
              Defn: a -> b - 1
            sage: K.coerce_map_from(L)
            Generic morphism:
              From: Cyclotomic Field of order 6 and degree 2
              To:   Cyclotomic Field of order 3 and degree 2
              Defn: b -> a + 1

            sage: CyclotomicField(33).coerce_map_from(CyclotomicField(66))
            Generic morphism:
              From: Cyclotomic Field of order 66 and degree 20
              To:   Cyclotomic Field of order 33 and degree 20
              Defn: zeta66 -> -zeta33^17
            sage: CyclotomicField(15).coerce_map_from(CyclotomicField(6))
            Generic morphism:
              From: Cyclotomic Field of order 6 and degree 2
              To:   Cyclotomic Field of order 15 and degree 8
              Defn: zeta6 -> zeta15^5 + 1

        Check that #12632 is fixed::

            sage: K1 = CyclotomicField(1); K2 = CyclotomicField(2)
            sage: K1.coerce_map_from(K2)
            Generic morphism:
              From: Cyclotomic Field of order 2 and degree 1
              To:   Cyclotomic Field of order 1 and degree 1
              Defn: zeta2 -> -1

        Check that custom embeddings are respected (:trac:`13765`)::

            sage: z105 = CDF(exp(2*pi*I/105))
            sage: Ka.<a> = CyclotomicField(105, embedding=z105^11)
            sage: Kb.<b> = CyclotomicField(35, embedding=z105^6)
            sage: Ka.coerce_map_from(Kb)
            Generic morphism:
              From: Cyclotomic Field of order 35 and degree 24
              To:   Cyclotomic Field of order 105 and degree 48
              Defn: b -> -a^44 - a^42 + a^39 + a^37 + a^35 - a^29 - a^27 - a^25 + a^24 - a^23 + a^22 - a^21 + a^20 + a^18 + a^16 - a^12 - a^10 - a^8 - a^6 + a^5 + a^3 + a
            sage: CC(b)
            0.936234870639737 + 0.351374824081343*I
            sage: CC(-a^44 - a^42 + a^39 + a^37 + a^35 - a^29 - a^27 - a^25 + a^24 - a^23 + a^22 - a^21 + a^20 + a^18 + a^16 - a^12 - a^10 - a^8 - a^6 + a^5 + a^3 + a)
            0.936234870639731 + 0.351374824081341*I

            sage: z15 = CDF(exp(2*pi*I/15))
            sage: CyclotomicField(15).coerce_map_from(CyclotomicField(6, embedding=-z15^5))
            Generic morphism:
              From: Cyclotomic Field of order 6 and degree 2
              To:   Cyclotomic Field of order 15 and degree 8
              Defn: zeta6 -> -zeta15^5

            sage: CyclotomicField(15, embedding=z15^4).coerce_map_from(CyclotomicField(6, embedding=-z15^5))
            Generic morphism:
              From: Cyclotomic Field of order 6 and degree 2
              To:   Cyclotomic Field of order 15 and degree 8
              Defn: zeta6 -> -zeta15^5
        """
        if isinstance(K, NumberField_cyclotomic):
            if (self.coerce_embedding() is None or K.coerce_embedding() is None):
                return None
            ambient_field = self.coerce_embedding().codomain()
            if not ambient_field.has_coerce_map_from(K.coerce_embedding().codomain()):
                return None
            Kn = K.__n
            n = self.__n
            if Kn.divides(n):
                return number_field_morphisms.CyclotomicFieldEmbedding(K, self)
            if Kn == 2 and n == 1:
                # see #12632
                return number_field_morphisms.NumberFieldEmbedding(K, self, -self.gen())
            if Kn % 4 == 2 and (Kn//2).divides(n):
                e = self._log_gen(ambient_field(-K.gen()))
                return number_field_morphisms.NumberFieldEmbedding(K, self, -self.gen() ** e)
            else:
                return None

        elif self.degree() == 2:
            if K is ZZ:
                return number_field_element_quadratic.Z_to_quadratic_field_element(self)
            if K is QQ:
                return number_field_element_quadratic.Q_to_quadratic_field_element(self)

        return NumberField_absolute._coerce_map_from_(self, K)

    def _log_gen(self, x):
        """
        Returns an integer `e` such that `self.gen()^e == x`, or `None`
        if no such integer exists. This is primarily used to construct
        embedding-respecting coercions.

        If `x` is complex, the result is either an integer `e` such
        that the absolute value of `self.gen()^e-x` is small or
        `None` if no such `e` is found.

        EXAMPLES::

            sage: K.<a> = CyclotomicField(5)
            sage: K._log_gen(CDF(a))
            1
            sage: K._log_gen(CDF(a^4))
            4

            sage: zeta105 = CC(exp(2*pi*i/105))
            sage: K.<a> = CyclotomicField(105, embedding=zeta105^13)
            sage: zeta105^13, CC(a)
            (0.712376096951345 + 0.701797902883992*I, 0.712376096951345 + 0.701797902883991*I)
            sage: K._log_gen(zeta105^26)
            2
            sage: K._log_gen(zeta105)
            97
            sage: zeta105, CC(a^97)
            (0.998210129767735 + 0.0598041539450342*I, 0.998210129767736 + 0.0598041539450313*I)
            sage: K._log_gen(zeta105^3)
            81
            sage: zeta105^3, CC(a)^81
            (0.983929588598630 + 0.178556894798637*I, 0.983929588598631 + 0.178556894798635*I)

            sage: K.<a> = CyclotomicField(5, embedding=None)
            sage: K._log_gen(CDF(.5, -.8)) is None
            True

            sage: zeta5 = cyclotomic_polynomial(5).change_ring(Qp(11)).roots()[0][0]
            sage: zeta5 ^ 5
            1 + O(11^20)
            sage: K.<a> = CyclotomicField(5, embedding=zeta5^2)
            sage: K._log_gen(zeta5)
            3
        """
        if not x.parent().has_coerce_map_from(self):
            return None
        if CDF.has_coerce_map_from(x.parent()):
            x = CDF(x)
        gen = x.parent().coerce(self.gen())
        n = self._n()
        two_pi = 2*RDF.pi()
        if x.parent() is CDF:
            # Let zeta = e^(2*pi*i/n)
            a = (n * x.arg() / two_pi).round()         # x = zeta^a
            b = (n * gen.arg() / two_pi).round()      # gen = zeta^b
            e = mod(a/b, n).lift()          # e is the expected result
            if abs(gen**e-x) < 1/n:        # a sanity check
                return e
        else:
            gen_pow_e = 1
            for e in range(n):
                if gen_pow_e == x:
                    return e
                gen_pow_e *= gen

    def _element_constructor_(self, x):
        """
        Create an element of this cyclotomic field from `x`.

        EXAMPLES:

        The following example illustrates coercion from the
        cyclotomic field Q(zeta_42) to the cyclotomic field Q(zeta_6), in
        a case where such coercion is defined::

            sage: k42 = CyclotomicField(42)
            sage: k6 = CyclotomicField(6)
            sage: a = k42.gen(0)
            sage: b = a^7
            sage: b
            zeta42^7
            sage: k6(b) # indirect doctest
            zeta6
            sage: b^2
            zeta42^7 - 1
            sage: k6(b^2)
            zeta6 - 1

        Conversion of elements of the :class:`~sage.rings.universal_cyclotomic_field.universal_cyclotomic_field.UniversalCyclotomicField`::

            sage: CF = CyclotomicField(5)
            sage: UCF.<E> = UniversalCyclotomicField()
            sage: CF(E(5))
            zeta5

            sage: CF = CyclotomicField(10)
            sage: CF(E(5))
            zeta10^2

       Coercion of GAP cyclotomic elements is also supported::

            sage: CyclotomicField(18)(gap('E(3)')) # indirect doctest
            zeta18^3 - 1

        Converting from rings of integers::

            sage: K.<z> = CyclotomicField(7)
            sage: O = K.maximal_order()
            sage: K(O.1)
            z
            sage: K(O.1^2 + O.1 - 2)
            z^2 + z - 2
        """
        from sage.rings.universal_cyclotomic_field.universal_cyclotomic_field import UniversalCyclotomicField

        if isinstance(x, number_field_element.NumberFieldElement):
            if isinstance(x.parent(), NumberField_cyclotomic):
                return self._coerce_from_other_cyclotomic_field(x)
            else:
                return NumberField_absolute._element_constructor_(self, x)
        elif sage.interfaces.gap.is_GapElement(x):
            return self._coerce_from_gap(x)
        elif isinstance(x,UniversalCyclotomicField.Element):
            return self._coerce_from_universal_cyclotomic_field(x)
        elif isinstance(x,str):
            return self._coerce_from_str(x)
        else:
            return self._coerce_non_number_field_element_in(x)

    # TODO:
    # The following is very nice and much more flexible / powerful.
    # However, it is simply not *consistent*, since it totally
    # breaks the doctests in eisenstein_submodule.py.
    # FIX THIS.

##     def _will_be_better_coerce_from_other_cyclotomic_field(self, x, only_canonical=False):
##         """
##         Coerce an element x of a cyclotomic field into self, if at all possible.

##         INPUT:
##             x -- number field element

##             only_canonical -- bool (default: False); Attempt to work,
##                    even in some cases when x is not in a subfield of
##                    the cyclotomics (as long as x is a root of unity).

##         EXAMPLES:
##             sage: k5 = CyclotomicField(5)
##             sage: k3 = CyclotomicField(3)
##             sage: k15 = CyclotomicField(15)
##             sage: k15._coerce_from_other_cyclotomic_field(k3.gen())
##             zeta15^5
##             sage: k15._coerce_from_other_cyclotomic_field(k3.gen()^2 + 17/3)
##             -zeta15^5 + 14/3
##             sage: k3._coerce_from_other_cyclotomic_field(k15.gen()^5)
##             zeta3
##             sage: k3._coerce_from_other_cyclotomic_field(-2/3 * k15.gen()^5 + 2/3)
##             -2/3*zeta3 + 2/3
##         """

##         K = x.parent()

##         if K is self:
##             return x
##         elif K == self:
##             return self._element_class(self, x.polynomial())
##         n = K.zeta_order()
##         m = self.zeta_order()
##         print n, m, x


##         self_gen = self.gen()

##         if m % n == 0:   # easy case
##             # pass this off to a method in the element class
##             # it can be done very quickly and easily by the cython<->NTL
##             # interface there
##             return x._lift_cyclotomic_element(self)

##         # Whatever happens below, it has to be consistent with
##         #  zeta_r |---> (zeta_s)^m

##         if m % 2 and not n%2:
##             m *= 2
##             self_gen = -self_gen

##         if only_canonical and m % n:
##             raise TypeError, "no canonical coercion"

##         if not is_CyclotomicField(K):
##             raise TypeError, "x must be in a cyclotomic field"

##         v = x.list()

##         # Find the smallest power r >= 1 of the generator g of K that is in self,
##         # i.e., find the smallest r such that g^r has order dividing m.

##         d = sage.rings.arith.gcd(m,n)
##         r = n // d

##         # Since we use the power basis for cyclomotic fields, if every
##         # v[i] with i not divisible by r is 0, then we're good.

##         # If h generates self and has order m, then the element g^r
##         # maps to the power of self of order gcd(m,n)., i.e., h^(m/gcd(m,n))
##         #
##         z = self_gen**(m // d)
##         w = self(1)

##         a = self(0)
##         for i in range(len(v)):
##             if i%r:
##                 if v[i]:
##                     raise TypeError, "element does not belong to cyclotomic field"
##             else:
##                 a += w*v[i]
##                 w *= z
##         return a

    def _coerce_from_other_cyclotomic_field(self, x, only_canonical=False):
        """
        Coerce an element x of a cyclotomic field into self, if at all
        possible.

        INPUT:


        -  ``x`` - number field element

        -  ``only_canonical`` - bool (default: False); Attempt
           to work, even in some cases when x is not in a subfield of the
           cyclotomics (as long as x is a root of unity).


        EXAMPLES::

            sage: K = CyclotomicField(24) ; L = CyclotomicField(48)
            sage: L._coerce_from_other_cyclotomic_field(K.0+1)
            zeta48^2 + 1
            sage: K(L.0**2)
            zeta24
        """
        K = x.parent()
        if K is self:
            return x
        elif K == self:
            return self._element_class(self, x.polynomial())
        n = K._n()
        m = self._n()
        if m % n == 0:   # easy case
            # pass this off to a method in the element class
            # it can be done very quickly and easily by the
            # Cython<->NTL interface there
            return x._lift_cyclotomic_element(self)
        else:
            if only_canonical:
                raise TypeError
            n = x.multiplicative_order()
            m = self.zeta_order()
            if m % n == 0:
                # Harder case.  E.g., x = (zeta_42)^7 and
                # self.__zeta = zeta_6, so it is possible to
                # coerce x in, but not zeta_42 in.
                # Algorithm:
                #    1. Compute self.__zeta as an element
                #       of K = parent of x.  Call this y.
                #    2. Write x as a power r of y.
                #       TODO: we do step two STUPIDLY.
                #    3. Return self.__zeta to the power r.
                y = K(self.zeta(m))
                z = y
                for r in xrange(y.multiplicative_order()):
                    if z == x:
                        return self.zeta(m)**(r+1)
                    z *= y
            raise TypeError("Cannot coerce %s into %s"%(x,self))
        return self._element_class(self, g)


    def _coerce_from_gap(self, x):
        """
        Attempt to coerce a GAP number field element into this cyclotomic
        field.

        EXAMPLES::

            sage: k5.<z> = CyclotomicField(5)
            sage: gap('E(5)^7 + 3')
            -3*E(5)-2*E(5)^2-3*E(5)^3-3*E(5)^4
            sage: w = gap('E(5)^7 + 3')
            sage: z^7 + 3
            z^2 + 3
            sage: k5(w) # indirect doctest
            z^2 + 3

        It may be that GAP uses a name for the generator of the cyclotomic field.
        We can deal with this case, if this name coincides with the name in Sage::

            sage: F=CyclotomicField(8)
            sage: z=F.gen()
            sage: a=gap(z+1/z); a
            E(8)-E(8)^3
            sage: F(a)
            -zeta8^3 + zeta8

        Matrices over cyclotomic fields are correctly dealt with it as well::

            sage: b=gap(Matrix(F,[[z^2,1],[0,a+1]])); b
            [ [ E(4), 1 ], [ 0, 1+E(8)-E(8)^3 ] ]
            sage: b[1,2]
            1
            sage: F(b[1,2])
            1
            sage: Matrix(b,F)
            [             zeta8^2                    1]
            [                   0 -zeta8^3 + zeta8 + 1]
        """
        s = str(x)
        i = s.find('E(')
        if i == -1:
            try:
                # it may be that a number field element's string representation
                # in GAP has an exclamation mark in it.
                return self(rational.Rational(s.replace('!','')))
            except TypeError:
                # There is no 'E(...)' in the string representation. But it may
                # be that 'E(...)' was overwritten in GAP. We can only hope that
                # by coincidence the name in GAP is the same as the name in self
                return self._coerce_from_str(s.replace('!',''))
        j = i + s[i:].find(')')
        n = int(s[i+2:j])
        if n == self.zeta_order():
            K = self
        else:
            K = CyclotomicField(n)
        zeta = K.gen()
        zeta_name = K.variable_name()
        while zeta_name in s: # could be that gap uses the generator name for a different purpose
            zeta_name = zeta_name+'_'
        s = s.replace('E(%s)'%n,zeta_name)
        s = sage.misc.all.sage_eval(s, locals={zeta_name:zeta})
        if K is self:
            return s
        else:
            return self(s)

    def _Hom_(self, codomain, cat=None):
        """
        Return homset of homomorphisms from the cyclotomic field self to
        the number field codomain.

        The cat option is currently ignored.

        EXAMPLES:

        This function is implicitly called by the Hom method or
        function.

        ::

            sage: K.<a> = NumberField(x^2 + 3); K
            Number Field in a with defining polynomial x^2 + 3
            sage: CyclotomicField(3).Hom(K) # indirect doctest
            Set of field embeddings from Cyclotomic Field of order 3 and degree 2 to Number Field in a with defining polynomial x^2 + 3
            sage: End(CyclotomicField(21))
            Automorphism group of Cyclotomic Field of order 21 and degree 12
        """
        if is_NumberFieldHomsetCodomain(codomain):
            import morphism
            return morphism.CyclotomicFieldHomset(self, codomain)
        else:
            raise TypeError

    def is_galois(self):
        """
        Return True since all cyclotomic fields are automatically Galois.

        EXAMPLES::

            sage: CyclotomicField(29).is_galois()
            True
        """
        return True

    def is_isomorphic(self, other):
        """
        Return True if the cyclotomic field self is isomorphic as a number
        field to other.

        EXAMPLES::

            sage: CyclotomicField(11).is_isomorphic(CyclotomicField(22))
            True
            sage: CyclotomicField(11).is_isomorphic(CyclotomicField(23))
            False
            sage: CyclotomicField(3).is_isomorphic(NumberField(x^2 + x +1, 'a'))
            True
            sage: CyclotomicField(18).is_isomorphic(CyclotomicField(9))
            True
            sage: CyclotomicField(10).is_isomorphic(NumberField(x^4 - x^3 + x^2 - x + 1, 'b'))
            True

        Check :trac:`14300`::

            sage: K = CyclotomicField(4)
            sage: N = K.extension(x^2-5, 'z')
            sage: K.is_isomorphic(N)
            False
            sage: K.is_isomorphic(CyclotomicField(8))
            False
        """
        if is_CyclotomicField(other):
            return self.zeta_order() == other.zeta_order()
        return NumberField_generic.is_isomorphic(self, other)

    def complex_embedding(self, prec=53):
        r"""
        Return the embedding of this cyclotomic field into the approximate
        complex field with precision prec obtained by sending the generator
        `\zeta` of self to exp(2\*pi\*i/n), where `n` is
        the multiplicative order of `\zeta`.

        EXAMPLES::

            sage: C = CyclotomicField(4)
            sage: C.complex_embedding()
            Ring morphism:
              From: Cyclotomic Field of order 4 and degree 2
              To:   Complex Field with 53 bits of precision
              Defn: zeta4 |--> 6.12323399573677e-17 + 1.00000000000000*I

        Note in the example above that the way zeta is computed (using sin
        and cosine in MPFR) means that only the prec bits of the number
        after the decimal point are valid.

        ::

            sage: K = CyclotomicField(3)
            sage: phi = K.complex_embedding(10)
            sage: phi(K.0)
            -0.50 + 0.87*I
            sage: phi(K.0^3)
            1.0
            sage: phi(K.0^3 - 1)
            0.00
            sage: phi(K.0^3 + 7)
            8.0
        """
        CC = sage.rings.complex_field.ComplexField(prec)
        return self.hom([CC.zeta(self._n())], check=False)

    def complex_embeddings(self, prec=53):
        r"""
        Return all embeddings of this cyclotomic field into the approximate
        complex field with precision prec.

        If you want 53-bit double precision, which is faster but less
        reliable, then do ``self.embeddings(CDF)``.

        EXAMPLES::

            sage: CyclotomicField(5).complex_embeddings()
            [
            Ring morphism:
              From: Cyclotomic Field of order 5 and degree 4
              To:   Complex Field with 53 bits of precision
              Defn: zeta5 |--> 0.309016994374947 + 0.951056516295154*I,
            Ring morphism:
              From: Cyclotomic Field of order 5 and degree 4
              To:   Complex Field with 53 bits of precision
              Defn: zeta5 |--> -0.809016994374947 + 0.587785252292473*I,
            Ring morphism:
              From: Cyclotomic Field of order 5 and degree 4
              To:   Complex Field with 53 bits of precision
              Defn: zeta5 |--> -0.809016994374947 - 0.587785252292473*I,
            Ring morphism:
              From: Cyclotomic Field of order 5 and degree 4
              To:   Complex Field with 53 bits of precision
              Defn: zeta5 |--> 0.309016994374947 - 0.951056516295154*I
            ]
        """
        CC = sage.rings.complex_field.ComplexField(prec)
        try:
            return self.__embeddings[CC]
        except AttributeError:
            self.__embeddings = {}
        except KeyError:
            pass
        n = self._n()
        z = CC.zeta(n)
        X = [m for m in range(n) if sage.rings.arith.gcd(m,n) == 1]
        v = [self.hom([z**n], check=False) for n in X]
        self.__embeddings[CC] = Sequence(v, cr=True, immutable=True,
                                         check=False, universe=self.Hom(CC))
        return self.__embeddings[CC]

    def real_embeddings(self, prec=53):
        r"""
        Return all embeddings of this cyclotomic field into the approximate
        real field with precision prec.

        Mostly, of course, there are no such embeddings.

        EXAMPLES::

            sage: CyclotomicField(4).real_embeddings()
            []
            sage: CyclotomicField(2).real_embeddings()
            [
            Ring morphism:
              From: Cyclotomic Field of order 2 and degree 1
              To:   Real Field with 53 bits of precision
              Defn: -1 |--> -1.00000000000000
            ]
        """
        K = sage.rings.real_mpfr.RealField(prec)
        n = self._n()
        if n > 2:
            return Sequence([], cr=False, immutable=True,
                                         check=False, universe=self.Hom(K))
        else:
            return self.embeddings(K)

    def signature(self):
        """
        Return (r1, r2), where r1 and r2 are the number of real embeddings
        and pairs of complex embeddings of this cyclotomic field,
        respectively.

        Trivial since, apart from QQ, cyclotomic fields are totally
        complex.

        EXAMPLES::

            sage: CyclotomicField(5).signature()
            (0, 2)
            sage: CyclotomicField(2).signature()
            (1, 0)
        """
        m = ZZ(self.degree())
        if m == 1:
            return (ZZ(1), ZZ(0))
        else:
            return (ZZ(0), ZZ(m/2))

    def different(self):
        """
        Returns the different ideal of the cyclotomic field self.

        EXAMPLES::

            sage: C20 = CyclotomicField(20)
            sage: C20.different()
            Fractional ideal (10, 2*zeta20^6 - 4*zeta20^4 - 4*zeta20^2 + 2)
            sage: C18 = CyclotomicField(18)
            sage: D = C18.different().norm()
            sage: D == C18.discriminant().abs()
            True
        """
        try:
            return self.__different

        except AttributeError:

            z = self.gen()
            n = self._n()
            D = self.ideal(1)
            factors = n.factor()
            for f in factors:
                p = f[0]
                r = f[1]
                e = (r*p - r - 1)*p**(r-1)
                D *= self.ideal(z**(n/p**r) - 1)**e
            self.__different = D
            return self.__different

    def discriminant(self, v=None):
        """
        Returns the discriminant of the ring of integers of the cyclotomic
        field self, or if v is specified, the determinant of the trace
        pairing on the elements of the list v.

        Uses the formula for the discriminant of a prime power cyclotomic
        field and Hilbert Theorem 88 on the discriminant of composita.

        INPUT:


        -  ``v (optional)`` - list of element of this number
           field


        OUTPUT: Integer if v is omitted, and Rational otherwise.

        EXAMPLES::

            sage: CyclotomicField(20).discriminant()
            4000000
            sage: CyclotomicField(18).discriminant()
            -19683
        """
        if v is None:
            try:
                return self.__disc
            except AttributeError:
                n = self._n()
                deg = self.degree()
                d = ZZ(1) # so that CyclotomicField(1).disc() has the right type
                factors = n.factor()
                for f in factors:
                    p = f[0]
                    r = f[1]
                    e = (r*p - r - 1)*deg/(p-1)
                    d *= p**e
                sign = 1
                if len(factors) == 1 and (n == 4 or factors[0][0].mod(4) == 3):
                    sign = -1
                elif len(factors) == 2 and factors[0] == (2, 1) and factors[1][0].mod(4) == 3:
                    sign = -1
                self.__disc = sign*d
                return self.__disc
        else:
            return NumberField_generic.discriminant(self, v)


    def next_split_prime(self, p=2):
        """
        Return the next prime integer `p` that splits completely in
        this cyclotomic field (and does not ramify).

        EXAMPLES::

            sage: K.<z> = CyclotomicField(3)
            sage: K.next_split_prime(7)
            13
        """
        n = self._n()
        while True:
            p = sage.rings.arith.next_prime(p)
            if p % n == 1:
                return p

    def _pari_integral_basis(self, v=None, important=True):
        """
        Internal function returning an integral basis of this number field in
        PARI format.

        This field is cyclomotic, so this is a trivial computation, since
        the power basis on the generator is an integral basis. Thus the ``v``
        and ``important`` parameters are ignored.

        EXAMPLES::

            sage: CyclotomicField(5)._pari_integral_basis()
            [1, y, y^2, y^3]
            sage: len(CyclotomicField(137)._pari_integral_basis())
            136
        """
        try:
            return self._integral_basis_dict[tuple()]
        except KeyError:
            z = pari(self.gen())
            a = pari(1)
            B = []
            for n in xrange(self.degree()):
                B.append(a.lift())
                a *= z
            self._integral_basis_dict[tuple()] = pari(B)
            return B


    def zeta_order(self):
        """
        Return the order of the maximal root of unity contained in this
        cyclotomic field.

        EXAMPLES::

            sage: CyclotomicField(1).zeta_order()
            2
            sage: CyclotomicField(4).zeta_order()
            4
            sage: CyclotomicField(5).zeta_order()
            10
            sage: CyclotomicField(5)._n()
            5
            sage: CyclotomicField(389).zeta_order()
            778
        """
        return self.__zeta_order

    def _multiplicative_order_table(self):
        """
        Return a dictionary that maps powers of zeta to their order. This
        makes computing the orders of the elements of finite order in this
        field faster.

        EXAMPLES::

            sage: v = CyclotomicField(6)._multiplicative_order_table()
            sage: w = v.items(); w.sort(); w
            [(-1, 2), (1, 1), (-x, 3), (-x + 1, 6), (x - 1, 3), (x, 6)]
        """
        try:
            return self.__multiplicative_order_table
        except AttributeError:
            t = {}
            x = self(1)
            n = self.zeta_order()
            m = 0
            zeta = self.zeta(n)
            # todo: this desperately needs to be optimized!!!
            for i in range(n):
                t[x.polynomial()] = n//arith.GCD(m,n)   # multiplicative_order of (zeta_n)**m
                x *= zeta
                m += 1
            self.__multiplicative_order_table = t
            return t

    def zeta(self, n=None, all=False):
        """
        Returns an element of multiplicative order `n` in this this
        cyclotomic field, if there is one. Raises a ValueError if there is
        not.

        INPUT:


        -  ``n`` - integer (default: None, returns element of
           maximal order)

        -  ``all`` - bool (default: False) - whether to return
           a list of all n-th roots.


        OUTPUT: root of unity or list

        EXAMPLES::

            sage: k = CyclotomicField(7)
            sage: k.zeta()
            zeta7
            sage: k.zeta().multiplicative_order()
            7
            sage: k = CyclotomicField(49)
            sage: k.zeta().multiplicative_order()
            49
            sage: k.zeta(7).multiplicative_order()
            7
            sage: k.zeta()
            zeta49
            sage: k.zeta(7)
            zeta49^7

        ::

            sage: K.<a> = CyclotomicField(7)
            sage: K.zeta(14, all=True)
            [-a^4, -a^5, a^5 + a^4 + a^3 + a^2 + a + 1, -a, -a^2, -a^3]
            sage: K.<a> = CyclotomicField(10)
            sage: K.zeta(20, all=True)
            Traceback (most recent call last):
            ...
            ValueError: n (=20) does not divide order of generator

        ::

            sage: K.<a> = CyclotomicField(5)
            sage: K.zeta(4)
            Traceback (most recent call last):
            ...
            ValueError: n (=4) does not divide order of generator
            sage: v = K.zeta(5, all=True); v
            [a, a^2, a^3, -a^3 - a^2 - a - 1]
            sage: [b^5 for b in v]
            [1, 1, 1, 1]
        """
        if n is None:
            return self.gen()
        else:
            n = integer.Integer(n)
            z = self.gen()
            m = z.multiplicative_order()
            if n % 2 == 0 and m % 2 == 1:
                # In the n-th cyclotomic field, n odd, there are
                # actually 2*n-th roots of unity, so we include them.
                z = -z**((m+1)//2) # -z
                m = 2*m
            if m % n != 0:
                raise ValueError("n (=%s) does not divide order of generator"%n)
                # use generic method (factor cyclotomic polynomial)
                #  -- this is potentially really slow, so don't do it.
                #return field.Field.zeta(self, n, all=all)
            a = z**(m//n)
            if all:
                v = [a]
                b = a*a
                for i in range(2,n):
                    if sage.rings.arith.gcd(i, n) == 1:
                        v.append(b)
                    b = b * a
                return v
            else:
                return a

    def number_of_roots_of_unity(self):
        """
        Return number of roots of unity in this cyclotomic field.

        EXAMPLES::

            sage: K.<a> = CyclotomicField(21)
            sage: K.number_of_roots_of_unity()
            42
        """
        n = self._n()
        if n%2:
            n *= 2
        return n

    def roots_of_unity(self):
        """
        Return all the roots of unity in this cyclotomic field, primitive
        or not.

        EXAMPLES::

            sage: K.<a> = CyclotomicField(3)
            sage: zs = K.roots_of_unity(); zs
            [1, a, -a - 1, -1, -a, a + 1]
            sage: [ z**K.number_of_roots_of_unity() for z in zs ]
            [1, 1, 1, 1, 1, 1]
        """
        z = self.gen()
        n = self._n()
        v = [z**k for k in range(n)]
        if n%2:
            v += [-x for x in v]
        return v


class NumberField_quadratic(NumberField_absolute):
    r"""
    Create a quadratic extension of the rational field.

    The command ``QuadraticField(a)`` creates the field `\QQ(\sqrt{a})`.

    EXAMPLES::

        sage: QuadraticField(3, 'a')
        Number Field in a with defining polynomial x^2 - 3
        sage: QuadraticField(-4, 'b')
        Number Field in b with defining polynomial x^2 + 4
    """
    def __init__(self, polynomial, name=None, latex_name=None, check=True, embedding=None,
                 assume_disc_small=False, maximize_at_primes=None, structure=None):
        """
        Create a quadratic number field.

        EXAMPLES::

            sage: k.<a> = QuadraticField(5, check=False); k
            Number Field in a with defining polynomial x^2 - 5

        Don't do this::

            sage: k.<a> = QuadraticField(4, check=False); k
            Number Field in a with defining polynomial x^2 - 4

        TESTS::

            sage: k.<a> = QuadraticField(7)
            sage: type(k.zero_element())
            <type 'sage.rings.number_field.number_field_element_quadratic.NumberFieldElement_quadratic'>
            sage: type(k.one_element())
            <type 'sage.rings.number_field.number_field_element_quadratic.NumberFieldElement_quadratic'>

            sage: TestSuite(k).run()
        """
        NumberField_absolute.__init__(self, polynomial, name=name, check=check,
                                      embedding=embedding, latex_name=latex_name,
                                      assume_disc_small=assume_disc_small, maximize_at_primes=maximize_at_primes, structure=structure)
        self._standard_embedding = True
        self._element_class = number_field_element_quadratic.NumberFieldElement_quadratic
        c, b, a = [rational.Rational(t) for t in self.defining_polynomial().list()]
        # set the generator
        Dpoly = b*b - 4*a*c
        D = (Dpoly.numer() * Dpoly.denom()).squarefree_part(bound=10000)
        self._D = D
        parts = -b/(2*a), (Dpoly/D).sqrt()/(2*a)
        self._NumberField_generic__gen = self._element_class(self, parts)

        # we must set the flag _standard_embedding *before* any element creation
        # Note that in the following code, no element is built.
        emb = self.coerce_embedding()
        if emb is not None:
            rootD = number_field_element_quadratic.NumberFieldElement_quadratic(self, (QQ(0),QQ(1)))
            if D > 0:
                from sage.rings.real_double import RDF
                self._standard_embedding = RDF.has_coerce_map_from(self) and RDF(rootD) > 0
            else:
                from sage.rings.complex_double import CDF
                self._standard_embedding = CDF.has_coerce_map_from(self) and CDF(rootD).imag() > 0

        # we reset _NumberField_generic__gen has the flag standard_embedding
        # might be modified
        self._NumberField_generic__gen = self._element_class(self, parts)

        # NumberField_absolute.__init__(...) set _zero_element and
        # _one_element to NumberFieldElement_absolute values, which is
        # wrong (and dangerous; such elements can actually be used to
        # crash Sage: see #5316).  Overwrite them with correct values.
        self._zero_element = self._element_class(self, (QQ(0), QQ(0)))
        self._one_element  = self._element_class(self, (QQ(1), QQ(0)))

    def _coerce_map_from_(self, K):
        """
        EXAMPLES::

            sage: K.<a> = QuadraticField(-3)
            sage: f = K.coerce_map_from(QQ); f # indirect doctest
            Natural morphism:
              From: Rational Field
              To:   Number Field in a with defining polynomial x^2 + 3
            sage: f(3/5)
            3/5
            sage: parent(f(3/5)) is K
            True

            sage: g = K.coerce_map_from(ZZ); g # indirect doctest
            Natural morphism:
              From: Integer Ring
              To:   Number Field in a with defining polynomial x^2 + 3
            sage: g(1)
            1
            sage: parent(g(1)) is K
            True
        """
        if K is ZZ:
            return number_field_element_quadratic.Z_to_quadratic_field_element(self)
        if K is QQ:
            return number_field_element_quadratic.Q_to_quadratic_field_element(self)
        return NumberField_absolute._coerce_map_from_(self, K)

    def _latex_(self):
        """
        Return the latex representation of this quadratic field.

        EXAMPLES::

            sage: Z = QuadraticField(7)
            sage: latex(Z) # indirect doctest
            \Bold{Q}(\sqrt{7})

            sage: Z = QuadraticField(7, latex_name='x')
            sage: latex(Z) # indirect doctest
            \Bold{Q}[x]/(x^{2} - 7)
        """
        v = self.latex_variable_name()
        if v.startswith('\\sqrt'):
            return "%s(%s)"%(latex(QQ), v)
        else:
            return NumberField_generic._latex_(self)

    def discriminant(self, v=None):
        """
        Returns the discriminant of the ring of integers of the number
        field, or if v is specified, the determinant of the trace pairing
        on the elements of the list v.

        INPUT:


        -  ``v (optional)`` - list of element of this number
           field


        OUTPUT: Integer if v is omitted, and Rational otherwise.

        EXAMPLES::

            sage: K.<i> = NumberField(x^2+1)
            sage: K.discriminant()
            -4
            sage: K.<a> = NumberField(x^2+5)
            sage: K.discriminant()
            -20
            sage: K.<a> = NumberField(x^2-5)
            sage: K.discriminant()
            5
        """
        if v is None:
            try:
                return self.__disc
            except AttributeError:
                d = self._D.squarefree_part()
                if d % 4 != 1:
                    d *= 4
                self.__disc = d
                return self.__disc
        else:
            return NumberField_generic.discriminant(self, v)

    def is_galois(self):
        """
        Return True since all quadratic fields are automatically Galois.

        EXAMPLES::

            sage: QuadraticField(1234,'d').is_galois()
            True
        """
        return True

    def class_number(self, proof=None):
        r"""
        Return the size of the class group of self.

        If proof = False (*not* the default!) and the discriminant of the
        field is negative, then the following warning from the PARI manual
        applies:

        .. warning::

            For `D<0`, this function may give incorrect results when
            the class group has a low exponent (has many cyclic
            factors), because implementing Shank's method in full
            generality slows it down immensely.

        EXAMPLES::

            sage: QuadraticField(-23,'a').class_number()
            3

        These are all the primes so that the class number of
        `\QQ(\sqrt{-p})` is `1`::

            sage: [d for d in prime_range(2,300) if not is_square(d) and QuadraticField(-d,'a').class_number() == 1]
            [2, 3, 7, 11, 19, 43, 67, 163]

        It is an open problem to *prove* that there are infinity many
        positive square-free `d` such that
        `\QQ(\sqrt{d})` has class number `1`:

        ::

            sage: len([d for d in range(2,200) if not is_square(d) and QuadraticField(d,'a').class_number() == 1])
            121

        TESTS::

            sage: type(QuadraticField(-23,'a').class_number())
            <type 'sage.rings.integer.Integer'>
            sage: type(NumberField(x^3 + 23, 'a').class_number())
            <type 'sage.rings.integer.Integer'>
            sage: type(NumberField(x^3 + 23, 'a').extension(x^2 + 5, 'b').class_number())
            <type 'sage.rings.integer.Integer'>
            sage: type(CyclotomicField(10).class_number())
            <type 'sage.rings.integer.Integer'>
        """
        proof = proof_flag(proof)
        try:
            return self.__class_number
        except AttributeError:
            self.__class_number = self.discriminant().class_number(proof)
            return self.__class_number

    def hilbert_class_field_defining_polynomial(self, name='x'):
        r"""
        Returns a polynomial over `\QQ` whose roots generate the
        Hilbert class field of this quadratic field as an extension of
        this quadratic field.

        .. note::

           Computed using PARI via Schertz's method. This
           implementation is quite fast.

        EXAMPLES::

            sage: K.<b> = QuadraticField(-23)
            sage: K.hilbert_class_field_defining_polynomial()
            x^3 - x^2 + 1

        Note that this polynomial is not the actual Hilbert class
        polynomial: see ``hilbert_class_polynomial``::

            sage: K.hilbert_class_polynomial()
            x^3 + 3491750*x^2 - 5151296875*x + 12771880859375

        ::

            sage: K.<a> = QuadraticField(-431)
            sage: K.class_number()
            21
            sage: K.hilbert_class_field_defining_polynomial(name='z')
            z^21 + 6*z^20 + 9*z^19 - 4*z^18 + 33*z^17 + 140*z^16 + 220*z^15 + 243*z^14 + 297*z^13 + 461*z^12 + 658*z^11 + 743*z^10 + 722*z^9 + 681*z^8 + 619*z^7 + 522*z^6 + 405*z^5 + 261*z^4 + 119*z^3 + 35*z^2 + 7*z + 1
        """
        f = pari(self.discriminant()).quadhilbert()
        return QQ[name](f)

    def hilbert_class_field(self, names):
        r"""
        Returns the Hilbert class field of this quadratic field as a
        relative extension of this field.

        .. note::

           For the polynomial that defines this field as a relative
           extension, see the ``hilbert_class_field_defining_polynomial``
           command, which is vastly faster than this command, since it doesn't
           construct a relative extension.

        EXAMPLES::

            sage: K.<a> = NumberField(x^2 + 23)
            sage: L = K.hilbert_class_field('b'); L
            Number Field in b with defining polynomial x^3 - x^2 + 1 over its base field
            sage: L.absolute_field('c')
            Number Field in c with defining polynomial x^6 - 2*x^5 + 70*x^4 - 90*x^3 + 1631*x^2 - 1196*x + 12743
            sage: K.hilbert_class_field_defining_polynomial()
            x^3 - x^2 + 1
        """
        f = self.hilbert_class_field_defining_polynomial()
        return self.extension(f, names)

    def hilbert_class_polynomial(self, name='x'):
        r"""
        Compute the Hilbert class polynomial of this quadratic field.

        Right now, this is only implemented for imaginary quadratic
        fields.

        EXAMPLES::

            sage: K.<a> = QuadraticField(-3)
            sage: K.hilbert_class_polynomial()
            x

            sage: K.<a> = QuadraticField(-31)
            sage: K.hilbert_class_polynomial(name='z')
            z^3 + 39491307*z^2 - 58682638134*z + 1566028350940383
        """
        D = self.discriminant()

        if D > 0:
            raise NotImplementedError("Hilbert class polynomial is not implemented for real quadratic fields.")

        from sage.schemes.elliptic_curves.all import hilbert_class_polynomial as HCP
        return QQ[name](HCP(D))

def is_fundamental_discriminant(D):
    r"""
    Return True if the integer `D` is a fundamental
    discriminant, i.e., if `D \cong 0,1\pmod{4}`, and
    `D\neq 0, 1` and either (1) `D` is square free or
    (2) we have `D\cong 0\pmod{4}` with
    `D/4 \cong 2,3\pmod{4}` and `D/4` square free. These
    are exactly the discriminants of quadratic fields.

    EXAMPLES::

        sage: [D for D in range(-15,15) if is_fundamental_discriminant(D)]
        [-15, -11, -8, -7, -4, -3, 5, 8, 12, 13]
        sage: [D for D in range(-15,15) if not is_square(D) and QuadraticField(D,'a').disc() == D]
        [-15, -11, -8, -7, -4, -3, 5, 8, 12, 13]
    """
    d = D % 4
    if not (d in [0,1]):
        return False
    return D != 1 and  D != 0 and \
           (arith.is_squarefree(D) or \
            (d == 0 and (D//4)%4 in [2,3] and arith.is_squarefree(D//4)))


###################
# For pickling
###################


def NumberField_absolute_v1(poly, name, latex_name, canonical_embedding=None):
    """
    This is used in pickling generic number fields.

    EXAMPLES::

        sage: from sage.rings.number_field.number_field import NumberField_absolute_v1
        sage: R.<x> = QQ[]
        sage: NumberField_absolute_v1(x^2 + 1, 'i', 'i')
        Number Field in i with defining polynomial x^2 + 1
    """
    return NumberField(polynomial=poly, name=name, latex_name=latex_name, check=False, embedding=canonical_embedding)

NumberField_generic_v1 = NumberField_absolute_v1  # for historical reasons only (so old objects unpickle)

def NumberField_cyclotomic_v1(zeta_order, name, canonical_embedding=None):
    """
    This is used in pickling cyclotomic fields.

    EXAMPLES::

        sage: from sage.rings.number_field.number_field import NumberField_cyclotomic_v1
        sage: NumberField_cyclotomic_v1(5,'a')
        Cyclotomic Field of order 5 and degree 4
        sage: NumberField_cyclotomic_v1(5,'a').variable_name()
        'a'
    """
    return CyclotomicField(n=zeta_order, names=name, embedding=canonical_embedding)

def NumberField_quadratic_v1(poly, name, canonical_embedding=None):
    """
    This is used in pickling quadratic fields.

    EXAMPLES::

        sage: from sage.rings.number_field.number_field import NumberField_quadratic_v1
        sage: R.<x> = QQ[]
        sage: NumberField_quadratic_v1(x^2 - 2, 'd')
        Number Field in d with defining polynomial x^2 - 2
    """
    return NumberField(polynomial=poly, name=name, check=False, embedding=canonical_embedding)

def put_natural_embedding_first(v):
    """
    Helper function for embeddings() functions for number fields.

    INPUT: a list of embeddings of a number field

    OUTPUT: None. The
    list is altered in-place, so that, if possible, the first embedding
    has been switched with one of the others, so that if there is an
    embedding which preserves the generator names then it appears
    first.

    EXAMPLES::

        sage: K.<a> = CyclotomicField(7)
        sage: embs = K.embeddings(K)
        sage: [e(a) for e in embs] # random - there is no natural sort order
        [a, a^2, a^3, a^4, a^5, -a^5 - a^4 - a^3 - a^2 - a - 1]
        sage: id = [ e for e in embs if e(a) == a ][0]; id
        Ring endomorphism of Cyclotomic Field of order 7 and degree 6
          Defn: a |--> a
        sage: permuted_embs = list(embs); permuted_embs.remove(id); permuted_embs.append(id)
        sage: [e(a) for e in permuted_embs] # random - but natural map is not first
        [a^2, a^3, a^4, a^5, -a^5 - a^4 - a^3 - a^2 - a - 1, a]
        sage: permuted_embs[0] != a
        True
        sage: from sage.rings.number_field.number_field import put_natural_embedding_first
        sage: put_natural_embedding_first(permuted_embs)
        sage: [e(a) for e in permuted_embs] # random - but natural map is first
        [a, a^3, a^4, a^5, -a^5 - a^4 - a^3 - a^2 - a - 1, a^2]
        sage: permuted_embs[0] == id
        True
    """
    for i in range(len(v)):
        phi = v[i]
        a = str(list(phi.domain().gens()))
        b = str(list(phi.im_gens()))
        if a == b:
            v[i] = v[0]
            v[0] = phi
            return



def refine_embedding(e, prec=None):
    r"""
    Given an embedding from a number field to either `\RR` or
    `\CC`, returns an equivalent embedding with higher precision.

    INPUT:


    -  ``e`` - an embedding of a number field into either
       RR or CC (with some precision)

    - ``prec`` - (default None) the desired precision; if None,
       current precision is doubled; if Infinity, the equivalent
       embedding into either ``QQbar`` or ``AA`` is returned.

    EXAMPLES::

        sage: from sage.rings.number_field.number_field import refine_embedding
        sage: K = CyclotomicField(3)
        sage: e10 = K.complex_embedding(10)
        sage: e10.codomain().precision()
        10
        sage: e25 = refine_embedding(e10, prec=25)
        sage: e25.codomain().precision()
        25

    An example where we extend a real embedding into ``AA``::

        sage: K.<a> = NumberField(x^3-2)
        sage: K.signature()
        (1, 1)
        sage: e = K.embeddings(RR)[0]; e
        Ring morphism:
        From: Number Field in a with defining polynomial x^3 - 2
        To:   Real Field with 53 bits of precision
        Defn: a |--> 1.25992104989487
        sage: e = refine_embedding(e,Infinity); e
        Ring morphism:
        From: Number Field in a with defining polynomial x^3 - 2
        To:   Algebraic Real Field
        Defn: a |--> 1.259921049894873?

    Now we can obtain arbitrary precision values with no trouble::

        sage: RealField(150)(e(a))
        1.2599210498948731647672106072782283505702515
        sage: _^3
        2.0000000000000000000000000000000000000000000
        sage: RealField(200)(e(a^2-3*a+7))
        4.8076379022835799804500738174376232086807389337953290695624

    Complex embeddings can be extended into ``QQbar``::

        sage: e = K.embeddings(CC)[0]; e
        Ring morphism:
        From: Number Field in a with defining polynomial x^3 - 2
        To:   Complex Field with 53 bits of precision
        Defn: a |--> -0.62996052494743... - 1.09112363597172*I
        sage: e = refine_embedding(e,Infinity); e
        Ring morphism:
        From: Number Field in a with defining polynomial x^3 - 2
        To:   Algebraic Field
        Defn: a |--> -0.6299605249474365? - 1.091123635971722?*I
        sage: ComplexField(200)(e(a))
        -0.62996052494743658238360530363911417528512573235075399004099 - 1.0911236359717214035600726141898088813258733387403009407036*I
        sage: e(a)^3
        2

    Embeddings into lazy fields work::

        sage: L = CyclotomicField(7)
        sage: x = L.specified_complex_embedding(); x
        Generic morphism:
          From: Cyclotomic Field of order 7 and degree 6
          To:   Complex Lazy Field
          Defn: zeta7 -> 0.623489801858734? + 0.781831482468030?*I
        sage: refine_embedding(x, 300)
        Ring morphism:
          From: Cyclotomic Field of order 7 and degree 6
          To:   Complex Field with 300 bits of precision
          Defn: zeta7 |--> 0.623489801858733530525004884004239810632274730896402105365549439096853652456487284575942507 + 0.781831482468029808708444526674057750232334518708687528980634958045091731633936441700868007*I
        sage: refine_embedding(x, infinity)
        Ring morphism:
          From: Cyclotomic Field of order 7 and degree 6
          To:   Algebraic Field
          Defn: zeta7 |--> 0.6234898018587335? + 0.7818314824680299?*I

    When the old embedding is into the real lazy field,
    then only real embeddings should be considered.
    See :trac:`17495`::

        sage: R.<x> = QQ[]
        sage: K.<a> = NumberField(x^3 + x - 1, embedding=0.68)
        sage: from sage.rings.number_field.number_field import refine_embedding
        sage: refine_embedding(K.specified_complex_embedding(), 100)
        Ring morphism:
          From: Number Field in a with defining polynomial x^3 + x - 1
          To:   Real Field with 100 bits of precision
          Defn: a |--> 0.68232780382801932736948373971
        sage: refine_embedding(K.specified_complex_embedding(), Infinity)
        Ring morphism:
          From: Number Field in a with defining polynomial x^3 + x - 1
          To:   Algebraic Real Field
          Defn: a |--> 0.6823278038280193?
    """
    K = e.domain()
    RC = e.codomain()
    if RC in (sage.rings.qqbar.AA, sage.rings.qqbar.QQbar):
        return e
    if RC in (RLF, CLF):
        prec_old = e.gen_image().approx().prec()
        old_root = e(K.gen()).approx()
    else:
        prec_old = RC.precision()
        old_root = e(K.gen())

    if prec is None:
        prec = 2*prec_old
    elif prec_old >= prec:
        return e

    # We first compute all the embeddings at the new precision:
    if sage.rings.real_mpfr.is_RealField(RC) or RC in (RDF, RLF):
        if prec == Infinity:
            elist = K.embeddings(sage.rings.qqbar.AA)
        else:
            elist = K.real_embeddings(prec)
    else:
        if prec == Infinity:
            elist = K.embeddings(sage.rings.qqbar.QQbar)
        else:
            elist = K.complex_embeddings(prec)

    # Now we determine which is an extension of the old one; this
    # relies on the fact that coercing a high-precision root into a
    # field with lower precision will equal the lower-precision root!
    diffs = [(RC(ee(K.gen()))-old_root).abs() for ee in elist]
    return elist[min(izip(diffs,count()))[1]]<|MERGE_RESOLUTION|>--- conflicted
+++ resolved
@@ -7791,16 +7791,12 @@
                 raise ValueError("Co-domain of morphism must be self")
             L = alpha.domain()
             alpha = alpha(L.gen()) # relativize over phi's domain
-<<<<<<< HEAD
-            f = L.defining_polynomial() # = alpha.minpoly()
-            names = sage.structure.parent_gens.normalize_names(1, names)
-=======
             if L is QQ:
                 from sage.rings.all import polygen
                 f = polygen(QQ)
             else:
                 f = L.defining_polynomial() # = alpha.minpoly()
->>>>>>> d66547a1
+            names = sage.structure.parent_gens.normalize_names(1, names)
         else:
             # alpha must be an element coercible to self
             alpha = self(alpha)
