--- conflicted
+++ resolved
@@ -29,6 +29,7 @@
 from cpython.int cimport *
 from sage.ext.stdsage cimport PY_NEW
 from sage.libs.gmp.all cimport *
+from sage.libs.gmp.rational_reconstruction cimport mpq_rational_reconstruction
 from sage.rings.integer cimport Integer
 from sage.rings.rational cimport Rational
 from sage.rings.padics.padic_generic_element cimport pAdicGenericElement
@@ -40,14 +41,6 @@
 cdef long maxordp = (1L << (sizeof(long) * 8 - 2)) - 1
 # The following Integer is used so that the functions here don't need to initialize an mpz_t.
 cdef Integer temp = PY_NEW(Integer)
-
-<<<<<<< HEAD
-include "sage/libs/pari/decl.pxi"
-include "sage/ext/python.pxi"
-include "sage/ext/stdsage.pxi"
-include "sage/ext/gmp.pxi"
-=======
->>>>>>> 698579c2
 
 cdef long get_ordp(x, PowComputer_class prime_pow) except? -10000:
     """
@@ -98,26 +91,17 @@
             while n % p == 0:
                 k += 1
                 n = n / p
-<<<<<<< HEAD
-    elif PY_TYPE_CHECK(x, Integer):
+    elif isinstance(x, Integer):
         if mpz_sgn((<Integer>x).value) == 0:
             return maxordp
         k = mpz_remove(temp.value, (<Integer>x).value, prime_pow.prime.value)
-    elif PY_TYPE_CHECK(x, Rational):
-=======
-    if isinstance(x, Integer):
-        if mpz_sgn((<Integer>x).value) == 0:
-            return maxordp
-        k = mpz_remove(tmp.value, (<Integer>x).value, prime_pow.prime.value)
     elif isinstance(x, Rational):
->>>>>>> 698579c2
         if mpq_sgn((<Rational>x).value) == 0:
             return maxordp
         k = mpz_remove(temp.value, mpq_numref((<Rational>x).value), prime_pow.prime.value)
         if k == 0:
-<<<<<<< HEAD
             k = -mpz_remove(temp.value, mpq_denref((<Rational>x).value), prime_pow.prime.value)
-    elif PyList_Check(x) or PyTuple_Check(x):
+    elif isinstance(x, (list,tuple)):
         f = prime_pow.f
         if (e == 1 and len(x) > f) or (e != 1 and len(x) > e):
             # could reduce modulo the defining polynomial but that isn't currently supported
@@ -125,11 +109,11 @@
         k = maxordp
         shift = 0
         for a in x:
-            if PyList_Check(a) or PyTuple_Check(a):
+            if isinstance(a, (list,tuple)):
                 if e == 1 or f == 1:
                     raise ValueError("nested lists not allowed for unramified and eisenstein extensions")
                 for b in a:
-                    if PyList_Check(b) or PyTuple_Check(b):
+                    if isinstance(b, (list,tuple)):
                         raise ValueError("list nesting too deep")
                     curterm = get_ordp(b, prime_pow)
                     k = min(k, curterm + shift)
@@ -139,17 +123,11 @@
             if e != 1: shift += 1
         # We don't want to multiply by e again.
         return k
-    elif PY_TYPE_CHECK(x, pAdicGenericElement):
+    elif isinstance(x, pAdicGenericElement) and (<pAdicGenericElement>x)._is_base_elt(prime_pow.prime):
         k = (<pAdicGenericElement>x).valuation_c()
         if not (<pAdicGenericElement>x)._is_base_elt(prime_pow.prime):
             return k
-    elif PY_TYPE_CHECK(x, pari_gen):
-=======
-            k = -mpz_remove(tmp.value, mpq_denref((<Rational>x).value), prime_pow.prime.value)
-    elif isinstance(x, pAdicGenericElement) and (<pAdicGenericElement>x)._is_base_elt(prime_pow.prime):
-        k = (<pAdicGenericElement>x).valuation_c()
     elif isinstance(x, pari_gen):
->>>>>>> 698579c2
         pari_tmp = (<pari_gen>x).g
         if typ(pari_tmp) == t_PADIC:
             k = valp(pari_tmp)
@@ -200,12 +178,11 @@
     cdef GEN pari_tmp
     if PyInt_Check(x) or isinstance(x, Integer) or isinstance(x, Rational):
         return maxordp
-<<<<<<< HEAD
-    elif PyList_Check(x) or PyTuple_Check(x):
+    elif isinstance(x, (list,tuple)):
         k = maxordp
         shift = 0
         for a in x:
-            if PyList_Check(a) or PyTuple_Check(a):
+            if isinstance(a, (list,tuple)):
                 for b in a:
                     curterm = get_preccap(b, prime_pow)
                     k = min(k, curterm + shift)
@@ -215,21 +192,14 @@
             if e != 1: shift += 1
         # We don't want to multiply by e again.
         return k
-    elif PY_TYPE_CHECK(x, pAdicGenericElement):
-=======
     elif isinstance(x, pAdicGenericElement) and (<pAdicGenericElement>x)._is_base_elt(prime_pow.prime):
->>>>>>> 698579c2
         if (<pAdicGenericElement>x)._is_exact_zero():
             return maxordp
         prec = <Integer>x.precision_absolute()
         k = mpz_get_si(prec.value)
-<<<<<<< HEAD
         if not (<pAdicGenericElement>x)._is_base_elt(prime_pow.prime):
             return k
-    elif PY_TYPE_CHECK(x, pari_gen):
-=======
     elif isinstance(x, pari_gen):
->>>>>>> 698579c2
         pari_tmp = (<pari_gen>x).g
         # since get_ordp has been called typ(x.g) == t_PADIC
         k = valp(pari_tmp) + precp(pari_tmp)
@@ -352,24 +322,24 @@
     if prec <= 0:
         raise ValueError
     if absolute:
-        success = mpz_invert(out, mpq_denref(x), prime_pow.pow_mpz_t_tmp(prec)[0])
+        success = mpz_invert(out, mpq_denref(x), prime_pow.pow_mpz_t_tmp(prec))
         if not success:
             raise ValueError("p divides denominator")
         mpz_mul(out, out, mpq_numref(x))
-        mpz_mod(out, out, prime_pow.pow_mpz_t_tmp(prec)[0])
+        mpz_mod(out, out, prime_pow.pow_mpz_t_tmp(prec))
     elif mpq_sgn(x) == 0:
         mpz_set_ui(out, 0)
         return maxordp
     else:
         denval = mpz_remove(out, mpq_denref(x), prime_pow.prime.value)
-        mpz_invert(out, out, prime_pow.pow_mpz_t_tmp(prec)[0])
+        mpz_invert(out, out, prime_pow.pow_mpz_t_tmp(prec))
         if denval == 0:
             numval = mpz_remove(temp.value, mpq_numref(x), prime_pow.prime.value)
             mpz_mul(out, out, temp.value)
         else:
             numval = 0
             mpz_mul(out, out, mpq_numref(x))
-        mpz_mod(out, out, prime_pow.pow_mpz_t_tmp(prec)[0])
+        mpz_mod(out, out, prime_pow.pow_mpz_t_tmp(prec))
         return numval - denval
 
 cdef inline int cconv_mpq_t_out_shared(mpq_t out, mpz_t x, long valshift, long prec, PowComputer_class prime_pow) except -1:
@@ -383,15 +353,15 @@
     -` ``prec`` -- a long, the precision of ``x``, used in rational reconstruction
     - ``prime_pow`` -- a PowComputer for the ring
     """
-    mpq_rational_reconstruction(out, x, prime_pow.pow_mpz_t_tmp(prec)[0])
+    mpq_rational_reconstruction(out, x, prime_pow.pow_mpz_t_tmp(prec))
 
     # if valshift is nonzero then we starte with x as a p-adic unit,
     # so there will be no powers of p in the numerator or denominator
     # and the following operations yield reduced rationals.
     if valshift > 0:
-        mpz_mul(mpq_numref(out), mpq_numref(out), prime_pow.pow_mpz_t_tmp(valshift)[0])
+        mpz_mul(mpq_numref(out), mpq_numref(out), prime_pow.pow_mpz_t_tmp(valshift))
     elif valshift < 0:
-        mpz_mul(mpq_denref(out), mpq_denref(out), prime_pow.pow_mpz_t_tmp(-valshift)[0])
+        mpz_mul(mpq_denref(out), mpq_denref(out), prime_pow.pow_mpz_t_tmp(-valshift))
 
 cdef inline int cconv_shared(mpz_t out, x, long prec, long valshift, PowComputer_class prime_pow) except -2:
     """
@@ -413,32 +383,32 @@
     """
     if PyInt_Check(x):
         x = Integer(x)
-    elif PY_TYPE_CHECK(x, pari_gen):
+    elif isinstance(x, pari_gen):
         x = x.sage()
-    if PY_TYPE_CHECK(x, pAdicGenericElement) or sage.rings.finite_rings.integer_mod.is_IntegerMod(x):
+    if isinstance(x, pAdicGenericElement) or sage.rings.finite_rings.integer_mod.is_IntegerMod(x):
         x = x.lift()
-    if PY_TYPE_CHECK(x, Integer):
+    if isinstance(x, Integer):
         if valshift > 0:
-            mpz_divexact(out, (<Integer>x).value, prime_pow.pow_mpz_t_tmp(valshift)[0])
-            mpz_mod(out, out, prime_pow.pow_mpz_t_tmp(prec)[0])
+            mpz_divexact(out, (<Integer>x).value, prime_pow.pow_mpz_t_tmp(valshift))
+            mpz_mod(out, out, prime_pow.pow_mpz_t_tmp(prec))
         elif valshift < 0:
             raise RuntimeError("Integer should not have negative valuation")
         else:
-            mpz_mod(out, (<Integer>x).value, prime_pow.pow_mpz_t_tmp(prec)[0])
-    elif PY_TYPE_CHECK(x, Rational):
+            mpz_mod(out, (<Integer>x).value, prime_pow.pow_mpz_t_tmp(prec))
+    elif isinstance(x, Rational):
         if valshift == 0:
-            mpz_invert(out, mpq_denref((<Rational>x).value), prime_pow.pow_mpz_t_tmp(prec)[0])
+            mpz_invert(out, mpq_denref((<Rational>x).value), prime_pow.pow_mpz_t_tmp(prec))
             mpz_mul(out, out, mpq_numref((<Rational>x).value))
         elif valshift < 0:
-            mpz_divexact(out, mpq_denref((<Rational>x).value), prime_pow.pow_mpz_t_tmp(-valshift)[0])
-            mpz_invert(out, out, prime_pow.pow_mpz_t_tmp(prec)[0])
+            mpz_divexact(out, mpq_denref((<Rational>x).value), prime_pow.pow_mpz_t_tmp(-valshift))
+            mpz_invert(out, out, prime_pow.pow_mpz_t_tmp(prec))
             mpz_mul(out, out, mpq_numref((<Rational>x).value))
         else:
-            mpz_invert(out, mpq_denref((<Rational>x).value), prime_pow.pow_mpz_t_tmp(prec)[0])
-            mpz_divexact(temp.value, mpq_numref((<Rational>x).value), prime_pow.pow_mpz_t_tmp(valshift)[0])
+            mpz_invert(out, mpq_denref((<Rational>x).value), prime_pow.pow_mpz_t_tmp(prec))
+            mpz_divexact(temp.value, mpq_numref((<Rational>x).value), prime_pow.pow_mpz_t_tmp(valshift))
             mpz_mul(out, out, temp.value)
-        mpz_mod(out, out, prime_pow.pow_mpz_t_tmp(prec)[0])
-    elif PY_TYPE_CHECK(x, list):
+        mpz_mod(out, out, prime_pow.pow_mpz_t_tmp(prec))
+    elif isinstance(x, list):
         if valshift == 0:
             if len(x) == 0:
                 cconv_shared(out, Integer(0), prec, valshift, prime_pow)
@@ -474,13 +444,13 @@
     """
     cdef long val
     if absolute:
-        mpz_mod(out, x, prime_pow.pow_mpz_t_tmp(prec)[0])
+        mpz_mod(out, x, prime_pow.pow_mpz_t_tmp(prec))
     elif mpz_sgn(x) == 0:
         mpz_set_ui(out, 0)
         return maxordp
     else:
         val = mpz_remove(out, x, prime_pow.prime.value)
-        mpz_mod(out, out, prime_pow.pow_mpz_t_tmp(prec)[0])
+        mpz_mod(out, out, prime_pow.pow_mpz_t_tmp(prec))
         return val
 
 cdef inline int cconv_mpz_t_out_shared(mpz_t out, mpz_t x, long valshift, long prec, PowComputer_class prime_pow) except -1:
@@ -500,4 +470,4 @@
     elif valshift < 0:
         raise ValueError("negative valuation")
     else:
-        mpz_mul(out, x, prime_pow.pow_mpz_t_tmp(valshift)[0])+        mpz_mul(out, x, prime_pow.pow_mpz_t_tmp(valshift))