--- conflicted
+++ resolved
@@ -578,8 +578,6 @@
                   self._printer.richcmp_modes(R._printer, op_LE)):
                 return True
 
-<<<<<<< HEAD
-=======
     def _convert_map_from_(self, R):
         """
         Finds conversion maps from R to this ring.
@@ -600,7 +598,6 @@
                 from sage.rings.padics.padic_generic import ResidueLiftingMap
                 return ResidueLiftingMap._create_(R, self)
 
->>>>>>> bc45dab3
 class pAdicFieldCappedRelative(pAdicFieldBaseGeneric, pAdicCappedRelativeFieldGeneric):
     r"""
     An implementation of `p`-adic fields with capped relative precision.
