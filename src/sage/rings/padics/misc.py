--- conflicted
+++ resolved
@@ -123,11 +123,7 @@
     from sage.rings.all import PolynomialRing
     a = a % (p**f - 1)
     R = Zp(p, prec)
-<<<<<<< HEAD
-    digits = Zp(p)(a).list(start_val=0)
-=======
     digits = list(Zp(p)(a).expansion())
->>>>>>> a2e82e15
     n = len(digits)
     digits = digits + [0] * (f - n)
     s = sum(digits)
@@ -205,9 +201,6 @@
              'capped-abs':'with capped absolute precision %s'%prec_cap,
              'floating-point':'with floating precision %s'%prec_cap,
              'fixed-mod':'of fixed modulus %s^%s'%(p, prec_cap)}
-<<<<<<< HEAD
-    return precD[prec_type]
-=======
     return precD[prec_type]
 
 def trim_zeros(L):
@@ -250,5 +243,4 @@
             L[i] = c[:m]
         else:
             break
-    return L[:n]
->>>>>>> a2e82e15
+    return L[:n]