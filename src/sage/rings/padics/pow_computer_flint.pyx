from __future__ import absolute_import

include "cysignals/signals.pxi"
include "cysignals/memory.pxi"

from sage.libs.gmp.mpz cimport mpz_init, mpz_clear, mpz_pow_ui
from sage.libs.flint.padic cimport *
from sage.libs.flint.fmpz_poly cimport *
from sage.libs.flint.nmod_vec cimport *
from sage.libs.flint.fmpz_vec cimport *
from sage.libs.flint.fmpz cimport fmpz_init, fmpz_one, fmpz_mul, fmpz_set, fmpz_get_mpz, fmpz_clear, fmpz_pow_ui, fmpz_set_mpz, fmpz_fdiv_q_2exp

from cpython.object cimport Py_EQ, Py_NE
from sage.structure.sage_object cimport richcmp_not_equal
from sage.rings.integer cimport Integer
from sage.rings.all import ZZ
from sage.rings.polynomial.polynomial_integer_dense_flint cimport Polynomial_integer_dense_flint


cdef class PowComputer_flint(PowComputer_class):
    """
    A PowComputer for use in `p`-adics implemented via FLINT.

    For a description of inputs see :func:`PowComputer_flint_maker`.

    EXAMPLES::

        sage: from sage.rings.padics.pow_computer_flint import PowComputer_flint
        sage: PowComputer_flint(5, 20, 20, 20, False)
        FLINT PowComputer for 5
    """
    def __cinit__(self, Integer prime, long cache_limit, long prec_cap, long ram_prec_cap, bint in_field, poly=None, shift_seed = None):
        """
        Memory initialization.

        TESTS::

            sage: from sage.rings.padics.pow_computer_flint import PowComputer_flint
            sage: type(PowComputer_flint(5, 20, 20, 20, False))
            <type 'sage.rings.padics.pow_computer_flint.PowComputer_flint'>

        """
        # fmpz_init does not allocate memory
        fmpz_init(self.fprime)
        fmpz_init(self.half_prime)
        fmpz_set_mpz(self.fprime, prime.value)
        fmpz_init(self._fpow_variable)
        fmpz_fdiv_q_2exp(self.half_prime, self.fprime, 1)
        fmpz_init(self.tfmpz)

        sig_on()
        try:
            mpz_init(self.top_power)
            padic_ctx_init(self.ctx, self.fprime, 0, prec_cap, PADIC_SERIES)
        finally:
            sig_off()

        self.__allocated = 4

    def __init__(self, Integer prime, long cache_limit, long prec_cap, long ram_prec_cap, bint in_field, poly=None, shift_seed=None):
        """
        Initialization.

        TESTS::

            sage: from sage.rings.padics.pow_computer_flint import PowComputer_flint_maker
            sage: R.<x> = ZZ[]; f = x^3 - 8*x - 2
            sage: A = PowComputer_flint_maker(5, 20, 20, 20, False, f, 'capped-rel') # indirect doctest
            sage: TestSuite(A).run()

        """
        PowComputer_class.__init__(self, prime, cache_limit, prec_cap, ram_prec_cap, in_field, poly, shift_seed)

        mpz_pow_ui(self.top_power, prime.value, prec_cap)

    def __dealloc__(self):
        """
        Deallocation.

        TESTS::

            sage: from sage.rings.padics.pow_computer_flint import PowComputer_flint
            sage: A = PowComputer_flint(5, 20, 20, 20, False)
            sage: del A
        """
        if self.__allocated >= 4:
            fmpz_clear(self.fprime)
            fmpz_clear(self.half_prime)
            fmpz_clear(self._fpow_variable)
            fmpz_clear(self.tfmpz)
            mpz_clear(self.top_power)
            padic_ctx_clear(self.ctx)

    def __reduce__(self):
        """
        Pickling.

        TESTS::

            sage: from sage.rings.padics.pow_computer_flint import PowComputer_flint_maker
            sage: R.<x> = ZZ[]; f = x^3 - 8*x - 2
            sage: A = PowComputer_flint_maker(5, 20, 20, 20, False, f, 'capped-rel') # indirect doctest
            sage: A._test_pickling() # indirect doctest

        """
        return PowComputer_flint_maker, (self.prime, self.cache_limit, self.prec_cap, self.ram_prec_cap, self.in_field, self.polynomial(), self._prec_type)

    def _repr_(self):
        """
        String representation of this powcomputer.

        EXAMPLES::

            sage: from sage.rings.padics.pow_computer_flint import PowComputer_flint
            sage: A = PowComputer_flint(5, 20, 20, 20, False); A
            FLINT PowComputer for 5
        """
        return "FLINT PowComputer for %s" % self.prime

    cdef fmpz_t* pow_fmpz_t_tmp(self, unsigned long n) except NULL:
        """
        Returns a pointer to a FLINT ``fmpz_t`` holding `p^n`.

        Analogous to
        :meth:`sage.rings.padics.pow_computer.PowComputer_class.pow_mpz_t_tmp`
        but with FLINT ``fmpz_t`` rather than GMP ``mpz_t``.  The same
        important warnings apply.
        """
        cdef padic_ctx_struct ctx = (<padic_ctx_struct*>self.ctx)[0]
        if ctx.min <= n and n < ctx.max:
            self._fpow_array[0] = (ctx.pow + (n - ctx.min))[0]
            return &self._fpow_array
        else:
            fmpz_pow_ui(self._fpow_variable, self.fprime, n)
            return &self._fpow_variable

    cdef mpz_srcptr pow_mpz_t_tmp(self, unsigned long n):
        """
        Returns a pointer to an ``mpz_t`` holding `p^n`.

        See
        :meth:`sage.rings.padics.pow_computer.PowComputer_class.pow_mpz_t_tmp`
        for important warnings.
        """
        fmpz_get_mpz(self.temp_m, self.pow_fmpz_t_tmp(n)[0])
        return self.temp_m

    cdef mpz_srcptr pow_mpz_t_top(self):
        """
        Returns a pointer to an ``mpz_t`` holding `p^N`, where `N` is
        the precision cap.
        """
        return self.top_power

    cdef unsigned long capdiv(self, unsigned long n):
        """
        Returns ceil(n / e).
        """
        if self.e == 1: return n
        if n == 0: return 0
        return (n-1) / self.e + 1

    def polynomial(self, n=None, var='x'):
        """
        Returns ``None``.

        For consistency with subclasses.

        EXAMPLES::

            sage: from sage.rings.padics.pow_computer_flint import PowComputer_flint
            sage: A = PowComputer_flint(5, 20, 20, 20, False, None)
            sage: A.polynomial() is None
            True

        """
        return None

cdef class PowComputer_flint_1step(PowComputer_flint):
    """
    A PowComputer for a `p`-adic extension defined by a single polynomial.

    For a description of inputs see :func:`PowComputer_flint_maker`.

    EXAMPLES::

        sage: from sage.rings.padics.pow_computer_flint import PowComputer_flint_1step
        sage: R.<x> = ZZ[]; f = x^3 - 8*x - 2
        sage: A = PowComputer_flint_1step(5, 20, 20, 20, False, f); A
        FLINT PowComputer for 5 with polynomial x^3 - 8*x - 2

    """
    def __cinit__(self, Integer prime, long cache_limit, long prec_cap, long ram_prec_cap, bint in_field, _poly):
        """
        Memory initialization.

        TESTS::

            sage: from sage.rings.padics.pow_computer_flint import PowComputer_flint_1step
            sage: R.<x> = ZZ[]; f = x^3 - 8*x - 2
            sage: A = PowComputer_flint_1step(5, 20, 20, 20, False, f)
            sage: type(A)
            <type 'sage.rings.padics.pow_computer_flint.PowComputer_flint_1step'>

        """
        cdef Polynomial_integer_dense_flint poly = _poly
        cdef long length = fmpz_poly_length(poly.__poly)

        cdef Py_ssize_t i

        # fmpz_init does not allocate memory
        fmpz_init(self.q)

        sig_on()
        try:
            self._moduli = <fmpz_poly_t*>sig_malloc(sizeof(fmpz_poly_t) * (cache_limit + 2))
            if self._moduli == NULL:
                raise MemoryError
            try:
                fmpz_poly_init2(self.modulus, length)
                try:
                    for i in range(1,cache_limit+2):
                        try:
                            fmpz_poly_init2(self._moduli[i], length)
                        except BaseException:
                            i-=1
                            while i:
                                fmpz_poly_clear(self._moduli[i])
                                i-=1
                            raise
                except BaseException:
                    fmpz_poly_clear(self.modulus)
                    raise
            except BaseException:
                sig_free(self._moduli)
                raise
        finally:
            sig_off()

        self.__allocated = 8

    def __init__(self, Integer prime, long cache_limit, long prec_cap, long ram_prec_cap, bint in_field, _poly, shift_seed=None):
        """
        Initialization.

        TESTS::

            sage: from sage.rings.padics.pow_computer_flint import PowComputer_flint_maker
            sage: R.<x> = ZZ[]; f = x^3 - 8*x - 2
            sage: A = PowComputer_flint_maker(5, 20, 20, 20, False, f, 'capped-rel')
            sage: TestSuite(A).run()

        """
        PowComputer_flint.__init__(self, prime, cache_limit, prec_cap, ram_prec_cap, in_field, _poly, shift_seed)

        cdef Polynomial_integer_dense_flint poly = _poly
        cdef long length = fmpz_poly_length(poly.__poly)
        self.deg = length - 1

        fmpz_poly_set(self.modulus, poly.__poly)

        cdef Py_ssize_t i
        cdef fmpz* coeffs = self.modulus.coeffs
        fmpz_one(self.tfmpz)
        for i in range(1,cache_limit+1):
            fmpz_mul(self.tfmpz, self.tfmpz, self.fprime)
            _fmpz_vec_scalar_mod_fmpz((<fmpz_poly_struct*>self._moduli[i])[0].coeffs, coeffs, length, self.tfmpz)
            _fmpz_poly_set_length(self._moduli[i], length)

        _fmpz_poly_set_length(self._moduli[cache_limit+1], length)

    def __dealloc__(self):
        """
        Deallocation.

        TESTS::

            sage: from sage.rings.padics.pow_computer_flint import PowComputer_flint_1step
            sage: R.<x> = ZZ[]; f = x^3 - 8*x - 2
            sage: A = PowComputer_flint_1step(5, 20, 20, 20, False, f)
            sage: del A
        """
        cdef Py_ssize_t i

        if self.__allocated >= 8:
            fmpz_clear(self.q)
            fmpz_poly_clear(self.modulus)
            for i in range(1, self.cache_limit + 1):
                fmpz_poly_clear(self._moduli[i])
            sig_free(self._moduli)

    def _repr_(self):
        """
        String representation of this powcomputer.

        EXAMPLES::

            sage: from sage.rings.padics.pow_computer_flint import PowComputer_flint_1step
            sage: R.<x> = ZZ[]; f = x^3 - 8*x - 2
            sage: A = PowComputer_flint_1step(5, 20, 20, 20, False, f); A
            FLINT PowComputer for 5 with polynomial x^3 - 8*x - 2
        """
        return "FLINT PowComputer for %s with polynomial %s" % (self.prime, self.polynomial())

    def __richcmp__(self, other, int op):
        """
        Comparison.

        Lexicographic on class, prime, precision cap, cache_limit and polynomial.

        EXAMPLES::

            sage: from sage.rings.padics.pow_computer_flint import PowComputer_flint_1step
            sage: R.<x> = ZZ[]; f = x^3 - 8*x - 2; g = x^3 - (8 + 5^22)*x - 2
            sage: A = PowComputer_flint_1step(5, 20, 20, 20, False, f)
            sage: B = PowComputer_flint_1step(5, 20, 20, 20, False, g)
            sage: A == B
            False
        """
        if not isinstance(other, PowComputer_flint_1step):
            if op in [Py_EQ, Py_NE]:
                return (op == Py_NE)
            return NotImplemented

        cdef PowComputer_flint_1step s = self
        cdef PowComputer_flint_1step o = other

        lx = s.prime
        rx = o.prime
        if lx != rx:
            return richcmp_not_equal(lx, rx, op)

        lx = s.prec_cap
        rx = o.prec_cap
        if lx != rx:
            return richcmp_not_equal(lx, rx, op)

        lx = s.cache_limit
        rx = o.cache_limit
        if lx != rx:
            return richcmp_not_equal(lx, rx, op)

        lx = s.in_field
        rx = o.in_field
        if lx != rx:
            return richcmp_not_equal(lx, rx, op)

        if fmpz_poly_equal(s.modulus, o.modulus):
            return (op == Py_EQ)
        if op != Py_NE:
            return NotImplemented
        # return cmp(self.polynomial(), other.polynomial())
        return False

    cdef fmpz_poly_t* get_modulus(self, unsigned long k):
        """
        Returns the defining polynomial reduced modulo `p^k`.

        The same warnings apply as for
        :meth:`sage.rings.padics.pow_computer.PowComputer_class.pow_mpz_t_tmp`.
        """
        cdef long c
        if k <= self.cache_limit:
            return &(self._moduli[k])
        else:
            c = self.cache_limit+1
            _fmpz_vec_scalar_mod_fmpz((<fmpz_poly_struct*>self._moduli[c])[0].coeffs,
                                      (<fmpz_poly_struct*>self.modulus)[0].coeffs,
                                      self.deg + 1,
                                      self.pow_fmpz_t_tmp(k)[0])
            return &(self._moduli[c])

    cdef fmpz_poly_t* get_modulus_capdiv(self, unsigned long k):
        """
        Returns the defining polynomial reduced modulo `p^a`, where
        `a` is the ceiling of `k/e`.

        The same warnings apply as for
        :meth:`sage.rings.padics.pow_computer.PowComputer_class.pow_mpz_t_tmp`.
        """
        return self.get_modulus(self.capdiv(k))

    def polynomial(self, _n=None, var='x'):
        """
        Returns the polynomial attached to this ``PowComputer``, possibly reduced modulo a power of `p`.

        INPUT:

        - ``_n`` -- (default ``None``) an integer, the power of `p`
          modulo which to reduce.

        - ``var`` -- (default ``'x'``) the variable for the returned polynomial

        .. NOTE::

            From Cython you should use :meth:`get_modulus` instead for
            speed.

        EXAMPLES::

            sage: from sage.rings.padics.pow_computer_flint import PowComputer_flint_1step
            sage: R.<y> = ZZ[]; f = y^3 - 8*y - 2
            sage: A = PowComputer_flint_1step(5, 20, 20, 20, False, f)
            sage: A.polynomial()
            x^3 - 8*x - 2
            sage: A.polynomial(var='y')
            y^3 - 8*y - 2
            sage: A.polynomial(2)
            x^3 + 17*x + 23
        """
        R = ZZ[var]
        x = R.gen()
        cdef Polynomial_integer_dense_flint ans = (<Polynomial_integer_dense_flint?>x)._new()
        if _n is None:
            fmpz_poly_set(ans.__poly, self.modulus)
        else:
            fmpz_poly_set(ans.__poly, self.get_modulus(_n)[0])
        return ans

    cdef _new_fmpz_poly(self, fmpz_poly_t value, var='x'):
        """
        Returns a polynomial with the value stored in ``value`` and
        variable name ``var``.
        """
        R = ZZ[var]
        x = R.gen()
        cdef Polynomial_integer_dense_flint ans = (<Polynomial_integer_dense_flint?>x)._new()
        fmpz_poly_set(ans.__poly, value)
        return ans

cdef class PowComputer_flint_unram(PowComputer_flint_1step):
    """
    A PowComputer for a `p`-adic extension defined by an unramified polynomial.

    For a description of inputs see :func:`PowComputer_flint_maker`.

    EXAMPLES::

        sage: from sage.rings.padics.pow_computer_flint import PowComputer_flint_unram
        sage: R.<x> = ZZ[]; f = x^3 - 8*x - 2
        sage: A = PowComputer_flint_unram(5, 20, 20, 20, False, f); A
        FLINT PowComputer for 5 with polynomial x^3 - 8*x - 2

    """
    def __cinit__(self, Integer prime, long cache_limit, long prec_cap, long ram_prec_cap, bint in_field, _poly, shift_seed=None):
        """
        Memory initialization.

        TESTS::

            sage: from sage.rings.padics.pow_computer_flint import PowComputer_flint_unram
            sage: R.<x> = ZZ[]; f = x^3 - 8*x - 2
            sage: A = PowComputer_flint_unram(5, 20, 20, 20, False, f)
            sage: type(A)
            <type 'sage.rings.padics.pow_computer_flint.PowComputer_flint_unram'>

        """
        # fmpz_init does not allocate memory
        fmpz_init(self.fmpz_ccmp)
        fmpz_init(self.fmpz_cval)
        fmpz_init(self.fmpz_cinv)
        fmpz_init(self.fmpz_cinv2)
        fmpz_init(self.fmpz_clist)
        fmpz_init(self.fmpz_clist2)
        fmpz_init(self.fmpz_ctm)
        fmpz_init(self.fmpz_cconv)

        # While the following allocations have the potential to leak
        # small amounts of memory when interrupted or when one of the
        # init methods raises a MemoryError, the only leak-free
        # solution we could devise used 11-nested try blocks.  We
        # choose readable code in this case.
        sig_on()
        fmpz_poly_init(self.poly_cconv)
        fmpz_poly_init(self.poly_ctm)
        fmpz_poly_init(self.poly_ccmp)
        fmpz_poly_init(self.poly_cinv)
        fmpz_poly_init(self.poly_cisunit)
        fmpz_poly_init(self.poly_cinv2)
        fmpz_poly_init(self.poly_flint_rep)
        fmpz_poly_init(self.poly_matmod)
        mpz_init(self.mpz_cpow)
        mpz_init(self.mpz_ctm)
        mpz_init(self.mpz_cconv)
        mpz_init(self.mpz_matmod)
        sig_off()

        self.__allocated = 16

    def __dealloc__(self):
        """
        Deallocation.

        TESTS::

            sage: from sage.rings.padics.pow_computer_flint import PowComputer_flint_unram
            sage: R.<x> = ZZ[]; f = x^3 - 8*x - 2
            sage: A = PowComputer_flint_unram(5, 20, 20, 20, False, f)
            sage: del A

        """
        if self.__allocated >= 16:
            fmpz_clear(self.fmpz_ccmp)
            fmpz_clear(self.fmpz_cval)
            fmpz_clear(self.fmpz_cinv)
            fmpz_clear(self.fmpz_cinv2)
            fmpz_clear(self.fmpz_clist)
            fmpz_clear(self.fmpz_clist2)
            fmpz_clear(self.fmpz_ctm)
            fmpz_clear(self.fmpz_cconv)
            mpz_clear(self.mpz_cconv)
            mpz_clear(self.mpz_ctm)
            mpz_clear(self.mpz_cpow)
            mpz_clear(self.mpz_matmod)
            fmpz_poly_clear(self.poly_cconv)
            fmpz_poly_clear(self.poly_ctm)
            fmpz_poly_clear(self.poly_ccmp)
            fmpz_poly_clear(self.poly_cinv)
            fmpz_poly_clear(self.poly_cisunit)
            fmpz_poly_clear(self.poly_cinv2)
            fmpz_poly_clear(self.poly_flint_rep)
            fmpz_poly_clear(self.poly_matmod)

    def __init__(self, Integer prime, long cache_limit, long prec_cap, long ram_prec_cap, bint in_field, poly=None):
        """
        Initialization.

        TESTS::

            sage: from sage.rings.padics.pow_computer_flint import PowComputer_flint_maker
            sage: R.<x> = ZZ[]; f = x^3 - 8*x - 2
            sage: A = PowComputer_flint_maker(5, 20, 20, 20, False, f, 'capped-rel')
            sage: TestSuite(A).run()

        """
        PowComputer_flint_1step.__init__(self, prime, cache_limit, prec_cap, ram_prec_cap, in_field, poly)

        self.e = 1
        self.f = fmpz_poly_degree(self.modulus)
        fmpz_pow_ui(self.q, self.fprime, self.f)

cdef class PowComputer_flint_eis(PowComputer_flint_1step):
    """
    A PowComputer for a `p`-adic extension defined by an Eisenstein polynomial.

    For a description of inputs see :func:`PowComputer_flint_maker`.

    EXAMPLES::

        sage: from sage.rings.padics.pow_computer_flint import PowComputer_flint_eis
        sage: R.<x> = ZZ[]; f = x^3 - 25*x + 5
        sage: A = PowComputer_flint_eis(5, 20, 20, 60, False, f); A
        FLINT PowComputer for 5 with polynomial x^3 - 25*x + 5
    """
    def __init__(self, Integer prime, long cache_limit, long prec_cap, long ram_prec_cap, bint in_field, poly=None):
        """
        Initialization.

        TESTS::

            sage: from sage.rings.padics.pow_computer_flint import PowComputer_flint_eis
            sage: R.<x> = ZZ[]; f = x^3 - 25*x + 5
            sage: A = PowComputer_flint_eis(5, 20, 20, 60, False, f)
            sage: type(A)
            <type 'sage.rings.padics.pow_computer_flint.PowComputer_flint_eis'>

        """
        PowComputer_flint_1step.__init__(self, prime, cache_limit, prec_cap, ram_prec_cap, in_field, poly)

        self.e = fmpz_poly_degree(self.modulus)
        self.f = 1
        fmpz_set(self.q, self.fprime)

def PowComputer_flint_maker(prime, cache_limit, prec_cap, ram_prec_cap, in_field, poly, prec_type):
    """
    Return an appropriate FLINT PowComputer for the given input.

    INPUT:

    - ``prime`` -- an integral prime

    - ``cache_limit`` -- a non-negative integer, controlling the
      caching.  Powers of ``prime``, reductions of ``poly`` modulo
      different powers of ``prime`` and inverses of the leading
      coefficient modulo different powers of ``prime`` are cached.
      Additional data is cached for ramified extensions.

    - ``prec_cap`` -- the power of `p` modulo which elements of
      largest precision are defined.

    - ``ram_prec_cap`` -- Approximately ``e*prec_cap``, where ``e`` is
      the ramification degree of the extension.  For a ramified
      extension this is what Sage calls the precision cap of the ring.
      In fact, it's possible to have rings with precision cap not a
      multiple of `e`, in which case the actual relationship between
      ``ram_prec_cap`` and ``prec_cap`` is that
      ``prec_cap = ceil(n/e)``

    - ``in_field`` -- (boolean) whether the associated ring is
      actually a field.

    - ``poly`` -- the polynomial defining the extension.

    - `prec_type`` -- one of ``"capped-rel"``, ``"capped-abs"`` or
      ``"fixed-mod"``, the precision type of the ring.

    .. NOTE::

        Because of the way templates work, this function imports the
        class of its return value from the appropriate element files.
        This means that the returned PowComputer will have the
        appropriate compile-time-type for Cython.

    EXAMPLES::

        sage: from sage.rings.padics.pow_computer_flint import PowComputer_flint_maker
        sage: R.<x> = ZZ[]
        sage: A = PowComputer_flint_maker(3, 20, 20, 20, False, x^3 + 2*x + 1, 'capped-rel'); type(A)
        <type 'sage.rings.padics.qadic_flint_CR.PowComputer_'>
        sage: A = PowComputer_flint_maker(3, 20, 20, 20, False, x^3 + 2*x + 1, 'capped-abs'); type(A)
        <type 'sage.rings.padics.qadic_flint_CA.PowComputer_'>
        sage: A = PowComputer_flint_maker(3, 20, 20, 20, False, x^3 + 2*x + 1, 'fixed-mod'); type(A)
        <type 'sage.rings.padics.qadic_flint_FM.PowComputer_'>

    """
    if prec_type == 'capped-rel':
        from .qadic_flint_CR import PowComputer_
    elif prec_type == 'capped-abs':
        from .qadic_flint_CA import PowComputer_
    elif prec_type == 'fixed-mod':
<<<<<<< HEAD
        from qadic_flint_FM import PowComputer_
    elif prec_type == 'floating-point':
        from qadic_flint_FP import PowComputer_
=======
        from .qadic_flint_FM import PowComputer_
>>>>>>> d9e145d4
    else:
        raise ValueError("unknown prec_type `%s`" % prec_type)
    return PowComputer_(prime, cache_limit, prec_cap, ram_prec_cap, in_field, poly)<|MERGE_RESOLUTION|>--- conflicted
+++ resolved
@@ -628,13 +628,9 @@
     elif prec_type == 'capped-abs':
         from .qadic_flint_CA import PowComputer_
     elif prec_type == 'fixed-mod':
-<<<<<<< HEAD
-        from qadic_flint_FM import PowComputer_
+        from .qadic_flint_FM import PowComputer_
     elif prec_type == 'floating-point':
-        from qadic_flint_FP import PowComputer_
-=======
-        from .qadic_flint_FM import PowComputer_
->>>>>>> d9e145d4
+        from .qadic_flint_FP import PowComputer_
     else:
         raise ValueError("unknown prec_type `%s`" % prec_type)
     return PowComputer_(prime, cache_limit, prec_cap, ram_prec_cap, in_field, poly)