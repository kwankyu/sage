--- conflicted
+++ resolved
@@ -614,10 +614,6 @@
 
         EXAMPLES::
 
-<<<<<<< HEAD
-            sage: R = Zp(3, 3, 'fixed-mod'); R.defining_polynomial('foo')
-            (1)*foo + (0)
-=======
             sage: R = Zp(3, 3, 'fixed-mod')
 
             sage: R.defining_polynomial()
@@ -627,7 +623,6 @@
 
             sage: R.defining_polynomial(exact=True)
             x
->>>>>>> e156f7fd
         """
         from sage.rings.polynomial.polynomial_ring_constructor import PolynomialRing
         if exact:
