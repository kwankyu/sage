"""
Abstract base classes for rings
"""
from sage.rings.ring import EuclideanDomain


cdef class RealField(Field):
    r"""
    Abstract base class for :class:`~sage.rings.real_mpfr.RealField_class`.
    """

    pass


class RealBallField(Field):
    r"""
    Abstract base class for :class:`~sage.rings.real_arb.RealBallField`.
    """

    pass


cdef class RealIntervalField(Field):
    r"""
    Abstract base class for :class:`~sage.rings.real_mpfi.RealIntervalField_class`.
    """

    pass


cdef class RealDoubleField(Field):
    r"""
    Abstract base class for :class:`~sage.rings.real_double.RealDoubleField_class`.
    """

    pass


cdef class ComplexField(Field):
    r"""
    Abstract base class for :class:`~sage.rings.complex_mpfr.ComplexField_class`.
    """

    pass


class ComplexBallField(Field):
    r"""
    Abstract base class for :class:`~sage.rings.complex_arb.ComplexBallField`.
    """

    pass


class ComplexIntervalField(Field):
    r"""
    Abstract base class for :class:`~sage.rings.complex_interval_field.ComplexIntervalField_class`.
    """

    pass


cdef class ComplexDoubleField(Field):
    r"""
    Abstract base class for :class:`~sage.rings.complex_double.ComplexDoubleField_class`.
    """

    pass


class IntegerModRing:
    r"""
    Abstract base class for :class:`~sage.rings.finite_rings.integer_mod_ring.IntegerModRing_generic`.
    """

    pass

class Order:
    r"""
    Abstract base class for :class:`~sage.rings.number_field.order.Order`.
    """

    pass


<<<<<<< HEAD
class pAdicRing(EuclideanDomain):
    r"""
    Abstract base class for :class:`~sage.rings.padics.generic_nodes.pAdicRingGeneric`.
=======
cdef class SymbolicRing(CommutativeRing):
    r"""
    Abstract base class for :class:`~sage.rings.symbolic.ring.SymbolicRing`.
>>>>>>> 341337a0
    """

    pass


<<<<<<< HEAD
class pAdicField(Field):
    r"""
    Abstract base class for :class:`~sage.rings.padics.generic_nodes.pAdicFieldGeneric`.
=======
class CallableSymbolicExpressionRing(SymbolicRing):
    r"""
    Abstract base class for :class:`~sage.rings.symbolic.callable.CallableSymbolicExpressionRing_class`.
>>>>>>> 341337a0
    """

    pass<|MERGE_RESOLUTION|>--- conflicted
+++ resolved
@@ -75,6 +75,7 @@
 
     pass
 
+
 class Order:
     r"""
     Abstract base class for :class:`~sage.rings.number_field.order.Order`.
@@ -83,29 +84,33 @@
     pass
 
 
-<<<<<<< HEAD
 class pAdicRing(EuclideanDomain):
     r"""
     Abstract base class for :class:`~sage.rings.padics.generic_nodes.pAdicRingGeneric`.
-=======
-cdef class SymbolicRing(CommutativeRing):
-    r"""
-    Abstract base class for :class:`~sage.rings.symbolic.ring.SymbolicRing`.
->>>>>>> 341337a0
     """
 
     pass
 
 
-<<<<<<< HEAD
 class pAdicField(Field):
     r"""
     Abstract base class for :class:`~sage.rings.padics.generic_nodes.pAdicFieldGeneric`.
-=======
+    """
+
+    pass
+
+
+cdef class SymbolicRing(CommutativeRing):
+    r"""
+    Abstract base class for :class:`~sage.rings.symbolic.ring.SymbolicRing`.
+    """
+
+    pass
+
+
 class CallableSymbolicExpressionRing(SymbolicRing):
     r"""
     Abstract base class for :class:`~sage.rings.symbolic.callable.CallableSymbolicExpressionRing_class`.
->>>>>>> 341337a0
     """
 
     pass