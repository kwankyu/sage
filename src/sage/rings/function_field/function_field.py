# -*- coding: utf-8 -*-
r"""
Function Fields

A function field (of one variable) is a finitely generated field extension of
transcendence degree one. In Sage, a function field can be a rational function
field or a finite extension of a function field.

EXAMPLES:

We create a rational function field::

    sage: K.<x> = FunctionField(GF(5^2,'a')); K                                         # optional - sage.libs.pari
    Rational function field in x over Finite Field in a of size 5^2
    sage: K.genus()                                                                     # optional - sage.libs.pari
    0
    sage: f = (x^2 + x + 1) / (x^3 + 1)                                                 # optional - sage.libs.pari
    sage: f                                                                             # optional - sage.libs.pari
    (x^2 + x + 1)/(x^3 + 1)
    sage: f^3                                                                           # optional - sage.libs.pari
    (x^6 + 3*x^5 + x^4 + 2*x^3 + x^2 + 3*x + 1)/(x^9 + 3*x^6 + 3*x^3 + 1)

Then we create an extension of the rational function field, and do some
simple arithmetic in it::

    sage: R.<y> = K[]                                                                   # optional - sage.libs.pari
    sage: L.<y> = K.extension(y^3 - (x^3 + 2*x*y + 1/x)); L                             # optional - sage.libs.pari sage.libs.singular
    Function field in y defined by y^3 + 3*x*y + (4*x^4 + 4)/x
    sage: y^2                                                                           # optional - sage.libs.pari sage.libs.singular
    y^2
    sage: y^3                                                                           # optional - sage.libs.pari sage.libs.singular
    2*x*y + (x^4 + 1)/x
    sage: a = 1/y; a                                                                    # optional - sage.libs.pari sage.libs.singular
    (x/(x^4 + 1))*y^2 + 3*x^2/(x^4 + 1)
    sage: a * y                                                                         # optional - sage.libs.pari sage.libs.singular
    1

We next make an extension of the above function field, illustrating
that arithmetic with a tower of three fields is fully supported::

    sage: S.<t> = L[]                                                                   # optional - sage.libs.pari
    sage: M.<t> = L.extension(t^2 - x*y)                                                # optional - sage.libs.pari sage.libs.singular
    sage: M                                                                             # optional - sage.libs.pari sage.libs.singular
    Function field in t defined by t^2 + 4*x*y
    sage: t^2                                                                           # optional - sage.libs.pari sage.libs.singular
    x*y
    sage: 1/t                                                                           # optional - sage.libs.pari sage.libs.singular
    ((1/(x^4 + 1))*y^2 + 3*x/(x^4 + 1))*t
    sage: M.base_field()                                                                # optional - sage.libs.pari sage.libs.singular
    Function field in y defined by y^3 + 3*x*y + (4*x^4 + 4)/x
    sage: M.base_field().base_field()                                                   # optional - sage.libs.pari sage.libs.singular
    Rational function field in x over Finite Field in a of size 5^2

It is also possible to construct function fields over an imperfect base field::

    sage: N.<u> = FunctionField(K)                                                      # optional - sage.libs.pari

and inseparable extension function fields::

    sage: J.<x> = FunctionField(GF(5)); J                                               # optional - sage.libs.pari
    Rational function field in x over Finite Field of size 5
    sage: T.<v> = J[]                                                                   # optional - sage.libs.pari
    sage: O.<v> = J.extension(v^5 - x); O                                               # optional - sage.libs.pari sage.libs.singular
    Function field in v defined by v^5 + 4*x

Function fields over the rational field are supported::

    sage: F.<x> = FunctionField(QQ)
    sage: R.<Y> = F[]
    sage: L.<y> = F.extension(Y^2 - x^8 - 1)                                            # optional - sage.libs.singular
    sage: O = L.maximal_order()                                                         # optional - sage.libs.singular
    sage: I = O.ideal(x, y - 1)                                                         # optional - sage.libs.singular
    sage: P = I.place()                                                                 # optional - sage.libs.singular
    sage: D = P.divisor()                                                               # optional - sage.libs.singular
    sage: D.basis_function_space()                                                      # optional - sage.libs.singular
    [1]
    sage: (2*D).basis_function_space()                                                  # optional - sage.libs.singular
    [1]
    sage: (3*D).basis_function_space()                                                  # optional - sage.libs.singular
    [1]
    sage: (4*D).basis_function_space()                                                  # optional - sage.libs.singular
    [1, 1/x^4*y + 1/x^4]

    sage: K.<x> = FunctionField(QQ); _.<Y> = K[]
    sage: F.<y> = K.extension(Y^3 - x^2*(x^2 + x + 1)^2)                                # optional - sage.libs.singular
    sage: O = F.maximal_order()                                                         # optional - sage.libs.singular
    sage: I = O.ideal(y)                                                                # optional - sage.libs.singular
    sage: I.divisor()                                                                   # optional - sage.libs.singular
    2*Place (x, y, (1/(x^3 + x^2 + x))*y^2)
     + 2*Place (x^2 + x + 1, y, (1/(x^3 + x^2 + x))*y^2)

    sage: K.<x> = FunctionField(QQ); _.<Y> = K[]
    sage: L.<y> = K.extension(Y^2 + Y + x + 1/x)                                        # optional - sage.libs.singular
    sage: O = L.maximal_order()                                                         # optional - sage.libs.singular
    sage: I = O.ideal(y)                                                                # optional - sage.libs.singular
    sage: I.divisor()                                                                   # optional - sage.libs.singular
    - Place (x, x*y)
     + Place (x^2 + 1, x*y)

Function fields over the algebraic field are supported::

    sage: K.<x> = FunctionField(QQbar); _.<Y> = K[]                                     # optional - sage.rings.number_field
    sage: L.<y> = K.extension(Y^2 + Y + x + 1/x)                                        # optional - sage.libs.singular sage.rings.number_field
    sage: O = L.maximal_order()                                                         # optional - sage.libs.singular sage.rings.number_field
    sage: I = O.ideal(y)                                                                # optional - sage.libs.singular sage.rings.number_field
    sage: I.divisor()                                                                   # optional - sage.libs.singular sage.rings.number_field
    Place (x - I, x*y)
     - Place (x, x*y)
     + Place (x + I, x*y)
    sage: pl = I.divisor().support()[0]                                                 # optional - sage.libs.singular sage.rings.number_field
    sage: m = L.completion(pl, prec=5)                                                  # optional - sage.libs.singular sage.rings.number_field
    sage: m(x)                                                                          # optional - sage.libs.singular sage.rings.number_field
    I + s + O(s^5)
    sage: m(y)                             # long time (4s)                             # optional - sage.libs.singular sage.rings.number_field
    -2*s + (-4 - I)*s^2 + (-15 - 4*I)*s^3 + (-75 - 23*I)*s^4 + (-413 - 154*I)*s^5 + O(s^6)
    sage: m(y)^2 + m(y) + m(x) + 1/m(x)    # long time (8s)                             # optional - sage.libs.singular sage.rings.number_field
    O(s^5)

TESTS::

    sage: TestSuite(J).run()                                                            # optional - sage.libs.pari
    sage: TestSuite(K).run(max_runs=256)   # long time (10s)                            # optional - sage.rings.number_field
    sage: TestSuite(L).run(max_runs=8)     # long time (25s)                            # optional - sage.libs.singular sage.rings.number_field
    sage: TestSuite(M).run(max_runs=8)     # long time (35s)
    sage: TestSuite(N).run(max_runs=8, skip = '_test_derivation')    # long time (15s)
    sage: TestSuite(O).run()                                                            # optional - sage.libs.singular sage.rings.number_field
    sage: TestSuite(R).run()
    sage: TestSuite(S).run()               # long time (4s)                             # optional - sage.libs.singular sage.libs.pari

Global function fields
----------------------

A global function field in Sage is an extension field of a rational function field
over a *finite* constant field by an irreducible separable polynomial over the
rational function field.

EXAMPLES:

A fundamental computation for a global or any function field is to get a basis
of its maximal order and maximal infinite order, and then do arithmetic with
ideals of those maximal orders::

    sage: K.<x> = FunctionField(GF(3)); _.<t> = K[]                                     # optional - sage.libs.pari
    sage: L.<y> = K.extension(t^4 + t - x^5)                                            # optional - sage.libs.pari
    sage: O = L.maximal_order()                                                         # optional - sage.libs.pari
    sage: O.basis()                                                                     # optional - sage.libs.pari
    (1, y, 1/x*y^2 + 1/x*y, 1/x^3*y^3 + 2/x^3*y^2 + 1/x^3*y)
    sage: I = O.ideal(x,y); I                                                           # optional - sage.libs.pari
    Ideal (x, y) of Maximal order of Function field in y defined by y^4 + y + 2*x^5
    sage: J = I^-1                                                                      # optional - sage.libs.pari
    sage: J.basis_matrix()                                                              # optional - sage.libs.pari
    [  1   0   0   0]
    [1/x 1/x   0   0]
    [  0   0   1   0]
    [  0   0   0   1]
    sage: L.maximal_order_infinite().basis()                                            # optional - sage.libs.pari
    (1, 1/x^2*y, 1/x^3*y^2, 1/x^4*y^3)

As an example of the most sophisticated computations that Sage can do with a
global function field, we compute all the Weierstrass places of the Klein
quartic over `\GF{2}` and gap numbers for ordinary places::

    sage: K.<x> = FunctionField(GF(2)); _.<Y> = K[]                                     # optional - sage.libs.pari
    sage: L.<y> = K.extension(Y^3 + x^3*Y + x)                                          # optional - sage.libs.pari
    sage: L.genus()                                                                     # optional - sage.libs.pari
    3
    sage: L.weierstrass_places()                                                        # optional - sage.libs.pari sage.modules
    [Place (1/x, 1/x^3*y^2 + 1/x),
     Place (1/x, 1/x^3*y^2 + 1/x^2*y + 1),
     Place (x, y),
     Place (x + 1, (x^3 + 1)*y + x + 1),
     Place (x^3 + x + 1, y + 1),
     Place (x^3 + x + 1, y + x^2),
     Place (x^3 + x + 1, y + x^2 + 1),
     Place (x^3 + x^2 + 1, y + x),
     Place (x^3 + x^2 + 1, y + x^2 + 1),
     Place (x^3 + x^2 + 1, y + x^2 + x + 1)]
    sage: L.gaps()                                                                      # optional - sage.libs.pari sage.modules
    [1, 2, 3]

The gap numbers for Weierstrass places are of course not ordinary::

    sage: p1,p2,p3 = L.weierstrass_places()[:3]                                         # optional - sage.libs.pari sage.modules
    sage: p1.gaps()                                                                     # optional - sage.libs.pari sage.modules
    [1, 2, 4]
    sage: p2.gaps()                                                                     # optional - sage.libs.pari sage.modules
    [1, 2, 4]
    sage: p3.gaps()                                                                     # optional - sage.libs.pari sage.modules
    [1, 2, 4]

AUTHORS:

- William Stein (2010): initial version

- Robert Bradshaw (2010-05-30): added is_finite()

- Julian Rüth (2011-06-08, 2011-09-14, 2014-06-23, 2014-06-24, 2016-11-13):
  fixed hom(), extension(); use @cached_method; added derivation(); added
  support for relative vector spaces; fixed conversion to base fields

- Maarten Derickx (2011-09-11): added doctests

- Syed Ahmad Lavasani (2011-12-16): added genus(), is_RationalFunctionField()

- Simon King (2014-10-29): Use the same generator names for a function field
  extension and the underlying polynomial ring.

- Kwankyu Lee (2017-04-30): added global function fields

- Brent Baccala (2019-12-20): added function fields over number fields and QQbar

"""

# ****************************************************************************
#       Copyright (C) 2010 William Stein <wstein@gmail.com>
#       Copyright (C) 2010 Robert Bradshaw <robertwb@math.washington.edu>
#       Copyright (C) 2011-2018 Julian Rüth <julian.rueth@gmail.com>
#       Copyright (C) 2011 Maarten Derickx <m.derickx.student@gmail.com>
#
#  Distributed under the terms of the GNU General Public License (GPL)
#  as published by the Free Software Foundation; either version 2 of
#  the License, or (at your option) any later version.
#                  https://www.gnu.org/licenses/
# ****************************************************************************

from sage.misc.cachefunc import cached_method
from sage.misc.lazy_import import LazyImport
from sage.rings.ring import Field
from sage.categories.homset import Hom
from sage.categories.function_fields import FunctionFields
from sage.structure.category_object import CategoryObject


def is_FunctionField(x):
    """
    Return ``True`` if ``x`` is a function field.

    EXAMPLES::

        sage: from sage.rings.function_field.function_field import is_FunctionField
        sage: is_FunctionField(QQ)
        False
        sage: is_FunctionField(FunctionField(QQ, 't'))
        True
    """
    if isinstance(x, FunctionField):
        return True
    return x in FunctionFields()


class FunctionField(Field):
    """
    Abstract base class for all function fields.

    INPUT:

    - ``base_field`` -- field; the base of this function field

    - ``names`` -- string that gives the name of the generator

    EXAMPLES::

        sage: K.<x> = FunctionField(QQ)
        sage: K
        Rational function field in x over Rational Field
    """
    _differentials_space = LazyImport('sage.rings.function_field.differential', 'DifferentialsSpace')

    def __init__(self, base_field, names, category=FunctionFields()):
        """
        Initialize.

        TESTS::

            sage: K.<x> = FunctionField(QQ)
            sage: TestSuite(K).run()               # long time (3s)
        """
        Field.__init__(self, base_field, names=names, category=category)

        # allow conversion into the constant base field
        from .maps import FunctionFieldConversionToConstantBaseField
        to_constant_base_field = FunctionFieldConversionToConstantBaseField(Hom(self, self.constant_base_field()))
        # the conversion map must not keep the field alive if that is the only reference to it
        to_constant_base_field._make_weak_references()
        self.constant_base_field().register_conversion(to_constant_base_field)

    def is_perfect(self):
        r"""
        Return whether the field is perfect, i.e., its characteristic `p` is zero
        or every element has a `p`-th root.

        EXAMPLES::

            sage: FunctionField(QQ, 'x').is_perfect()
            True
            sage: FunctionField(GF(2), 'x').is_perfect()                                # optional - sage.libs.pari
            False
        """
        return self.characteristic() == 0

    def some_elements(self):
        """
        Return some elements in this function field.

        EXAMPLES::

           sage: K.<x> = FunctionField(QQ)
           sage: K.some_elements()
           [1,
            x,
            2*x,
            x/(x^2 + 2*x + 1),
            1/x^2,
            x/(x^2 - 1),
            x/(x^2 + 1),
            1/2*x/(x^2 + 1),
            0,
            1/x,
            ...]

        ::

           sage: R.<y> = K[]
           sage: L.<y> = K.extension(y^2 - x)                                           # optional - sage.libs.singular
           sage: L.some_elements()                                                      # optional - sage.libs.singular
           [1,
            y,
            1/x*y,
            ((x + 1)/(x^2 - 2*x + 1))*y - 2*x/(x^2 - 2*x + 1),
            1/x,
            (1/(x - 1))*y,
            (1/(x + 1))*y,
            (1/2/(x + 1))*y,
            0,
            ...]
        """
        elements = []

        polynomials = [self(f) for f in self._ring.some_elements()]

        for numerator in polynomials:
            for denominator in polynomials:
                if denominator:
                    some_element = numerator/denominator
                    if some_element not in elements:
                        elements.append(some_element)

        return elements

    def characteristic(self):
        """
        Return the characteristic of the function field.

        EXAMPLES::

            sage: K.<x> = FunctionField(QQ)
            sage: K.characteristic()
            0
            sage: K.<x> = FunctionField(QQbar)                                          # optional - sage.rings.number_field
            sage: K.characteristic()                                                    # optional - sage.rings.number_field
            0
            sage: K.<x> = FunctionField(GF(7))                                          # optional - sage.libs.pari
            sage: K.characteristic()                                                    # optional - sage.libs.pari
            7
            sage: R.<y> = K[]                                                           # optional - sage.libs.pari
            sage: L.<y> = K.extension(y^2 - x)                                          # optional - sage.libs.pari
            sage: L.characteristic()                                                    # optional - sage.libs.pari
            7
        """
        return self.constant_base_field().characteristic()

    def is_finite(self):
        """
        Return whether the function field is finite, which is false.

        EXAMPLES::

            sage: R.<t> = FunctionField(QQ)
            sage: R.is_finite()
            False
            sage: R.<t> = FunctionField(GF(7))                                          # optional - sage.libs.pari
            sage: R.is_finite()                                                         # optional - sage.libs.pari
            False
        """
        return False

    def is_global(self):
        """
        Return whether the function field is global, that is, whether
        the constant field is finite.

        EXAMPLES::

            sage: R.<t> = FunctionField(QQ)
            sage: R.is_global()
            False
            sage: R.<t> = FunctionField(QQbar)                                          # optional - sage.rings.number_field
            sage: R.is_global()                                                         # optional - sage.rings.number_field
            False
            sage: R.<t> = FunctionField(GF(7))                                          # optional - sage.libs.pari
            sage: R.is_global()                                                         # optional - sage.libs.pari
            True
        """
        return self.constant_base_field().is_finite()

    def extension(self, f, names=None):
        """
        Create an extension `K(y)` of this function field `K` extended with
        a root `y` of the univariate polynomial `f` over `K`.

        INPUT:

        - ``f`` -- univariate polynomial over `K`

        - ``names`` -- string or tuple of length 1 that names the variable `y`

        OUTPUT:

        - a function field

        EXAMPLES::

            sage: K.<x> = FunctionField(QQ); R.<y> = K[]
            sage: K.extension(y^5 - x^3 - 3*x + x*y)                                    # optional - sage.libs.singular
            Function field in y defined by y^5 + x*y - x^3 - 3*x

        A nonintegral defining polynomial::

            sage: K.<t> = FunctionField(QQ); R.<y> = K[]
            sage: K.extension(y^3 + (1/t)*y + t^3/(t+1), 'z')                           # optional - sage.libs.singular
            Function field in z defined by z^3 + 1/t*z + t^3/(t + 1)

        The defining polynomial need not be monic or integral::

            sage: K.extension(t*y^3 + (1/t)*y + t^3/(t+1))                              # optional - sage.libs.singular
            Function field in y defined by t*y^3 + 1/t*y + t^3/(t + 1)
        """
        from . import constructor
        return constructor.FunctionFieldExtension(f, names)

    def order_with_basis(self, basis, check=True):
        """
        Return the order with given basis over the maximal order of
        the base field.

        INPUT:

        - ``basis`` -- list of elements of this function field

        - ``check`` -- boolean (default: ``True``); if ``True``, check that the
          basis is really linearly independent and that the module it spans is
          closed under multiplication, and contains the identity element.

        OUTPUT:

        - an order in the function field

        EXAMPLES::

            sage: K.<x> = FunctionField(QQ); R.<y> = K[]
            sage: L.<y> = K.extension(y^3 + x^3 + 4*x + 1)                              # optional - sage.libs.singular
            sage: O = L.order_with_basis([1, y, y^2]); O                                # optional - sage.libs.singular
            Order in Function field in y defined by y^3 + x^3 + 4*x + 1
            sage: O.basis()                                                             # optional - sage.libs.singular
            (1, y, y^2)

        Note that 1 does not need to be an element of the basis, as long it is in the module spanned by it::

            sage: O = L.order_with_basis([1+y, y, y^2]); O                              # optional - sage.libs.singular
            Order in Function field in y defined by y^3 + x^3 + 4*x + 1
            sage: O.basis()                                                             # optional - sage.libs.singular
            (y + 1, y, y^2)

        The following error is raised when the module spanned by the basis is not closed under multiplication::

            sage: O = L.order_with_basis([1, x^2 + x*y, (2/3)*y^2]); O                  # optional - sage.libs.singular
            Traceback (most recent call last):
            ...
            ValueError: the module generated by basis (1, x*y + x^2, 2/3*y^2) must be closed under multiplication

        and this happens when the identity is not in the module spanned by the basis::

            sage: O = L.order_with_basis([x, x^2 + x*y, (2/3)*y^2])                     # optional - sage.libs.singular
            Traceback (most recent call last):
            ...
            ValueError: the identity element must be in the module spanned by basis (x, x*y + x^2, 2/3*y^2)
        """
        from .order import FunctionFieldOrder_basis
        return FunctionFieldOrder_basis(tuple([self(a) for a in basis]), check=check)

    def order(self, x, check=True):
        """
        Return the order generated by ``x`` over the base maximal order.

        INPUT:

        - ``x`` -- element or list of elements of the function field

        - ``check`` -- boolean; if ``True``, check that ``x`` really generates an order

        EXAMPLES::

            sage: K.<x> = FunctionField(QQ); R.<y> = K[]
            sage: L.<y> = K.extension(y^3 + x^3 + 4*x + 1)                              # optional - sage.libs.singular
            sage: O = L.order(y); O                                                     # optional - sage.libs.singular sage.modules
            Order in Function field in y defined by y^3 + x^3 + 4*x + 1
            sage: O.basis()                                                             # optional - sage.libs.singular sage.modules
            (1, y, y^2)

            sage: Z = K.order(x); Z                                                     # optional - sage.modules
            Order in Rational function field in x over Rational Field
            sage: Z.basis()                                                             # optional - sage.modules
            (1,)

        Orders with multiple generators are not yet supported::

            sage: Z = K.order([x, x^2]); Z                                              # optional - sage.modules
            Traceback (most recent call last):
            ...
            NotImplementedError
        """
        if not isinstance(x, (list, tuple)):
            x = [x]
        if len(x) == 1:
            g = x[0]
            basis = [self(1)]
            for i in range(self.degree()-1):
                basis.append(basis[-1]*g)
        else:
            raise NotImplementedError
        return self.order_with_basis(basis, check=check)

    def order_infinite_with_basis(self, basis, check=True):
        """
        Return the order with given basis over the maximal infinite order of
        the base field.

        INPUT:

        - ``basis`` -- list of elements of the function field

        - ``check`` -- boolean (default: ``True``); if ``True``, check that the basis
          is really linearly independent and that the module it spans is closed
          under multiplication, and contains the identity element.

        EXAMPLES::

            sage: K.<x> = FunctionField(QQ); R.<y> = K[]
            sage: L.<y> = K.extension(y^3 + x^3 + 4*x + 1)                              # optional - sage.libs.singular
            sage: O = L.order_infinite_with_basis([1, 1/x*y, 1/x^2*y^2]); O             # optional - sage.libs.singular
            Infinite order in Function field in y defined by y^3 + x^3 + 4*x + 1
            sage: O.basis()                                                             # optional - sage.libs.singular
            (1, 1/x*y, 1/x^2*y^2)

        Note that 1 does not need to be an element of the basis, as long it is
        in the module spanned by it::

            sage: O = L.order_infinite_with_basis([1+1/x*y,1/x*y, 1/x^2*y^2]); O        # optional - sage.libs.singular
            Infinite order in Function field in y defined by y^3 + x^3 + 4*x + 1
            sage: O.basis()                                                             # optional - sage.libs.singular
            (1/x*y + 1, 1/x*y, 1/x^2*y^2)

        The following error is raised when the module spanned by the basis is
        not closed under multiplication::

            sage: O = L.order_infinite_with_basis([1,y, 1/x^2*y^2]); O                  # optional - sage.libs.singular
            Traceback (most recent call last):
            ...
            ValueError: the module generated by basis (1, y, 1/x^2*y^2) must be closed under multiplication

        and this happens when the identity is not in the module spanned by the
        basis::

            sage: O = L.order_infinite_with_basis([1/x,1/x*y, 1/x^2*y^2])               # optional - sage.libs.singular
            Traceback (most recent call last):
            ...
            ValueError: the identity element must be in the module spanned by basis (1/x, 1/x*y, 1/x^2*y^2)
        """
        from .order import FunctionFieldOrderInfinite_basis
        return FunctionFieldOrderInfinite_basis(tuple([self(g) for g in basis]), check=check)

    def order_infinite(self, x, check=True):
        """
        Return the order generated by ``x`` over the maximal infinite order.

        INPUT:

        - ``x`` -- element or a list of elements of the function field

        - ``check`` -- boolean; if ``True``, check that ``x`` really generates an order

        EXAMPLES::

            sage: K.<x> = FunctionField(QQ); R.<y> = K[]
            sage: L.<y> = K.extension(y^3 + x^3 + 4*x + 1)                              # optional - sage.libs.singular
            sage: L.order_infinite(y)  # todo: not implemented                          # optional - sage.libs.singular sage.modules

            sage: Z = K.order(x); Z                                                     # optional - sage.modules
            Order in Rational function field in x over Rational Field
            sage: Z.basis()                                                             # optional - sage.modules
            (1,)

        Orders with multiple generators, not yet supported::

            sage: Z = K.order_infinite([x, x^2]); Z                                     # optional - sage.modules
            Traceback (most recent call last):
            ...
            NotImplementedError
        """
        if not isinstance(x, (list, tuple)):
            x = [x]
        if len(x) == 1:
            g = x[0]
            basis = [self(1)]
            for i in range(self.degree()-1):
                basis.append(basis[-1]*g)
        else:
            raise NotImplementedError
        return self.order_infinite_with_basis(tuple(basis), check=check)

    def _coerce_map_from_(self, source):
        """
        Return ``True`` if there is a coerce map from ``R`` to the function field.

        INPUT:

        - ``source`` -- ring

        EXAMPLES::

            sage: K.<x> = FunctionField(QQ); R.<y> = K[]                                # optional - sage.libs.singular
            sage: L.<y> = K.extension(y^3 + x^3 + 4*x + 1)                              # optional - sage.libs.singular
            sage: L.equation_order()                                                    # optional - sage.libs.singular
            Order in Function field in y defined by y^3 + x^3 + 4*x + 1
            sage: L._coerce_map_from_(L.equation_order())                               # optional - sage.libs.singular
            Conversion map:
              From: Order in Function field in y defined by y^3 + x^3 + 4*x + 1
              To:   Function field in y defined by y^3 + x^3 + 4*x + 1
            sage: L._coerce_map_from_(GF(7))                                            # optional - sage.libs.pari sage.libs.singular

            sage: K.<x> = FunctionField(QQ)
            sage: L.<x> = FunctionField(GaussianIntegers().fraction_field())            # optional - sage.rings.number_field
            sage: L.has_coerce_map_from(K)                                              # optional - sage.rings.number_field
            True

            sage: K.<x> = FunctionField(QQ)
            sage: R.<y> = K[]
            sage: L.<y> = K.extension(y^3 + 1)                                          # optional - sage.libs.pari
            sage: K.<x> = FunctionField(GaussianIntegers().fraction_field())            # optional - sage.rings.number_field
            sage: R.<y> = K[]                                                           # optional - sage.rings.number_field
            sage: M.<y> = K.extension(y^3 + 1)                                          # optional - sage.rings.number_field
            sage: M.has_coerce_map_from(L) # not tested (the constant field including into a function field is not yet known to be injective)   # optional - sage.rings.number_field
            True

            sage: K.<x> = FunctionField(QQ)
            sage: R.<I> = K[]
            sage: L.<I> = K.extension(I^2 + 1)                                          # optional - sage.libs.pari
            sage: M.<x> = FunctionField(GaussianIntegers().fraction_field())            # optional - sage.rings.number_field
            sage: M.has_coerce_map_from(L)                                              # optional - sage.libs.pari sage.rings.number_field
            True

        Check that :trac:`31072` is fixed::

            sage: L.<t> = FunctionField(QQ)
            sage: L(Sequence([1, 2]))
            2*t + 1
        """
        from .order import FunctionFieldOrder_base
        if isinstance(source, FunctionFieldOrder_base):
            K = source.fraction_field()
            if K is self:
                return self._generic_coerce_map(source)
            source_to_K = K.coerce_map_from(source)
            K_to_self = self.coerce_map_from(K)
            if source_to_K and K_to_self:
                return K_to_self * source_to_K
        if isinstance(source, CategoryObject) and source in FunctionFields():
            if source.base_field() is source:
                if self.base_field() is self:
                    # source and self are rational function fields
                    if source.variable_name() == self.variable_name():
                        # ... in the same variable
                        base_coercion = self.constant_field().coerce_map_from(source.constant_field())
                        if base_coercion is not None:
                            return source.hom([self.gen()], base_morphism=base_coercion)
            else:
                # source is an extensions of rational function fields
                base_coercion = self.coerce_map_from(source.base_field())
                if base_coercion is not None and base_coercion.is_injective():
                    # the base field of source coerces into the base field of self
                    self_polynomial = source.polynomial().map_coefficients(base_coercion)
                    # try to find a root of the defining polynomial in self
                    if self_polynomial(self.gen()) == 0:
                        # The defining polynomial of source has a root in self,
                        # therefore there is a map. To be sure that it is
                        # canonical, we require a root of the defining polynomial
                        # of self to be a root of the defining polynomial of
                        # source (and that the variables are named equally):
                        if source.variable_name() == self.variable_name():
                            return source.hom([self.gen()], base_morphism=base_coercion)

                    try:
                        sourcegen_in_self = self(source.variable_name())
                    except TypeError:
                        pass
                    else:
                        if self_polynomial(sourcegen_in_self) == 0:
                            # The defining polynomial of source has a root in self,
                            # therefore there is a map. To be sure that it is
                            # canonical, we require the names of the roots to match
                            return source.hom([sourcegen_in_self], base_morphism=base_coercion)

    def _test_derivation(self, **options):
        """
        Test the correctness of the derivations of the function field.

        EXAMPLES::

            sage: K.<x> = FunctionField(QQ)
            sage: TestSuite(K).run()    # indirect doctest, long time (3s)
        """
        tester = self._tester(**options)
        S = tester.some_elements()
        K = self.constant_base_field().some_elements()
        d = self.derivation()
        from itertools import product
        # Non-zero
        tester.assertFalse(d.is_zero())
        # Well-defined
        if hasattr(self, "polynomial"):
            f = self.polynomial()
            tester.assertEqual(0, d(f))
        # Leibniz's law
        for x,y in tester.some_elements(product(S, S)):
            tester.assertEqual(d(x*y), x*d(y) + d(x)*y)
        # Linearity
        for x,y in tester.some_elements(product(S, S)):
            tester.assertEqual(d(x+y), d(x) + d(y))
        for c,x in tester.some_elements(product(K, S)):
            tester.assertEqual(d(c*x), c*d(x))
        # Constants map to zero
        for c in tester.some_elements(K):
            tester.assertEqual(d(c), 0)

    def _convert_map_from_(self, R):
        """
        Return a conversion from ``R`` to this function field if one exists.

        INPUT:

        - ``R`` -- ring

        EXAMPLES::

            sage: K.<x> = FunctionField(QQ)
            sage: R.<y> = K[]
            sage: L.<y> = K.extension(y^3 + x^3 + 4*x + 1)                              # optional - sage.libs.singular
            sage: K(L(x)) # indirect doctest                                            # optional - sage.libs.singular
            x
        """
        from .function_field_polymod import FunctionField_polymod
        if isinstance(R, FunctionField_polymod):
            base_conversion = self.convert_map_from(R.base_field())
            if base_conversion is not None:
                from sage.categories.morphism import SetMorphism
                return base_conversion * SetMorphism(R.Hom(R.base_field()), R._to_base_field)

    def _intermediate_fields(self, base):
        """
        Return the fields which lie in between base and the function field in the
        tower of function fields.

        INPUT:

        - ``base`` -- function field, either this field or a field from which
          this field has been created as an extension

        OUTPUT:

        - a list of fields; the first entry is this field, the last entry is ``base``

        EXAMPLES::

            sage: K.<x> = FunctionField(QQ)
            sage: K._intermediate_fields(K)
            [Rational function field in x over Rational Field]

            sage: R.<y> = K[]
            sage: L.<y> = K.extension(y^2 - x)                                          # optional - sage.libs.singular
            sage: L._intermediate_fields(K)                                             # optional - sage.libs.singular
            [Function field in y defined by y^2 - x, Rational function field in x over Rational Field]

            sage: R.<z> = L[]                                                           # optional - sage.libs.singular
            sage: M.<z> = L.extension(z^2 - y)                                          # optional - sage.libs.singular
            sage: M._intermediate_fields(L)                                             # optional - sage.libs.singular
            [Function field in z defined by z^2 - y, Function field in y defined by y^2 - x]
            sage: M._intermediate_fields(K)                                             # optional - sage.libs.singular
            [Function field in z defined by z^2 - y, Function field in y defined by y^2 - x,
            Rational function field in x over Rational Field]

        TESTS::

            sage: K._intermediate_fields(M)                                             # optional - sage.libs.singular
            Traceback (most recent call last):
            ...
            ValueError: field has not been constructed as a finite extension of base
            sage: K._intermediate_fields(QQ)                                            # optional - sage.libs.singular
            Traceback (most recent call last):
            ...
            TypeError: base must be a function field
        """
        if not is_FunctionField(base):
            raise TypeError("base must be a function field")

        ret = [self]
        while ret[-1] is not base:
            ret.append(ret[-1].base_field())
            if ret[-1] is ret[-2]:
                raise ValueError("field has not been constructed as a finite extension of base")
        return ret

    def rational_function_field(self):
        r"""
        Return the rational function field from which this field has been
        created as an extension.

        EXAMPLES::

            sage: K.<x> = FunctionField(QQ)
            sage: K.rational_function_field()
            Rational function field in x over Rational Field

            sage: R.<y> = K[]
            sage: L.<y> = K.extension(y^2 - x)                                          # optional - sage.libs.singular
            sage: L.rational_function_field()                                           # optional - sage.libs.singular
            Rational function field in x over Rational Field

            sage: R.<z> = L[]                                                           # optional - sage.libs.singular
            sage: M.<z> = L.extension(z^2 - y)                                          # optional - sage.libs.singular
            sage: M.rational_function_field()                                           # optional - sage.libs.singular
            Rational function field in x over Rational Field
        """
        from .function_field_rational import RationalFunctionField

        return self if isinstance(self, RationalFunctionField) else self.base_field().rational_function_field()

    def valuation(self, prime):
        r"""
        Return the discrete valuation on this function field defined by
        ``prime``.

        INPUT:

        - ``prime`` -- a place of the function field, a valuation on a subring,
          or a valuation on another function field together with information
          for isomorphisms to and from that function field

        EXAMPLES:

        We create valuations that correspond to finite rational places of a
        function field::

            sage: K.<x> = FunctionField(QQ)
            sage: v = K.valuation(1); v
            (x - 1)-adic valuation
            sage: v(x)
            0
            sage: v(x - 1)
            1

        A place can also be specified with an irreducible polynomial::

            sage: v = K.valuation(x - 1); v
            (x - 1)-adic valuation

        Similarly, for a finite non-rational place::

            sage: v = K.valuation(x^2 + 1); v
            (x^2 + 1)-adic valuation
            sage: v(x^2 + 1)
            1
            sage: v(x)
            0

        Or for the infinite place::

            sage: v = K.valuation(1/x); v
            Valuation at the infinite place
            sage: v(x)
            -1

        Instead of specifying a generator of a place, we can define a valuation on a
        rational function field by giving a discrete valuation on the underlying
        polynomial ring::

            sage: R.<x> = QQ[]
            sage: w = valuations.GaussValuation(R, valuations.TrivialValuation(QQ)).augmentation(x - 1, 1)
            sage: v = K.valuation(w); v
            (x - 1)-adic valuation

        Note that this allows us to specify valuations which do not correspond to a
        place of the function field::

            sage: w = valuations.GaussValuation(R, QQ.valuation(2))
            sage: v = K.valuation(w); v
            2-adic valuation

        The same is possible for valuations with `v(1/x) > 0` by passing in an
        extra pair of parameters, an isomorphism between this function field and an
        isomorphic function field. That way you can, for example, indicate that the
        valuation is to be understood as a valuation on `K[1/x]`, i.e., after
        applying the substitution `x \mapsto 1/x` (here, the inverse map is also `x
        \mapsto 1/x`)::

            sage: w = valuations.GaussValuation(R, QQ.valuation(2)).augmentation(x, 1)
            sage: w = K.valuation(w)
            sage: v = K.valuation((w, K.hom([~K.gen()]), K.hom([~K.gen()]))); v
            Valuation on rational function field induced by [ Gauss valuation induced by 2-adic valuation, v(x) = 1 ] (in Rational function field in x over Rational Field after x |--> 1/x)

        Note that classical valuations at finite places or the infinite place are
        always normalized such that the uniformizing element has valuation 1::

            sage: K.<t> = FunctionField(GF(3))                                          # optional - sage.libs.pari
            sage: M.<x> = FunctionField(K)                                              # optional - sage.libs.pari
            sage: v = M.valuation(x^3 - t)                                              # optional - sage.libs.pari
            sage: v(x^3 - t)                                                            # optional - sage.libs.pari
            1

        However, if such a valuation comes out of a base change of the ground
        field, this is not the case anymore. In the example below, the unique
        extension of ``v`` to ``L`` still has valuation 1 on `x^3 - t` but it has
        valuation ``1/3`` on its uniformizing element  `x - w`::

            sage: R.<w> = K[]                                                           # optional - sage.libs.pari
            sage: L.<w> = K.extension(w^3 - t)                                          # optional - sage.libs.pari
            sage: N.<x> = FunctionField(L)                                              # optional - sage.libs.pari
            sage: w = v.extension(N)  # missing factorization, :trac:`16572`            # optional - sage.libs.pari
            Traceback (most recent call last):
            ...
            NotImplementedError
            sage: w(x^3 - t) # not tested                                               # optional - sage.libs.pari
            1
            sage: w(x - w) # not tested                                                 # optional - sage.libs.pari
            1/3

        There are several ways to create valuations on extensions of rational
        function fields::

            sage: K.<x> = FunctionField(QQ)
            sage: R.<y> = K[]
            sage: L.<y> = K.extension(y^2 - x); L
            Function field in y defined by y^2 - x

        A place that has a unique extension can just be defined downstairs::

            sage: v = L.valuation(x); v
            (x)-adic valuation

        """
        from sage.rings.function_field.valuation import FunctionFieldValuation
        return FunctionFieldValuation(self, prime)

    def space_of_differentials(self):
        """
        Return the space of differentials attached to the function field.

        EXAMPLES::

            sage: K.<t> = FunctionField(QQ)
            sage: K.space_of_differentials()                                            # optional - sage.modules
            Space of differentials of Rational function field in t over Rational Field

            sage: K.<x> = FunctionField(GF(5)); _.<Y> = K[]                             # optional - sage.libs.pari
            sage: L.<y> = K.extension(Y^3 - (x^3 - 1)/(x^3 - 2))                        # optional - sage.libs.pari
            sage: L.space_of_differentials()                                            # optional - sage.libs.pari sage.modules
            Space of differentials of Function field in y
             defined by y^3 + (4*x^3 + 1)/(x^3 + 3)
        """
        return self._differentials_space(self)

    def space_of_holomorphic_differentials(self):
        """
        Return the space of holomorphic differentials of this function field.

        EXAMPLES::

            sage: K.<t> = FunctionField(QQ)
            sage: K.space_of_holomorphic_differentials()                                # optional - sage.modules
            (Vector space of dimension 0 over Rational Field,
             Linear map:
               From: Vector space of dimension 0 over Rational Field
               To:   Space of differentials of Rational function field in t over Rational Field,
             Section of linear map:
               From: Space of differentials of Rational function field in t over Rational Field
               To:   Vector space of dimension 0 over Rational Field)

            sage: K.<x> = FunctionField(GF(5)); _.<Y> = K[]                             # optional - sage.libs.pari
            sage: L.<y> = K.extension(Y^3 - (x^3 - 1)/(x^3 - 2))                        # optional - sage.libs.pari
            sage: L.space_of_holomorphic_differentials()                                # optional - sage.libs.pari sage.modules
            (Vector space of dimension 4 over Finite Field of size 5,
             Linear map:
               From: Vector space of dimension 4 over Finite Field of size 5
               To:   Space of differentials of Function field in y
                      defined by y^3 + (4*x^3 + 1)/(x^3 + 3),
             Section of linear map:
               From: Space of differentials of Function field in y
                      defined by y^3 + (4*x^3 + 1)/(x^3 + 3)
               To:   Vector space of dimension 4 over Finite Field of size 5)
        """
        return self.divisor_group().zero().differential_space()

    space_of_differentials_of_first_kind = space_of_holomorphic_differentials

    def basis_of_holomorphic_differentials(self):
        """
        Return a basis of the space of holomorphic differentials of this function field.

        EXAMPLES::

            sage: K.<t> = FunctionField(QQ)
            sage: K.basis_of_holomorphic_differentials()                                # optional - sage.modules
            []

            sage: K.<x> = FunctionField(GF(5)); _.<Y> = K[]                             # optional - sage.libs.pari
            sage: L.<y> = K.extension(Y^3 - (x^3 - 1)/(x^3 - 2))                        # optional - sage.libs.pari
            sage: L.basis_of_holomorphic_differentials()                                # optional - sage.libs.pari sage.modules
            [((x/(x^3 + 4))*y) d(x),
             ((1/(x^3 + 4))*y) d(x),
             ((x/(x^3 + 4))*y^2) d(x),
             ((1/(x^3 + 4))*y^2) d(x)]
        """
        return self.divisor_group().zero().basis_differential_space()

    basis_of_differentials_of_first_kind = basis_of_holomorphic_differentials

    def divisor_group(self):
        """
        Return the group of divisors attached to the function field.

        EXAMPLES::

            sage: K.<t> = FunctionField(QQ)
            sage: K.divisor_group()                                                     # optional - sage.modules
            Divisor group of Rational function field in t over Rational Field

            sage: _.<Y> = K[]
            sage: L.<y> = K.extension(Y^3 - (t^3 - 1)/(t^3 - 2))                        # optional - sage.libs.singular
            sage: L.divisor_group()                                                     # optional - sage.modules sage.libs.singular
            Divisor group of Function field in y defined by y^3 + (-t^3 + 1)/(t^3 - 2)

            sage: K.<x> = FunctionField(GF(5)); _.<Y> = K[]                             # optional - sage.libs.pari
            sage: L.<y> = K.extension(Y^3 - (x^3 - 1)/(x^3 - 2))                        # optional - sage.libs.pari
            sage: L.divisor_group()                                                     # optional - sage.libs.pari sage.modules
            Divisor group of Function field in y defined by y^3 + (4*x^3 + 1)/(x^3 + 3)
        """
        from .divisor import DivisorGroup
        return DivisorGroup(self)

    def place_set(self):
        """
        Return the set of all places of the function field.

        EXAMPLES::

            sage: K.<t> = FunctionField(GF(7))                                          # optional - sage.libs.pari
            sage: K.place_set()                                                         # optional - sage.libs.pari
            Set of places of Rational function field in t over Finite Field of size 7

            sage: K.<t> = FunctionField(QQ)
            sage: K.place_set()
            Set of places of Rational function field in t over Rational Field

            sage: K.<x> = FunctionField(GF(2)); _.<Y> = K[]                             # optional - sage.libs.pari
            sage: L.<y> = K.extension(Y^2 + Y + x + 1/x)                                # optional - sage.libs.pari
            sage: L.place_set()                                                         # optional - sage.libs.pari
            Set of places of Function field in y defined by y^2 + y + (x^2 + 1)/x
        """
        from .place import PlaceSet
        return PlaceSet(self)

    @cached_method
    def completion(self, place, name=None, prec=None, gen_name=None):
        """
        Return the completion of the function field at the place.

        INPUT:

        - ``place`` -- place

        - ``name`` -- string; name of the series variable

        - ``prec`` -- positive integer; default precision

        - ``gen_name`` -- string; name of the generator of the residue field;
          used only when the place is non-rational

        EXAMPLES::

            sage: K.<x> = FunctionField(GF(2)); _.<Y> = K[]                             # optional - sage.libs.pari
            sage: L.<y> = K.extension(Y^2 + Y + x + 1/x)                                # optional - sage.libs.pari
            sage: p = L.places_finite()[0]                                              # optional - sage.libs.pari
            sage: m = L.completion(p); m                                                # optional - sage.libs.pari
            Completion map:
              From: Function field in y defined by y^2 + y + (x^2 + 1)/x
              To:   Laurent Series Ring in s over Finite Field of size 2
            sage: m(x, 10)                                                              # optional - sage.libs.pari
            s^2 + s^3 + s^4 + s^5 + s^7 + s^8 + s^9 + s^10 + O(s^12)
            sage: m(y, 10)                                                              # optional - sage.libs.pari
            s^-1 + 1 + s^3 + s^5 + s^7 + O(s^9)

            sage: K.<x> = FunctionField(GF(2)); _.<Y> = K[]                             # optional - sage.libs.pari
            sage: L.<y> = K.extension(Y^2 + Y + x + 1/x)                                # optional - sage.libs.pari
            sage: p = L.places_finite()[0]                                              # optional - sage.libs.pari
            sage: m = L.completion(p); m                                                # optional - sage.libs.pari
            Completion map:
              From: Function field in y defined by y^2 + y + (x^2 + 1)/x
              To:   Laurent Series Ring in s over Finite Field of size 2
            sage: m(x, 10)                                                              # optional - sage.libs.pari
            s^2 + s^3 + s^4 + s^5 + s^7 + s^8 + s^9 + s^10 + O(s^12)
            sage: m(y, 10)                                                              # optional - sage.libs.pari
            s^-1 + 1 + s^3 + s^5 + s^7 + O(s^9)

            sage: K.<x> = FunctionField(GF(2))                                          # optional - sage.libs.pari
            sage: p = K.places_finite()[0]; p                                           # optional - sage.libs.pari
            Place (x)
            sage: m = K.completion(p); m                                                # optional - sage.libs.pari
            Completion map:
              From: Rational function field in x over Finite Field of size 2
              To:   Laurent Series Ring in s over Finite Field of size 2
            sage: m(1/(x+1))                                                            # optional - sage.libs.pari
            1 + s + s^2 + s^3 + s^4 + s^5 + s^6 + s^7 + s^8 + s^9 + s^10 + s^11 + s^12
            + s^13 + s^14 + s^15 + s^16 + s^17 + s^18 + s^19 + O(s^20)

            sage: p = K.place_infinite(); p                                             # optional - sage.libs.pari
            Place (1/x)
            sage: m = K.completion(p); m                                                # optional - sage.libs.pari
            Completion map:
              From: Rational function field in x over Finite Field of size 2
              To:   Laurent Series Ring in s over Finite Field of size 2
            sage: m(x)                                                                  # optional - sage.libs.pari
            s^-1 + O(s^19)

            sage: m = K.completion(p, prec=infinity); m                                 # optional - sage.libs.pari
            Completion map:
              From: Rational function field in x over Finite Field of size 2
              To:   Lazy Laurent Series Ring in s over Finite Field of size 2
            sage: f = m(x); f                                                           # optional - sage.libs.pari
            s^-1 + ...
            sage: f.coefficient(100)                                                    # optional - sage.libs.pari
            0

            sage: K.<x> = FunctionField(QQ); _.<Y> = K[]
            sage: L.<y> = K.extension(Y^2 - x)                                          # optional - sage.libs.singular
            sage: O = L.maximal_order()                                                 # optional - sage.libs.singular
            sage: decomp = O.decomposition(K.maximal_order().ideal(x - 1))              # optional - sage.libs.singular
            sage: pls = (decomp[0][0].place(), decomp[1][0].place())                    # optional - sage.libs.singular
            sage: m = L.completion(pls[0]); m                                           # optional - sage.libs.singular
            Completion map:
              From: Function field in y defined by y^2 - x
              To:   Laurent Series Ring in s over Rational Field
            sage: xe = m(x)                                                             # optional - sage.libs.singular
            sage: ye = m(y)                                                             # optional - sage.libs.singular
            sage: ye^2 - xe == 0                                                        # optional - sage.libs.singular
            True

            sage: decomp2 = O.decomposition(K.maximal_order().ideal(x^2 + 1))           # optional - sage.libs.singular
            sage: pls2 = decomp2[0][0].place()                                          # optional - sage.libs.singular
            sage: m = L.completion(pls2); m                                             # optional - sage.libs.singular
            Completion map:
              From: Function field in y defined by y^2 - x
              To:   Laurent Series Ring in s over
                     Number Field in a with defining polynomial x^4 + 2*x^2 + 4*x + 2
            sage: xe = m(x)                                                             # optional - sage.libs.singular
            sage: ye = m(y)                                                             # optional - sage.libs.singular
            sage: ye^2 - xe == 0                                                        # optional - sage.libs.singular
            True
        """
        from .maps import FunctionFieldCompletion
        return FunctionFieldCompletion(self, place, name=name, prec=prec, gen_name=gen_name)

    def extension_constant_field(self, k):
        """
        Return the constant field extension with constant field `k`.

        INPUT:

        - ``k`` -- an extension field of the constant field of this function field

        EXAMPLES::

            sage: K.<x> = FunctionField(GF(2)); _.<Y> = K[]                             # optional - sage.libs.pari
            sage: F.<y> = K.extension(Y^2 + Y + x + 1/x)                                # optional - sage.libs.pari
            sage: E = F.extension_constant_field(GF(2^4))                               # optional - sage.libs.pari
            sage: E                                                                     # optional - sage.libs.pari
            Function field in y defined by y^2 + y + (x^2 + 1)/x over its base
            sage: E.constant_base_field()                                               # optional - sage.libs.pari
            Finite Field in z4 of size 2^4
        """
        from .extensions import ConstantFieldExtension
        return ConstantFieldExtension(self, k)
<<<<<<< HEAD
=======


class FunctionField_polymod(FunctionField):
    """
    Function fields defined by a univariate polynomial, as an extension of the
    base field.

    INPUT:

    - ``polynomial`` -- univariate polynomial over a function field

    - ``names`` -- tuple of length 1 or string; variable names

    - ``category`` -- category (default: category of function fields)

    EXAMPLES:

    We make a function field defined by a degree 5 polynomial over the
    rational function field over the rational numbers::

        sage: K.<x> = FunctionField(QQ)
        sage: R.<y> = K[]
        sage: L.<y> = K.extension(y^5 - (x^3 + 2*x*y + 1/x)); L
        Function field in y defined by y^5 - 2*x*y + (-x^4 - 1)/x

    We next make a function field over the above nontrivial function
    field L::

        sage: S.<z> = L[]
        sage: M.<z> = L.extension(z^2 + y*z + y); M
        Function field in z defined by z^2 + y*z + y
        sage: 1/z
        ((-x/(x^4 + 1))*y^4 + 2*x^2/(x^4 + 1))*z - 1
        sage: z * (1/z)
        1

    We drill down the tower of function fields::

        sage: M.base_field()
        Function field in y defined by y^5 - 2*x*y + (-x^4 - 1)/x
        sage: M.base_field().base_field()
        Rational function field in x over Rational Field
        sage: M.base_field().base_field().constant_field()
        Rational Field
        sage: M.constant_base_field()
        Rational Field

    .. WARNING::

        It is not checked if the polynomial used to define the function field is irreducible
        Hence it is not guaranteed that this object really is a field!
        This is illustrated below.

    ::

        sage: K.<x> = FunctionField(QQ)
        sage: R.<y> = K[]
        sage: L.<y> = K.extension(x^2 - y^2)
        sage: (y - x)*(y + x)
        0
        sage: 1/(y - x)
        1
        sage: y - x == 0; y + x == 0
        False
        False
    """
    Element = FunctionFieldElement_polymod

    def __init__(self, polynomial, names, category=None):
        """
        Create a function field defined as an extension of another function
        field by adjoining a root of a univariate polynomial.

        EXAMPLES:

        We create an extension of a function field::

            sage: K.<x> = FunctionField(QQ); R.<y> = K[]
            sage: L = K.extension(y^5 - x^3 - 3*x + x*y); L
            Function field in y defined by y^5 + x*y - x^3 - 3*x
            sage: TestSuite(L).run(max_runs=512)   # long time (15s)

        We can set the variable name, which doesn't have to be y::

            sage: L.<w> = K.extension(y^5 - x^3 - 3*x + x*y); L
            Function field in w defined by w^5 + x*w - x^3 - 3*x

        TESTS:

        Test that :trac:`17033` is fixed::

            sage: K.<t> = FunctionField(QQ)
            sage: R.<x> = QQ[]
            sage: M.<z> = K.extension(x^7-x-t)
            sage: M(x)
            z
            sage: M('z')
            z
            sage: M('x')
            Traceback (most recent call last):
            ...
            TypeError: unable to evaluate 'x' in Fraction Field of Univariate
            Polynomial Ring in t over Rational Field
        """
        from sage.rings.polynomial.polynomial_element import Polynomial
        if polynomial.parent().ngens()>1 or not isinstance(polynomial, Polynomial):
            raise TypeError("polynomial must be univariate a polynomial")
        if names is None:
            names = (polynomial.variable_name(), )
        elif names != polynomial.variable_name():
            polynomial = polynomial.change_variable_name(names)
        if polynomial.degree() <= 0:
            raise ValueError("polynomial must have positive degree")
        base_field = polynomial.base_ring()
        if not isinstance(base_field, FunctionField):
            raise TypeError("polynomial must be over a FunctionField")

        self._base_field = base_field
        self._polynomial = polynomial

        FunctionField.__init__(self, base_field, names=names,
                               category=FunctionFields().or_subcategory(category))

        from .place import FunctionFieldPlace_polymod
        self._place_class = FunctionFieldPlace_polymod

        self._hash = hash(polynomial)
        self._ring = self._polynomial.parent()

        self._populate_coercion_lists_(coerce_list=[base_field, self._ring])
        self._gen = self(self._ring.gen())

    def __hash__(self):
        """
        Return hash of the function field.

        The hash value is equal to the hash of the defining polynomial.

        EXAMPLES::

            sage: K.<x> = FunctionField(QQ); R.<y> = K[]
            sage: L = K.extension(y^5 - x^3 - 3*x + x*y)
            sage: hash(L) == hash(L.polynomial())
            True
        """
        return self._hash

    def _element_constructor_(self, x):
        r"""
        Make ``x`` into an element of the function field, possibly not canonically.

        INPUT:

        - ``x`` -- element

        TESTS::

            sage: K.<x> = FunctionField(QQ); R.<y> = K[]
            sage: L.<y> = K.extension(y^5 - (x^3 + 2*x*y + 1/x))
            sage: L._element_constructor_(L.polynomial_ring().gen())
            y
        """
        if isinstance(x, FunctionFieldElement):
            return self.element_class(self, self._ring(x.element()))
        return self.element_class(self, self._ring(x))

    def gen(self, n=0):
        """
        Return the `n`-th generator of the function field. By default, `n` is 0; any other
        value of `n` leads to an error. The generator is the class of `y`, if we view
        the function field as being presented as `K[y]/(f(y))`.

        EXAMPLES::

            sage: K.<x> = FunctionField(QQ); R.<y> = K[]
            sage: L.<y> = K.extension(y^5 - (x^3 + 2*x*y + 1/x))
            sage: L.gen()
            y
            sage: L.gen(1)
            Traceback (most recent call last):
            ...
            IndexError: there is only one generator
        """
        if n != 0:
            raise IndexError("there is only one generator")
        return self._gen

    def ngens(self):
        """
        Return the number of generators of the function field over its base
        field. This is by definition 1.

        EXAMPLES::

            sage: K.<x> = FunctionField(QQ); R.<y> = K[]
            sage: L.<y> = K.extension(y^5 - (x^3 + 2*x*y + 1/x))
            sage: L.ngens()
            1
        """
        return 1

    def _to_base_field(self, f):
        r"""
        Return ``f`` as an element of the :meth:`base_field`.

        INPUT:

        - ``f`` -- element of the function field which lies in the base
          field.

        EXAMPLES::

            sage: K.<x> = FunctionField(QQ)
            sage: R.<y> = K[]
            sage: L.<y> = K.extension(y^2 - x)
            sage: L._to_base_field(L(x))
            x
            sage: L._to_base_field(y)
            Traceback (most recent call last):
            ...
            ValueError: y is not an element of the base field

        TESTS:

        Verify that :trac:`21872` has been resolved::

            sage: R.<z> = L[]
            sage: M.<z> = L.extension(z^2 - y)

            sage: M(1) in QQ
            True
            sage: M(y) in L
            True
            sage: M(x) in K
            True
            sage: z in K
            False
        """
        K = self.base_field()
        if f.element().is_constant():
            return K(f.element())
        raise ValueError("%r is not an element of the base field"%(f,))

    def _to_constant_base_field(self, f):
        """
        Return ``f`` as an element of the :meth:`constant_base_field`.

        INPUT:

        - ``f`` -- element of the rational function field which is a
          constant

        EXAMPLES::

            sage: K.<x> = FunctionField(QQ)
            sage: R.<y> = K[]
            sage: L.<y> = K.extension(y^2 - x)
            sage: L._to_constant_base_field(L(1))
            1
            sage: L._to_constant_base_field(y)
            Traceback (most recent call last):
            ...
            ValueError: y is not an element of the base field

        TESTS:

        Verify that :trac:`21872` has been resolved::

            sage: L(1) in QQ
            True
            sage: y in QQ
            False
        """
        return self.base_field()._to_constant_base_field(self._to_base_field(f))

    def monic_integral_model(self, names=None):
        """
        Return a function field isomorphic to this field but which is an
        extension of a rational function field with defining polynomial that is
        monic and integral over the constant base field.

        INPUT:

        - ``names`` -- a string or a tuple of up to two strings (default:
          ``None``), the name of the generator of the field, and the name of
          the generator of the underlying rational function field (if a tuple);
          if not given, then the names are chosen automatically.

        OUTPUT:

        A triple ``(F,f,t)`` where ``F`` is a function field, ``f`` is an
        isomorphism from ``F`` to this field, and ``t`` is the inverse of
        ``f``.

        EXAMPLES::

            sage: K.<x> = FunctionField(QQ)
            sage: R.<y> = K[]
            sage: L.<y> = K.extension(x^2*y^5 - 1/x); L
            Function field in y defined by x^2*y^5 - 1/x
            sage: A, from_A, to_A = L.monic_integral_model('z')
            sage: A
            Function field in z defined by z^5 - x^12
            sage: from_A
            Function Field morphism:
              From: Function field in z defined by z^5 - x^12
              To:   Function field in y defined by x^2*y^5 - 1/x
              Defn: z |--> x^3*y
                    x |--> x
            sage: to_A
            Function Field morphism:
              From: Function field in y defined by x^2*y^5 - 1/x
              To:   Function field in z defined by z^5 - x^12
              Defn: y |--> 1/x^3*z
                    x |--> x
            sage: to_A(y)
            1/x^3*z
            sage: from_A(to_A(y))
            y
            sage: from_A(to_A(1/y))
            x^3*y^4
            sage: from_A(to_A(1/y)) == 1/y
            True

        This also works for towers of function fields::

            sage: R.<z> = L[]
            sage: M.<z> = L.extension(z^2*y - 1/x)
            sage: M.monic_integral_model()
            (Function field in z_ defined by z_^10 - x^18, Function Field morphism:
              From: Function field in z_ defined by z_^10 - x^18
              To:   Function field in z defined by y*z^2 - 1/x
              Defn: z_ |--> x^2*z
                    x |--> x, Function Field morphism:
              From: Function field in z defined by y*z^2 - 1/x
              To:   Function field in z_ defined by z_^10 - x^18
              Defn: z |--> 1/x^2*z_
                    y |--> 1/x^15*z_^8
                    x |--> x)

        TESTS:

        If the field is already a monic integral extension, then it is returned
        unchanged::

            sage: K.<x> = FunctionField(QQ)
            sage: R.<y> = K[]
            sage: L.<y> = K.extension(y^2-x)
            sage: L.monic_integral_model()
            (Function field in y defined by y^2 - x, Function Field endomorphism of Function field in y defined by y^2 - x
              Defn: y |--> y
                    x |--> x, Function Field endomorphism of Function field in y defined by y^2 - x
              Defn: y |--> y
                    x |--> x)

        unless ``names`` does not match with the current names::

            sage: L.monic_integral_model(names=('yy','xx'))
            (Function field in yy defined by yy^2 - xx, Function Field morphism:
              From: Function field in yy defined by yy^2 - xx
              To:   Function field in y defined by y^2 - x
              Defn: yy |--> y
                    xx |--> x, Function Field morphism:
              From: Function field in y defined by y^2 - x
              To:   Function field in yy defined by yy^2 - xx
              Defn: y |--> yy
                    x |--> xx)

        """
        if names:
            if not isinstance(names, tuple):
                names = (names,)
            if len(names) > 2:
                raise ValueError("names must contain at most 2 entries")

        if self.base_field() is not self.rational_function_field():
            L,from_L,to_L = self.simple_model()
            ret,ret_to_L,L_to_ret = L.monic_integral_model(names)
            from_ret = ret.hom( [from_L(ret_to_L(ret.gen())), from_L(ret_to_L(ret.base_field().gen()))] )
            to_ret = self.hom( [L_to_ret(to_L(k.gen())) for k in self._intermediate_fields(self.rational_function_field())] )
            return ret, from_ret, to_ret
        else:
            if self.polynomial().is_monic() and all(c.denominator().is_one() for c in self.polynomial()):
                # self is already monic and integral
                if names is None or names == ():
                    names = (self.variable_name(),)
                return self.change_variable_name(names)
            else:
                if not names:
                    names = (self.variable_name()+"_",)
                if len(names) == 1:
                    names = (names[0], self.rational_function_field().variable_name())

                g, d = self._make_monic_integral(self.polynomial())
                K,from_K,to_K = self.base_field().change_variable_name(names[1])
                g = g.map_coefficients(to_K)
                ret = K.extension(g, names=names[0])
                from_ret = ret.hom([self.gen() * d, self.base_field().gen()])
                to_ret = self.hom([ret.gen() / d, ret.base_field().gen()])
                return ret, from_ret, to_ret

    def _make_monic_integral(self, f):
        """
        Return a monic integral polynomial `g` and an element `d` of the base
        field such that `g(y*d)=0` where `y` is a root of `f`.

        INPUT:

        - ``f`` -- polynomial

        EXAMPLES::

            sage: K.<x> = FunctionField(QQ); R.<y> = K[]
            sage: L.<y> = K.extension(x^2*y^5 - 1/x)
            sage: g, d = L._make_monic_integral(L.polynomial()); g,d
            (y^5 - x^12, x^3)
            sage: (y*d).is_integral()
            True
            sage: g.is_monic()
            True
            sage: g(y*d)
            0
        """
        R = f.base_ring()
        if not isinstance(R, RationalFunctionField):
            raise NotImplementedError

        # make f monic
        n = f.degree()
        c = f.leading_coefficient()
        if c != 1:
            f = f / c

        # find lcm of denominators
        # would be good to replace this by minimal...
        d = lcm([b.denominator() for b in f.list() if b])
        if d != 1:
            x = f.parent().gen()
            g = (d**n) * f(x/d)
        else:
            g = f
        return g, d

    def constant_field(self):
        """
        Return the algebraic closure of the constant field of the function field.

        EXAMPLES::

            sage: K.<x> = FunctionField(GF(5)); _.<Y> = K[]
            sage: L.<y> = K.extension(Y^5 - x)
            sage: L.constant_field()
            Traceback (most recent call last):
            ...
            NotImplementedError
        """
        raise NotImplementedError

    def constant_base_field(self):
        """
        Return the base constant field of the function field.

        EXAMPLES::

            sage: K.<x> = FunctionField(QQ); R.<y> = K[]
            sage: L.<y> = K.extension(y^5 - (x^3 + 2*x*y + 1/x)); L
            Function field in y defined by y^5 - 2*x*y + (-x^4 - 1)/x
            sage: L.constant_base_field()
            Rational Field
            sage: S.<z> = L[]
            sage: M.<z> = L.extension(z^2 - y)
            sage: M.constant_base_field()
            Rational Field
        """
        return self.base_field().constant_base_field()

    @cached_method(key=lambda self, base: self.base_field() if base is None else base)
    def degree(self, base=None):
        """
        Return the degree of the function field over the function field ``base``.

        INPUT:

        - ``base`` -- a function field (default: ``None``), a function field
          from which this field has been constructed as a finite extension.

        EXAMPLES::

            sage: K.<x> = FunctionField(QQ)
            sage: R.<y> = K[]
            sage: L.<y> = K.extension(y^5 - (x^3 + 2*x*y + 1/x)); L
            Function field in y defined by y^5 - 2*x*y + (-x^4 - 1)/x
            sage: L.degree()
            5
            sage: L.degree(L)
            1

            sage: R.<z> = L[]
            sage: M.<z> = L.extension(z^2 - y)
            sage: M.degree(L)
            2
            sage: M.degree(K)
            10

        TESTS::

            sage: L.degree(M)
            Traceback (most recent call last):
            ...
            ValueError: base must be the rational function field itself

        """
        if base is None:
            base = self.base_field()
        if base is self:
            from sage.rings.integer_ring import ZZ
            return ZZ(1)
        return self._polynomial.degree() * self.base_field().degree(base)

    def _repr_(self):
        """
        Return the string representation of the function field.

        EXAMPLES::

            sage: K.<x> = FunctionField(QQ); R.<y> = K[]
            sage: L.<y> = K.extension(y^5 - (x^3 + 2*x*y + 1/x))
            sage: L._repr_()
            'Function field in y defined by y^5 - 2*x*y + (-x^4 - 1)/x'
        """
        return "Function field in %s defined by %s"%(self.variable_name(), self._polynomial)

    def base_field(self):
        """
        Return the base field of the function field. This function field is
        presented as `L = K[y]/(f(y))`, and the base field is by definition the
        field `K`.

        EXAMPLES::

            sage: K.<x> = FunctionField(QQ); R.<y> = K[]
            sage: L.<y> = K.extension(y^5 - (x^3 + 2*x*y + 1/x))
            sage: L.base_field()
            Rational function field in x over Rational Field
        """
        return self._base_field

    def random_element(self, *args, **kwds):
        """
        Create a random element of the function field. Parameters are passed
        onto the random_element method of the base_field.

        EXAMPLES::

            sage: K.<x> = FunctionField(QQ); R.<y> = K[]
            sage: L.<y> = K.extension(y^2 - (x^2 + x))
            sage: L.random_element() # random
            ((x^2 - x + 2/3)/(x^2 + 1/3*x - 1))*y^2 + ((-1/4*x^2 + 1/2*x - 1)/(-5/2*x + 2/3))*y
            + (-1/2*x^2 - 4)/(-12*x^2 + 1/2*x - 1/95)
        """
        return self(self._ring.random_element(degree=self.degree(), *args, **kwds))

    def polynomial(self):
        """
        Return the univariate polynomial that defines the function field, that
        is, the polynomial `f(y)` so that the function field is of the form
        `K[y]/(f(y))`.

        EXAMPLES::

            sage: K.<x> = FunctionField(QQ); R.<y> = K[]
            sage: L.<y> = K.extension(y^5 - (x^3 + 2*x*y + 1/x))
            sage: L.polynomial()
            y^5 - 2*x*y + (-x^4 - 1)/x
        """
        return self._polynomial

    def is_separable(self, base=None):
        r"""
        Return whether this is a separable extension of ``base``.

        INPUT:

        - ``base`` -- a function field from which this field has been created
          as an extension or ``None`` (default: ``None``); if ``None``, then
          return whether this is a separable extension over its base field.

        EXAMPLES::

            sage: K.<x> = FunctionField(GF(2))
            sage: R.<y> = K[]
            sage: L.<y> = K.extension(y^2 - x)
            sage: L.is_separable()
            False
            sage: R.<z> = L[]
            sage: M.<z> = L.extension(z^3 - y)
            sage: M.is_separable()
            True
            sage: M.is_separable(K)
            False

            sage: K.<x> = FunctionField(GF(5))
            sage: R.<y> = K[]
            sage: L.<y> = K.extension(y^5 - (x^3 + 2*x*y + 1/x))
            sage: L.is_separable()
            True

            sage: K.<x> = FunctionField(GF(5))
            sage: R.<y> = K[]
            sage: L.<y> = K.extension(y^5 - 1)
            sage: L.is_separable()
            False

        """
        if base is None:
            base = self.base_field()
        for k in self._intermediate_fields(base)[:-1]:
            f = k.polynomial()
            g = f.derivative()
            if f.gcd(g).degree() != 0:
                return False
        return True

    def polynomial_ring(self):
        """
        Return the polynomial ring used to represent elements of the
        function field.  If we view the function field as being presented
        as `K[y]/(f(y))`, then this function returns the ring `K[y]`.

        EXAMPLES::

            sage: K.<x> = FunctionField(QQ); R.<y> = K[]
            sage: L.<y> = K.extension(y^5 - (x^3 + 2*x*y + 1/x))
            sage: L.polynomial_ring()
            Univariate Polynomial Ring in y over Rational function field in x over Rational Field
        """
        return self._ring

    @cached_method(key=lambda self, base, basis, map: (self.base_field() if base is None else base, basis, map))
    def free_module(self, base=None, basis=None, map=True):
        """
        Return a vector space and isomorphisms from the field to and from the
        vector space.

        This function allows us to identify the elements of this field with
        elements of a vector space over the base field, which is useful for
        representation and arithmetic with orders, ideals, etc.

        INPUT:

        - ``base`` -- a function field (default: ``None``), the returned vector
          space is over this subfield `R`, which defaults to the base field of this
          function field.

        - ``basis`` -- a basis for this field over the base.

        - ``maps`` -- boolean (default ``True``), whether to return
          `R`-linear maps to and from `V`.

        OUTPUT:

        - a vector space over the base function field

        - an isomorphism from the vector space to the field (if requested)

        - an isomorphism from the field to the vector space (if requested)

        EXAMPLES:

        We define a function field::

            sage: K.<x> = FunctionField(QQ); R.<y> = K[]
            sage: L.<y> = K.extension(y^5 - (x^3 + 2*x*y + 1/x)); L
            Function field in y defined by y^5 - 2*x*y + (-x^4 - 1)/x

        We get the vector spaces, and maps back and forth::

            sage: V, from_V, to_V = L.free_module()
            sage: V
            Vector space of dimension 5 over Rational function field in x over Rational Field
            sage: from_V
            Isomorphism:
              From: Vector space of dimension 5 over Rational function field in x over Rational Field
              To:   Function field in y defined by y^5 - 2*x*y + (-x^4 - 1)/x
            sage: to_V
            Isomorphism:
              From: Function field in y defined by y^5 - 2*x*y + (-x^4 - 1)/x
              To:   Vector space of dimension 5 over Rational function field in x over Rational Field

        We convert an element of the vector space back to the function field::

            sage: from_V(V.1)
            y

        We define an interesting element of the function field::

            sage: a = 1/L.0; a
            (x/(x^4 + 1))*y^4 - 2*x^2/(x^4 + 1)

        We convert it to the vector space, and get a vector over the base field::

            sage: to_V(a)
            (-2*x^2/(x^4 + 1), 0, 0, 0, x/(x^4 + 1))

        We convert to and back, and get the same element::

            sage: from_V(to_V(a)) == a
            True

        In the other direction::

            sage: v = x*V.0 + (1/x)*V.1
            sage: to_V(from_V(v)) == v
            True

        And we show how it works over an extension of an extension field::

            sage: R2.<z> = L[]; M.<z> = L.extension(z^2 -y)
            sage: M.free_module()
            (Vector space of dimension 2 over Function field in y defined by y^5 - 2*x*y + (-x^4 - 1)/x, Isomorphism:
              From: Vector space of dimension 2 over Function field in y defined by y^5 - 2*x*y + (-x^4 - 1)/x
              To:   Function field in z defined by z^2 - y, Isomorphism:
              From: Function field in z defined by z^2 - y
              To:   Vector space of dimension 2 over Function field in y defined by y^5 - 2*x*y + (-x^4 - 1)/x)

        We can also get the vector space of ``M`` over ``K``::

            sage: M.free_module(K)
            (Vector space of dimension 10 over Rational function field in x over Rational Field, Isomorphism:
              From: Vector space of dimension 10 over Rational function field in x over Rational Field
              To:   Function field in z defined by z^2 - y, Isomorphism:
              From: Function field in z defined by z^2 - y
              To:   Vector space of dimension 10 over Rational function field in x over Rational Field)

        """
        if basis is not None:
            raise NotImplementedError
        from .maps import MapVectorSpaceToFunctionField, MapFunctionFieldToVectorSpace
        if base is None:
            base = self.base_field()
        degree = self.degree(base)
        V = base**degree
        if not map:
            return V
        from_V = MapVectorSpaceToFunctionField(V, self)
        to_V   = MapFunctionFieldToVectorSpace(self, V)
        return (V, from_V, to_V)

    def maximal_order(self):
        """
        Return the maximal order of the function field.

        EXAMPLES::

            sage: K.<x> = FunctionField(QQ); R.<y> = K[]
            sage: L.<y> = K.extension(y^5 - (x^3 + 2*x*y + 1/x))
            sage: L.maximal_order()
            Maximal order of Function field in y defined by y^5 - 2*x*y + (-x^4 - 1)/x
        """
        from .order import FunctionFieldMaximalOrder_polymod
        return FunctionFieldMaximalOrder_polymod(self)

    def maximal_order_infinite(self):
        """
        Return the maximal infinite order of the function field.

        EXAMPLES::

            sage: K.<x> = FunctionField(QQ); R.<y> = K[]
            sage: L.<y> = K.extension(y^5 - (x^3 + 2*x*y + 1/x))
            sage: L.maximal_order_infinite()
            Maximal infinite order of Function field in y defined by y^5 - 2*x*y + (-x^4 - 1)/x

            sage: K.<x> = FunctionField(GF(2)); _.<t> = K[]
            sage: F.<y> = K.extension(t^3 - x^2*(x^2 + x + 1)^2)
            sage: F.maximal_order_infinite()
            Maximal infinite order of Function field in y defined by y^3 + x^6 + x^4 + x^2

            sage: K.<x> = FunctionField(GF(2)); _.<Y> = K[]
            sage: L.<y> = K.extension(Y^2 + Y + x + 1/x)
            sage: L.maximal_order_infinite()
            Maximal infinite order of Function field in y defined by y^2 + y + (x^2 + 1)/x
        """
        from .order import FunctionFieldMaximalOrderInfinite_polymod
        return FunctionFieldMaximalOrderInfinite_polymod(self)

    def different(self):
        """
        Return the different of the function field.

        EXAMPLES::

            sage: K.<x> = FunctionField(GF(2)); _.<Y> = K[]
            sage: F.<y> = K.extension(Y^3 - x^2*(x^2 + x + 1)^2)
            sage: F.different()
            2*Place (x, (1/(x^3 + x^2 + x))*y^2)
             + 2*Place (x^2 + x + 1, (1/(x^3 + x^2 + x))*y^2)
        """
        O = self.maximal_order()
        Oinf = self.maximal_order_infinite()
        return O.different().divisor() + Oinf.different().divisor()

    def equation_order(self):
        """
        Return the equation order of the function field.

        If we view the function field as being presented as `K[y]/(f(y))`, then
        the order generated by the class of `y` is returned.  If `f`
        is not monic, then :meth:`_make_monic_integral` is called, and instead
        we get the order generated by some integral multiple of a root of `f`.

        EXAMPLES::

            sage: K.<x> = FunctionField(QQ); R.<y> = K[]
            sage: L.<y> = K.extension(y^5 - (x^3 + 2*x*y + 1/x))
            sage: O = L.equation_order()
            sage: O.basis()
            (1, x*y, x^2*y^2, x^3*y^3, x^4*y^4)

        We try an example, in which the defining polynomial is not
        monic and is not integral::

            sage: K.<x> = FunctionField(QQ); R.<y> = K[]
            sage: L.<y> = K.extension(x^2*y^5 - 1/x); L
            Function field in y defined by x^2*y^5 - 1/x
            sage: O = L.equation_order()
            sage: O.basis()
            (1, x^3*y, x^6*y^2, x^9*y^3, x^12*y^4)
        """
        d = self._make_monic_integral(self.polynomial())[1]
        return self.order(d*self.gen(), check=False)

    def hom(self, im_gens, base_morphism=None):
        """
        Create a homomorphism from the function field to another function field.

        INPUT:

        - ``im_gens`` -- list of images of the generators of the function field
          and of successive base rings.

        - ``base_morphism`` -- homomorphism of the base ring, after the
          ``im_gens`` are used.  Thus if ``im_gens`` has length 2, then
          ``base_morphism`` should be a morphism from the base ring of the base
          ring of the function field.

        EXAMPLES:

        We create a rational function field, and a quadratic extension of it::

            sage: K.<x> = FunctionField(QQ); R.<y> = K[]
            sage: L.<y> = K.extension(y^2 - x^3 - 1)

        We make the field automorphism that sends y to -y::

            sage: f = L.hom(-y); f
            Function Field endomorphism of Function field in y defined by y^2 - x^3 - 1
              Defn: y |--> -y

        Evaluation works::

            sage: f(y*x - 1/x)
            -x*y - 1/x

        We try to define an invalid morphism::

            sage: f = L.hom(y+1)
            Traceback (most recent call last):
            ...
            ValueError: invalid morphism

        We make a morphism of the base rational function field::

            sage: phi = K.hom(x+1); phi
            Function Field endomorphism of Rational function field in x over Rational Field
              Defn: x |--> x + 1
            sage: phi(x^3 - 3)
            x^3 + 3*x^2 + 3*x - 2
            sage: (x+1)^3-3
            x^3 + 3*x^2 + 3*x - 2

        We make a morphism by specifying where the generators and the
        base generators go::

            sage: L.hom([-y, x])
            Function Field endomorphism of Function field in y defined by y^2 - x^3 - 1
              Defn: y |--> -y
                    x |--> x

        You can also specify a morphism on the base::

            sage: R1.<q> = K[]
            sage: L1.<q> = K.extension(q^2 - (x+1)^3 - 1)
            sage: L.hom(q, base_morphism=phi)
            Function Field morphism:
              From: Function field in y defined by y^2 - x^3 - 1
              To:   Function field in q defined by q^2 - x^3 - 3*x^2 - 3*x - 2
              Defn: y |--> q
                    x |--> x + 1

        We make another extension of a rational function field::

            sage: K2.<t> = FunctionField(QQ); R2.<w> = K2[]
            sage: L2.<w> = K2.extension((4*w)^2 - (t+1)^3 - 1)

        We define a morphism, by giving the images of generators::

            sage: f = L.hom([4*w, t+1]); f
            Function Field morphism:
              From: Function field in y defined by y^2 - x^3 - 1
              To:   Function field in w defined by 16*w^2 - t^3 - 3*t^2 - 3*t - 2
              Defn: y |--> 4*w
                    x |--> t + 1

        Evaluation works, as expected::

            sage: f(y+x)
            4*w + t + 1
            sage: f(x*y + x/(x^2+1))
            (4*t + 4)*w + (t + 1)/(t^2 + 2*t + 2)

        We make another extension of a rational function field::

            sage: K3.<yy> = FunctionField(QQ); R3.<xx> = K3[]
            sage: L3.<xx> = K3.extension(yy^2 - xx^3 - 1)

        This is the function field L with the generators exchanged. We define a morphism to L::

            sage: g = L3.hom([x,y]); g
            Function Field morphism:
              From: Function field in xx defined by -xx^3 + yy^2 - 1
              To:   Function field in y defined by y^2 - x^3 - 1
              Defn: xx |--> x
                    yy |--> y

        """
        if not isinstance(im_gens, (list,tuple)):
            im_gens = [im_gens]
        if len(im_gens) == 0:
            raise ValueError("no images specified")

        if len(im_gens) > 1:
            base_morphism = self.base_field().hom(im_gens[1:], base_morphism)

        # the codomain of this morphism is the field containing all the im_gens
        codomain = im_gens[0].parent()
        if base_morphism is not None:
            from sage.categories.pushout import pushout
            codomain = pushout(codomain, base_morphism.codomain())

        from .maps import FunctionFieldMorphism_polymod
        return FunctionFieldMorphism_polymod(self.Hom(codomain), im_gens[0], base_morphism)

    @cached_method
    def genus(self):
        """
        Return the genus of the function field.

        For now, the genus is computed using Singular.

        EXAMPLES::

            sage: K.<x> = FunctionField(QQ); R.<y> = K[]
            sage: L.<y> = K.extension(y^3 - (x^3 + 2*x*y + 1/x))
            sage: L.genus()
            3
        """
        # Unfortunately Singular can not compute the genus with the
        # polynomial_ring()._singular_ object because genus method only accepts
        # a ring of transcendental degree 2 over a prime field not a ring of
        # transcendental degree 1 over a rational function field of one variable

        if (isinstance(self._base_field, RationalFunctionField) and
            self._base_field.constant_field().is_prime_field()):

            # making the auxiliary ring which only has polynomials
            # with integral coefficients.
            tmpAuxRing = PolynomialRing(self._base_field.constant_field(),
                            str(self._base_field.gen())+','+str(self._ring.gen()))
            intMinPoly, d = self._make_monic_integral(self._polynomial)
            curveIdeal = tmpAuxRing.ideal(intMinPoly)

            singular.lib('normal.lib') #loading genus method in Singular
            return int(curveIdeal._singular_().genus())

        else:
            raise NotImplementedError("computation of genus over non-prime "
                                      "constant fields not implemented yet")

    def _simple_model(self, name='v'):
        r"""
        Return a finite extension `N/K(x)` isomorphic to the tower of
        extensions `M/L/K(x)` with `K` perfect.

        Helper method for :meth:`simple_model`.

        INPUT:

        - ``name`` -- a string, the name of the generator of `N`

        ALGORITHM:

        Since `K` is perfect, the extension `M/K(x)` is simple, i.e., generated
        by a single element [BM1940]_. Therefore, there are only finitely many
        intermediate fields (Exercise 3.6.7 in [Bo2009]_).
        Let `a` be a generator of `M/L` and let `b` be a generator of `L/K(x)`.
        For some `i` the field `N_i=K(x)(a+x^ib)` is isomorphic to `M` and so
        it is enough to test for all terms of the form `a+x^ib` whether they
        generate a field of the right degree.
        Indeed, suppose for contradiction that for all `i` we had `N_i\neq M`.
        Then `N_i=N_j` for some `i,j`.  Thus `(a+x^ib)-(a+x^jb)=b(x^i-x^j)\in
        N_j` and so `b\in N_j`.  Similarly,
        `a+x^ib-x^{i-j}(a+x^jb)=a(1+x^{i-j})\in N_j` and so `a\in N_j`.
        Therefore, `N_j=M`.

        TESTS::

            sage: K.<x> = FunctionField(QQ)
            sage: R.<y> = K[]
            sage: L.<y> = K.extension(y^2-x)
            sage: R.<z> = L[]
            sage: M.<z> = L.extension(z^2-y)
            sage: M._simple_model()
            (Function field in v defined by v^4 - x,
             Function Field morphism:
              From: Function field in v defined by v^4 - x
              To:   Function field in z defined by z^2 - y
              Defn: v |--> z,
             Function Field morphism:
              From: Function field in z defined by z^2 - y
              To:   Function field in v defined by v^4 - x
              Defn: z |--> v
                    y |--> v^2)

        Check that this also works for inseparable extensions::

            sage: K.<x> = FunctionField(GF(2))
            sage: R.<y> = K[]
            sage: L.<y> = K.extension(y^2-x)
            sage: R.<z> = L[]
            sage: M.<z> = L.extension(z^2-y)
            sage: M._simple_model()
            (Function field in v defined by v^4 + x,
             Function Field morphism:
              From: Function field in v defined by v^4 + x
              To:   Function field in z defined by z^2 + y
              Defn: v |--> z,
             Function Field morphism:
              From: Function field in z defined by z^2 + y
              To:   Function field in v defined by v^4 + x
              Defn: z |--> v
                    y |--> v^2)

        An example where the generator of the last extension does not generate
        the extension of the rational function field::

            sage: K.<x> = FunctionField(GF(2))
            sage: R.<y> = K[]
            sage: L.<y> = K.extension(y^2-x)
            sage: R.<z> = L[]
            sage: M.<z> = L.extension(z^3-1)
            sage: M._simple_model()
            (Function field in v defined by v^6 + x*v^4 + x^2*v^2 + x^3 + 1,
             Function Field morphism:
               From: Function field in v defined by v^6 + x*v^4 + x^2*v^2 + x^3 + 1
               To:   Function field in z defined by z^3 + 1
               Defn: v |--> z + y,
             Function Field morphism:
               From: Function field in z defined by z^3 + 1
               To:   Function field in v defined by v^6 + x*v^4 + x^2*v^2 + x^3 + 1
               Defn: z |--> v^4 + x^2
                     y |--> v^4 + v + x^2)

        """
        M = self
        L = M.base_field()
        K = L.base_field()

        assert(isinstance(K, RationalFunctionField))
        assert(K is not L)
        assert(L is not M)

        if not K.constant_field().is_perfect():
            raise NotImplementedError("simple_model() only implemented over perfect constant fields")

        x = K.gen()
        b = L.gen()
        a = M.gen()

        # using a+x^i*b tends to lead to huge powers of x in the minimal
        # polynomial of the resulting field; it is better to try terms of
        # the form a+i*b first (but in characteristic p>0 there are only
        # finitely many of these)
        # We systematically try elements of the form a+b*factor*x^exponent
        factor = self.constant_base_field().zero()
        exponent = 0
        while True:
            v = M(a+b*factor*x**exponent)
            minpoly = v.matrix(K).minpoly()
            if minpoly.degree() == M.degree()*L.degree():
                break
            factor += 1
            if factor == 0:
                factor = self.constant_base_field().one()
                exponent += 1

        N = K.extension(minpoly, names=(name,))

        # the morphism N -> M, v |-> v
        N_to_M = N.hom(v)

        # the morphism M -> N, b |-> M_b, a |-> M_a
        V, V_to_M, M_to_V = M.free_module(K)
        V, V_to_N, N_to_V = N.free_module(K)
        from sage.matrix.matrix_space import MatrixSpace
        MS = MatrixSpace(V.base_field(), V.dimension())
        # the power basis of v over K
        B = [M_to_V(v**i) for i in range(V.dimension())]
        B = MS(B)
        M_b = V_to_N(B.solve_left(M_to_V(b)))
        M_a = V_to_N(B.solve_left(M_to_V(a)))
        M_to_N = M.hom([M_a,M_b])

        return N, N_to_M, M_to_N

    @cached_method
    def simple_model(self, name=None):
        """
        Return a function field isomorphic to this field which is a simple
        extension of a rational function field.

        INPUT:

        - ``name`` -- a string (default: ``None``), the name of generator of
          the simple extension. If ``None``, then the name of the generator
          will be the same as the name of the generator of this function field.

        OUTPUT:

        A triple ``(F,f,t)`` where ``F`` is a field isomorphic to this field,
        ``f`` is an isomorphism from ``F`` to this function field and ``t`` is
        the inverse of ``f``.

        EXAMPLES:

        A tower of four function fields::

            sage: K.<x> = FunctionField(QQ); R.<z> = K[]
            sage: L.<z> = K.extension(z^2-x); R.<u> = L[]
            sage: M.<u> = L.extension(u^2-z); R.<v> = M[]
            sage: N.<v> = M.extension(v^2-u)

        The fields N and M as simple extensions of K::

            sage: N.simple_model()
            (Function field in v defined by v^8 - x,
             Function Field morphism:
              From: Function field in v defined by v^8 - x
              To:   Function field in v defined by v^2 - u
              Defn: v |--> v,
             Function Field morphism:
              From: Function field in v defined by v^2 - u
              To:   Function field in v defined by v^8 - x
              Defn: v |--> v
                    u |--> v^2
                    z |--> v^4
                    x |--> x)
            sage: M.simple_model()
            (Function field in u defined by u^4 - x,
             Function Field morphism:
              From: Function field in u defined by u^4 - x
              To:   Function field in u defined by u^2 - z
              Defn: u |--> u,
             Function Field morphism:
              From: Function field in u defined by u^2 - z
              To:   Function field in u defined by u^4 - x
              Defn: u |--> u
                    z |--> u^2
                    x |--> x)

        An optional parameter ``name`` can be used to set the name of the
        generator of the simple extension::

            sage: M.simple_model(name='t')
            (Function field in t defined by t^4 - x, Function Field morphism:
              From: Function field in t defined by t^4 - x
              To:   Function field in u defined by u^2 - z
              Defn: t |--> u, Function Field morphism:
              From: Function field in u defined by u^2 - z
              To:   Function field in t defined by t^4 - x
              Defn: u |--> t
                    z |--> t^2
                    x |--> x)

        An example with higher degrees::

            sage: K.<x> = FunctionField(GF(3)); R.<y> = K[]
            sage: L.<y> = K.extension(y^5-x); R.<z> = L[]
            sage: M.<z> = L.extension(z^3-x)
            sage: M.simple_model()
            (Function field in z defined by z^15 + x*z^12 + x^2*z^9 + 2*x^3*z^6 + 2*x^4*z^3 + 2*x^5 + 2*x^3,
             Function Field morphism:
               From: Function field in z defined by z^15 + x*z^12 + x^2*z^9 + 2*x^3*z^6 + 2*x^4*z^3 + 2*x^5 + 2*x^3
               To:   Function field in z defined by z^3 + 2*x
               Defn: z |--> z + y,
             Function Field morphism:
               From: Function field in z defined by z^3 + 2*x
               To:   Function field in z defined by z^15 + x*z^12 + x^2*z^9 + 2*x^3*z^6 + 2*x^4*z^3 + 2*x^5 + 2*x^3
               Defn: z |--> 2/x*z^6 + 2*z^3 + z + 2*x
                     y |--> 1/x*z^6 + z^3 + x
                     x |--> x)

        This also works for inseparable extensions::

            sage: K.<x> = FunctionField(GF(2)); R.<y> = K[]
            sage: L.<y> = K.extension(y^2-x); R.<z> = L[]
            sage: M.<z> = L.extension(z^2-y)
            sage: M.simple_model()
            (Function field in z defined by z^4 + x, Function Field morphism:
               From: Function field in z defined by z^4 + x
               To:   Function field in z defined by z^2 + y
               Defn: z |--> z, Function Field morphism:
               From: Function field in z defined by z^2 + y
               To:   Function field in z defined by z^4 + x
               Defn: z |--> z
                     y |--> z^2
                     x |--> x)
        """
        if name is None:
            name = self.variable_name()

        if isinstance(self.base_field(), RationalFunctionField):
            # the extension is simple already
            if name == self.variable_name():
                id = Hom(self,self).identity()
                return self, id, id
            else:
                ret = self.base_field().extension(self.polynomial(), names=(name,))
                f = ret.hom(self.gen())
                t = self.hom(ret.gen())
                return ret, f, t
        else:
            # recursively collapse the tower of fields
            base = self.base_field()
            base_, from_base_, to_base_ = base.simple_model()
            self_ = base_.extension(self.polynomial().map_coefficients(to_base_), names=(name,))
            gens_in_base_ = [to_base_(k.gen())
                             for k in base._intermediate_fields(base.rational_function_field())]
            to_self_ = self.hom([self_.gen()]+gens_in_base_)
            from_self_ = self_.hom([self.gen(),from_base_(base_.gen())])

            # now collapse self_/base_/K(x)
            ret, ret_to_self_, self__to_ret = self_._simple_model(name)
            ret_to_self = ret.hom(from_self_(ret_to_self_(ret.gen())))
            gens_in_ret = [self__to_ret(to_self_(k.gen()))
                           for k in self._intermediate_fields(self.rational_function_field())]
            self_to_ret = self.hom(gens_in_ret)
            return ret, ret_to_self, self_to_ret

    @cached_method
    def primitive_element(self):
        r"""
        Return a primitive element over the underlying rational function field.

        If this is a finite extension of a rational function field `K(x)` with
        `K` perfect, then this is a simple extension of `K(x)`, i.e., there is
        a primitive element `y` which generates this field over `K(x)`. This
        method returns such an element `y`.

        EXAMPLES::

            sage: K.<x> = FunctionField(QQ)
            sage: R.<y> = K[]
            sage: L.<y> = K.extension(y^2-x)
            sage: R.<z> = L[]
            sage: M.<z> = L.extension(z^2-y)
            sage: R.<z> = L[]
            sage: N.<u> = L.extension(z^2-x-1)
            sage: N.primitive_element()
            u + y
            sage: M.primitive_element()
            z
            sage: L.primitive_element()
            y

        This also works for inseparable extensions::

            sage: K.<x> = FunctionField(GF(2))
            sage: R.<Y> = K[]
            sage: L.<y> = K.extension(Y^2-x)
            sage: R.<Z> = L[]
            sage: M.<z> = L.extension(Z^2-y)
            sage: M.primitive_element()
            z
        """
        N, f, t = self.simple_model()
        return f(N.gen())

    @cached_method
    def separable_model(self, names=None):
        r"""
        Return a function field isomorphic to this field which is a separable
        extension of a rational function field.

        INPUT:

        - ``names`` -- a tuple of two strings or ``None`` (default: ``None``);
          the second entry will be used as the variable name of the rational
          function field, the first entry will be used as the variable name of
          its separable extension. If ``None``, then the variable names will be
          chosen automatically.

        OUTPUT:

        A triple ``(F,f,t)`` where ``F`` is a function field, ``f`` is an
        isomorphism from ``F`` to this function field, and ``t`` is the inverse
        of ``f``.

        ALGORITHM:

        Suppose that the constant base field is perfect. If this is a monic
        integral inseparable extension of a rational function field, then the
        defining polynomial is separable if we swap the variables (Proposition
        4.8 in Chapter VIII of [Lan2002]_.)
        The algorithm reduces to this case with :meth:`monic_integral_model`.

        EXAMPLES::

            sage: K.<x> = FunctionField(GF(2))
            sage: R.<y> = K[]
            sage: L.<y> = K.extension(y^2 - x^3)
            sage: L.separable_model(('t','w'))
            (Function field in t defined by t^3 + w^2,
             Function Field morphism:
               From: Function field in t defined by t^3 + w^2
               To:   Function field in y defined by y^2 + x^3
               Defn: t |--> x
                     w |--> y,
             Function Field morphism:
               From: Function field in y defined by y^2 + x^3
               To:   Function field in t defined by t^3 + w^2
               Defn: y |--> w
                     x |--> t)

        This also works for non-integral polynomials::

            sage: K.<x> = FunctionField(GF(2))
            sage: R.<y> = K[]
            sage: L.<y> = K.extension(y^2/x - x^2)
            sage: L.separable_model()
            (Function field in y_ defined by y_^3 + x_^2,
             Function Field morphism:
               From: Function field in y_ defined by y_^3 + x_^2
               To:   Function field in y defined by 1/x*y^2 + x^2
               Defn: y_ |--> x
                     x_ |--> y,
             Function Field morphism:
               From: Function field in y defined by 1/x*y^2 + x^2
               To:   Function field in y_ defined by y_^3 + x_^2
               Defn: y |--> x_
                     x |--> y_)

        If the base field is not perfect this is only implemented in trivial cases::

            sage: k.<t> = FunctionField(GF(2))
            sage: k.is_perfect()
            False
            sage: K.<x> = FunctionField(k)
            sage: R.<y> = K[]
            sage: L.<y> = K.extension(y^3 - t)
            sage: L.separable_model()
            (Function field in y defined by y^3 + t,
             Function Field endomorphism of Function field in y defined by y^3 + t
               Defn: y |--> y
                     x |--> x,
             Function Field endomorphism of Function field in y defined by y^3 + t
               Defn: y |--> y
                     x |--> x)

        Some other cases for which a separable model could be constructed are
        not supported yet::

            sage: R.<y> = K[]
            sage: L.<y> = K.extension(y^2 - t)
            sage: L.separable_model()
            Traceback (most recent call last):
            ...
            NotImplementedError: constructing a separable model is only implemented for function fields over a perfect constant base field

        TESTS:

        Check that this also works in characteristic zero::

            sage: K.<x> = FunctionField(QQ)
            sage: R.<y> = K[]
            sage: L.<y> = K.extension(y^2 - x^3)
            sage: L.separable_model()
            (Function field in y defined by y^2 - x^3,
             Function Field endomorphism of Function field in y defined by y^2 - x^3
               Defn: y |--> y
                     x |--> x,
             Function Field endomorphism of Function field in y defined by y^2 - x^3
               Defn: y |--> y
                     x |--> x)

        Check that this works for towers of inseparable extensions::

            sage: K.<x> = FunctionField(GF(2))
            sage: R.<y> = K[]
            sage: L.<y> = K.extension(y^2 - x)
            sage: R.<z> = L[]
            sage: M.<z> = L.extension(z^2 - y)
            sage: M.separable_model()
            (Function field in z_ defined by z_ + x_^4,
             Function Field morphism:
               From: Function field in z_ defined by z_ + x_^4
               To:   Function field in z defined by z^2 + y
               Defn: z_ |--> x
                     x_ |--> z,
             Function Field morphism:
               From: Function field in z defined by z^2 + y
               To:   Function field in z_ defined by z_ + x_^4
               Defn: z |--> x_
                     y |--> x_^2
                     x |--> x_^4)

        Check that this also works if only the first extension is inseparable::

            sage: K.<x> = FunctionField(GF(2))
            sage: R.<y> = K[]
            sage: L.<y> = K.extension(y^2 - x)
            sage: R.<z> = L[]
            sage: M.<z> = L.extension(z^3 - y)
            sage: M.separable_model()
            (Function field in z_ defined by z_ + x_^6, Function Field morphism:
               From: Function field in z_ defined by z_ + x_^6
               To:   Function field in z defined by z^3 + y
               Defn: z_ |--> x
                     x_ |--> z, Function Field morphism:
               From: Function field in z defined by z^3 + y
               To:   Function field in z_ defined by z_ + x_^6
               Defn: z |--> x_
                     y |--> x_^3
                     x |--> x_^6)

        """
        if names is None:
            pass
        elif not isinstance(names, tuple):
            raise TypeError("names must be a tuple consisting of two strings")
        elif len(names) != 2:
            raise ValueError("must provide exactly two variable names")

        if self.base_ring() is not self.rational_function_field():
            L, from_L, to_L = self.simple_model()
            K, from_K, to_K = L.separable_model(names=names)
            f = K.hom([from_L(from_K(K.gen())), from_L(from_K(K.base_field().gen()))])
            t = self.hom([to_K(to_L(k.gen())) for k in self._intermediate_fields(self.rational_function_field())])
            return K, f, t

        if self.polynomial().gcd(self.polynomial().derivative()).is_one():
            # the model is already separable
            if names is None:
                names = self.variable_name(), self.base_field().variable_name()
            return self.change_variable_name(names)

        if not self.constant_base_field().is_perfect():
            raise NotImplementedError("constructing a separable model is only implemented for function fields over a perfect constant base field")

        if names is None:
            names = (self.variable_name()+"_", self.rational_function_field().variable_name()+"_")

        L, from_L, to_L = self.monic_integral_model()

        if L.polynomial().gcd(L.polynomial().derivative()).is_one():
            # L is separable
            ret, ret_to_L, L_to_ret = L.change_variable_name(names)
            f = ret.hom([from_L(ret_to_L(ret.gen())), from_L(ret_to_L(ret.base_field().gen()))])
            t = self.hom([L_to_ret(to_L(self.gen())), L_to_ret(to_L(self.base_field().gen()))])
            return ret, f, t
        else:
            # otherwise, the polynomial of L must be separable in the other variable
            from .constructor import FunctionField
            K = FunctionField(self.constant_base_field(), names=(names[1],))
            # construct a field isomorphic to L on top of K

            # turn the minpoly of K into a bivariate polynomial
            if names[0] == names[1]:
                raise ValueError("names of generators must be distinct")
            from sage.rings.polynomial.polynomial_ring_constructor import PolynomialRing
            R = PolynomialRing(self.constant_base_field(), names=names)
            S = R.remove_var(names[1])
            f = R( L.polynomial().change_variable_name(names[1]).map_coefficients(
                     lambda c:c.numerator().change_variable_name(names[0]), S))
            f = f.polynomial(R.gen(0)).change_ring(K)
            f /= f.leading_coefficient()
            # f must be separable in the other variable (otherwise it would factor)
            assert f.gcd(f.derivative()).is_one()

            ret = K.extension(f, names=(names[0],))
            # isomorphisms between L and ret are given by swapping generators
            ret_to_L = ret.hom( [L(L.base_field().gen()), L.gen()] )
            L_to_ret = L.hom( [ret(K.gen()), ret.gen()] )
            # compose with from_L and to_L to get the desired isomorphisms between self and ret
            f = ret.hom( [from_L(ret_to_L(ret.gen())), from_L(ret_to_L(ret.base_field().gen()))] )
            t = self.hom( [L_to_ret(to_L(self.gen())), L_to_ret(to_L(self.base_field().gen()))] )
            return ret, f, t

    def change_variable_name(self, name):
        r"""
        Return a field isomorphic to this field with variable(s) ``name``.

        INPUT:

        - ``name`` -- a string or a tuple consisting of a strings, the names of
          the new variables starting with a generator of this field and going
          down to the rational function field.

        OUTPUT:

        A triple ``F,f,t`` where ``F`` is a function field, ``f`` is an
        isomorphism from ``F`` to this field, and ``t`` is the inverse of
        ``f``.

        EXAMPLES::

            sage: K.<x> = FunctionField(QQ)
            sage: R.<y> = K[]
            sage: L.<y> = K.extension(y^2 - x)
            sage: R.<z> = L[]
            sage: M.<z> = L.extension(z^2 - y)

            sage: M.change_variable_name('zz')
            (Function field in zz defined by zz^2 - y,
             Function Field morphism:
              From: Function field in zz defined by zz^2 - y
              To:   Function field in z defined by z^2 - y
              Defn: zz |--> z
                    y |--> y
                    x |--> x,
             Function Field morphism:
              From: Function field in z defined by z^2 - y
              To:   Function field in zz defined by zz^2 - y
              Defn: z |--> zz
                    y |--> y
                    x |--> x)
            sage: M.change_variable_name(('zz','yy'))
            (Function field in zz defined by zz^2 - yy, Function Field morphism:
              From: Function field in zz defined by zz^2 - yy
              To:   Function field in z defined by z^2 - y
              Defn: zz |--> z
                    yy |--> y
                    x |--> x, Function Field morphism:
              From: Function field in z defined by z^2 - y
              To:   Function field in zz defined by zz^2 - yy
              Defn: z |--> zz
                    y |--> yy
                    x |--> x)
            sage: M.change_variable_name(('zz','yy','xx'))
            (Function field in zz defined by zz^2 - yy,
             Function Field morphism:
              From: Function field in zz defined by zz^2 - yy
              To:   Function field in z defined by z^2 - y
              Defn: zz |--> z
                    yy |--> y
                    xx |--> x,
             Function Field morphism:
              From: Function field in z defined by z^2 - y
              To:   Function field in zz defined by zz^2 - yy
              Defn: z |--> zz
                    y |--> yy
                    x |--> xx)

        """
        if not isinstance(name, tuple):
            name = (name,)
        if len(name) == 0:
            raise ValueError("name must contain at least one string")
        elif len(name) == 1:
            base = self.base_field()
            from_base = to_base = Hom(base,base).identity()
        else:
            base, from_base, to_base = self.base_field().change_variable_name(name[1:])

        ret = base.extension(self.polynomial().map_coefficients(to_base), names=(name[0],))
        f = ret.hom( [k.gen() for k in self._intermediate_fields(self.rational_function_field())] )
        t = self.hom( [k.gen() for k in ret._intermediate_fields(ret.rational_function_field())] )
        return ret, f, t


class FunctionField_simple(FunctionField_polymod):
    """
    Function fields defined by irreducible and separable polynomials
    over rational function fields.
    """
    @cached_method
    def _inversion_isomorphism(self):
        r"""
        Return an inverted function field isomorphic to ``self`` and isomorphisms
        between them.

        An *inverted* function field `M` is an extension of the base rational
        function field `k(x)` of ``self``, and isomorphic to ``self`` by an
        isomorphism sending `x` to `1/x`, which we call an *inversion*
        isomorphism.  Also the defining polynomial of the function field `M` is
        required to be monic and integral.

        The inversion isomorphism is for internal use to reposition infinite
        places to finite places.

        EXAMPLES::

            sage: K.<x> = FunctionField(GF(2)); _.<t> = K[]
            sage: F.<y> = K.extension(t^3 - x^2*(x^2 + x + 1)^2)
            sage: F._inversion_isomorphism()
            (Function field in s defined by s^3 + x^16 + x^14 + x^12, Composite map:
               From: Function field in s defined by s^3 + x^16 + x^14 + x^12
               To:   Function field in y defined by y^3 + x^6 + x^4 + x^2
               Defn:   Function Field morphism:
                       From: Function field in s defined by s^3 + x^16 + x^14 + x^12
                       To:   Function field in T defined by T^3 + (x^4 + x^2 + 1)/x^6
                       Defn: s |--> x^6*T
                             x |--> x
                     then
                       Function Field morphism:
                       From: Function field in T defined by T^3 + (x^4 + x^2 + 1)/x^6
                       To:   Function field in y defined by y^3 + x^6 + x^4 + x^2
                       Defn: T |--> y
                             x |--> 1/x, Composite map:
               From: Function field in y defined by y^3 + x^6 + x^4 + x^2
               To:   Function field in s defined by s^3 + x^16 + x^14 + x^12
               Defn:   Function Field morphism:
                       From: Function field in y defined by y^3 + x^6 + x^4 + x^2
                       To:   Function field in T defined by T^3 + (x^4 + x^2 + 1)/x^6
                       Defn: y |--> T
                             x |--> 1/x
                     then
                       Function Field morphism:
                       From: Function field in T defined by T^3 + (x^4 + x^2 + 1)/x^6
                       To:   Function field in s defined by s^3 + x^16 + x^14 + x^12
                       Defn: T |--> 1/x^6*s
                             x |--> x)
        """
        K = self.base_field()
        R = PolynomialRing(K,'T')
        x = K.gen()
        xinv = 1/x

        h = K.hom(xinv)
        F_poly = R([h(c) for c in self.polynomial().list()])
        F = K.extension(F_poly)

        self2F = self.hom([F.gen(),xinv])
        F2self = F.hom([self.gen(),xinv])

        M, M2F, F2M = F.monic_integral_model('s')

        return M, F2self*M2F, F2M*self2F

    def places_above(self, p):
        """
        Return places lying above ``p``.

        INPUT:

        - ``p`` -- place of the base rational function field.

        EXAMPLES::

            sage: K.<x> = FunctionField(GF(2)); _.<Y> = K[]
            sage: F.<y> = K.extension(Y^3 - x^2*(x^2 + x + 1)^2)
            sage: all(q.place_below() == p for p in K.places() for q in F.places_above(p))
            True

            sage: K.<x> = FunctionField(QQ); _.<Y> = K[]
            sage: F.<y> = K.extension(Y^3 - x^2*(x^2 + x + 1)^2)
            sage: O = K.maximal_order()
            sage: pls = [O.ideal(x-c).place() for c in [-2, -1, 0, 1, 2]]
            sage: all(q.place_below() == p for p in pls for q in F.places_above(p))
            True

            sage: K.<x> = FunctionField(QQbar); _.<Y> = K[]
            sage: F.<y> = K.extension(Y^3 - x^2*(x^2 + x + 1)^2)
            sage: O = K.maximal_order()
            sage: pls = [O.ideal(x-QQbar(sqrt(c))).place() for c in [-2, -1, 0, 1, 2]]
            sage: all(q.place_below() == p         # long time (4s)
            ....:     for p in pls for q in F.places_above(p))
            True
        """
        R = self.base_field()

        if p not in R.place_set():
            raise TypeError("not a place of the base rational function field")

        if p.is_infinite_place():
            dec = self.maximal_order_infinite().decomposition()
        else:
            dec = self.maximal_order().decomposition(p.prime_ideal())

        return tuple([q.place() for q, deg, exp in dec])

    def constant_field(self):
        """
        Return the algebraic closure of the base constant field in the function
        field.

        EXAMPLES::

            sage: K.<x> = FunctionField(GF(3)); _.<y> = K[]
            sage: L.<y> = K.extension(y^5 - (x^3 + 2*x*y + 1/x))
            sage: L.constant_field()
            Finite Field of size 3
        """
        return self.exact_constant_field()[0]

    def exact_constant_field(self, name='t'):
        """
        Return the exact constant field and its embedding into the function field.

        INPUT:

        - ``name`` -- name (default: `t`) of the generator of the exact constant field

        EXAMPLES::

            sage: K.<x> = FunctionField(GF(3)); _.<Y> = K[]
            sage: f = Y^2 - x*Y + x^2 + 1 # irreducible but not absolutely irreducible
            sage: L.<y> = K.extension(f)
            sage: L.genus()
            0
            sage: L.exact_constant_field()
            (Finite Field in t of size 3^2, Ring morphism:
               From: Finite Field in t of size 3^2
               To:   Function field in y defined by y^2 + 2*x*y + x^2 + 1
               Defn: t |--> y + x)
            sage: (y+x).divisor()
            0
        """
        # A basis of the full constant field is obtained from
        # computing a Riemann-Roch basis of zero divisor.
        basis = self.divisor_group().zero().basis_function_space()

        dim = len(basis)

        for e in basis:
            _min_poly = e.minimal_polynomial(name)
            if _min_poly.degree() == dim:
                break
        k = self.constant_base_field()
        R = k[name]
        min_poly = R([k(c) for c in _min_poly.list()])

        k_ext = k.extension(min_poly, name)

        if k_ext.is_prime_field():
            # The cover of the quotient ring k_ext is the integer ring
            # whose generator is 1. This is different from the generator
            # of k_ext.
            embedding = k_ext.hom([self(1)], self)
        else:
            embedding = k_ext.hom([e], self)

        return k_ext, embedding

    def genus(self):
        """
        Return the genus of the function field.

        EXAMPLES::

            sage: F.<a> = GF(16)
            sage: K.<x> = FunctionField(F); K
            Rational function field in x over Finite Field in a of size 2^4
            sage: R.<t> = PolynomialRing(K)
            sage: L.<y> = K.extension(t^4+t-x^5)
            sage: L.genus()
            6

        The genus is computed by the Hurwitz genus formula.
        """
        k, _ = self.exact_constant_field()
        different_degree = self.different().degree() # must be even
        return Integer(different_degree // 2 - self.degree() / k.degree()) + 1

    def residue_field(self, place, name=None):
        """
        Return the residue field associated with the place along with the maps
        from and to the residue field.

        INPUT:

        - ``place`` -- place of the function field

        - ``name`` -- string; name of the generator of the residue field

        The domain of the map to the residue field is the discrete valuation
        ring associated with the place.

        The discrete valuation ring is defined as the ring of all elements of
        the function field with nonnegative valuation at the place. The maximal
        ideal is the set of elements of positive valuation.  The residue field
        is then the quotient of the discrete valuation ring by its maximal
        ideal.

        If an element not in the valuation ring is applied to the map, an
        exception ``TypeError`` is raised.

        EXAMPLES::

            sage: K.<x> = FunctionField(GF(2)); _.<Y> = K[]
            sage: L.<y> = K.extension(Y^2 + Y + x + 1/x)
            sage: p = L.places_finite()[0]
            sage: R, fr_R, to_R = L.residue_field(p)
            sage: R
            Finite Field of size 2
            sage: f = 1 + y
            sage: f.valuation(p)
            -1
            sage: to_R(f)
            Traceback (most recent call last):
            ...
            TypeError: ...
            sage: (1+1/f).valuation(p)
            0
            sage: to_R(1 + 1/f)
            1
            sage: [fr_R(e) for e in R]
            [0, 1]
        """
        return place.residue_field(name=name)


class FunctionField_char_zero(FunctionField_simple):
    """
    Function fields of characteristic zero.

    EXAMPLES::

        sage: K.<x> = FunctionField(QQ); _.<Y> = K[]
        sage: L.<y> = K.extension(Y^3 - (x^3 - 1)/(x^3 - 2))
        sage: L
        Function field in y defined by y^3 + (-x^3 + 1)/(x^3 - 2)
        sage: L.characteristic()
        0
    """
    @cached_method
    def higher_derivation(self):
        """
        Return the higher derivation (also called the Hasse-Schmidt derivation)
        for the function field.

        The higher derivation of the function field is uniquely determined with
        respect to the separating element `x` of the base rational function
        field `k(x)`.

        EXAMPLES::

            sage: K.<x> = FunctionField(QQ); _.<Y> = K[]
            sage: L.<y> = K.extension(Y^3 - (x^3 - 1)/(x^3 - 2))
            sage: L.higher_derivation()
            Higher derivation map:
              From: Function field in y defined by y^3 + (-x^3 + 1)/(x^3 - 2)
              To:   Function field in y defined by y^3 + (-x^3 + 1)/(x^3 - 2)
        """
        from .maps import FunctionFieldHigherDerivation_char_zero
        return FunctionFieldHigherDerivation_char_zero(self)


class FunctionField_global(FunctionField_simple):
    """
    Global function fields.

    INPUT:

    - ``polynomial`` -- monic irreducible and separable polynomial

    - ``names`` -- name of the generator of the function field

    EXAMPLES::

        sage: K.<x> = FunctionField(GF(5)); _.<Y> = K[]
        sage: L.<y> = K.extension(Y^3 - (x^3 - 1)/(x^3 - 2))
        sage: L
        Function field in y defined by y^3 + (4*x^3 + 1)/(x^3 + 3)

    The defining equation needs not be monic::

        sage: K.<x> = FunctionField(GF(4)); _.<Y> = K[]
        sage: L.<y> = K.extension((1 - x)*Y^7 - x^3)
        sage: L.gaps()                         # long time (6s)
        [1, 2, 3]

    or may define a trivial extension::

        sage: K.<x> = FunctionField(GF(5)); _.<Y> = K[]
        sage: L.<y> = K.extension(Y-1)
        sage: L.genus()
        0
    """
    _differentials_space = DifferentialsSpace_global

    def __init__(self, polynomial, names):
        """
        Initialize.

        TESTS::

            sage: K.<x> = FunctionField(GF(5)); _.<Y> = K[]
            sage: L.<y> = K.extension(Y^3 - (x^3 - 1)/(x^3 - 2))
            sage: TestSuite(L).run()               # long time (7s)
        """
        FunctionField_polymod.__init__(self, polynomial, names)

    def maximal_order(self):
        """
        Return the maximal order of the function field.

        EXAMPLES::

            sage: K.<x> = FunctionField(GF(2));
            sage: R.<t> = PolynomialRing(K);
            sage: F.<y> = K.extension(t^4 + x^12*t^2 + x^18*t + x^21 + x^18);
            sage: O = F.maximal_order()
            sage: O.basis()
            (1, 1/x^4*y, 1/x^11*y^2 + 1/x^2, 1/x^15*y^3 + 1/x^6*y)
        """
        from .order import FunctionFieldMaximalOrder_global
        return FunctionFieldMaximalOrder_global(self)

    @cached_method
    def higher_derivation(self):
        """
        Return the higher derivation (also called the Hasse-Schmidt derivation)
        for the function field.

        The higher derivation of the function field is uniquely determined with
        respect to the separating element `x` of the base rational function
        field `k(x)`.

        EXAMPLES::

            sage: K.<x>=FunctionField(GF(5)); _.<Y>=K[]
            sage: L.<y>=K.extension(Y^3 - (x^3 - 1)/(x^3 - 2))
            sage: L.higher_derivation()
            Higher derivation map:
              From: Function field in y defined by y^3 + (4*x^3 + 1)/(x^3 + 3)
              To:   Function field in y defined by y^3 + (4*x^3 + 1)/(x^3 + 3)
        """
        from .maps import FunctionFieldHigherDerivation_global
        return FunctionFieldHigherDerivation_global(self)

    def get_place(self, degree):
        """
        Return a place of ``degree``.

        INPUT:

        - ``degree`` -- a positive integer

        OUTPUT: a place of ``degree`` if any exists; otherwise ``None``

        EXAMPLES::

            sage: F.<a> = GF(2)
            sage: K.<x> = FunctionField(F)
            sage: R.<Y> = PolynomialRing(K)
            sage: L.<y> = K.extension(Y^4 + Y - x^5)
            sage: L.get_place(1)
            Place (x, y)
            sage: L.get_place(2)
            Place (x, y^2 + y + 1)
            sage: L.get_place(3)
            Place (x^3 + x^2 + 1, y + x^2 + x)
            sage: L.get_place(4)
            Place (x + 1, x^5 + 1)
            sage: L.get_place(5)
            Place (x^5 + x^3 + x^2 + x + 1, y + x^4 + 1)
            sage: L.get_place(6)
            Place (x^3 + x^2 + 1, y^2 + y + x^2)
            sage: L.get_place(7)
            Place (x^7 + x + 1, y + x^6 + x^5 + x^4 + x^3 + x)
            sage: L.get_place(8)

        """
        for p in self._places_finite(degree):
            return p

        for p in self._places_infinite(degree):
            return p

        return None

    def places(self, degree=1):
        """
        Return a list of the places with ``degree``.

        INPUT:

        - ``degree`` -- positive integer (default: `1`)

        EXAMPLES::

            sage: F.<a> = GF(2)
            sage: K.<x> = FunctionField(F)
            sage: R.<t> = PolynomialRing(K)
            sage: L.<y> = K.extension(t^4 + t - x^5)
            sage: L.places(1)
            [Place (1/x, 1/x^4*y^3), Place (x, y), Place (x, y + 1)]
        """
        return self.places_infinite(degree) + self.places_finite(degree)

    def places_finite(self, degree=1):
        """
        Return a list of the finite places with ``degree``.

        INPUT:

        - ``degree`` -- positive integer (default: `1`)

        EXAMPLES::

            sage: F.<a> = GF(2)
            sage: K.<x> = FunctionField(F)
            sage: R.<t> = PolynomialRing(K)
            sage: L.<y> = K.extension(t^4+t-x^5)
            sage: L.places_finite(1)
            [Place (x, y), Place (x, y + 1)]
        """
        return list(self._places_finite(degree))

    def _places_finite(self, degree):
        """
        Return a generator of finite places with ``degree``.

        INPUT:

        - ``degree`` -- positive integer

        EXAMPLES::

            sage: F.<a> = GF(2)
            sage: K.<x> = FunctionField(F)
            sage: R.<t> = PolynomialRing(K)
            sage: L.<y> = K.extension(t^4+t-x^5)
            sage: L._places_finite(1)
            <generator object ...>
        """
        O = self.maximal_order()
        K = self.base_field()

        degree = Integer(degree)

        for d in degree.divisors():
            for p in K._places_finite(degree=d):
                for prime,_,_ in O.decomposition(p.prime_ideal()):
                    place = prime.place()
                    if place.degree() == degree:
                        yield place

    def places_infinite(self, degree=1):
        """
        Return a list of the infinite places with ``degree``.

        INPUT:

        - ``degree`` -- positive integer (default: `1`)

        EXAMPLES::

            sage: F.<a> = GF(2)
            sage: K.<x> = FunctionField(F)
            sage: R.<t> = PolynomialRing(K)
            sage: L.<y> = K.extension(t^4+t-x^5)
            sage: L.places_infinite(1)
            [Place (1/x, 1/x^4*y^3)]
        """
        return list(self._places_infinite(degree))

    def _places_infinite(self, degree):
        """
        Return a generator of *infinite* places with ``degree``.

        INPUT:

        - ``degree`` -- positive integer

        EXAMPLES::

            sage: F.<a> = GF(2)
            sage: K.<x> = FunctionField(F)
            sage: R.<t> = PolynomialRing(K)
            sage: L.<y> = K.extension(t^4+t-x^5)
            sage: L._places_infinite(1)
            <generator object ...>
        """
        Oinf = self.maximal_order_infinite()
        for prime,_,_ in Oinf.decomposition():
            place = prime.place()
            if place.degree() == degree:
                yield place

    def gaps(self):
        """
        Return the gaps of the function field.

        These are the gaps at the ordinary places, that is, places which are
        not Weierstrass places.

        EXAMPLES::

            sage: K.<x> = FunctionField(GF(2)); _.<Y> = K[]
            sage: L.<y> = K.extension(Y^3 + x^3 * Y + x)
            sage: L.gaps()
            [1, 2, 3]
        """
        return self._weierstrass_places()[1]

    def weierstrass_places(self):
        """
        Return all Weierstrass places of the function field.

        EXAMPLES::

            sage: K.<x> = FunctionField(GF(2)); _.<Y> = K[]
            sage: L.<y> = K.extension(Y^3 + x^3 * Y + x)
            sage: L.weierstrass_places()
            [Place (1/x, 1/x^3*y^2 + 1/x),
             Place (1/x, 1/x^3*y^2 + 1/x^2*y + 1),
             Place (x, y),
             Place (x + 1, (x^3 + 1)*y + x + 1),
             Place (x^3 + x + 1, y + 1),
             Place (x^3 + x + 1, y + x^2),
             Place (x^3 + x + 1, y + x^2 + 1),
             Place (x^3 + x^2 + 1, y + x),
             Place (x^3 + x^2 + 1, y + x^2 + 1),
             Place (x^3 + x^2 + 1, y + x^2 + x + 1)]
        """
        return self._weierstrass_places()[0].support()

    @cached_method
    def _weierstrass_places(self):
        """
        Return the Weierstrass places together with the gap sequence for
        ordinary places.

        EXAMPLES::

            sage: K.<x> = FunctionField(GF(2)); _.<Y> = K[]
            sage: L.<y> = K.extension(Y^3 + x^3 * Y + x)
            sage: len(L.weierstrass_places())  # indirect doctest
            10

        This method implements Algorithm 30 in [Hes2002b]_.
        """
        from sage.matrix.constructor import matrix

        W = self(self.base_field().gen()).differential().divisor()
        basis = W._basis()

        if not basis:
            return [], []
        d = len(basis)

        der = self.higher_derivation()
        M = matrix([basis])
        e = 1
        gaps = [1]
        while M.nrows() < d:
            row = vector([der._derive(basis[i], e) for i in range(d)])
            if row not in M.row_space():
                M = matrix(M.rows() + [row])
                gaps.append(e + 1)
            e += 1

        # This is faster than M.determinant(). Note that Mx
        # is a matrix over univariate polynomial ring.
        Mx = matrix(M.nrows(), [c._x for c in M.list()])
        detM = self(Mx.determinant() % self._polynomial)

        R = detM.divisor() + sum(gaps)*W  # ramification divisor

        return R, gaps

    @cached_method
    def L_polynomial(self, name='t'):
        """
        Return the L-polynomial of the function field.

        INPUT:

        - ``name`` -- (default: ``t``) name of the variable of the polynomial

        EXAMPLES::

            sage: K.<x> = FunctionField(GF(2)); _.<Y> = K[]
            sage: F.<y> = K.extension(Y^2 + Y + x + 1/x)
            sage: F.L_polynomial()
            2*t^2 + t + 1
        """
        from sage.rings.integer_ring import ZZ
        q = self.constant_field().order()
        g = self.genus()

        B = [len(self.places(i+1)) for i in range(g)]
        N = [sum(d * B[d-1] for d in ZZ(i+1).divisors()) for i in range(g)]
        S = [N[i] - q**(i+1) - 1 for i in range(g)]

        a = [1]
        for i in range(1, g+1):
            a.append(sum(S[j] * a[i-j-1] for j in range(i)) / i)
        for j in range(1, g+1):
            a.append(q**j * a[g-j])

        return ZZ[name](a)

    def number_of_rational_places(self, r=1):
        """
        Return the number of rational places of the function field whose
        constant field extended by degree ``r``.

        INPUT:

        - ``r`` -- positive integer (default: `1`)

        EXAMPLES::

            sage: K.<x> = FunctionField(GF(2)); _.<Y> = K[]
            sage: F.<y> = K.extension(Y^2 + Y + x + 1/x)
            sage: F.number_of_rational_places()
            4
            sage: [F.number_of_rational_places(r) for r in [1..10]]
            [4, 8, 4, 16, 44, 56, 116, 288, 508, 968]
        """
        from sage.rings.integer_ring import IntegerRing

        q = self.constant_field().order()
        L = self.L_polynomial()
        Lp = L.derivative()

        R = IntegerRing()[[L.parent().gen()]] # power series ring

        f = R(Lp / L, prec=r)
        n = f[r-1] + q**r + 1

        return n


@handle_AA_and_QQbar
def _singular_normal(ideal):
    r"""
    Compute the normalization of the affine algebra defined by ``ideal`` using
    Singular.

    The affine algebra is the quotient algebra of a multivariate polynomial
    ring `R` by the ideal. The normalization is by definition the integral
    closure of the algebra in its total ring of fractions.

    INPUT:

    - ``ideal`` -- a radical ideal in a multivariate polynomial ring

    OUTPUT:

    a list of lists, one list for each ideal in the equidimensional
    decomposition of the ``ideal``, each list giving a set of generators of the
    normalization of each ideal as an R-module by dividing all elements of the
    list by the final element. Thus the list ``[x, y]`` means that `\{x/y, 1\}`
    is the set of generators of the normalization of `R/(x,y)`.

    ALGORITHM:

    Singular's implementation of the normalization algorithm described in G.-M.
    Greuel, S. Laplagne, F. Seelisch: Normalization of Rings (2009).

    EXAMPLES::

        sage: from sage.rings.function_field.function_field import _singular_normal
        sage: R.<x,y> = QQ[]

        sage: f = (x^2-y^3) * x
        sage: _singular_normal(ideal(f))
        [[x, y], [1]]

        sage: f = (y^2-x)
        sage: _singular_normal(ideal(f))
        [[1]]
    """
    from sage.libs.singular.function import singular_function, lib
    lib('normal.lib')
    normal = singular_function('normal')
    execute = singular_function('execute')

    try:
        get_printlevel = singular_function('get_printlevel')
    except NameError:
        execute('proc get_printlevel {return (printlevel);}')
        get_printlevel = singular_function('get_printlevel')

    # It's fairly verbose unless printlevel is -1.
    saved_printlevel = get_printlevel()
    execute('printlevel=-1')
    nor = normal(ideal)
    execute('printlevel={}'.format(saved_printlevel))

    return nor[1]


class FunctionField_integral(FunctionField_simple):
    """
    Integral function fields.

    A function field is integral if it is defined by an irreducible separable
    polynomial, which is integral over the maximal order of the base rational
    function field.
    """
    def _maximal_order_basis(self):
        """
        Return a basis of the maximal order of the function field.

        EXAMPLES::

            sage: K.<x> = FunctionField(GF(2))
            sage: R.<t> = PolynomialRing(K)
            sage: F.<y> = K.extension(t^4 + x^12*t^2 + x^18*t + x^21 + x^18)
            sage: F._maximal_order_basis()
            [1, 1/x^4*y, 1/x^11*y^2 + 1/x^2, 1/x^15*y^3 + 1/x^6*y]

        The basis of the maximal order *always* starts with 1. This is assumed
        in some algorithms.
        """
        from sage.matrix.constructor import matrix
        from .hermite_form_polynomial import reversed_hermite_form

        k = self.constant_base_field()
        K = self.base_field() # rational function field
        n = self.degree()

        # Construct the defining polynomial of the function field as a
        # two-variate polynomial g in the ring k[y,x] where k is the constant
        # base field.
        S,(y,x) = PolynomialRing(k, names='y,x', order='lex').objgens()
        v = self.polynomial().list()
        g = sum([v[i].numerator().subs(x) * y**i for i in range(len(v))])

        if self.is_global():
            from sage.libs.singular.function import singular_function, lib
            from sage.env import SAGE_EXTCODE
            lib(SAGE_EXTCODE + '/singular/function_field/core.lib')
            normalize = singular_function('core_normalize')

            # Singular "normalP" algorithm assumes affine domain over
            # a prime field. So we construct gflat lifting g as in
            # k_prime[yy,xx,zz]/(k_poly) where k = k_prime[zz]/(k_poly)
            R = PolynomialRing(k.prime_subfield(), names='yy,xx,zz')
            gflat = R.zero()
            for m in g.monomials():
                c = g.monomial_coefficient(m).polynomial('zz')
                gflat += R(c) * R(m) # R(m) is a monomial in yy and xx

            k_poly = R(k.polynomial('zz'))

            # invoke Singular
            pols_in_R = normalize(R.ideal([k_poly, gflat]))

            # reconstruct polynomials in S
            h = R.hom([y,x,k.gen()],S)
            pols_in_S = [h(f) for f in pols_in_R]
        else:
            # Call Singular. Singular's "normal" function returns a basis
            # of the integral closure of k(x,y)/(g) as a k[x,y]-module.
            pols_in_S = _singular_normal(S.ideal(g))[0]

        # reconstruct the polynomials in the function field
        x = K.gen()
        y = self.gen()
        pols = []
        for f in pols_in_S:
            p = f.polynomial(S.gen(0))
            s = 0
            for i in range(p.degree()+1):
                s += p[i].subs(x) * y**i
            pols.append(s)

        # Now if pols = [g1,g2,...gn,g0], then the g1/g0,g2/g0,...,gn/g0,
        # and g0/g0=1 are the module generators of the integral closure
        # of the equation order Sb = k[xb,yb] in its fraction field,
        # that is, the function field. The integral closure of k[x]
        # is then obtained by multiplying these generators with powers of y
        # as the equation order itself is an integral extension of k[x].
        d = ~ pols[-1]
        _basis = []
        for f in pols:
            b = d * f
            for i in range(n):
                _basis.append(b)
                b *= y

        # Finally we reduce _basis to get a basis over k[x]. This is done of
        # course by Hermite normal form computation. Here we apply a trick to
        # get a basis that starts with 1 and is ordered in increasing
        # y-degrees. The trick is to use the reversed Hermite normal form.
        # Note that it is important that the overall denominator l lies in k[x].
        V, fr_V, to_V = self.free_module()
        basis_V = [to_V(bvec) for bvec in _basis]
        l = lcm([vvec.denominator() for vvec in basis_V])

        _mat = matrix([[coeff.numerator() for coeff in l*v] for v in basis_V])
        reversed_hermite_form(_mat)

        basis = [fr_V(v) / l for v in _mat if not v.is_zero()]
        return basis

    @cached_method
    def equation_order(self):
        """
        Return the equation order of the function field.

        EXAMPLES::

            sage: K.<x> = FunctionField(GF(2)); R.<t> = PolynomialRing(K)
            sage: F.<y> = K.extension(t^3-x^2*(x^2+x+1)^2)
            sage: F.equation_order()
            Order in Function field in y defined by y^3 + x^6 + x^4 + x^2

            sage: K.<x> = FunctionField(QQ); R.<t> = PolynomialRing(K)
            sage: F.<y> = K.extension(t^3-x^2*(x^2+x+1)^2)
            sage: F.equation_order()
            Order in Function field in y defined by y^3 - x^6 - 2*x^5 - 3*x^4 - 2*x^3 - x^2
        """
        from .order import FunctionFieldOrder_basis
        a = self.gen()
        basis = [a**i for i in range(self.degree())]
        return FunctionFieldOrder_basis(tuple(basis))

    @cached_method
    def primitive_integal_element_infinite(self):
        """
        Return a primitive integral element over the base maximal infinite order.

        This element is integral over the maximal infinite order of the base
        rational function field and the function field is a simple extension by
        this element over the base order.

        EXAMPLES::

            sage: K.<x> = FunctionField(GF(2)); R.<t> = PolynomialRing(K)
            sage: F.<y> = K.extension(t^3-x^2*(x^2+x+1)^2)
            sage: b = F.primitive_integal_element_infinite(); b
            1/x^2*y
            sage: b.minimal_polynomial('t')
            t^3 + (x^4 + x^2 + 1)/x^4
        """
        f = self.polynomial()
        n = f.degree()
        y = self.gen()
        x = self.base_field().gen()

        cf = max([(f[i].numerator().degree()/(n-i)).ceil() for i in range(n)
                  if f[i] != 0])
        return y*x**(-cf)

    @cached_method
    def equation_order_infinite(self):
        """
        Return the infinite equation order of the function field.

        This is by definition `o[b]` where `b` is the primitive integral
        element from :meth:`primitive_integal_element_infinite()` and `o` is
        the maximal infinite order of the base rational function field.

        EXAMPLES::

            sage: K.<x> = FunctionField(GF(2)); R.<t> = PolynomialRing(K)
            sage: F.<y> = K.extension(t^3-x^2*(x^2+x+1)^2)
            sage: F.equation_order_infinite()
            Infinite order in Function field in y defined by y^3 + x^6 + x^4 + x^2

            sage: K.<x> = FunctionField(QQ); R.<t> = PolynomialRing(K)
            sage: F.<y> = K.extension(t^3-x^2*(x^2+x+1)^2)
            sage: F.equation_order_infinite()
            Infinite order in Function field in y defined by y^3 - x^6 - 2*x^5 - 3*x^4 - 2*x^3 - x^2
        """
        from .order import FunctionFieldOrderInfinite_basis
        b = self.primitive_integal_element_infinite()
        basis = [b**i for i in range(self.degree())]
        return FunctionFieldOrderInfinite_basis(tuple(basis))


class FunctionField_char_zero_integral(FunctionField_char_zero, FunctionField_integral):
    """
    Function fields of characteristic zero, defined by an irreducible and
    separable polynomial, integral over the maximal order of the base rational
    function field with a finite constant field.
    """
    pass


class FunctionField_global_integral(FunctionField_global, FunctionField_integral):
    """
    Global function fields, defined by an irreducible and separable polynomial,
    integral over the maximal order of the base rational function field with a
    finite constant field.
    """
    pass


class RationalFunctionField(FunctionField):
    """
    Rational function field in one variable, over an arbitrary base field.

    INPUT:

    - ``constant_field`` -- arbitrary field

    - ``names`` -- string or tuple of length 1

    EXAMPLES::

        sage: K.<t> = FunctionField(GF(3)); K
        Rational function field in t over Finite Field of size 3
        sage: K.gen()
        t
        sage: 1/t + t^3 + 5
        (t^4 + 2*t + 1)/t

        sage: K.<t> = FunctionField(QQ); K
        Rational function field in t over Rational Field
        sage: K.gen()
        t
        sage: 1/t + t^3 + 5
        (t^4 + 5*t + 1)/t

    There are various ways to get at the underlying fields and rings
    associated to a rational function field::

        sage: K.<t> = FunctionField(GF(7))
        sage: K.base_field()
        Rational function field in t over Finite Field of size 7
        sage: K.field()
        Fraction Field of Univariate Polynomial Ring in t over Finite Field of size 7
        sage: K.constant_field()
        Finite Field of size 7
        sage: K.maximal_order()
        Maximal order of Rational function field in t over Finite Field of size 7

        sage: K.<t> = FunctionField(QQ)
        sage: K.base_field()
        Rational function field in t over Rational Field
        sage: K.field()
        Fraction Field of Univariate Polynomial Ring in t over Rational Field
        sage: K.constant_field()
        Rational Field
        sage: K.maximal_order()
        Maximal order of Rational function field in t over Rational Field

    We define a morphism::

        sage: K.<t> = FunctionField(QQ)
        sage: L = FunctionField(QQ, 'tbar') # give variable name as second input
        sage: K.hom(L.gen())
        Function Field morphism:
          From: Rational function field in t over Rational Field
          To:   Rational function field in tbar over Rational Field
          Defn: t |--> tbar

    Here are some calculations over a number field::

        sage: R.<x> = FunctionField(QQ)
        sage: L.<y> = R[]
        sage: F.<y> = R.extension(y^2 - (x^2+1))
        sage: (y/x).divisor()
        - Place (x, y - 1)
         - Place (x, y + 1)
         + Place (x^2 + 1, y)

        sage: A.<z> = QQ[]
        sage: NF.<i> = NumberField(z^2+1)
        sage: R.<x> = FunctionField(NF)
        sage: L.<y> = R[]
        sage: F.<y> = R.extension(y^2 - (x^2+1))

        sage: (x/y*x.differential()).divisor()
        -2*Place (1/x, 1/x*y - 1)
         - 2*Place (1/x, 1/x*y + 1)
         + Place (x, y - 1)
         + Place (x, y + 1)

        sage: (x/y).divisor()
        - Place (x - i, y)
         + Place (x, y - 1)
         + Place (x, y + 1)
         - Place (x + i, y)

    """
    Element = FunctionFieldElement_rational

    def __init__(self, constant_field, names, category=None):
        """
        Initialize.

        EXAMPLES::

            sage: K.<t> = FunctionField(CC); K
            Rational function field in t over Complex Field with 53 bits of precision
            sage: TestSuite(K).run()               # long time (5s)

            sage: FunctionField(QQ[I], 'alpha')
            Rational function field in alpha over Number Field in I with defining polynomial x^2 + 1 with I = 1*I

        Must be over a field::

            sage: FunctionField(ZZ, 't')
            Traceback (most recent call last):
            ...
            TypeError: constant_field must be a field
        """
        if names is None:
            raise ValueError("variable name must be specified")
        elif not isinstance(names, tuple):
            names = (names, )
        if not constant_field.is_field():
            raise TypeError("constant_field must be a field")

        self._constant_field = constant_field

        FunctionField.__init__(self, self, names=names, category=FunctionFields().or_subcategory(category))

        from .place import FunctionFieldPlace_rational
        self._place_class = FunctionFieldPlace_rational

        R = constant_field[names[0]]
        self._hash = hash((constant_field, names))
        self._ring = R
        self._field = R.fraction_field()

        hom = Hom(self._field, self)
        from .maps import FractionFieldToFunctionField
        self.register_coercion(hom.__make_element_class__(FractionFieldToFunctionField)(hom.domain(), hom.codomain()))

        from sage.categories.sets_with_partial_maps import SetsWithPartialMaps
        from sage.categories.morphism import SetMorphism
        R.register_conversion(SetMorphism(self.Hom(R, SetsWithPartialMaps()), self._to_polynomial))

        self._gen = self(R.gen())

    def __reduce__(self):
        """
        Return the arguments which were used to create this instance. The
        rationale for this is explained in the documentation of
        :class:`UniqueRepresentation`.

        EXAMPLES::

            sage: K.<x> = FunctionField(QQ)
            sage: clazz,args = K.__reduce__()
            sage: clazz(*args)
            Rational function field in x over Rational Field
        """
        from .constructor import FunctionField
        return FunctionField, (self._constant_field, self._names)

    def __hash__(self):
        """
        Return hash of the function field.

        The hash is formed from the constant field and the variable names.

        EXAMPLES::

            sage: K.<t> = FunctionField(QQ)
            sage: hash(K) == hash((K.constant_base_field(), K.variable_names()))
            True

        """
        return self._hash

    def _repr_(self):
        """
        Return string representation of the function field.

        EXAMPLES::

            sage: K.<t> = FunctionField(QQ)
            sage: K._repr_()
            'Rational function field in t over Rational Field'
        """
        return "Rational function field in %s over %s"%(
            self.variable_name(), self._constant_field)

    def _element_constructor_(self, x):
        r"""
        Coerce ``x`` into an element of the function field, possibly not canonically.

        EXAMPLES::

            sage: K.<t> = FunctionField(QQ)
            sage: a = K._element_constructor_(K.maximal_order().gen()); a
            t
            sage: a.parent()
            Rational function field in t over Rational Field

        TESTS:

        Conversion of a string::

            sage: K('t')
            t
            sage: K('1/t')
            1/t

        Conversion of a constant polynomial over the function field::

            sage: K(K.polynomial_ring().one())
            1

        Some indirect test of conversion::

            sage: S.<x, y> = K[]
            sage: I = S*[x^2 - y^2, y-t]
            sage: I.groebner_basis()
            [x^2 - t^2, y - t]

        """
        if isinstance(x, FunctionFieldElement):
            return self.element_class(self, self._field(x._x))
        try:
            x = self._field(x)
        except TypeError as Err:
            try:
                if x.parent() is self.polynomial_ring():
                    return x[0]
            except AttributeError:
                pass
            raise Err
        return self.element_class(self, x)

    def _to_constant_base_field(self, f):
        r"""
        Return ``f`` as an element of the constant base field.

        INPUT:

        - ``f`` -- element of the rational function field which is a
          constant of the underlying rational function field.

        EXAMPLES::

            sage: K.<x> = FunctionField(QQ)
            sage: K._to_constant_base_field(K(1))
            1
            sage: K._to_constant_base_field(K(x))
            Traceback (most recent call last):
            ...
            ValueError: only constants can be converted into the constant base field but x is not a constant

        TESTS:

        Verify that :trac:`21872` has been resolved::

            sage: K(1) in QQ
            True
            sage: x in QQ
            False

        """
        K = self.constant_base_field()
        if f.denominator() in K and f.numerator() in K:
            # When K is not exact, f.denominator() might not be an exact 1, so
            # we need to divide explicitly to get the correct precision
            return K(f.numerator()) / K(f.denominator())
        raise ValueError("only constants can be converted into the constant base field but %r is not a constant"%(f,))

    def _to_polynomial(self, f):
        """
        If ``f`` is integral, return it as a polynomial.

        INPUT:

        - ``f`` -- an element of this rational function field whose denominator is a constant.

        EXAMPLES::

            sage: K.<x> = FunctionField(QQ)
            sage: K._ring(x) # indirect doctest
            x
        """
        K = f.parent().constant_base_field()
        if f.denominator() in K:
            return f.numerator()/K(f.denominator())
        raise ValueError("only polynomials can be converted to the underlying polynomial ring")

    def _to_bivariate_polynomial(self, f):
        """
        Convert ``f`` from a univariate polynomial over the rational function
        field into a bivariate polynomial and a denominator.

        INPUT:

        - ``f`` -- univariate polynomial over the function field

        OUTPUT:

        - bivariate polynomial, denominator

        EXAMPLES::

            sage: R.<t> = FunctionField(GF(7))
            sage: S.<X> = R[]
            sage: f = (1/t)*(X^4 - 1/t^2)*(X^3 - t^3)
            sage: R._to_bivariate_polynomial(f)
            (X^7*t^2 - X^4*t^5 - X^3 + t^3, t^3)
        """
        v = f.list()
        denom = lcm([a.denominator() for a in v])
        S = denom.parent()
        x,t = S.base_ring()['%s,%s'%(f.parent().variable_name(),self.variable_name())].gens()
        phi = S.hom([t])
        return sum([phi((denom * v[i]).numerator()) * x**i for i in range(len(v))]), denom

    def _factor_univariate_polynomial(self, f, proof=None):
        """
        Factor the univariate polynomial f over the function field.

        INPUT:

        - ``f`` -- univariate polynomial over the function field

        EXAMPLES:

        We do a factorization over the function field over the rationals::

            sage: R.<t> = FunctionField(QQ)
            sage: S.<X> = R[]
            sage: f = (1/t)*(X^4 - 1/t^2)*(X^3 - t^3)
            sage: f.factor()             # indirect doctest
            (1/t) * (X - t) * (X^2 - 1/t) * (X^2 + 1/t) * (X^2 + t*X + t^2)
            sage: f.factor().prod() == f
            True

        We do a factorization over a finite prime field::

            sage: R.<t> = FunctionField(GF(7))
            sage: S.<X> = R[]
            sage: f = (1/t)*(X^4 - 1/t^2)*(X^3 - t^3)
            sage: f.factor()
            (1/t) * (X + 3*t) * (X + 5*t) * (X + 6*t) * (X^2 + 1/t) * (X^2 + 6/t)
            sage: f.factor().prod() == f
            True

        Factoring over a function field over a non-prime finite field::

            sage: k.<a> = GF(9)
            sage: R.<t> = FunctionField(k)
            sage: S.<X> = R[]
            sage: f = (1/t)*(X^3 - a*t^3)
            sage: f.factor()
            (1/t) * (X + (a + 2)*t)^3
            sage: f.factor().prod() == f
            True

        Factoring over a function field over a tower of finite fields::

            sage: k.<a> = GF(4)
            sage: R.<b> = k[]
            sage: l.<b> = k.extension(b^2 + b + a)
            sage: K.<x> = FunctionField(l)
            sage: R.<t> = K[]
            sage: F = t*x
            sage: F.factor(proof=False)
            (x) * t

        """
        old_variable_name = f.variable_name()
        # the variables of the bivariate polynomial must be distinct
        if self.variable_name() == f.variable_name():
            # replace x with xx to make the variable names distinct
            f = f.change_variable_name(old_variable_name + old_variable_name)

        F, d = self._to_bivariate_polynomial(f)
        fac = F.factor(proof=proof)
        x = f.parent().gen()
        t = f.parent().base_ring().gen()
        phi = F.parent().hom([x, t])
        v = [(phi(P),e) for P, e in fac]
        unit = phi(fac.unit())/d
        w = []
        for a, e in v:
            c = a.leading_coefficient()
            a = a/c
            # undo any variable substitution that we introduced for the bivariate polynomial
            if old_variable_name != a.variable_name():
                a = a.change_variable_name(old_variable_name)
            unit *= (c**e)
            if a.is_unit():
                unit *= a**e
            else:
                w.append((a,e))
        from sage.structure.factorization import Factorization
        return Factorization(w, unit=unit)

    def extension(self, f, names=None):
        """
        Create an extension `L = K[y]/(f(y))` of the rational function field.

        INPUT:

        - ``f`` -- univariate polynomial over self

        - ``names`` -- string or length-1 tuple

        OUTPUT:

        - a function field

        EXAMPLES::

            sage: K.<x> = FunctionField(QQ); R.<y> = K[]
            sage: K.extension(y^5 - x^3 - 3*x + x*y)
            Function field in y defined by y^5 + x*y - x^3 - 3*x

        A nonintegral defining polynomial::

            sage: K.<t> = FunctionField(QQ); R.<y> = K[]
            sage: K.extension(y^3 + (1/t)*y + t^3/(t+1))
            Function field in y defined by y^3 + 1/t*y + t^3/(t + 1)

        The defining polynomial need not be monic or integral::

            sage: K.extension(t*y^3 + (1/t)*y + t^3/(t+1))
            Function field in y defined by t*y^3 + 1/t*y + t^3/(t + 1)
        """
        from . import constructor
        return constructor.FunctionFieldExtension(f, names)

    @cached_method
    def polynomial_ring(self, var='x'):
        """
        Return a polynomial ring in one variable over the rational function field.

        INPUT:

        - ``var`` -- string; name of the variable

        EXAMPLES::

            sage: K.<x> = FunctionField(QQ)
            sage: K.polynomial_ring()
            Univariate Polynomial Ring in x over Rational function field in x over Rational Field
            sage: K.polynomial_ring('T')
            Univariate Polynomial Ring in T over Rational function field in x over Rational Field
        """
        return self[var]

    @cached_method(key=lambda self, base, basis, map: map)
    def free_module(self, base=None, basis=None, map=True):
        """
        Return a vector space `V` and isomorphisms from the field to `V` and
        from `V` to the field.

        This function allows us to identify the elements of this field with
        elements of a one-dimensional vector space over the field itself. This
        method exists so that all function fields (rational or not) have the
        same interface.

        INPUT:

        - ``base`` -- the base field of the vector space; must be the function
          field itself (the default)

        - ``basis`` -- (ignored) a basis for the vector space

        - ``map`` -- (default ``True``), whether to return maps to and from the vector space

        OUTPUT:

        - a vector space `V` over base field

        - an isomorphism from `V` to the field

        - the inverse isomorphism from the field to `V`

        EXAMPLES::

            sage: K.<x> = FunctionField(QQ)
            sage: K.free_module()
            (Vector space of dimension 1 over Rational function field in x over Rational Field, Isomorphism:
              From: Vector space of dimension 1 over Rational function field in x over Rational Field
              To:   Rational function field in x over Rational Field, Isomorphism:
              From: Rational function field in x over Rational Field
              To:   Vector space of dimension 1 over Rational function field in x over Rational Field)

        TESTS::

            sage: K.free_module()
            (Vector space of dimension 1 over Rational function field in x over Rational Field, Isomorphism:
              From: Vector space of dimension 1 over Rational function field in x over Rational Field
              To:   Rational function field in x over Rational Field, Isomorphism:
              From: Rational function field in x over Rational Field
              To:   Vector space of dimension 1 over Rational function field in x over Rational Field)

        """
        if basis is not None:
            raise NotImplementedError
        from .maps import MapVectorSpaceToFunctionField, MapFunctionFieldToVectorSpace
        if base is None:
            base = self
        elif base is not self:
            raise ValueError("base must be the rational function field itself")
        V = base**1
        if not map:
            return V
        from_V = MapVectorSpaceToFunctionField(V, self)
        to_V   = MapFunctionFieldToVectorSpace(self, V)
        return (V, from_V, to_V)

    def random_element(self, *args, **kwds):
        """
        Create a random element of the rational function field.

        Parameters are passed to the random_element method of the
        underlying fraction field.

        EXAMPLES::

            sage: FunctionField(QQ,'alpha').random_element()   # random
            (-1/2*alpha^2 - 4)/(-12*alpha^2 + 1/2*alpha - 1/95)
        """
        return self(self._field.random_element(*args, **kwds))

    def degree(self, base=None):
        """
        Return the degree over the base field of the rational function
        field.  Since the base field is the rational function field itself, the
        degree is 1.

        INPUT:

        - ``base`` -- the base field of the vector space; must be the function
          field itself (the default)

        EXAMPLES::

            sage: K.<t> = FunctionField(QQ)
            sage: K.degree()
            1
        """
        if base is None:
            base = self
        elif base is not self:
            raise ValueError("base must be the rational function field itself")
        from sage.rings.integer_ring import ZZ
        return ZZ(1)

    def gen(self, n=0):
        """
        Return the ``n``-th generator of the function field.  If ``n`` is not
        0, then an IndexError is raised.

        EXAMPLES::

            sage: K.<t> = FunctionField(QQ); K.gen()
            t
            sage: K.gen().parent()
            Rational function field in t over Rational Field
            sage: K.gen(1)
            Traceback (most recent call last):
            ...
            IndexError: Only one generator.
        """
        if n != 0:
            raise IndexError("Only one generator.")
        return self._gen

    def ngens(self):
        """
        Return the number of generators, which is 1.

        EXAMPLES::

            sage: K.<t> = FunctionField(QQ)
            sage: K.ngens()
            1
        """
        return 1

    def base_field(self):
        """
        Return the base field of the rational function field, which is just
        the function field itself.

        EXAMPLES::

            sage: K.<t> = FunctionField(GF(7))
            sage: K.base_field()
            Rational function field in t over Finite Field of size 7
        """
        return self

    def hom(self, im_gens, base_morphism=None):
        """
        Create a homomorphism from ``self`` to another ring.

        INPUT:

        - ``im_gens`` -- exactly one element of some ring.  It must be
          invertible and transcendental over the image of
          ``base_morphism``; this is not checked.

        - ``base_morphism`` -- a homomorphism from the base field into the
          other ring.  If ``None``, try to use a coercion map.

        OUTPUT:

        - a map between function fields

        EXAMPLES:

        We make a map from a rational function field to itself::

            sage: K.<x> = FunctionField(GF(7))
            sage: K.hom( (x^4 + 2)/x)
            Function Field endomorphism of Rational function field in x over Finite Field of size 7
              Defn: x |--> (x^4 + 2)/x

        We construct a map from a rational function field into a
        non-rational extension field::

            sage: K.<x> = FunctionField(GF(7)); R.<y> = K[]
            sage: L.<y> = K.extension(y^3 + 6*x^3 + x)
            sage: f = K.hom(y^2 + y  + 2); f
            Function Field morphism:
              From: Rational function field in x over Finite Field of size 7
              To:   Function field in y defined by y^3 + 6*x^3 + x
              Defn: x |--> y^2 + y + 2
            sage: f(x)
            y^2 + y + 2
            sage: f(x^2)
            5*y^2 + (x^3 + 6*x + 4)*y + 2*x^3 + 5*x + 4
        """
        if isinstance(im_gens, CategoryObject):
            return self.Hom(im_gens).natural_map()
        if not isinstance(im_gens, (list,tuple)):
            im_gens = [im_gens]
        if len(im_gens) != 1:
            raise ValueError("there must be exactly one generator")
        x = im_gens[0]
        R = x.parent()
        if base_morphism is None and not R.has_coerce_map_from(self.constant_field()):
            raise ValueError("you must specify a morphism on the base field")
        from .maps import FunctionFieldMorphism_rational
        return FunctionFieldMorphism_rational(self.Hom(R), x, base_morphism)

    def field(self):
        """
        Return the underlying field, forgetting the function field
        structure.

        EXAMPLES::

            sage: K.<t> = FunctionField(GF(7))
            sage: K.field()
            Fraction Field of Univariate Polynomial Ring in t over Finite Field of size 7

        .. SEEALSO::

            :meth:`sage.rings.fraction_field.FractionField_1poly_field.function_field`

        """
        return self._field

    @cached_method
    def maximal_order(self):
        """
        Return the maximal order of the function field.

        Since this is a rational function field it is of the form `K(t)`, and the
        maximal order is by definition `K[t]`, where `K` is the constant field.

        EXAMPLES::

            sage: K.<t> = FunctionField(QQ)
            sage: K.maximal_order()
            Maximal order of Rational function field in t over Rational Field
            sage: K.equation_order()
            Maximal order of Rational function field in t over Rational Field
        """
        from .order import FunctionFieldMaximalOrder_rational
        return FunctionFieldMaximalOrder_rational(self)

    equation_order = maximal_order

    @cached_method
    def maximal_order_infinite(self):
        """
        Return the maximal infinite order of the function field.

        By definition, this is the valuation ring of the degree valuation of
        the rational function field.

        EXAMPLES::

            sage: K.<t> = FunctionField(QQ)
            sage: K.maximal_order_infinite()
            Maximal infinite order of Rational function field in t over Rational Field
            sage: K.equation_order_infinite()
            Maximal infinite order of Rational function field in t over Rational Field
        """
        from .order import FunctionFieldMaximalOrderInfinite_rational
        return FunctionFieldMaximalOrderInfinite_rational(self)

    equation_order_infinite = maximal_order_infinite

    def constant_base_field(self):
        """
        Return the field of which the rational function field is a
        transcendental extension.

        EXAMPLES::

            sage: K.<t> = FunctionField(QQ)
            sage: K.constant_base_field()
            Rational Field
        """
        return self._constant_field

    constant_field = constant_base_field

    def different(self):
        """
        Return the different of the rational function field.

        For a rational function field, the different is simply the zero
        divisor.

        EXAMPLES::

            sage: K.<t> = FunctionField(QQ)
            sage: K.different()
            0
        """
        return self.divisor_group().zero()

    def genus(self):
        """
        Return the genus of the function field, namely 0.

        EXAMPLES::

            sage: K.<x> = FunctionField(QQ)
            sage: K.genus()
            0
        """
        return Integer(0)

    def change_variable_name(self, name):
        r"""
        Return a field isomorphic to this field with variable ``name``.

        INPUT:

        - ``name`` -- a string or a tuple consisting of a single string, the
          name of the new variable

        OUTPUT:

        A triple ``F,f,t`` where ``F`` is a rational function field, ``f`` is
        an isomorphism from ``F`` to this field, and ``t`` is the inverse of
        ``f``.

        EXAMPLES::

            sage: K.<x> = FunctionField(QQ)
            sage: L,f,t = K.change_variable_name('y')
            sage: L,f,t
            (Rational function field in y over Rational Field,
             Function Field morphism:
              From: Rational function field in y over Rational Field
              To:   Rational function field in x over Rational Field
              Defn: y |--> x,
             Function Field morphism:
              From: Rational function field in x over Rational Field
              To:   Rational function field in y over Rational Field
              Defn: x |--> y)
            sage: L.change_variable_name('x')[0] is K
            True

        """
        if isinstance(name, tuple):
            if len(name) != 1:
                raise ValueError("names must be a tuple with a single string")
            name = name[0]
        if name == self.variable_name():
            id = Hom(self,self).identity()
            return self,id,id
        else:
            from .constructor import FunctionField
            ret = FunctionField(self.constant_base_field(), name)
            return ret, ret.hom(self.gen()), self.hom(ret.gen())

    def residue_field(self, place, name=None):
        """
        Return the residue field of the place along with the maps from
        and to it.

        INPUT:

        - ``place`` -- place of the function field

        - ``name`` -- string; name of the generator of the residue field

        EXAMPLES::

            sage: F.<x> = FunctionField(GF(5))
            sage: p = F.places_finite(2)[0]
            sage: R, fr_R, to_R = F.residue_field(p)
            sage: R
            Finite Field in z2 of size 5^2
            sage: to_R(x) in R
            True
        """
        return place.residue_field(name=name)


class RationalFunctionField_char_zero(RationalFunctionField):
    """
    Rational function fields of characteristic zero.
    """
    @cached_method
    def higher_derivation(self):
        """
        Return the higher derivation for the function field.

        This is also called the Hasse-Schmidt derivation.

        EXAMPLES::

            sage: F.<x> = FunctionField(QQ)
            sage: d = F.higher_derivation()
            sage: [d(x^5,i) for i in range(10)]
            [x^5, 5*x^4, 10*x^3, 10*x^2, 5*x, 1, 0, 0, 0, 0]
            sage: [d(x^9,i) for i in range(10)]
            [x^9, 9*x^8, 36*x^7, 84*x^6, 126*x^5, 126*x^4, 84*x^3, 36*x^2, 9*x, 1]
        """
        from .maps import FunctionFieldHigherDerivation_char_zero
        return FunctionFieldHigherDerivation_char_zero(self)


class RationalFunctionField_global(RationalFunctionField):
    """
    Rational function field over finite fields.
    """
    _differentials_space = DifferentialsSpace_global

    def places(self, degree=1):
        """
        Return all places of the degree.

        INPUT:

        - ``degree`` -- (default: 1) a positive integer

        EXAMPLES::

            sage: F.<x> = FunctionField(GF(5))
            sage: F.places()
            [Place (1/x),
             Place (x),
             Place (x + 1),
             Place (x + 2),
             Place (x + 3),
             Place (x + 4)]
        """
        if degree == 1:
            return [self.place_infinite()] + self.places_finite(degree)
        else:
            return self.places_finite(degree)

    def places_finite(self, degree=1):
        """
        Return the finite places of the degree.

        INPUT:

        - ``degree`` -- (default: 1) a positive integer

        EXAMPLES::

            sage: F.<x> = FunctionField(GF(5))
            sage: F.places_finite()
            [Place (x), Place (x + 1), Place (x + 2), Place (x + 3), Place (x + 4)]
        """
        return list(self._places_finite(degree))

    def _places_finite(self, degree=1):
        """
        Return a generator for all monic irreducible polynomials of the degree.

        INPUT:

        - ``degree`` -- (default: 1) a positive integer

        EXAMPLES::

            sage: F.<x> = FunctionField(GF(5))
            sage: F._places_finite()
            <generator object ...>
        """
        O = self.maximal_order()
        R = O._ring
        G = R.polynomials(max_degree=degree - 1)
        lm = R.monomial(degree)
        for g in G:
            h = lm + g
            if h.is_irreducible():
                yield O.ideal(h).place()

    def place_infinite(self):
        """
        Return the unique place at infinity.

        EXAMPLES::

            sage: F.<x> = FunctionField(GF(5))
            sage: F.place_infinite()
            Place (1/x)
        """
        return self.maximal_order_infinite().prime_ideal().place()

    def get_place(self, degree):
        """
        Return a place of ``degree``.

        INPUT:

        - ``degree`` -- a positive integer

        EXAMPLES::

            sage: F.<a> = GF(2)
            sage: K.<x> = FunctionField(F)
            sage: K.get_place(1)
            Place (x)
            sage: K.get_place(2)
            Place (x^2 + x + 1)
            sage: K.get_place(3)
            Place (x^3 + x + 1)
            sage: K.get_place(4)
            Place (x^4 + x + 1)
            sage: K.get_place(5)
            Place (x^5 + x^2 + 1)

        """
        for p in self._places_finite(degree):
            return p

        assert False, "there is a bug around"

    @cached_method
    def higher_derivation(self):
        """
        Return the higher derivation for the function field.

        This is also called the Hasse-Schmidt derivation.

        EXAMPLES::

            sage: F.<x> = FunctionField(GF(5))
            sage: d = F.higher_derivation()
            sage: [d(x^5,i) for i in range(10)]
            [x^5, 0, 0, 0, 0, 1, 0, 0, 0, 0]
            sage: [d(x^7,i) for i in range(10)]
            [x^7, 2*x^6, x^5, 0, 0, x^2, 2*x, 1, 0, 0]
        """
        from .maps import RationalFunctionFieldHigherDerivation_global
        return RationalFunctionFieldHigherDerivation_global(self)
>>>>>>> f449b14e
<|MERGE_RESOLUTION|>--- conflicted
+++ resolved
@@ -1197,3482 +1197,4 @@
             Finite Field in z4 of size 2^4
         """
         from .extensions import ConstantFieldExtension
-        return ConstantFieldExtension(self, k)
-<<<<<<< HEAD
-=======
-
-
-class FunctionField_polymod(FunctionField):
-    """
-    Function fields defined by a univariate polynomial, as an extension of the
-    base field.
-
-    INPUT:
-
-    - ``polynomial`` -- univariate polynomial over a function field
-
-    - ``names`` -- tuple of length 1 or string; variable names
-
-    - ``category`` -- category (default: category of function fields)
-
-    EXAMPLES:
-
-    We make a function field defined by a degree 5 polynomial over the
-    rational function field over the rational numbers::
-
-        sage: K.<x> = FunctionField(QQ)
-        sage: R.<y> = K[]
-        sage: L.<y> = K.extension(y^5 - (x^3 + 2*x*y + 1/x)); L
-        Function field in y defined by y^5 - 2*x*y + (-x^4 - 1)/x
-
-    We next make a function field over the above nontrivial function
-    field L::
-
-        sage: S.<z> = L[]
-        sage: M.<z> = L.extension(z^2 + y*z + y); M
-        Function field in z defined by z^2 + y*z + y
-        sage: 1/z
-        ((-x/(x^4 + 1))*y^4 + 2*x^2/(x^4 + 1))*z - 1
-        sage: z * (1/z)
-        1
-
-    We drill down the tower of function fields::
-
-        sage: M.base_field()
-        Function field in y defined by y^5 - 2*x*y + (-x^4 - 1)/x
-        sage: M.base_field().base_field()
-        Rational function field in x over Rational Field
-        sage: M.base_field().base_field().constant_field()
-        Rational Field
-        sage: M.constant_base_field()
-        Rational Field
-
-    .. WARNING::
-
-        It is not checked if the polynomial used to define the function field is irreducible
-        Hence it is not guaranteed that this object really is a field!
-        This is illustrated below.
-
-    ::
-
-        sage: K.<x> = FunctionField(QQ)
-        sage: R.<y> = K[]
-        sage: L.<y> = K.extension(x^2 - y^2)
-        sage: (y - x)*(y + x)
-        0
-        sage: 1/(y - x)
-        1
-        sage: y - x == 0; y + x == 0
-        False
-        False
-    """
-    Element = FunctionFieldElement_polymod
-
-    def __init__(self, polynomial, names, category=None):
-        """
-        Create a function field defined as an extension of another function
-        field by adjoining a root of a univariate polynomial.
-
-        EXAMPLES:
-
-        We create an extension of a function field::
-
-            sage: K.<x> = FunctionField(QQ); R.<y> = K[]
-            sage: L = K.extension(y^5 - x^3 - 3*x + x*y); L
-            Function field in y defined by y^5 + x*y - x^3 - 3*x
-            sage: TestSuite(L).run(max_runs=512)   # long time (15s)
-
-        We can set the variable name, which doesn't have to be y::
-
-            sage: L.<w> = K.extension(y^5 - x^3 - 3*x + x*y); L
-            Function field in w defined by w^5 + x*w - x^3 - 3*x
-
-        TESTS:
-
-        Test that :trac:`17033` is fixed::
-
-            sage: K.<t> = FunctionField(QQ)
-            sage: R.<x> = QQ[]
-            sage: M.<z> = K.extension(x^7-x-t)
-            sage: M(x)
-            z
-            sage: M('z')
-            z
-            sage: M('x')
-            Traceback (most recent call last):
-            ...
-            TypeError: unable to evaluate 'x' in Fraction Field of Univariate
-            Polynomial Ring in t over Rational Field
-        """
-        from sage.rings.polynomial.polynomial_element import Polynomial
-        if polynomial.parent().ngens()>1 or not isinstance(polynomial, Polynomial):
-            raise TypeError("polynomial must be univariate a polynomial")
-        if names is None:
-            names = (polynomial.variable_name(), )
-        elif names != polynomial.variable_name():
-            polynomial = polynomial.change_variable_name(names)
-        if polynomial.degree() <= 0:
-            raise ValueError("polynomial must have positive degree")
-        base_field = polynomial.base_ring()
-        if not isinstance(base_field, FunctionField):
-            raise TypeError("polynomial must be over a FunctionField")
-
-        self._base_field = base_field
-        self._polynomial = polynomial
-
-        FunctionField.__init__(self, base_field, names=names,
-                               category=FunctionFields().or_subcategory(category))
-
-        from .place import FunctionFieldPlace_polymod
-        self._place_class = FunctionFieldPlace_polymod
-
-        self._hash = hash(polynomial)
-        self._ring = self._polynomial.parent()
-
-        self._populate_coercion_lists_(coerce_list=[base_field, self._ring])
-        self._gen = self(self._ring.gen())
-
-    def __hash__(self):
-        """
-        Return hash of the function field.
-
-        The hash value is equal to the hash of the defining polynomial.
-
-        EXAMPLES::
-
-            sage: K.<x> = FunctionField(QQ); R.<y> = K[]
-            sage: L = K.extension(y^5 - x^3 - 3*x + x*y)
-            sage: hash(L) == hash(L.polynomial())
-            True
-        """
-        return self._hash
-
-    def _element_constructor_(self, x):
-        r"""
-        Make ``x`` into an element of the function field, possibly not canonically.
-
-        INPUT:
-
-        - ``x`` -- element
-
-        TESTS::
-
-            sage: K.<x> = FunctionField(QQ); R.<y> = K[]
-            sage: L.<y> = K.extension(y^5 - (x^3 + 2*x*y + 1/x))
-            sage: L._element_constructor_(L.polynomial_ring().gen())
-            y
-        """
-        if isinstance(x, FunctionFieldElement):
-            return self.element_class(self, self._ring(x.element()))
-        return self.element_class(self, self._ring(x))
-
-    def gen(self, n=0):
-        """
-        Return the `n`-th generator of the function field. By default, `n` is 0; any other
-        value of `n` leads to an error. The generator is the class of `y`, if we view
-        the function field as being presented as `K[y]/(f(y))`.
-
-        EXAMPLES::
-
-            sage: K.<x> = FunctionField(QQ); R.<y> = K[]
-            sage: L.<y> = K.extension(y^5 - (x^3 + 2*x*y + 1/x))
-            sage: L.gen()
-            y
-            sage: L.gen(1)
-            Traceback (most recent call last):
-            ...
-            IndexError: there is only one generator
-        """
-        if n != 0:
-            raise IndexError("there is only one generator")
-        return self._gen
-
-    def ngens(self):
-        """
-        Return the number of generators of the function field over its base
-        field. This is by definition 1.
-
-        EXAMPLES::
-
-            sage: K.<x> = FunctionField(QQ); R.<y> = K[]
-            sage: L.<y> = K.extension(y^5 - (x^3 + 2*x*y + 1/x))
-            sage: L.ngens()
-            1
-        """
-        return 1
-
-    def _to_base_field(self, f):
-        r"""
-        Return ``f`` as an element of the :meth:`base_field`.
-
-        INPUT:
-
-        - ``f`` -- element of the function field which lies in the base
-          field.
-
-        EXAMPLES::
-
-            sage: K.<x> = FunctionField(QQ)
-            sage: R.<y> = K[]
-            sage: L.<y> = K.extension(y^2 - x)
-            sage: L._to_base_field(L(x))
-            x
-            sage: L._to_base_field(y)
-            Traceback (most recent call last):
-            ...
-            ValueError: y is not an element of the base field
-
-        TESTS:
-
-        Verify that :trac:`21872` has been resolved::
-
-            sage: R.<z> = L[]
-            sage: M.<z> = L.extension(z^2 - y)
-
-            sage: M(1) in QQ
-            True
-            sage: M(y) in L
-            True
-            sage: M(x) in K
-            True
-            sage: z in K
-            False
-        """
-        K = self.base_field()
-        if f.element().is_constant():
-            return K(f.element())
-        raise ValueError("%r is not an element of the base field"%(f,))
-
-    def _to_constant_base_field(self, f):
-        """
-        Return ``f`` as an element of the :meth:`constant_base_field`.
-
-        INPUT:
-
-        - ``f`` -- element of the rational function field which is a
-          constant
-
-        EXAMPLES::
-
-            sage: K.<x> = FunctionField(QQ)
-            sage: R.<y> = K[]
-            sage: L.<y> = K.extension(y^2 - x)
-            sage: L._to_constant_base_field(L(1))
-            1
-            sage: L._to_constant_base_field(y)
-            Traceback (most recent call last):
-            ...
-            ValueError: y is not an element of the base field
-
-        TESTS:
-
-        Verify that :trac:`21872` has been resolved::
-
-            sage: L(1) in QQ
-            True
-            sage: y in QQ
-            False
-        """
-        return self.base_field()._to_constant_base_field(self._to_base_field(f))
-
-    def monic_integral_model(self, names=None):
-        """
-        Return a function field isomorphic to this field but which is an
-        extension of a rational function field with defining polynomial that is
-        monic and integral over the constant base field.
-
-        INPUT:
-
-        - ``names`` -- a string or a tuple of up to two strings (default:
-          ``None``), the name of the generator of the field, and the name of
-          the generator of the underlying rational function field (if a tuple);
-          if not given, then the names are chosen automatically.
-
-        OUTPUT:
-
-        A triple ``(F,f,t)`` where ``F`` is a function field, ``f`` is an
-        isomorphism from ``F`` to this field, and ``t`` is the inverse of
-        ``f``.
-
-        EXAMPLES::
-
-            sage: K.<x> = FunctionField(QQ)
-            sage: R.<y> = K[]
-            sage: L.<y> = K.extension(x^2*y^5 - 1/x); L
-            Function field in y defined by x^2*y^5 - 1/x
-            sage: A, from_A, to_A = L.monic_integral_model('z')
-            sage: A
-            Function field in z defined by z^5 - x^12
-            sage: from_A
-            Function Field morphism:
-              From: Function field in z defined by z^5 - x^12
-              To:   Function field in y defined by x^2*y^5 - 1/x
-              Defn: z |--> x^3*y
-                    x |--> x
-            sage: to_A
-            Function Field morphism:
-              From: Function field in y defined by x^2*y^5 - 1/x
-              To:   Function field in z defined by z^5 - x^12
-              Defn: y |--> 1/x^3*z
-                    x |--> x
-            sage: to_A(y)
-            1/x^3*z
-            sage: from_A(to_A(y))
-            y
-            sage: from_A(to_A(1/y))
-            x^3*y^4
-            sage: from_A(to_A(1/y)) == 1/y
-            True
-
-        This also works for towers of function fields::
-
-            sage: R.<z> = L[]
-            sage: M.<z> = L.extension(z^2*y - 1/x)
-            sage: M.monic_integral_model()
-            (Function field in z_ defined by z_^10 - x^18, Function Field morphism:
-              From: Function field in z_ defined by z_^10 - x^18
-              To:   Function field in z defined by y*z^2 - 1/x
-              Defn: z_ |--> x^2*z
-                    x |--> x, Function Field morphism:
-              From: Function field in z defined by y*z^2 - 1/x
-              To:   Function field in z_ defined by z_^10 - x^18
-              Defn: z |--> 1/x^2*z_
-                    y |--> 1/x^15*z_^8
-                    x |--> x)
-
-        TESTS:
-
-        If the field is already a monic integral extension, then it is returned
-        unchanged::
-
-            sage: K.<x> = FunctionField(QQ)
-            sage: R.<y> = K[]
-            sage: L.<y> = K.extension(y^2-x)
-            sage: L.monic_integral_model()
-            (Function field in y defined by y^2 - x, Function Field endomorphism of Function field in y defined by y^2 - x
-              Defn: y |--> y
-                    x |--> x, Function Field endomorphism of Function field in y defined by y^2 - x
-              Defn: y |--> y
-                    x |--> x)
-
-        unless ``names`` does not match with the current names::
-
-            sage: L.monic_integral_model(names=('yy','xx'))
-            (Function field in yy defined by yy^2 - xx, Function Field morphism:
-              From: Function field in yy defined by yy^2 - xx
-              To:   Function field in y defined by y^2 - x
-              Defn: yy |--> y
-                    xx |--> x, Function Field morphism:
-              From: Function field in y defined by y^2 - x
-              To:   Function field in yy defined by yy^2 - xx
-              Defn: y |--> yy
-                    x |--> xx)
-
-        """
-        if names:
-            if not isinstance(names, tuple):
-                names = (names,)
-            if len(names) > 2:
-                raise ValueError("names must contain at most 2 entries")
-
-        if self.base_field() is not self.rational_function_field():
-            L,from_L,to_L = self.simple_model()
-            ret,ret_to_L,L_to_ret = L.monic_integral_model(names)
-            from_ret = ret.hom( [from_L(ret_to_L(ret.gen())), from_L(ret_to_L(ret.base_field().gen()))] )
-            to_ret = self.hom( [L_to_ret(to_L(k.gen())) for k in self._intermediate_fields(self.rational_function_field())] )
-            return ret, from_ret, to_ret
-        else:
-            if self.polynomial().is_monic() and all(c.denominator().is_one() for c in self.polynomial()):
-                # self is already monic and integral
-                if names is None or names == ():
-                    names = (self.variable_name(),)
-                return self.change_variable_name(names)
-            else:
-                if not names:
-                    names = (self.variable_name()+"_",)
-                if len(names) == 1:
-                    names = (names[0], self.rational_function_field().variable_name())
-
-                g, d = self._make_monic_integral(self.polynomial())
-                K,from_K,to_K = self.base_field().change_variable_name(names[1])
-                g = g.map_coefficients(to_K)
-                ret = K.extension(g, names=names[0])
-                from_ret = ret.hom([self.gen() * d, self.base_field().gen()])
-                to_ret = self.hom([ret.gen() / d, ret.base_field().gen()])
-                return ret, from_ret, to_ret
-
-    def _make_monic_integral(self, f):
-        """
-        Return a monic integral polynomial `g` and an element `d` of the base
-        field such that `g(y*d)=0` where `y` is a root of `f`.
-
-        INPUT:
-
-        - ``f`` -- polynomial
-
-        EXAMPLES::
-
-            sage: K.<x> = FunctionField(QQ); R.<y> = K[]
-            sage: L.<y> = K.extension(x^2*y^5 - 1/x)
-            sage: g, d = L._make_monic_integral(L.polynomial()); g,d
-            (y^5 - x^12, x^3)
-            sage: (y*d).is_integral()
-            True
-            sage: g.is_monic()
-            True
-            sage: g(y*d)
-            0
-        """
-        R = f.base_ring()
-        if not isinstance(R, RationalFunctionField):
-            raise NotImplementedError
-
-        # make f monic
-        n = f.degree()
-        c = f.leading_coefficient()
-        if c != 1:
-            f = f / c
-
-        # find lcm of denominators
-        # would be good to replace this by minimal...
-        d = lcm([b.denominator() for b in f.list() if b])
-        if d != 1:
-            x = f.parent().gen()
-            g = (d**n) * f(x/d)
-        else:
-            g = f
-        return g, d
-
-    def constant_field(self):
-        """
-        Return the algebraic closure of the constant field of the function field.
-
-        EXAMPLES::
-
-            sage: K.<x> = FunctionField(GF(5)); _.<Y> = K[]
-            sage: L.<y> = K.extension(Y^5 - x)
-            sage: L.constant_field()
-            Traceback (most recent call last):
-            ...
-            NotImplementedError
-        """
-        raise NotImplementedError
-
-    def constant_base_field(self):
-        """
-        Return the base constant field of the function field.
-
-        EXAMPLES::
-
-            sage: K.<x> = FunctionField(QQ); R.<y> = K[]
-            sage: L.<y> = K.extension(y^5 - (x^3 + 2*x*y + 1/x)); L
-            Function field in y defined by y^5 - 2*x*y + (-x^4 - 1)/x
-            sage: L.constant_base_field()
-            Rational Field
-            sage: S.<z> = L[]
-            sage: M.<z> = L.extension(z^2 - y)
-            sage: M.constant_base_field()
-            Rational Field
-        """
-        return self.base_field().constant_base_field()
-
-    @cached_method(key=lambda self, base: self.base_field() if base is None else base)
-    def degree(self, base=None):
-        """
-        Return the degree of the function field over the function field ``base``.
-
-        INPUT:
-
-        - ``base`` -- a function field (default: ``None``), a function field
-          from which this field has been constructed as a finite extension.
-
-        EXAMPLES::
-
-            sage: K.<x> = FunctionField(QQ)
-            sage: R.<y> = K[]
-            sage: L.<y> = K.extension(y^5 - (x^3 + 2*x*y + 1/x)); L
-            Function field in y defined by y^5 - 2*x*y + (-x^4 - 1)/x
-            sage: L.degree()
-            5
-            sage: L.degree(L)
-            1
-
-            sage: R.<z> = L[]
-            sage: M.<z> = L.extension(z^2 - y)
-            sage: M.degree(L)
-            2
-            sage: M.degree(K)
-            10
-
-        TESTS::
-
-            sage: L.degree(M)
-            Traceback (most recent call last):
-            ...
-            ValueError: base must be the rational function field itself
-
-        """
-        if base is None:
-            base = self.base_field()
-        if base is self:
-            from sage.rings.integer_ring import ZZ
-            return ZZ(1)
-        return self._polynomial.degree() * self.base_field().degree(base)
-
-    def _repr_(self):
-        """
-        Return the string representation of the function field.
-
-        EXAMPLES::
-
-            sage: K.<x> = FunctionField(QQ); R.<y> = K[]
-            sage: L.<y> = K.extension(y^5 - (x^3 + 2*x*y + 1/x))
-            sage: L._repr_()
-            'Function field in y defined by y^5 - 2*x*y + (-x^4 - 1)/x'
-        """
-        return "Function field in %s defined by %s"%(self.variable_name(), self._polynomial)
-
-    def base_field(self):
-        """
-        Return the base field of the function field. This function field is
-        presented as `L = K[y]/(f(y))`, and the base field is by definition the
-        field `K`.
-
-        EXAMPLES::
-
-            sage: K.<x> = FunctionField(QQ); R.<y> = K[]
-            sage: L.<y> = K.extension(y^5 - (x^3 + 2*x*y + 1/x))
-            sage: L.base_field()
-            Rational function field in x over Rational Field
-        """
-        return self._base_field
-
-    def random_element(self, *args, **kwds):
-        """
-        Create a random element of the function field. Parameters are passed
-        onto the random_element method of the base_field.
-
-        EXAMPLES::
-
-            sage: K.<x> = FunctionField(QQ); R.<y> = K[]
-            sage: L.<y> = K.extension(y^2 - (x^2 + x))
-            sage: L.random_element() # random
-            ((x^2 - x + 2/3)/(x^2 + 1/3*x - 1))*y^2 + ((-1/4*x^2 + 1/2*x - 1)/(-5/2*x + 2/3))*y
-            + (-1/2*x^2 - 4)/(-12*x^2 + 1/2*x - 1/95)
-        """
-        return self(self._ring.random_element(degree=self.degree(), *args, **kwds))
-
-    def polynomial(self):
-        """
-        Return the univariate polynomial that defines the function field, that
-        is, the polynomial `f(y)` so that the function field is of the form
-        `K[y]/(f(y))`.
-
-        EXAMPLES::
-
-            sage: K.<x> = FunctionField(QQ); R.<y> = K[]
-            sage: L.<y> = K.extension(y^5 - (x^3 + 2*x*y + 1/x))
-            sage: L.polynomial()
-            y^5 - 2*x*y + (-x^4 - 1)/x
-        """
-        return self._polynomial
-
-    def is_separable(self, base=None):
-        r"""
-        Return whether this is a separable extension of ``base``.
-
-        INPUT:
-
-        - ``base`` -- a function field from which this field has been created
-          as an extension or ``None`` (default: ``None``); if ``None``, then
-          return whether this is a separable extension over its base field.
-
-        EXAMPLES::
-
-            sage: K.<x> = FunctionField(GF(2))
-            sage: R.<y> = K[]
-            sage: L.<y> = K.extension(y^2 - x)
-            sage: L.is_separable()
-            False
-            sage: R.<z> = L[]
-            sage: M.<z> = L.extension(z^3 - y)
-            sage: M.is_separable()
-            True
-            sage: M.is_separable(K)
-            False
-
-            sage: K.<x> = FunctionField(GF(5))
-            sage: R.<y> = K[]
-            sage: L.<y> = K.extension(y^5 - (x^3 + 2*x*y + 1/x))
-            sage: L.is_separable()
-            True
-
-            sage: K.<x> = FunctionField(GF(5))
-            sage: R.<y> = K[]
-            sage: L.<y> = K.extension(y^5 - 1)
-            sage: L.is_separable()
-            False
-
-        """
-        if base is None:
-            base = self.base_field()
-        for k in self._intermediate_fields(base)[:-1]:
-            f = k.polynomial()
-            g = f.derivative()
-            if f.gcd(g).degree() != 0:
-                return False
-        return True
-
-    def polynomial_ring(self):
-        """
-        Return the polynomial ring used to represent elements of the
-        function field.  If we view the function field as being presented
-        as `K[y]/(f(y))`, then this function returns the ring `K[y]`.
-
-        EXAMPLES::
-
-            sage: K.<x> = FunctionField(QQ); R.<y> = K[]
-            sage: L.<y> = K.extension(y^5 - (x^3 + 2*x*y + 1/x))
-            sage: L.polynomial_ring()
-            Univariate Polynomial Ring in y over Rational function field in x over Rational Field
-        """
-        return self._ring
-
-    @cached_method(key=lambda self, base, basis, map: (self.base_field() if base is None else base, basis, map))
-    def free_module(self, base=None, basis=None, map=True):
-        """
-        Return a vector space and isomorphisms from the field to and from the
-        vector space.
-
-        This function allows us to identify the elements of this field with
-        elements of a vector space over the base field, which is useful for
-        representation and arithmetic with orders, ideals, etc.
-
-        INPUT:
-
-        - ``base`` -- a function field (default: ``None``), the returned vector
-          space is over this subfield `R`, which defaults to the base field of this
-          function field.
-
-        - ``basis`` -- a basis for this field over the base.
-
-        - ``maps`` -- boolean (default ``True``), whether to return
-          `R`-linear maps to and from `V`.
-
-        OUTPUT:
-
-        - a vector space over the base function field
-
-        - an isomorphism from the vector space to the field (if requested)
-
-        - an isomorphism from the field to the vector space (if requested)
-
-        EXAMPLES:
-
-        We define a function field::
-
-            sage: K.<x> = FunctionField(QQ); R.<y> = K[]
-            sage: L.<y> = K.extension(y^5 - (x^3 + 2*x*y + 1/x)); L
-            Function field in y defined by y^5 - 2*x*y + (-x^4 - 1)/x
-
-        We get the vector spaces, and maps back and forth::
-
-            sage: V, from_V, to_V = L.free_module()
-            sage: V
-            Vector space of dimension 5 over Rational function field in x over Rational Field
-            sage: from_V
-            Isomorphism:
-              From: Vector space of dimension 5 over Rational function field in x over Rational Field
-              To:   Function field in y defined by y^5 - 2*x*y + (-x^4 - 1)/x
-            sage: to_V
-            Isomorphism:
-              From: Function field in y defined by y^5 - 2*x*y + (-x^4 - 1)/x
-              To:   Vector space of dimension 5 over Rational function field in x over Rational Field
-
-        We convert an element of the vector space back to the function field::
-
-            sage: from_V(V.1)
-            y
-
-        We define an interesting element of the function field::
-
-            sage: a = 1/L.0; a
-            (x/(x^4 + 1))*y^4 - 2*x^2/(x^4 + 1)
-
-        We convert it to the vector space, and get a vector over the base field::
-
-            sage: to_V(a)
-            (-2*x^2/(x^4 + 1), 0, 0, 0, x/(x^4 + 1))
-
-        We convert to and back, and get the same element::
-
-            sage: from_V(to_V(a)) == a
-            True
-
-        In the other direction::
-
-            sage: v = x*V.0 + (1/x)*V.1
-            sage: to_V(from_V(v)) == v
-            True
-
-        And we show how it works over an extension of an extension field::
-
-            sage: R2.<z> = L[]; M.<z> = L.extension(z^2 -y)
-            sage: M.free_module()
-            (Vector space of dimension 2 over Function field in y defined by y^5 - 2*x*y + (-x^4 - 1)/x, Isomorphism:
-              From: Vector space of dimension 2 over Function field in y defined by y^5 - 2*x*y + (-x^4 - 1)/x
-              To:   Function field in z defined by z^2 - y, Isomorphism:
-              From: Function field in z defined by z^2 - y
-              To:   Vector space of dimension 2 over Function field in y defined by y^5 - 2*x*y + (-x^4 - 1)/x)
-
-        We can also get the vector space of ``M`` over ``K``::
-
-            sage: M.free_module(K)
-            (Vector space of dimension 10 over Rational function field in x over Rational Field, Isomorphism:
-              From: Vector space of dimension 10 over Rational function field in x over Rational Field
-              To:   Function field in z defined by z^2 - y, Isomorphism:
-              From: Function field in z defined by z^2 - y
-              To:   Vector space of dimension 10 over Rational function field in x over Rational Field)
-
-        """
-        if basis is not None:
-            raise NotImplementedError
-        from .maps import MapVectorSpaceToFunctionField, MapFunctionFieldToVectorSpace
-        if base is None:
-            base = self.base_field()
-        degree = self.degree(base)
-        V = base**degree
-        if not map:
-            return V
-        from_V = MapVectorSpaceToFunctionField(V, self)
-        to_V   = MapFunctionFieldToVectorSpace(self, V)
-        return (V, from_V, to_V)
-
-    def maximal_order(self):
-        """
-        Return the maximal order of the function field.
-
-        EXAMPLES::
-
-            sage: K.<x> = FunctionField(QQ); R.<y> = K[]
-            sage: L.<y> = K.extension(y^5 - (x^3 + 2*x*y + 1/x))
-            sage: L.maximal_order()
-            Maximal order of Function field in y defined by y^5 - 2*x*y + (-x^4 - 1)/x
-        """
-        from .order import FunctionFieldMaximalOrder_polymod
-        return FunctionFieldMaximalOrder_polymod(self)
-
-    def maximal_order_infinite(self):
-        """
-        Return the maximal infinite order of the function field.
-
-        EXAMPLES::
-
-            sage: K.<x> = FunctionField(QQ); R.<y> = K[]
-            sage: L.<y> = K.extension(y^5 - (x^3 + 2*x*y + 1/x))
-            sage: L.maximal_order_infinite()
-            Maximal infinite order of Function field in y defined by y^5 - 2*x*y + (-x^4 - 1)/x
-
-            sage: K.<x> = FunctionField(GF(2)); _.<t> = K[]
-            sage: F.<y> = K.extension(t^3 - x^2*(x^2 + x + 1)^2)
-            sage: F.maximal_order_infinite()
-            Maximal infinite order of Function field in y defined by y^3 + x^6 + x^4 + x^2
-
-            sage: K.<x> = FunctionField(GF(2)); _.<Y> = K[]
-            sage: L.<y> = K.extension(Y^2 + Y + x + 1/x)
-            sage: L.maximal_order_infinite()
-            Maximal infinite order of Function field in y defined by y^2 + y + (x^2 + 1)/x
-        """
-        from .order import FunctionFieldMaximalOrderInfinite_polymod
-        return FunctionFieldMaximalOrderInfinite_polymod(self)
-
-    def different(self):
-        """
-        Return the different of the function field.
-
-        EXAMPLES::
-
-            sage: K.<x> = FunctionField(GF(2)); _.<Y> = K[]
-            sage: F.<y> = K.extension(Y^3 - x^2*(x^2 + x + 1)^2)
-            sage: F.different()
-            2*Place (x, (1/(x^3 + x^2 + x))*y^2)
-             + 2*Place (x^2 + x + 1, (1/(x^3 + x^2 + x))*y^2)
-        """
-        O = self.maximal_order()
-        Oinf = self.maximal_order_infinite()
-        return O.different().divisor() + Oinf.different().divisor()
-
-    def equation_order(self):
-        """
-        Return the equation order of the function field.
-
-        If we view the function field as being presented as `K[y]/(f(y))`, then
-        the order generated by the class of `y` is returned.  If `f`
-        is not monic, then :meth:`_make_monic_integral` is called, and instead
-        we get the order generated by some integral multiple of a root of `f`.
-
-        EXAMPLES::
-
-            sage: K.<x> = FunctionField(QQ); R.<y> = K[]
-            sage: L.<y> = K.extension(y^5 - (x^3 + 2*x*y + 1/x))
-            sage: O = L.equation_order()
-            sage: O.basis()
-            (1, x*y, x^2*y^2, x^3*y^3, x^4*y^4)
-
-        We try an example, in which the defining polynomial is not
-        monic and is not integral::
-
-            sage: K.<x> = FunctionField(QQ); R.<y> = K[]
-            sage: L.<y> = K.extension(x^2*y^5 - 1/x); L
-            Function field in y defined by x^2*y^5 - 1/x
-            sage: O = L.equation_order()
-            sage: O.basis()
-            (1, x^3*y, x^6*y^2, x^9*y^3, x^12*y^4)
-        """
-        d = self._make_monic_integral(self.polynomial())[1]
-        return self.order(d*self.gen(), check=False)
-
-    def hom(self, im_gens, base_morphism=None):
-        """
-        Create a homomorphism from the function field to another function field.
-
-        INPUT:
-
-        - ``im_gens`` -- list of images of the generators of the function field
-          and of successive base rings.
-
-        - ``base_morphism`` -- homomorphism of the base ring, after the
-          ``im_gens`` are used.  Thus if ``im_gens`` has length 2, then
-          ``base_morphism`` should be a morphism from the base ring of the base
-          ring of the function field.
-
-        EXAMPLES:
-
-        We create a rational function field, and a quadratic extension of it::
-
-            sage: K.<x> = FunctionField(QQ); R.<y> = K[]
-            sage: L.<y> = K.extension(y^2 - x^3 - 1)
-
-        We make the field automorphism that sends y to -y::
-
-            sage: f = L.hom(-y); f
-            Function Field endomorphism of Function field in y defined by y^2 - x^3 - 1
-              Defn: y |--> -y
-
-        Evaluation works::
-
-            sage: f(y*x - 1/x)
-            -x*y - 1/x
-
-        We try to define an invalid morphism::
-
-            sage: f = L.hom(y+1)
-            Traceback (most recent call last):
-            ...
-            ValueError: invalid morphism
-
-        We make a morphism of the base rational function field::
-
-            sage: phi = K.hom(x+1); phi
-            Function Field endomorphism of Rational function field in x over Rational Field
-              Defn: x |--> x + 1
-            sage: phi(x^3 - 3)
-            x^3 + 3*x^2 + 3*x - 2
-            sage: (x+1)^3-3
-            x^3 + 3*x^2 + 3*x - 2
-
-        We make a morphism by specifying where the generators and the
-        base generators go::
-
-            sage: L.hom([-y, x])
-            Function Field endomorphism of Function field in y defined by y^2 - x^3 - 1
-              Defn: y |--> -y
-                    x |--> x
-
-        You can also specify a morphism on the base::
-
-            sage: R1.<q> = K[]
-            sage: L1.<q> = K.extension(q^2 - (x+1)^3 - 1)
-            sage: L.hom(q, base_morphism=phi)
-            Function Field morphism:
-              From: Function field in y defined by y^2 - x^3 - 1
-              To:   Function field in q defined by q^2 - x^3 - 3*x^2 - 3*x - 2
-              Defn: y |--> q
-                    x |--> x + 1
-
-        We make another extension of a rational function field::
-
-            sage: K2.<t> = FunctionField(QQ); R2.<w> = K2[]
-            sage: L2.<w> = K2.extension((4*w)^2 - (t+1)^3 - 1)
-
-        We define a morphism, by giving the images of generators::
-
-            sage: f = L.hom([4*w, t+1]); f
-            Function Field morphism:
-              From: Function field in y defined by y^2 - x^3 - 1
-              To:   Function field in w defined by 16*w^2 - t^3 - 3*t^2 - 3*t - 2
-              Defn: y |--> 4*w
-                    x |--> t + 1
-
-        Evaluation works, as expected::
-
-            sage: f(y+x)
-            4*w + t + 1
-            sage: f(x*y + x/(x^2+1))
-            (4*t + 4)*w + (t + 1)/(t^2 + 2*t + 2)
-
-        We make another extension of a rational function field::
-
-            sage: K3.<yy> = FunctionField(QQ); R3.<xx> = K3[]
-            sage: L3.<xx> = K3.extension(yy^2 - xx^3 - 1)
-
-        This is the function field L with the generators exchanged. We define a morphism to L::
-
-            sage: g = L3.hom([x,y]); g
-            Function Field morphism:
-              From: Function field in xx defined by -xx^3 + yy^2 - 1
-              To:   Function field in y defined by y^2 - x^3 - 1
-              Defn: xx |--> x
-                    yy |--> y
-
-        """
-        if not isinstance(im_gens, (list,tuple)):
-            im_gens = [im_gens]
-        if len(im_gens) == 0:
-            raise ValueError("no images specified")
-
-        if len(im_gens) > 1:
-            base_morphism = self.base_field().hom(im_gens[1:], base_morphism)
-
-        # the codomain of this morphism is the field containing all the im_gens
-        codomain = im_gens[0].parent()
-        if base_morphism is not None:
-            from sage.categories.pushout import pushout
-            codomain = pushout(codomain, base_morphism.codomain())
-
-        from .maps import FunctionFieldMorphism_polymod
-        return FunctionFieldMorphism_polymod(self.Hom(codomain), im_gens[0], base_morphism)
-
-    @cached_method
-    def genus(self):
-        """
-        Return the genus of the function field.
-
-        For now, the genus is computed using Singular.
-
-        EXAMPLES::
-
-            sage: K.<x> = FunctionField(QQ); R.<y> = K[]
-            sage: L.<y> = K.extension(y^3 - (x^3 + 2*x*y + 1/x))
-            sage: L.genus()
-            3
-        """
-        # Unfortunately Singular can not compute the genus with the
-        # polynomial_ring()._singular_ object because genus method only accepts
-        # a ring of transcendental degree 2 over a prime field not a ring of
-        # transcendental degree 1 over a rational function field of one variable
-
-        if (isinstance(self._base_field, RationalFunctionField) and
-            self._base_field.constant_field().is_prime_field()):
-
-            # making the auxiliary ring which only has polynomials
-            # with integral coefficients.
-            tmpAuxRing = PolynomialRing(self._base_field.constant_field(),
-                            str(self._base_field.gen())+','+str(self._ring.gen()))
-            intMinPoly, d = self._make_monic_integral(self._polynomial)
-            curveIdeal = tmpAuxRing.ideal(intMinPoly)
-
-            singular.lib('normal.lib') #loading genus method in Singular
-            return int(curveIdeal._singular_().genus())
-
-        else:
-            raise NotImplementedError("computation of genus over non-prime "
-                                      "constant fields not implemented yet")
-
-    def _simple_model(self, name='v'):
-        r"""
-        Return a finite extension `N/K(x)` isomorphic to the tower of
-        extensions `M/L/K(x)` with `K` perfect.
-
-        Helper method for :meth:`simple_model`.
-
-        INPUT:
-
-        - ``name`` -- a string, the name of the generator of `N`
-
-        ALGORITHM:
-
-        Since `K` is perfect, the extension `M/K(x)` is simple, i.e., generated
-        by a single element [BM1940]_. Therefore, there are only finitely many
-        intermediate fields (Exercise 3.6.7 in [Bo2009]_).
-        Let `a` be a generator of `M/L` and let `b` be a generator of `L/K(x)`.
-        For some `i` the field `N_i=K(x)(a+x^ib)` is isomorphic to `M` and so
-        it is enough to test for all terms of the form `a+x^ib` whether they
-        generate a field of the right degree.
-        Indeed, suppose for contradiction that for all `i` we had `N_i\neq M`.
-        Then `N_i=N_j` for some `i,j`.  Thus `(a+x^ib)-(a+x^jb)=b(x^i-x^j)\in
-        N_j` and so `b\in N_j`.  Similarly,
-        `a+x^ib-x^{i-j}(a+x^jb)=a(1+x^{i-j})\in N_j` and so `a\in N_j`.
-        Therefore, `N_j=M`.
-
-        TESTS::
-
-            sage: K.<x> = FunctionField(QQ)
-            sage: R.<y> = K[]
-            sage: L.<y> = K.extension(y^2-x)
-            sage: R.<z> = L[]
-            sage: M.<z> = L.extension(z^2-y)
-            sage: M._simple_model()
-            (Function field in v defined by v^4 - x,
-             Function Field morphism:
-              From: Function field in v defined by v^4 - x
-              To:   Function field in z defined by z^2 - y
-              Defn: v |--> z,
-             Function Field morphism:
-              From: Function field in z defined by z^2 - y
-              To:   Function field in v defined by v^4 - x
-              Defn: z |--> v
-                    y |--> v^2)
-
-        Check that this also works for inseparable extensions::
-
-            sage: K.<x> = FunctionField(GF(2))
-            sage: R.<y> = K[]
-            sage: L.<y> = K.extension(y^2-x)
-            sage: R.<z> = L[]
-            sage: M.<z> = L.extension(z^2-y)
-            sage: M._simple_model()
-            (Function field in v defined by v^4 + x,
-             Function Field morphism:
-              From: Function field in v defined by v^4 + x
-              To:   Function field in z defined by z^2 + y
-              Defn: v |--> z,
-             Function Field morphism:
-              From: Function field in z defined by z^2 + y
-              To:   Function field in v defined by v^4 + x
-              Defn: z |--> v
-                    y |--> v^2)
-
-        An example where the generator of the last extension does not generate
-        the extension of the rational function field::
-
-            sage: K.<x> = FunctionField(GF(2))
-            sage: R.<y> = K[]
-            sage: L.<y> = K.extension(y^2-x)
-            sage: R.<z> = L[]
-            sage: M.<z> = L.extension(z^3-1)
-            sage: M._simple_model()
-            (Function field in v defined by v^6 + x*v^4 + x^2*v^2 + x^3 + 1,
-             Function Field morphism:
-               From: Function field in v defined by v^6 + x*v^4 + x^2*v^2 + x^3 + 1
-               To:   Function field in z defined by z^3 + 1
-               Defn: v |--> z + y,
-             Function Field morphism:
-               From: Function field in z defined by z^3 + 1
-               To:   Function field in v defined by v^6 + x*v^4 + x^2*v^2 + x^3 + 1
-               Defn: z |--> v^4 + x^2
-                     y |--> v^4 + v + x^2)
-
-        """
-        M = self
-        L = M.base_field()
-        K = L.base_field()
-
-        assert(isinstance(K, RationalFunctionField))
-        assert(K is not L)
-        assert(L is not M)
-
-        if not K.constant_field().is_perfect():
-            raise NotImplementedError("simple_model() only implemented over perfect constant fields")
-
-        x = K.gen()
-        b = L.gen()
-        a = M.gen()
-
-        # using a+x^i*b tends to lead to huge powers of x in the minimal
-        # polynomial of the resulting field; it is better to try terms of
-        # the form a+i*b first (but in characteristic p>0 there are only
-        # finitely many of these)
-        # We systematically try elements of the form a+b*factor*x^exponent
-        factor = self.constant_base_field().zero()
-        exponent = 0
-        while True:
-            v = M(a+b*factor*x**exponent)
-            minpoly = v.matrix(K).minpoly()
-            if minpoly.degree() == M.degree()*L.degree():
-                break
-            factor += 1
-            if factor == 0:
-                factor = self.constant_base_field().one()
-                exponent += 1
-
-        N = K.extension(minpoly, names=(name,))
-
-        # the morphism N -> M, v |-> v
-        N_to_M = N.hom(v)
-
-        # the morphism M -> N, b |-> M_b, a |-> M_a
-        V, V_to_M, M_to_V = M.free_module(K)
-        V, V_to_N, N_to_V = N.free_module(K)
-        from sage.matrix.matrix_space import MatrixSpace
-        MS = MatrixSpace(V.base_field(), V.dimension())
-        # the power basis of v over K
-        B = [M_to_V(v**i) for i in range(V.dimension())]
-        B = MS(B)
-        M_b = V_to_N(B.solve_left(M_to_V(b)))
-        M_a = V_to_N(B.solve_left(M_to_V(a)))
-        M_to_N = M.hom([M_a,M_b])
-
-        return N, N_to_M, M_to_N
-
-    @cached_method
-    def simple_model(self, name=None):
-        """
-        Return a function field isomorphic to this field which is a simple
-        extension of a rational function field.
-
-        INPUT:
-
-        - ``name`` -- a string (default: ``None``), the name of generator of
-          the simple extension. If ``None``, then the name of the generator
-          will be the same as the name of the generator of this function field.
-
-        OUTPUT:
-
-        A triple ``(F,f,t)`` where ``F`` is a field isomorphic to this field,
-        ``f`` is an isomorphism from ``F`` to this function field and ``t`` is
-        the inverse of ``f``.
-
-        EXAMPLES:
-
-        A tower of four function fields::
-
-            sage: K.<x> = FunctionField(QQ); R.<z> = K[]
-            sage: L.<z> = K.extension(z^2-x); R.<u> = L[]
-            sage: M.<u> = L.extension(u^2-z); R.<v> = M[]
-            sage: N.<v> = M.extension(v^2-u)
-
-        The fields N and M as simple extensions of K::
-
-            sage: N.simple_model()
-            (Function field in v defined by v^8 - x,
-             Function Field morphism:
-              From: Function field in v defined by v^8 - x
-              To:   Function field in v defined by v^2 - u
-              Defn: v |--> v,
-             Function Field morphism:
-              From: Function field in v defined by v^2 - u
-              To:   Function field in v defined by v^8 - x
-              Defn: v |--> v
-                    u |--> v^2
-                    z |--> v^4
-                    x |--> x)
-            sage: M.simple_model()
-            (Function field in u defined by u^4 - x,
-             Function Field morphism:
-              From: Function field in u defined by u^4 - x
-              To:   Function field in u defined by u^2 - z
-              Defn: u |--> u,
-             Function Field morphism:
-              From: Function field in u defined by u^2 - z
-              To:   Function field in u defined by u^4 - x
-              Defn: u |--> u
-                    z |--> u^2
-                    x |--> x)
-
-        An optional parameter ``name`` can be used to set the name of the
-        generator of the simple extension::
-
-            sage: M.simple_model(name='t')
-            (Function field in t defined by t^4 - x, Function Field morphism:
-              From: Function field in t defined by t^4 - x
-              To:   Function field in u defined by u^2 - z
-              Defn: t |--> u, Function Field morphism:
-              From: Function field in u defined by u^2 - z
-              To:   Function field in t defined by t^4 - x
-              Defn: u |--> t
-                    z |--> t^2
-                    x |--> x)
-
-        An example with higher degrees::
-
-            sage: K.<x> = FunctionField(GF(3)); R.<y> = K[]
-            sage: L.<y> = K.extension(y^5-x); R.<z> = L[]
-            sage: M.<z> = L.extension(z^3-x)
-            sage: M.simple_model()
-            (Function field in z defined by z^15 + x*z^12 + x^2*z^9 + 2*x^3*z^6 + 2*x^4*z^3 + 2*x^5 + 2*x^3,
-             Function Field morphism:
-               From: Function field in z defined by z^15 + x*z^12 + x^2*z^9 + 2*x^3*z^6 + 2*x^4*z^3 + 2*x^5 + 2*x^3
-               To:   Function field in z defined by z^3 + 2*x
-               Defn: z |--> z + y,
-             Function Field morphism:
-               From: Function field in z defined by z^3 + 2*x
-               To:   Function field in z defined by z^15 + x*z^12 + x^2*z^9 + 2*x^3*z^6 + 2*x^4*z^3 + 2*x^5 + 2*x^3
-               Defn: z |--> 2/x*z^6 + 2*z^3 + z + 2*x
-                     y |--> 1/x*z^6 + z^3 + x
-                     x |--> x)
-
-        This also works for inseparable extensions::
-
-            sage: K.<x> = FunctionField(GF(2)); R.<y> = K[]
-            sage: L.<y> = K.extension(y^2-x); R.<z> = L[]
-            sage: M.<z> = L.extension(z^2-y)
-            sage: M.simple_model()
-            (Function field in z defined by z^4 + x, Function Field morphism:
-               From: Function field in z defined by z^4 + x
-               To:   Function field in z defined by z^2 + y
-               Defn: z |--> z, Function Field morphism:
-               From: Function field in z defined by z^2 + y
-               To:   Function field in z defined by z^4 + x
-               Defn: z |--> z
-                     y |--> z^2
-                     x |--> x)
-        """
-        if name is None:
-            name = self.variable_name()
-
-        if isinstance(self.base_field(), RationalFunctionField):
-            # the extension is simple already
-            if name == self.variable_name():
-                id = Hom(self,self).identity()
-                return self, id, id
-            else:
-                ret = self.base_field().extension(self.polynomial(), names=(name,))
-                f = ret.hom(self.gen())
-                t = self.hom(ret.gen())
-                return ret, f, t
-        else:
-            # recursively collapse the tower of fields
-            base = self.base_field()
-            base_, from_base_, to_base_ = base.simple_model()
-            self_ = base_.extension(self.polynomial().map_coefficients(to_base_), names=(name,))
-            gens_in_base_ = [to_base_(k.gen())
-                             for k in base._intermediate_fields(base.rational_function_field())]
-            to_self_ = self.hom([self_.gen()]+gens_in_base_)
-            from_self_ = self_.hom([self.gen(),from_base_(base_.gen())])
-
-            # now collapse self_/base_/K(x)
-            ret, ret_to_self_, self__to_ret = self_._simple_model(name)
-            ret_to_self = ret.hom(from_self_(ret_to_self_(ret.gen())))
-            gens_in_ret = [self__to_ret(to_self_(k.gen()))
-                           for k in self._intermediate_fields(self.rational_function_field())]
-            self_to_ret = self.hom(gens_in_ret)
-            return ret, ret_to_self, self_to_ret
-
-    @cached_method
-    def primitive_element(self):
-        r"""
-        Return a primitive element over the underlying rational function field.
-
-        If this is a finite extension of a rational function field `K(x)` with
-        `K` perfect, then this is a simple extension of `K(x)`, i.e., there is
-        a primitive element `y` which generates this field over `K(x)`. This
-        method returns such an element `y`.
-
-        EXAMPLES::
-
-            sage: K.<x> = FunctionField(QQ)
-            sage: R.<y> = K[]
-            sage: L.<y> = K.extension(y^2-x)
-            sage: R.<z> = L[]
-            sage: M.<z> = L.extension(z^2-y)
-            sage: R.<z> = L[]
-            sage: N.<u> = L.extension(z^2-x-1)
-            sage: N.primitive_element()
-            u + y
-            sage: M.primitive_element()
-            z
-            sage: L.primitive_element()
-            y
-
-        This also works for inseparable extensions::
-
-            sage: K.<x> = FunctionField(GF(2))
-            sage: R.<Y> = K[]
-            sage: L.<y> = K.extension(Y^2-x)
-            sage: R.<Z> = L[]
-            sage: M.<z> = L.extension(Z^2-y)
-            sage: M.primitive_element()
-            z
-        """
-        N, f, t = self.simple_model()
-        return f(N.gen())
-
-    @cached_method
-    def separable_model(self, names=None):
-        r"""
-        Return a function field isomorphic to this field which is a separable
-        extension of a rational function field.
-
-        INPUT:
-
-        - ``names`` -- a tuple of two strings or ``None`` (default: ``None``);
-          the second entry will be used as the variable name of the rational
-          function field, the first entry will be used as the variable name of
-          its separable extension. If ``None``, then the variable names will be
-          chosen automatically.
-
-        OUTPUT:
-
-        A triple ``(F,f,t)`` where ``F`` is a function field, ``f`` is an
-        isomorphism from ``F`` to this function field, and ``t`` is the inverse
-        of ``f``.
-
-        ALGORITHM:
-
-        Suppose that the constant base field is perfect. If this is a monic
-        integral inseparable extension of a rational function field, then the
-        defining polynomial is separable if we swap the variables (Proposition
-        4.8 in Chapter VIII of [Lan2002]_.)
-        The algorithm reduces to this case with :meth:`monic_integral_model`.
-
-        EXAMPLES::
-
-            sage: K.<x> = FunctionField(GF(2))
-            sage: R.<y> = K[]
-            sage: L.<y> = K.extension(y^2 - x^3)
-            sage: L.separable_model(('t','w'))
-            (Function field in t defined by t^3 + w^2,
-             Function Field morphism:
-               From: Function field in t defined by t^3 + w^2
-               To:   Function field in y defined by y^2 + x^3
-               Defn: t |--> x
-                     w |--> y,
-             Function Field morphism:
-               From: Function field in y defined by y^2 + x^3
-               To:   Function field in t defined by t^3 + w^2
-               Defn: y |--> w
-                     x |--> t)
-
-        This also works for non-integral polynomials::
-
-            sage: K.<x> = FunctionField(GF(2))
-            sage: R.<y> = K[]
-            sage: L.<y> = K.extension(y^2/x - x^2)
-            sage: L.separable_model()
-            (Function field in y_ defined by y_^3 + x_^2,
-             Function Field morphism:
-               From: Function field in y_ defined by y_^3 + x_^2
-               To:   Function field in y defined by 1/x*y^2 + x^2
-               Defn: y_ |--> x
-                     x_ |--> y,
-             Function Field morphism:
-               From: Function field in y defined by 1/x*y^2 + x^2
-               To:   Function field in y_ defined by y_^3 + x_^2
-               Defn: y |--> x_
-                     x |--> y_)
-
-        If the base field is not perfect this is only implemented in trivial cases::
-
-            sage: k.<t> = FunctionField(GF(2))
-            sage: k.is_perfect()
-            False
-            sage: K.<x> = FunctionField(k)
-            sage: R.<y> = K[]
-            sage: L.<y> = K.extension(y^3 - t)
-            sage: L.separable_model()
-            (Function field in y defined by y^3 + t,
-             Function Field endomorphism of Function field in y defined by y^3 + t
-               Defn: y |--> y
-                     x |--> x,
-             Function Field endomorphism of Function field in y defined by y^3 + t
-               Defn: y |--> y
-                     x |--> x)
-
-        Some other cases for which a separable model could be constructed are
-        not supported yet::
-
-            sage: R.<y> = K[]
-            sage: L.<y> = K.extension(y^2 - t)
-            sage: L.separable_model()
-            Traceback (most recent call last):
-            ...
-            NotImplementedError: constructing a separable model is only implemented for function fields over a perfect constant base field
-
-        TESTS:
-
-        Check that this also works in characteristic zero::
-
-            sage: K.<x> = FunctionField(QQ)
-            sage: R.<y> = K[]
-            sage: L.<y> = K.extension(y^2 - x^3)
-            sage: L.separable_model()
-            (Function field in y defined by y^2 - x^3,
-             Function Field endomorphism of Function field in y defined by y^2 - x^3
-               Defn: y |--> y
-                     x |--> x,
-             Function Field endomorphism of Function field in y defined by y^2 - x^3
-               Defn: y |--> y
-                     x |--> x)
-
-        Check that this works for towers of inseparable extensions::
-
-            sage: K.<x> = FunctionField(GF(2))
-            sage: R.<y> = K[]
-            sage: L.<y> = K.extension(y^2 - x)
-            sage: R.<z> = L[]
-            sage: M.<z> = L.extension(z^2 - y)
-            sage: M.separable_model()
-            (Function field in z_ defined by z_ + x_^4,
-             Function Field morphism:
-               From: Function field in z_ defined by z_ + x_^4
-               To:   Function field in z defined by z^2 + y
-               Defn: z_ |--> x
-                     x_ |--> z,
-             Function Field morphism:
-               From: Function field in z defined by z^2 + y
-               To:   Function field in z_ defined by z_ + x_^4
-               Defn: z |--> x_
-                     y |--> x_^2
-                     x |--> x_^4)
-
-        Check that this also works if only the first extension is inseparable::
-
-            sage: K.<x> = FunctionField(GF(2))
-            sage: R.<y> = K[]
-            sage: L.<y> = K.extension(y^2 - x)
-            sage: R.<z> = L[]
-            sage: M.<z> = L.extension(z^3 - y)
-            sage: M.separable_model()
-            (Function field in z_ defined by z_ + x_^6, Function Field morphism:
-               From: Function field in z_ defined by z_ + x_^6
-               To:   Function field in z defined by z^3 + y
-               Defn: z_ |--> x
-                     x_ |--> z, Function Field morphism:
-               From: Function field in z defined by z^3 + y
-               To:   Function field in z_ defined by z_ + x_^6
-               Defn: z |--> x_
-                     y |--> x_^3
-                     x |--> x_^6)
-
-        """
-        if names is None:
-            pass
-        elif not isinstance(names, tuple):
-            raise TypeError("names must be a tuple consisting of two strings")
-        elif len(names) != 2:
-            raise ValueError("must provide exactly two variable names")
-
-        if self.base_ring() is not self.rational_function_field():
-            L, from_L, to_L = self.simple_model()
-            K, from_K, to_K = L.separable_model(names=names)
-            f = K.hom([from_L(from_K(K.gen())), from_L(from_K(K.base_field().gen()))])
-            t = self.hom([to_K(to_L(k.gen())) for k in self._intermediate_fields(self.rational_function_field())])
-            return K, f, t
-
-        if self.polynomial().gcd(self.polynomial().derivative()).is_one():
-            # the model is already separable
-            if names is None:
-                names = self.variable_name(), self.base_field().variable_name()
-            return self.change_variable_name(names)
-
-        if not self.constant_base_field().is_perfect():
-            raise NotImplementedError("constructing a separable model is only implemented for function fields over a perfect constant base field")
-
-        if names is None:
-            names = (self.variable_name()+"_", self.rational_function_field().variable_name()+"_")
-
-        L, from_L, to_L = self.monic_integral_model()
-
-        if L.polynomial().gcd(L.polynomial().derivative()).is_one():
-            # L is separable
-            ret, ret_to_L, L_to_ret = L.change_variable_name(names)
-            f = ret.hom([from_L(ret_to_L(ret.gen())), from_L(ret_to_L(ret.base_field().gen()))])
-            t = self.hom([L_to_ret(to_L(self.gen())), L_to_ret(to_L(self.base_field().gen()))])
-            return ret, f, t
-        else:
-            # otherwise, the polynomial of L must be separable in the other variable
-            from .constructor import FunctionField
-            K = FunctionField(self.constant_base_field(), names=(names[1],))
-            # construct a field isomorphic to L on top of K
-
-            # turn the minpoly of K into a bivariate polynomial
-            if names[0] == names[1]:
-                raise ValueError("names of generators must be distinct")
-            from sage.rings.polynomial.polynomial_ring_constructor import PolynomialRing
-            R = PolynomialRing(self.constant_base_field(), names=names)
-            S = R.remove_var(names[1])
-            f = R( L.polynomial().change_variable_name(names[1]).map_coefficients(
-                     lambda c:c.numerator().change_variable_name(names[0]), S))
-            f = f.polynomial(R.gen(0)).change_ring(K)
-            f /= f.leading_coefficient()
-            # f must be separable in the other variable (otherwise it would factor)
-            assert f.gcd(f.derivative()).is_one()
-
-            ret = K.extension(f, names=(names[0],))
-            # isomorphisms between L and ret are given by swapping generators
-            ret_to_L = ret.hom( [L(L.base_field().gen()), L.gen()] )
-            L_to_ret = L.hom( [ret(K.gen()), ret.gen()] )
-            # compose with from_L and to_L to get the desired isomorphisms between self and ret
-            f = ret.hom( [from_L(ret_to_L(ret.gen())), from_L(ret_to_L(ret.base_field().gen()))] )
-            t = self.hom( [L_to_ret(to_L(self.gen())), L_to_ret(to_L(self.base_field().gen()))] )
-            return ret, f, t
-
-    def change_variable_name(self, name):
-        r"""
-        Return a field isomorphic to this field with variable(s) ``name``.
-
-        INPUT:
-
-        - ``name`` -- a string or a tuple consisting of a strings, the names of
-          the new variables starting with a generator of this field and going
-          down to the rational function field.
-
-        OUTPUT:
-
-        A triple ``F,f,t`` where ``F`` is a function field, ``f`` is an
-        isomorphism from ``F`` to this field, and ``t`` is the inverse of
-        ``f``.
-
-        EXAMPLES::
-
-            sage: K.<x> = FunctionField(QQ)
-            sage: R.<y> = K[]
-            sage: L.<y> = K.extension(y^2 - x)
-            sage: R.<z> = L[]
-            sage: M.<z> = L.extension(z^2 - y)
-
-            sage: M.change_variable_name('zz')
-            (Function field in zz defined by zz^2 - y,
-             Function Field morphism:
-              From: Function field in zz defined by zz^2 - y
-              To:   Function field in z defined by z^2 - y
-              Defn: zz |--> z
-                    y |--> y
-                    x |--> x,
-             Function Field morphism:
-              From: Function field in z defined by z^2 - y
-              To:   Function field in zz defined by zz^2 - y
-              Defn: z |--> zz
-                    y |--> y
-                    x |--> x)
-            sage: M.change_variable_name(('zz','yy'))
-            (Function field in zz defined by zz^2 - yy, Function Field morphism:
-              From: Function field in zz defined by zz^2 - yy
-              To:   Function field in z defined by z^2 - y
-              Defn: zz |--> z
-                    yy |--> y
-                    x |--> x, Function Field morphism:
-              From: Function field in z defined by z^2 - y
-              To:   Function field in zz defined by zz^2 - yy
-              Defn: z |--> zz
-                    y |--> yy
-                    x |--> x)
-            sage: M.change_variable_name(('zz','yy','xx'))
-            (Function field in zz defined by zz^2 - yy,
-             Function Field morphism:
-              From: Function field in zz defined by zz^2 - yy
-              To:   Function field in z defined by z^2 - y
-              Defn: zz |--> z
-                    yy |--> y
-                    xx |--> x,
-             Function Field morphism:
-              From: Function field in z defined by z^2 - y
-              To:   Function field in zz defined by zz^2 - yy
-              Defn: z |--> zz
-                    y |--> yy
-                    x |--> xx)
-
-        """
-        if not isinstance(name, tuple):
-            name = (name,)
-        if len(name) == 0:
-            raise ValueError("name must contain at least one string")
-        elif len(name) == 1:
-            base = self.base_field()
-            from_base = to_base = Hom(base,base).identity()
-        else:
-            base, from_base, to_base = self.base_field().change_variable_name(name[1:])
-
-        ret = base.extension(self.polynomial().map_coefficients(to_base), names=(name[0],))
-        f = ret.hom( [k.gen() for k in self._intermediate_fields(self.rational_function_field())] )
-        t = self.hom( [k.gen() for k in ret._intermediate_fields(ret.rational_function_field())] )
-        return ret, f, t
-
-
-class FunctionField_simple(FunctionField_polymod):
-    """
-    Function fields defined by irreducible and separable polynomials
-    over rational function fields.
-    """
-    @cached_method
-    def _inversion_isomorphism(self):
-        r"""
-        Return an inverted function field isomorphic to ``self`` and isomorphisms
-        between them.
-
-        An *inverted* function field `M` is an extension of the base rational
-        function field `k(x)` of ``self``, and isomorphic to ``self`` by an
-        isomorphism sending `x` to `1/x`, which we call an *inversion*
-        isomorphism.  Also the defining polynomial of the function field `M` is
-        required to be monic and integral.
-
-        The inversion isomorphism is for internal use to reposition infinite
-        places to finite places.
-
-        EXAMPLES::
-
-            sage: K.<x> = FunctionField(GF(2)); _.<t> = K[]
-            sage: F.<y> = K.extension(t^3 - x^2*(x^2 + x + 1)^2)
-            sage: F._inversion_isomorphism()
-            (Function field in s defined by s^3 + x^16 + x^14 + x^12, Composite map:
-               From: Function field in s defined by s^3 + x^16 + x^14 + x^12
-               To:   Function field in y defined by y^3 + x^6 + x^4 + x^2
-               Defn:   Function Field morphism:
-                       From: Function field in s defined by s^3 + x^16 + x^14 + x^12
-                       To:   Function field in T defined by T^3 + (x^4 + x^2 + 1)/x^6
-                       Defn: s |--> x^6*T
-                             x |--> x
-                     then
-                       Function Field morphism:
-                       From: Function field in T defined by T^3 + (x^4 + x^2 + 1)/x^6
-                       To:   Function field in y defined by y^3 + x^6 + x^4 + x^2
-                       Defn: T |--> y
-                             x |--> 1/x, Composite map:
-               From: Function field in y defined by y^3 + x^6 + x^4 + x^2
-               To:   Function field in s defined by s^3 + x^16 + x^14 + x^12
-               Defn:   Function Field morphism:
-                       From: Function field in y defined by y^3 + x^6 + x^4 + x^2
-                       To:   Function field in T defined by T^3 + (x^4 + x^2 + 1)/x^6
-                       Defn: y |--> T
-                             x |--> 1/x
-                     then
-                       Function Field morphism:
-                       From: Function field in T defined by T^3 + (x^4 + x^2 + 1)/x^6
-                       To:   Function field in s defined by s^3 + x^16 + x^14 + x^12
-                       Defn: T |--> 1/x^6*s
-                             x |--> x)
-        """
-        K = self.base_field()
-        R = PolynomialRing(K,'T')
-        x = K.gen()
-        xinv = 1/x
-
-        h = K.hom(xinv)
-        F_poly = R([h(c) for c in self.polynomial().list()])
-        F = K.extension(F_poly)
-
-        self2F = self.hom([F.gen(),xinv])
-        F2self = F.hom([self.gen(),xinv])
-
-        M, M2F, F2M = F.monic_integral_model('s')
-
-        return M, F2self*M2F, F2M*self2F
-
-    def places_above(self, p):
-        """
-        Return places lying above ``p``.
-
-        INPUT:
-
-        - ``p`` -- place of the base rational function field.
-
-        EXAMPLES::
-
-            sage: K.<x> = FunctionField(GF(2)); _.<Y> = K[]
-            sage: F.<y> = K.extension(Y^3 - x^2*(x^2 + x + 1)^2)
-            sage: all(q.place_below() == p for p in K.places() for q in F.places_above(p))
-            True
-
-            sage: K.<x> = FunctionField(QQ); _.<Y> = K[]
-            sage: F.<y> = K.extension(Y^3 - x^2*(x^2 + x + 1)^2)
-            sage: O = K.maximal_order()
-            sage: pls = [O.ideal(x-c).place() for c in [-2, -1, 0, 1, 2]]
-            sage: all(q.place_below() == p for p in pls for q in F.places_above(p))
-            True
-
-            sage: K.<x> = FunctionField(QQbar); _.<Y> = K[]
-            sage: F.<y> = K.extension(Y^3 - x^2*(x^2 + x + 1)^2)
-            sage: O = K.maximal_order()
-            sage: pls = [O.ideal(x-QQbar(sqrt(c))).place() for c in [-2, -1, 0, 1, 2]]
-            sage: all(q.place_below() == p         # long time (4s)
-            ....:     for p in pls for q in F.places_above(p))
-            True
-        """
-        R = self.base_field()
-
-        if p not in R.place_set():
-            raise TypeError("not a place of the base rational function field")
-
-        if p.is_infinite_place():
-            dec = self.maximal_order_infinite().decomposition()
-        else:
-            dec = self.maximal_order().decomposition(p.prime_ideal())
-
-        return tuple([q.place() for q, deg, exp in dec])
-
-    def constant_field(self):
-        """
-        Return the algebraic closure of the base constant field in the function
-        field.
-
-        EXAMPLES::
-
-            sage: K.<x> = FunctionField(GF(3)); _.<y> = K[]
-            sage: L.<y> = K.extension(y^5 - (x^3 + 2*x*y + 1/x))
-            sage: L.constant_field()
-            Finite Field of size 3
-        """
-        return self.exact_constant_field()[0]
-
-    def exact_constant_field(self, name='t'):
-        """
-        Return the exact constant field and its embedding into the function field.
-
-        INPUT:
-
-        - ``name`` -- name (default: `t`) of the generator of the exact constant field
-
-        EXAMPLES::
-
-            sage: K.<x> = FunctionField(GF(3)); _.<Y> = K[]
-            sage: f = Y^2 - x*Y + x^2 + 1 # irreducible but not absolutely irreducible
-            sage: L.<y> = K.extension(f)
-            sage: L.genus()
-            0
-            sage: L.exact_constant_field()
-            (Finite Field in t of size 3^2, Ring morphism:
-               From: Finite Field in t of size 3^2
-               To:   Function field in y defined by y^2 + 2*x*y + x^2 + 1
-               Defn: t |--> y + x)
-            sage: (y+x).divisor()
-            0
-        """
-        # A basis of the full constant field is obtained from
-        # computing a Riemann-Roch basis of zero divisor.
-        basis = self.divisor_group().zero().basis_function_space()
-
-        dim = len(basis)
-
-        for e in basis:
-            _min_poly = e.minimal_polynomial(name)
-            if _min_poly.degree() == dim:
-                break
-        k = self.constant_base_field()
-        R = k[name]
-        min_poly = R([k(c) for c in _min_poly.list()])
-
-        k_ext = k.extension(min_poly, name)
-
-        if k_ext.is_prime_field():
-            # The cover of the quotient ring k_ext is the integer ring
-            # whose generator is 1. This is different from the generator
-            # of k_ext.
-            embedding = k_ext.hom([self(1)], self)
-        else:
-            embedding = k_ext.hom([e], self)
-
-        return k_ext, embedding
-
-    def genus(self):
-        """
-        Return the genus of the function field.
-
-        EXAMPLES::
-
-            sage: F.<a> = GF(16)
-            sage: K.<x> = FunctionField(F); K
-            Rational function field in x over Finite Field in a of size 2^4
-            sage: R.<t> = PolynomialRing(K)
-            sage: L.<y> = K.extension(t^4+t-x^5)
-            sage: L.genus()
-            6
-
-        The genus is computed by the Hurwitz genus formula.
-        """
-        k, _ = self.exact_constant_field()
-        different_degree = self.different().degree() # must be even
-        return Integer(different_degree // 2 - self.degree() / k.degree()) + 1
-
-    def residue_field(self, place, name=None):
-        """
-        Return the residue field associated with the place along with the maps
-        from and to the residue field.
-
-        INPUT:
-
-        - ``place`` -- place of the function field
-
-        - ``name`` -- string; name of the generator of the residue field
-
-        The domain of the map to the residue field is the discrete valuation
-        ring associated with the place.
-
-        The discrete valuation ring is defined as the ring of all elements of
-        the function field with nonnegative valuation at the place. The maximal
-        ideal is the set of elements of positive valuation.  The residue field
-        is then the quotient of the discrete valuation ring by its maximal
-        ideal.
-
-        If an element not in the valuation ring is applied to the map, an
-        exception ``TypeError`` is raised.
-
-        EXAMPLES::
-
-            sage: K.<x> = FunctionField(GF(2)); _.<Y> = K[]
-            sage: L.<y> = K.extension(Y^2 + Y + x + 1/x)
-            sage: p = L.places_finite()[0]
-            sage: R, fr_R, to_R = L.residue_field(p)
-            sage: R
-            Finite Field of size 2
-            sage: f = 1 + y
-            sage: f.valuation(p)
-            -1
-            sage: to_R(f)
-            Traceback (most recent call last):
-            ...
-            TypeError: ...
-            sage: (1+1/f).valuation(p)
-            0
-            sage: to_R(1 + 1/f)
-            1
-            sage: [fr_R(e) for e in R]
-            [0, 1]
-        """
-        return place.residue_field(name=name)
-
-
-class FunctionField_char_zero(FunctionField_simple):
-    """
-    Function fields of characteristic zero.
-
-    EXAMPLES::
-
-        sage: K.<x> = FunctionField(QQ); _.<Y> = K[]
-        sage: L.<y> = K.extension(Y^3 - (x^3 - 1)/(x^3 - 2))
-        sage: L
-        Function field in y defined by y^3 + (-x^3 + 1)/(x^3 - 2)
-        sage: L.characteristic()
-        0
-    """
-    @cached_method
-    def higher_derivation(self):
-        """
-        Return the higher derivation (also called the Hasse-Schmidt derivation)
-        for the function field.
-
-        The higher derivation of the function field is uniquely determined with
-        respect to the separating element `x` of the base rational function
-        field `k(x)`.
-
-        EXAMPLES::
-
-            sage: K.<x> = FunctionField(QQ); _.<Y> = K[]
-            sage: L.<y> = K.extension(Y^3 - (x^3 - 1)/(x^3 - 2))
-            sage: L.higher_derivation()
-            Higher derivation map:
-              From: Function field in y defined by y^3 + (-x^3 + 1)/(x^3 - 2)
-              To:   Function field in y defined by y^3 + (-x^3 + 1)/(x^3 - 2)
-        """
-        from .maps import FunctionFieldHigherDerivation_char_zero
-        return FunctionFieldHigherDerivation_char_zero(self)
-
-
-class FunctionField_global(FunctionField_simple):
-    """
-    Global function fields.
-
-    INPUT:
-
-    - ``polynomial`` -- monic irreducible and separable polynomial
-
-    - ``names`` -- name of the generator of the function field
-
-    EXAMPLES::
-
-        sage: K.<x> = FunctionField(GF(5)); _.<Y> = K[]
-        sage: L.<y> = K.extension(Y^3 - (x^3 - 1)/(x^3 - 2))
-        sage: L
-        Function field in y defined by y^3 + (4*x^3 + 1)/(x^3 + 3)
-
-    The defining equation needs not be monic::
-
-        sage: K.<x> = FunctionField(GF(4)); _.<Y> = K[]
-        sage: L.<y> = K.extension((1 - x)*Y^7 - x^3)
-        sage: L.gaps()                         # long time (6s)
-        [1, 2, 3]
-
-    or may define a trivial extension::
-
-        sage: K.<x> = FunctionField(GF(5)); _.<Y> = K[]
-        sage: L.<y> = K.extension(Y-1)
-        sage: L.genus()
-        0
-    """
-    _differentials_space = DifferentialsSpace_global
-
-    def __init__(self, polynomial, names):
-        """
-        Initialize.
-
-        TESTS::
-
-            sage: K.<x> = FunctionField(GF(5)); _.<Y> = K[]
-            sage: L.<y> = K.extension(Y^3 - (x^3 - 1)/(x^3 - 2))
-            sage: TestSuite(L).run()               # long time (7s)
-        """
-        FunctionField_polymod.__init__(self, polynomial, names)
-
-    def maximal_order(self):
-        """
-        Return the maximal order of the function field.
-
-        EXAMPLES::
-
-            sage: K.<x> = FunctionField(GF(2));
-            sage: R.<t> = PolynomialRing(K);
-            sage: F.<y> = K.extension(t^4 + x^12*t^2 + x^18*t + x^21 + x^18);
-            sage: O = F.maximal_order()
-            sage: O.basis()
-            (1, 1/x^4*y, 1/x^11*y^2 + 1/x^2, 1/x^15*y^3 + 1/x^6*y)
-        """
-        from .order import FunctionFieldMaximalOrder_global
-        return FunctionFieldMaximalOrder_global(self)
-
-    @cached_method
-    def higher_derivation(self):
-        """
-        Return the higher derivation (also called the Hasse-Schmidt derivation)
-        for the function field.
-
-        The higher derivation of the function field is uniquely determined with
-        respect to the separating element `x` of the base rational function
-        field `k(x)`.
-
-        EXAMPLES::
-
-            sage: K.<x>=FunctionField(GF(5)); _.<Y>=K[]
-            sage: L.<y>=K.extension(Y^3 - (x^3 - 1)/(x^3 - 2))
-            sage: L.higher_derivation()
-            Higher derivation map:
-              From: Function field in y defined by y^3 + (4*x^3 + 1)/(x^3 + 3)
-              To:   Function field in y defined by y^3 + (4*x^3 + 1)/(x^3 + 3)
-        """
-        from .maps import FunctionFieldHigherDerivation_global
-        return FunctionFieldHigherDerivation_global(self)
-
-    def get_place(self, degree):
-        """
-        Return a place of ``degree``.
-
-        INPUT:
-
-        - ``degree`` -- a positive integer
-
-        OUTPUT: a place of ``degree`` if any exists; otherwise ``None``
-
-        EXAMPLES::
-
-            sage: F.<a> = GF(2)
-            sage: K.<x> = FunctionField(F)
-            sage: R.<Y> = PolynomialRing(K)
-            sage: L.<y> = K.extension(Y^4 + Y - x^5)
-            sage: L.get_place(1)
-            Place (x, y)
-            sage: L.get_place(2)
-            Place (x, y^2 + y + 1)
-            sage: L.get_place(3)
-            Place (x^3 + x^2 + 1, y + x^2 + x)
-            sage: L.get_place(4)
-            Place (x + 1, x^5 + 1)
-            sage: L.get_place(5)
-            Place (x^5 + x^3 + x^2 + x + 1, y + x^4 + 1)
-            sage: L.get_place(6)
-            Place (x^3 + x^2 + 1, y^2 + y + x^2)
-            sage: L.get_place(7)
-            Place (x^7 + x + 1, y + x^6 + x^5 + x^4 + x^3 + x)
-            sage: L.get_place(8)
-
-        """
-        for p in self._places_finite(degree):
-            return p
-
-        for p in self._places_infinite(degree):
-            return p
-
-        return None
-
-    def places(self, degree=1):
-        """
-        Return a list of the places with ``degree``.
-
-        INPUT:
-
-        - ``degree`` -- positive integer (default: `1`)
-
-        EXAMPLES::
-
-            sage: F.<a> = GF(2)
-            sage: K.<x> = FunctionField(F)
-            sage: R.<t> = PolynomialRing(K)
-            sage: L.<y> = K.extension(t^4 + t - x^5)
-            sage: L.places(1)
-            [Place (1/x, 1/x^4*y^3), Place (x, y), Place (x, y + 1)]
-        """
-        return self.places_infinite(degree) + self.places_finite(degree)
-
-    def places_finite(self, degree=1):
-        """
-        Return a list of the finite places with ``degree``.
-
-        INPUT:
-
-        - ``degree`` -- positive integer (default: `1`)
-
-        EXAMPLES::
-
-            sage: F.<a> = GF(2)
-            sage: K.<x> = FunctionField(F)
-            sage: R.<t> = PolynomialRing(K)
-            sage: L.<y> = K.extension(t^4+t-x^5)
-            sage: L.places_finite(1)
-            [Place (x, y), Place (x, y + 1)]
-        """
-        return list(self._places_finite(degree))
-
-    def _places_finite(self, degree):
-        """
-        Return a generator of finite places with ``degree``.
-
-        INPUT:
-
-        - ``degree`` -- positive integer
-
-        EXAMPLES::
-
-            sage: F.<a> = GF(2)
-            sage: K.<x> = FunctionField(F)
-            sage: R.<t> = PolynomialRing(K)
-            sage: L.<y> = K.extension(t^4+t-x^5)
-            sage: L._places_finite(1)
-            <generator object ...>
-        """
-        O = self.maximal_order()
-        K = self.base_field()
-
-        degree = Integer(degree)
-
-        for d in degree.divisors():
-            for p in K._places_finite(degree=d):
-                for prime,_,_ in O.decomposition(p.prime_ideal()):
-                    place = prime.place()
-                    if place.degree() == degree:
-                        yield place
-
-    def places_infinite(self, degree=1):
-        """
-        Return a list of the infinite places with ``degree``.
-
-        INPUT:
-
-        - ``degree`` -- positive integer (default: `1`)
-
-        EXAMPLES::
-
-            sage: F.<a> = GF(2)
-            sage: K.<x> = FunctionField(F)
-            sage: R.<t> = PolynomialRing(K)
-            sage: L.<y> = K.extension(t^4+t-x^5)
-            sage: L.places_infinite(1)
-            [Place (1/x, 1/x^4*y^3)]
-        """
-        return list(self._places_infinite(degree))
-
-    def _places_infinite(self, degree):
-        """
-        Return a generator of *infinite* places with ``degree``.
-
-        INPUT:
-
-        - ``degree`` -- positive integer
-
-        EXAMPLES::
-
-            sage: F.<a> = GF(2)
-            sage: K.<x> = FunctionField(F)
-            sage: R.<t> = PolynomialRing(K)
-            sage: L.<y> = K.extension(t^4+t-x^5)
-            sage: L._places_infinite(1)
-            <generator object ...>
-        """
-        Oinf = self.maximal_order_infinite()
-        for prime,_,_ in Oinf.decomposition():
-            place = prime.place()
-            if place.degree() == degree:
-                yield place
-
-    def gaps(self):
-        """
-        Return the gaps of the function field.
-
-        These are the gaps at the ordinary places, that is, places which are
-        not Weierstrass places.
-
-        EXAMPLES::
-
-            sage: K.<x> = FunctionField(GF(2)); _.<Y> = K[]
-            sage: L.<y> = K.extension(Y^3 + x^3 * Y + x)
-            sage: L.gaps()
-            [1, 2, 3]
-        """
-        return self._weierstrass_places()[1]
-
-    def weierstrass_places(self):
-        """
-        Return all Weierstrass places of the function field.
-
-        EXAMPLES::
-
-            sage: K.<x> = FunctionField(GF(2)); _.<Y> = K[]
-            sage: L.<y> = K.extension(Y^3 + x^3 * Y + x)
-            sage: L.weierstrass_places()
-            [Place (1/x, 1/x^3*y^2 + 1/x),
-             Place (1/x, 1/x^3*y^2 + 1/x^2*y + 1),
-             Place (x, y),
-             Place (x + 1, (x^3 + 1)*y + x + 1),
-             Place (x^3 + x + 1, y + 1),
-             Place (x^3 + x + 1, y + x^2),
-             Place (x^3 + x + 1, y + x^2 + 1),
-             Place (x^3 + x^2 + 1, y + x),
-             Place (x^3 + x^2 + 1, y + x^2 + 1),
-             Place (x^3 + x^2 + 1, y + x^2 + x + 1)]
-        """
-        return self._weierstrass_places()[0].support()
-
-    @cached_method
-    def _weierstrass_places(self):
-        """
-        Return the Weierstrass places together with the gap sequence for
-        ordinary places.
-
-        EXAMPLES::
-
-            sage: K.<x> = FunctionField(GF(2)); _.<Y> = K[]
-            sage: L.<y> = K.extension(Y^3 + x^3 * Y + x)
-            sage: len(L.weierstrass_places())  # indirect doctest
-            10
-
-        This method implements Algorithm 30 in [Hes2002b]_.
-        """
-        from sage.matrix.constructor import matrix
-
-        W = self(self.base_field().gen()).differential().divisor()
-        basis = W._basis()
-
-        if not basis:
-            return [], []
-        d = len(basis)
-
-        der = self.higher_derivation()
-        M = matrix([basis])
-        e = 1
-        gaps = [1]
-        while M.nrows() < d:
-            row = vector([der._derive(basis[i], e) for i in range(d)])
-            if row not in M.row_space():
-                M = matrix(M.rows() + [row])
-                gaps.append(e + 1)
-            e += 1
-
-        # This is faster than M.determinant(). Note that Mx
-        # is a matrix over univariate polynomial ring.
-        Mx = matrix(M.nrows(), [c._x for c in M.list()])
-        detM = self(Mx.determinant() % self._polynomial)
-
-        R = detM.divisor() + sum(gaps)*W  # ramification divisor
-
-        return R, gaps
-
-    @cached_method
-    def L_polynomial(self, name='t'):
-        """
-        Return the L-polynomial of the function field.
-
-        INPUT:
-
-        - ``name`` -- (default: ``t``) name of the variable of the polynomial
-
-        EXAMPLES::
-
-            sage: K.<x> = FunctionField(GF(2)); _.<Y> = K[]
-            sage: F.<y> = K.extension(Y^2 + Y + x + 1/x)
-            sage: F.L_polynomial()
-            2*t^2 + t + 1
-        """
-        from sage.rings.integer_ring import ZZ
-        q = self.constant_field().order()
-        g = self.genus()
-
-        B = [len(self.places(i+1)) for i in range(g)]
-        N = [sum(d * B[d-1] for d in ZZ(i+1).divisors()) for i in range(g)]
-        S = [N[i] - q**(i+1) - 1 for i in range(g)]
-
-        a = [1]
-        for i in range(1, g+1):
-            a.append(sum(S[j] * a[i-j-1] for j in range(i)) / i)
-        for j in range(1, g+1):
-            a.append(q**j * a[g-j])
-
-        return ZZ[name](a)
-
-    def number_of_rational_places(self, r=1):
-        """
-        Return the number of rational places of the function field whose
-        constant field extended by degree ``r``.
-
-        INPUT:
-
-        - ``r`` -- positive integer (default: `1`)
-
-        EXAMPLES::
-
-            sage: K.<x> = FunctionField(GF(2)); _.<Y> = K[]
-            sage: F.<y> = K.extension(Y^2 + Y + x + 1/x)
-            sage: F.number_of_rational_places()
-            4
-            sage: [F.number_of_rational_places(r) for r in [1..10]]
-            [4, 8, 4, 16, 44, 56, 116, 288, 508, 968]
-        """
-        from sage.rings.integer_ring import IntegerRing
-
-        q = self.constant_field().order()
-        L = self.L_polynomial()
-        Lp = L.derivative()
-
-        R = IntegerRing()[[L.parent().gen()]] # power series ring
-
-        f = R(Lp / L, prec=r)
-        n = f[r-1] + q**r + 1
-
-        return n
-
-
-@handle_AA_and_QQbar
-def _singular_normal(ideal):
-    r"""
-    Compute the normalization of the affine algebra defined by ``ideal`` using
-    Singular.
-
-    The affine algebra is the quotient algebra of a multivariate polynomial
-    ring `R` by the ideal. The normalization is by definition the integral
-    closure of the algebra in its total ring of fractions.
-
-    INPUT:
-
-    - ``ideal`` -- a radical ideal in a multivariate polynomial ring
-
-    OUTPUT:
-
-    a list of lists, one list for each ideal in the equidimensional
-    decomposition of the ``ideal``, each list giving a set of generators of the
-    normalization of each ideal as an R-module by dividing all elements of the
-    list by the final element. Thus the list ``[x, y]`` means that `\{x/y, 1\}`
-    is the set of generators of the normalization of `R/(x,y)`.
-
-    ALGORITHM:
-
-    Singular's implementation of the normalization algorithm described in G.-M.
-    Greuel, S. Laplagne, F. Seelisch: Normalization of Rings (2009).
-
-    EXAMPLES::
-
-        sage: from sage.rings.function_field.function_field import _singular_normal
-        sage: R.<x,y> = QQ[]
-
-        sage: f = (x^2-y^3) * x
-        sage: _singular_normal(ideal(f))
-        [[x, y], [1]]
-
-        sage: f = (y^2-x)
-        sage: _singular_normal(ideal(f))
-        [[1]]
-    """
-    from sage.libs.singular.function import singular_function, lib
-    lib('normal.lib')
-    normal = singular_function('normal')
-    execute = singular_function('execute')
-
-    try:
-        get_printlevel = singular_function('get_printlevel')
-    except NameError:
-        execute('proc get_printlevel {return (printlevel);}')
-        get_printlevel = singular_function('get_printlevel')
-
-    # It's fairly verbose unless printlevel is -1.
-    saved_printlevel = get_printlevel()
-    execute('printlevel=-1')
-    nor = normal(ideal)
-    execute('printlevel={}'.format(saved_printlevel))
-
-    return nor[1]
-
-
-class FunctionField_integral(FunctionField_simple):
-    """
-    Integral function fields.
-
-    A function field is integral if it is defined by an irreducible separable
-    polynomial, which is integral over the maximal order of the base rational
-    function field.
-    """
-    def _maximal_order_basis(self):
-        """
-        Return a basis of the maximal order of the function field.
-
-        EXAMPLES::
-
-            sage: K.<x> = FunctionField(GF(2))
-            sage: R.<t> = PolynomialRing(K)
-            sage: F.<y> = K.extension(t^4 + x^12*t^2 + x^18*t + x^21 + x^18)
-            sage: F._maximal_order_basis()
-            [1, 1/x^4*y, 1/x^11*y^2 + 1/x^2, 1/x^15*y^3 + 1/x^6*y]
-
-        The basis of the maximal order *always* starts with 1. This is assumed
-        in some algorithms.
-        """
-        from sage.matrix.constructor import matrix
-        from .hermite_form_polynomial import reversed_hermite_form
-
-        k = self.constant_base_field()
-        K = self.base_field() # rational function field
-        n = self.degree()
-
-        # Construct the defining polynomial of the function field as a
-        # two-variate polynomial g in the ring k[y,x] where k is the constant
-        # base field.
-        S,(y,x) = PolynomialRing(k, names='y,x', order='lex').objgens()
-        v = self.polynomial().list()
-        g = sum([v[i].numerator().subs(x) * y**i for i in range(len(v))])
-
-        if self.is_global():
-            from sage.libs.singular.function import singular_function, lib
-            from sage.env import SAGE_EXTCODE
-            lib(SAGE_EXTCODE + '/singular/function_field/core.lib')
-            normalize = singular_function('core_normalize')
-
-            # Singular "normalP" algorithm assumes affine domain over
-            # a prime field. So we construct gflat lifting g as in
-            # k_prime[yy,xx,zz]/(k_poly) where k = k_prime[zz]/(k_poly)
-            R = PolynomialRing(k.prime_subfield(), names='yy,xx,zz')
-            gflat = R.zero()
-            for m in g.monomials():
-                c = g.monomial_coefficient(m).polynomial('zz')
-                gflat += R(c) * R(m) # R(m) is a monomial in yy and xx
-
-            k_poly = R(k.polynomial('zz'))
-
-            # invoke Singular
-            pols_in_R = normalize(R.ideal([k_poly, gflat]))
-
-            # reconstruct polynomials in S
-            h = R.hom([y,x,k.gen()],S)
-            pols_in_S = [h(f) for f in pols_in_R]
-        else:
-            # Call Singular. Singular's "normal" function returns a basis
-            # of the integral closure of k(x,y)/(g) as a k[x,y]-module.
-            pols_in_S = _singular_normal(S.ideal(g))[0]
-
-        # reconstruct the polynomials in the function field
-        x = K.gen()
-        y = self.gen()
-        pols = []
-        for f in pols_in_S:
-            p = f.polynomial(S.gen(0))
-            s = 0
-            for i in range(p.degree()+1):
-                s += p[i].subs(x) * y**i
-            pols.append(s)
-
-        # Now if pols = [g1,g2,...gn,g0], then the g1/g0,g2/g0,...,gn/g0,
-        # and g0/g0=1 are the module generators of the integral closure
-        # of the equation order Sb = k[xb,yb] in its fraction field,
-        # that is, the function field. The integral closure of k[x]
-        # is then obtained by multiplying these generators with powers of y
-        # as the equation order itself is an integral extension of k[x].
-        d = ~ pols[-1]
-        _basis = []
-        for f in pols:
-            b = d * f
-            for i in range(n):
-                _basis.append(b)
-                b *= y
-
-        # Finally we reduce _basis to get a basis over k[x]. This is done of
-        # course by Hermite normal form computation. Here we apply a trick to
-        # get a basis that starts with 1 and is ordered in increasing
-        # y-degrees. The trick is to use the reversed Hermite normal form.
-        # Note that it is important that the overall denominator l lies in k[x].
-        V, fr_V, to_V = self.free_module()
-        basis_V = [to_V(bvec) for bvec in _basis]
-        l = lcm([vvec.denominator() for vvec in basis_V])
-
-        _mat = matrix([[coeff.numerator() for coeff in l*v] for v in basis_V])
-        reversed_hermite_form(_mat)
-
-        basis = [fr_V(v) / l for v in _mat if not v.is_zero()]
-        return basis
-
-    @cached_method
-    def equation_order(self):
-        """
-        Return the equation order of the function field.
-
-        EXAMPLES::
-
-            sage: K.<x> = FunctionField(GF(2)); R.<t> = PolynomialRing(K)
-            sage: F.<y> = K.extension(t^3-x^2*(x^2+x+1)^2)
-            sage: F.equation_order()
-            Order in Function field in y defined by y^3 + x^6 + x^4 + x^2
-
-            sage: K.<x> = FunctionField(QQ); R.<t> = PolynomialRing(K)
-            sage: F.<y> = K.extension(t^3-x^2*(x^2+x+1)^2)
-            sage: F.equation_order()
-            Order in Function field in y defined by y^3 - x^6 - 2*x^5 - 3*x^4 - 2*x^3 - x^2
-        """
-        from .order import FunctionFieldOrder_basis
-        a = self.gen()
-        basis = [a**i for i in range(self.degree())]
-        return FunctionFieldOrder_basis(tuple(basis))
-
-    @cached_method
-    def primitive_integal_element_infinite(self):
-        """
-        Return a primitive integral element over the base maximal infinite order.
-
-        This element is integral over the maximal infinite order of the base
-        rational function field and the function field is a simple extension by
-        this element over the base order.
-
-        EXAMPLES::
-
-            sage: K.<x> = FunctionField(GF(2)); R.<t> = PolynomialRing(K)
-            sage: F.<y> = K.extension(t^3-x^2*(x^2+x+1)^2)
-            sage: b = F.primitive_integal_element_infinite(); b
-            1/x^2*y
-            sage: b.minimal_polynomial('t')
-            t^3 + (x^4 + x^2 + 1)/x^4
-        """
-        f = self.polynomial()
-        n = f.degree()
-        y = self.gen()
-        x = self.base_field().gen()
-
-        cf = max([(f[i].numerator().degree()/(n-i)).ceil() for i in range(n)
-                  if f[i] != 0])
-        return y*x**(-cf)
-
-    @cached_method
-    def equation_order_infinite(self):
-        """
-        Return the infinite equation order of the function field.
-
-        This is by definition `o[b]` where `b` is the primitive integral
-        element from :meth:`primitive_integal_element_infinite()` and `o` is
-        the maximal infinite order of the base rational function field.
-
-        EXAMPLES::
-
-            sage: K.<x> = FunctionField(GF(2)); R.<t> = PolynomialRing(K)
-            sage: F.<y> = K.extension(t^3-x^2*(x^2+x+1)^2)
-            sage: F.equation_order_infinite()
-            Infinite order in Function field in y defined by y^3 + x^6 + x^4 + x^2
-
-            sage: K.<x> = FunctionField(QQ); R.<t> = PolynomialRing(K)
-            sage: F.<y> = K.extension(t^3-x^2*(x^2+x+1)^2)
-            sage: F.equation_order_infinite()
-            Infinite order in Function field in y defined by y^3 - x^6 - 2*x^5 - 3*x^4 - 2*x^3 - x^2
-        """
-        from .order import FunctionFieldOrderInfinite_basis
-        b = self.primitive_integal_element_infinite()
-        basis = [b**i for i in range(self.degree())]
-        return FunctionFieldOrderInfinite_basis(tuple(basis))
-
-
-class FunctionField_char_zero_integral(FunctionField_char_zero, FunctionField_integral):
-    """
-    Function fields of characteristic zero, defined by an irreducible and
-    separable polynomial, integral over the maximal order of the base rational
-    function field with a finite constant field.
-    """
-    pass
-
-
-class FunctionField_global_integral(FunctionField_global, FunctionField_integral):
-    """
-    Global function fields, defined by an irreducible and separable polynomial,
-    integral over the maximal order of the base rational function field with a
-    finite constant field.
-    """
-    pass
-
-
-class RationalFunctionField(FunctionField):
-    """
-    Rational function field in one variable, over an arbitrary base field.
-
-    INPUT:
-
-    - ``constant_field`` -- arbitrary field
-
-    - ``names`` -- string or tuple of length 1
-
-    EXAMPLES::
-
-        sage: K.<t> = FunctionField(GF(3)); K
-        Rational function field in t over Finite Field of size 3
-        sage: K.gen()
-        t
-        sage: 1/t + t^3 + 5
-        (t^4 + 2*t + 1)/t
-
-        sage: K.<t> = FunctionField(QQ); K
-        Rational function field in t over Rational Field
-        sage: K.gen()
-        t
-        sage: 1/t + t^3 + 5
-        (t^4 + 5*t + 1)/t
-
-    There are various ways to get at the underlying fields and rings
-    associated to a rational function field::
-
-        sage: K.<t> = FunctionField(GF(7))
-        sage: K.base_field()
-        Rational function field in t over Finite Field of size 7
-        sage: K.field()
-        Fraction Field of Univariate Polynomial Ring in t over Finite Field of size 7
-        sage: K.constant_field()
-        Finite Field of size 7
-        sage: K.maximal_order()
-        Maximal order of Rational function field in t over Finite Field of size 7
-
-        sage: K.<t> = FunctionField(QQ)
-        sage: K.base_field()
-        Rational function field in t over Rational Field
-        sage: K.field()
-        Fraction Field of Univariate Polynomial Ring in t over Rational Field
-        sage: K.constant_field()
-        Rational Field
-        sage: K.maximal_order()
-        Maximal order of Rational function field in t over Rational Field
-
-    We define a morphism::
-
-        sage: K.<t> = FunctionField(QQ)
-        sage: L = FunctionField(QQ, 'tbar') # give variable name as second input
-        sage: K.hom(L.gen())
-        Function Field morphism:
-          From: Rational function field in t over Rational Field
-          To:   Rational function field in tbar over Rational Field
-          Defn: t |--> tbar
-
-    Here are some calculations over a number field::
-
-        sage: R.<x> = FunctionField(QQ)
-        sage: L.<y> = R[]
-        sage: F.<y> = R.extension(y^2 - (x^2+1))
-        sage: (y/x).divisor()
-        - Place (x, y - 1)
-         - Place (x, y + 1)
-         + Place (x^2 + 1, y)
-
-        sage: A.<z> = QQ[]
-        sage: NF.<i> = NumberField(z^2+1)
-        sage: R.<x> = FunctionField(NF)
-        sage: L.<y> = R[]
-        sage: F.<y> = R.extension(y^2 - (x^2+1))
-
-        sage: (x/y*x.differential()).divisor()
-        -2*Place (1/x, 1/x*y - 1)
-         - 2*Place (1/x, 1/x*y + 1)
-         + Place (x, y - 1)
-         + Place (x, y + 1)
-
-        sage: (x/y).divisor()
-        - Place (x - i, y)
-         + Place (x, y - 1)
-         + Place (x, y + 1)
-         - Place (x + i, y)
-
-    """
-    Element = FunctionFieldElement_rational
-
-    def __init__(self, constant_field, names, category=None):
-        """
-        Initialize.
-
-        EXAMPLES::
-
-            sage: K.<t> = FunctionField(CC); K
-            Rational function field in t over Complex Field with 53 bits of precision
-            sage: TestSuite(K).run()               # long time (5s)
-
-            sage: FunctionField(QQ[I], 'alpha')
-            Rational function field in alpha over Number Field in I with defining polynomial x^2 + 1 with I = 1*I
-
-        Must be over a field::
-
-            sage: FunctionField(ZZ, 't')
-            Traceback (most recent call last):
-            ...
-            TypeError: constant_field must be a field
-        """
-        if names is None:
-            raise ValueError("variable name must be specified")
-        elif not isinstance(names, tuple):
-            names = (names, )
-        if not constant_field.is_field():
-            raise TypeError("constant_field must be a field")
-
-        self._constant_field = constant_field
-
-        FunctionField.__init__(self, self, names=names, category=FunctionFields().or_subcategory(category))
-
-        from .place import FunctionFieldPlace_rational
-        self._place_class = FunctionFieldPlace_rational
-
-        R = constant_field[names[0]]
-        self._hash = hash((constant_field, names))
-        self._ring = R
-        self._field = R.fraction_field()
-
-        hom = Hom(self._field, self)
-        from .maps import FractionFieldToFunctionField
-        self.register_coercion(hom.__make_element_class__(FractionFieldToFunctionField)(hom.domain(), hom.codomain()))
-
-        from sage.categories.sets_with_partial_maps import SetsWithPartialMaps
-        from sage.categories.morphism import SetMorphism
-        R.register_conversion(SetMorphism(self.Hom(R, SetsWithPartialMaps()), self._to_polynomial))
-
-        self._gen = self(R.gen())
-
-    def __reduce__(self):
-        """
-        Return the arguments which were used to create this instance. The
-        rationale for this is explained in the documentation of
-        :class:`UniqueRepresentation`.
-
-        EXAMPLES::
-
-            sage: K.<x> = FunctionField(QQ)
-            sage: clazz,args = K.__reduce__()
-            sage: clazz(*args)
-            Rational function field in x over Rational Field
-        """
-        from .constructor import FunctionField
-        return FunctionField, (self._constant_field, self._names)
-
-    def __hash__(self):
-        """
-        Return hash of the function field.
-
-        The hash is formed from the constant field and the variable names.
-
-        EXAMPLES::
-
-            sage: K.<t> = FunctionField(QQ)
-            sage: hash(K) == hash((K.constant_base_field(), K.variable_names()))
-            True
-
-        """
-        return self._hash
-
-    def _repr_(self):
-        """
-        Return string representation of the function field.
-
-        EXAMPLES::
-
-            sage: K.<t> = FunctionField(QQ)
-            sage: K._repr_()
-            'Rational function field in t over Rational Field'
-        """
-        return "Rational function field in %s over %s"%(
-            self.variable_name(), self._constant_field)
-
-    def _element_constructor_(self, x):
-        r"""
-        Coerce ``x`` into an element of the function field, possibly not canonically.
-
-        EXAMPLES::
-
-            sage: K.<t> = FunctionField(QQ)
-            sage: a = K._element_constructor_(K.maximal_order().gen()); a
-            t
-            sage: a.parent()
-            Rational function field in t over Rational Field
-
-        TESTS:
-
-        Conversion of a string::
-
-            sage: K('t')
-            t
-            sage: K('1/t')
-            1/t
-
-        Conversion of a constant polynomial over the function field::
-
-            sage: K(K.polynomial_ring().one())
-            1
-
-        Some indirect test of conversion::
-
-            sage: S.<x, y> = K[]
-            sage: I = S*[x^2 - y^2, y-t]
-            sage: I.groebner_basis()
-            [x^2 - t^2, y - t]
-
-        """
-        if isinstance(x, FunctionFieldElement):
-            return self.element_class(self, self._field(x._x))
-        try:
-            x = self._field(x)
-        except TypeError as Err:
-            try:
-                if x.parent() is self.polynomial_ring():
-                    return x[0]
-            except AttributeError:
-                pass
-            raise Err
-        return self.element_class(self, x)
-
-    def _to_constant_base_field(self, f):
-        r"""
-        Return ``f`` as an element of the constant base field.
-
-        INPUT:
-
-        - ``f`` -- element of the rational function field which is a
-          constant of the underlying rational function field.
-
-        EXAMPLES::
-
-            sage: K.<x> = FunctionField(QQ)
-            sage: K._to_constant_base_field(K(1))
-            1
-            sage: K._to_constant_base_field(K(x))
-            Traceback (most recent call last):
-            ...
-            ValueError: only constants can be converted into the constant base field but x is not a constant
-
-        TESTS:
-
-        Verify that :trac:`21872` has been resolved::
-
-            sage: K(1) in QQ
-            True
-            sage: x in QQ
-            False
-
-        """
-        K = self.constant_base_field()
-        if f.denominator() in K and f.numerator() in K:
-            # When K is not exact, f.denominator() might not be an exact 1, so
-            # we need to divide explicitly to get the correct precision
-            return K(f.numerator()) / K(f.denominator())
-        raise ValueError("only constants can be converted into the constant base field but %r is not a constant"%(f,))
-
-    def _to_polynomial(self, f):
-        """
-        If ``f`` is integral, return it as a polynomial.
-
-        INPUT:
-
-        - ``f`` -- an element of this rational function field whose denominator is a constant.
-
-        EXAMPLES::
-
-            sage: K.<x> = FunctionField(QQ)
-            sage: K._ring(x) # indirect doctest
-            x
-        """
-        K = f.parent().constant_base_field()
-        if f.denominator() in K:
-            return f.numerator()/K(f.denominator())
-        raise ValueError("only polynomials can be converted to the underlying polynomial ring")
-
-    def _to_bivariate_polynomial(self, f):
-        """
-        Convert ``f`` from a univariate polynomial over the rational function
-        field into a bivariate polynomial and a denominator.
-
-        INPUT:
-
-        - ``f`` -- univariate polynomial over the function field
-
-        OUTPUT:
-
-        - bivariate polynomial, denominator
-
-        EXAMPLES::
-
-            sage: R.<t> = FunctionField(GF(7))
-            sage: S.<X> = R[]
-            sage: f = (1/t)*(X^4 - 1/t^2)*(X^3 - t^3)
-            sage: R._to_bivariate_polynomial(f)
-            (X^7*t^2 - X^4*t^5 - X^3 + t^3, t^3)
-        """
-        v = f.list()
-        denom = lcm([a.denominator() for a in v])
-        S = denom.parent()
-        x,t = S.base_ring()['%s,%s'%(f.parent().variable_name(),self.variable_name())].gens()
-        phi = S.hom([t])
-        return sum([phi((denom * v[i]).numerator()) * x**i for i in range(len(v))]), denom
-
-    def _factor_univariate_polynomial(self, f, proof=None):
-        """
-        Factor the univariate polynomial f over the function field.
-
-        INPUT:
-
-        - ``f`` -- univariate polynomial over the function field
-
-        EXAMPLES:
-
-        We do a factorization over the function field over the rationals::
-
-            sage: R.<t> = FunctionField(QQ)
-            sage: S.<X> = R[]
-            sage: f = (1/t)*(X^4 - 1/t^2)*(X^3 - t^3)
-            sage: f.factor()             # indirect doctest
-            (1/t) * (X - t) * (X^2 - 1/t) * (X^2 + 1/t) * (X^2 + t*X + t^2)
-            sage: f.factor().prod() == f
-            True
-
-        We do a factorization over a finite prime field::
-
-            sage: R.<t> = FunctionField(GF(7))
-            sage: S.<X> = R[]
-            sage: f = (1/t)*(X^4 - 1/t^2)*(X^3 - t^3)
-            sage: f.factor()
-            (1/t) * (X + 3*t) * (X + 5*t) * (X + 6*t) * (X^2 + 1/t) * (X^2 + 6/t)
-            sage: f.factor().prod() == f
-            True
-
-        Factoring over a function field over a non-prime finite field::
-
-            sage: k.<a> = GF(9)
-            sage: R.<t> = FunctionField(k)
-            sage: S.<X> = R[]
-            sage: f = (1/t)*(X^3 - a*t^3)
-            sage: f.factor()
-            (1/t) * (X + (a + 2)*t)^3
-            sage: f.factor().prod() == f
-            True
-
-        Factoring over a function field over a tower of finite fields::
-
-            sage: k.<a> = GF(4)
-            sage: R.<b> = k[]
-            sage: l.<b> = k.extension(b^2 + b + a)
-            sage: K.<x> = FunctionField(l)
-            sage: R.<t> = K[]
-            sage: F = t*x
-            sage: F.factor(proof=False)
-            (x) * t
-
-        """
-        old_variable_name = f.variable_name()
-        # the variables of the bivariate polynomial must be distinct
-        if self.variable_name() == f.variable_name():
-            # replace x with xx to make the variable names distinct
-            f = f.change_variable_name(old_variable_name + old_variable_name)
-
-        F, d = self._to_bivariate_polynomial(f)
-        fac = F.factor(proof=proof)
-        x = f.parent().gen()
-        t = f.parent().base_ring().gen()
-        phi = F.parent().hom([x, t])
-        v = [(phi(P),e) for P, e in fac]
-        unit = phi(fac.unit())/d
-        w = []
-        for a, e in v:
-            c = a.leading_coefficient()
-            a = a/c
-            # undo any variable substitution that we introduced for the bivariate polynomial
-            if old_variable_name != a.variable_name():
-                a = a.change_variable_name(old_variable_name)
-            unit *= (c**e)
-            if a.is_unit():
-                unit *= a**e
-            else:
-                w.append((a,e))
-        from sage.structure.factorization import Factorization
-        return Factorization(w, unit=unit)
-
-    def extension(self, f, names=None):
-        """
-        Create an extension `L = K[y]/(f(y))` of the rational function field.
-
-        INPUT:
-
-        - ``f`` -- univariate polynomial over self
-
-        - ``names`` -- string or length-1 tuple
-
-        OUTPUT:
-
-        - a function field
-
-        EXAMPLES::
-
-            sage: K.<x> = FunctionField(QQ); R.<y> = K[]
-            sage: K.extension(y^5 - x^3 - 3*x + x*y)
-            Function field in y defined by y^5 + x*y - x^3 - 3*x
-
-        A nonintegral defining polynomial::
-
-            sage: K.<t> = FunctionField(QQ); R.<y> = K[]
-            sage: K.extension(y^3 + (1/t)*y + t^3/(t+1))
-            Function field in y defined by y^3 + 1/t*y + t^3/(t + 1)
-
-        The defining polynomial need not be monic or integral::
-
-            sage: K.extension(t*y^3 + (1/t)*y + t^3/(t+1))
-            Function field in y defined by t*y^3 + 1/t*y + t^3/(t + 1)
-        """
-        from . import constructor
-        return constructor.FunctionFieldExtension(f, names)
-
-    @cached_method
-    def polynomial_ring(self, var='x'):
-        """
-        Return a polynomial ring in one variable over the rational function field.
-
-        INPUT:
-
-        - ``var`` -- string; name of the variable
-
-        EXAMPLES::
-
-            sage: K.<x> = FunctionField(QQ)
-            sage: K.polynomial_ring()
-            Univariate Polynomial Ring in x over Rational function field in x over Rational Field
-            sage: K.polynomial_ring('T')
-            Univariate Polynomial Ring in T over Rational function field in x over Rational Field
-        """
-        return self[var]
-
-    @cached_method(key=lambda self, base, basis, map: map)
-    def free_module(self, base=None, basis=None, map=True):
-        """
-        Return a vector space `V` and isomorphisms from the field to `V` and
-        from `V` to the field.
-
-        This function allows us to identify the elements of this field with
-        elements of a one-dimensional vector space over the field itself. This
-        method exists so that all function fields (rational or not) have the
-        same interface.
-
-        INPUT:
-
-        - ``base`` -- the base field of the vector space; must be the function
-          field itself (the default)
-
-        - ``basis`` -- (ignored) a basis for the vector space
-
-        - ``map`` -- (default ``True``), whether to return maps to and from the vector space
-
-        OUTPUT:
-
-        - a vector space `V` over base field
-
-        - an isomorphism from `V` to the field
-
-        - the inverse isomorphism from the field to `V`
-
-        EXAMPLES::
-
-            sage: K.<x> = FunctionField(QQ)
-            sage: K.free_module()
-            (Vector space of dimension 1 over Rational function field in x over Rational Field, Isomorphism:
-              From: Vector space of dimension 1 over Rational function field in x over Rational Field
-              To:   Rational function field in x over Rational Field, Isomorphism:
-              From: Rational function field in x over Rational Field
-              To:   Vector space of dimension 1 over Rational function field in x over Rational Field)
-
-        TESTS::
-
-            sage: K.free_module()
-            (Vector space of dimension 1 over Rational function field in x over Rational Field, Isomorphism:
-              From: Vector space of dimension 1 over Rational function field in x over Rational Field
-              To:   Rational function field in x over Rational Field, Isomorphism:
-              From: Rational function field in x over Rational Field
-              To:   Vector space of dimension 1 over Rational function field in x over Rational Field)
-
-        """
-        if basis is not None:
-            raise NotImplementedError
-        from .maps import MapVectorSpaceToFunctionField, MapFunctionFieldToVectorSpace
-        if base is None:
-            base = self
-        elif base is not self:
-            raise ValueError("base must be the rational function field itself")
-        V = base**1
-        if not map:
-            return V
-        from_V = MapVectorSpaceToFunctionField(V, self)
-        to_V   = MapFunctionFieldToVectorSpace(self, V)
-        return (V, from_V, to_V)
-
-    def random_element(self, *args, **kwds):
-        """
-        Create a random element of the rational function field.
-
-        Parameters are passed to the random_element method of the
-        underlying fraction field.
-
-        EXAMPLES::
-
-            sage: FunctionField(QQ,'alpha').random_element()   # random
-            (-1/2*alpha^2 - 4)/(-12*alpha^2 + 1/2*alpha - 1/95)
-        """
-        return self(self._field.random_element(*args, **kwds))
-
-    def degree(self, base=None):
-        """
-        Return the degree over the base field of the rational function
-        field.  Since the base field is the rational function field itself, the
-        degree is 1.
-
-        INPUT:
-
-        - ``base`` -- the base field of the vector space; must be the function
-          field itself (the default)
-
-        EXAMPLES::
-
-            sage: K.<t> = FunctionField(QQ)
-            sage: K.degree()
-            1
-        """
-        if base is None:
-            base = self
-        elif base is not self:
-            raise ValueError("base must be the rational function field itself")
-        from sage.rings.integer_ring import ZZ
-        return ZZ(1)
-
-    def gen(self, n=0):
-        """
-        Return the ``n``-th generator of the function field.  If ``n`` is not
-        0, then an IndexError is raised.
-
-        EXAMPLES::
-
-            sage: K.<t> = FunctionField(QQ); K.gen()
-            t
-            sage: K.gen().parent()
-            Rational function field in t over Rational Field
-            sage: K.gen(1)
-            Traceback (most recent call last):
-            ...
-            IndexError: Only one generator.
-        """
-        if n != 0:
-            raise IndexError("Only one generator.")
-        return self._gen
-
-    def ngens(self):
-        """
-        Return the number of generators, which is 1.
-
-        EXAMPLES::
-
-            sage: K.<t> = FunctionField(QQ)
-            sage: K.ngens()
-            1
-        """
-        return 1
-
-    def base_field(self):
-        """
-        Return the base field of the rational function field, which is just
-        the function field itself.
-
-        EXAMPLES::
-
-            sage: K.<t> = FunctionField(GF(7))
-            sage: K.base_field()
-            Rational function field in t over Finite Field of size 7
-        """
-        return self
-
-    def hom(self, im_gens, base_morphism=None):
-        """
-        Create a homomorphism from ``self`` to another ring.
-
-        INPUT:
-
-        - ``im_gens`` -- exactly one element of some ring.  It must be
-          invertible and transcendental over the image of
-          ``base_morphism``; this is not checked.
-
-        - ``base_morphism`` -- a homomorphism from the base field into the
-          other ring.  If ``None``, try to use a coercion map.
-
-        OUTPUT:
-
-        - a map between function fields
-
-        EXAMPLES:
-
-        We make a map from a rational function field to itself::
-
-            sage: K.<x> = FunctionField(GF(7))
-            sage: K.hom( (x^4 + 2)/x)
-            Function Field endomorphism of Rational function field in x over Finite Field of size 7
-              Defn: x |--> (x^4 + 2)/x
-
-        We construct a map from a rational function field into a
-        non-rational extension field::
-
-            sage: K.<x> = FunctionField(GF(7)); R.<y> = K[]
-            sage: L.<y> = K.extension(y^3 + 6*x^3 + x)
-            sage: f = K.hom(y^2 + y  + 2); f
-            Function Field morphism:
-              From: Rational function field in x over Finite Field of size 7
-              To:   Function field in y defined by y^3 + 6*x^3 + x
-              Defn: x |--> y^2 + y + 2
-            sage: f(x)
-            y^2 + y + 2
-            sage: f(x^2)
-            5*y^2 + (x^3 + 6*x + 4)*y + 2*x^3 + 5*x + 4
-        """
-        if isinstance(im_gens, CategoryObject):
-            return self.Hom(im_gens).natural_map()
-        if not isinstance(im_gens, (list,tuple)):
-            im_gens = [im_gens]
-        if len(im_gens) != 1:
-            raise ValueError("there must be exactly one generator")
-        x = im_gens[0]
-        R = x.parent()
-        if base_morphism is None and not R.has_coerce_map_from(self.constant_field()):
-            raise ValueError("you must specify a morphism on the base field")
-        from .maps import FunctionFieldMorphism_rational
-        return FunctionFieldMorphism_rational(self.Hom(R), x, base_morphism)
-
-    def field(self):
-        """
-        Return the underlying field, forgetting the function field
-        structure.
-
-        EXAMPLES::
-
-            sage: K.<t> = FunctionField(GF(7))
-            sage: K.field()
-            Fraction Field of Univariate Polynomial Ring in t over Finite Field of size 7
-
-        .. SEEALSO::
-
-            :meth:`sage.rings.fraction_field.FractionField_1poly_field.function_field`
-
-        """
-        return self._field
-
-    @cached_method
-    def maximal_order(self):
-        """
-        Return the maximal order of the function field.
-
-        Since this is a rational function field it is of the form `K(t)`, and the
-        maximal order is by definition `K[t]`, where `K` is the constant field.
-
-        EXAMPLES::
-
-            sage: K.<t> = FunctionField(QQ)
-            sage: K.maximal_order()
-            Maximal order of Rational function field in t over Rational Field
-            sage: K.equation_order()
-            Maximal order of Rational function field in t over Rational Field
-        """
-        from .order import FunctionFieldMaximalOrder_rational
-        return FunctionFieldMaximalOrder_rational(self)
-
-    equation_order = maximal_order
-
-    @cached_method
-    def maximal_order_infinite(self):
-        """
-        Return the maximal infinite order of the function field.
-
-        By definition, this is the valuation ring of the degree valuation of
-        the rational function field.
-
-        EXAMPLES::
-
-            sage: K.<t> = FunctionField(QQ)
-            sage: K.maximal_order_infinite()
-            Maximal infinite order of Rational function field in t over Rational Field
-            sage: K.equation_order_infinite()
-            Maximal infinite order of Rational function field in t over Rational Field
-        """
-        from .order import FunctionFieldMaximalOrderInfinite_rational
-        return FunctionFieldMaximalOrderInfinite_rational(self)
-
-    equation_order_infinite = maximal_order_infinite
-
-    def constant_base_field(self):
-        """
-        Return the field of which the rational function field is a
-        transcendental extension.
-
-        EXAMPLES::
-
-            sage: K.<t> = FunctionField(QQ)
-            sage: K.constant_base_field()
-            Rational Field
-        """
-        return self._constant_field
-
-    constant_field = constant_base_field
-
-    def different(self):
-        """
-        Return the different of the rational function field.
-
-        For a rational function field, the different is simply the zero
-        divisor.
-
-        EXAMPLES::
-
-            sage: K.<t> = FunctionField(QQ)
-            sage: K.different()
-            0
-        """
-        return self.divisor_group().zero()
-
-    def genus(self):
-        """
-        Return the genus of the function field, namely 0.
-
-        EXAMPLES::
-
-            sage: K.<x> = FunctionField(QQ)
-            sage: K.genus()
-            0
-        """
-        return Integer(0)
-
-    def change_variable_name(self, name):
-        r"""
-        Return a field isomorphic to this field with variable ``name``.
-
-        INPUT:
-
-        - ``name`` -- a string or a tuple consisting of a single string, the
-          name of the new variable
-
-        OUTPUT:
-
-        A triple ``F,f,t`` where ``F`` is a rational function field, ``f`` is
-        an isomorphism from ``F`` to this field, and ``t`` is the inverse of
-        ``f``.
-
-        EXAMPLES::
-
-            sage: K.<x> = FunctionField(QQ)
-            sage: L,f,t = K.change_variable_name('y')
-            sage: L,f,t
-            (Rational function field in y over Rational Field,
-             Function Field morphism:
-              From: Rational function field in y over Rational Field
-              To:   Rational function field in x over Rational Field
-              Defn: y |--> x,
-             Function Field morphism:
-              From: Rational function field in x over Rational Field
-              To:   Rational function field in y over Rational Field
-              Defn: x |--> y)
-            sage: L.change_variable_name('x')[0] is K
-            True
-
-        """
-        if isinstance(name, tuple):
-            if len(name) != 1:
-                raise ValueError("names must be a tuple with a single string")
-            name = name[0]
-        if name == self.variable_name():
-            id = Hom(self,self).identity()
-            return self,id,id
-        else:
-            from .constructor import FunctionField
-            ret = FunctionField(self.constant_base_field(), name)
-            return ret, ret.hom(self.gen()), self.hom(ret.gen())
-
-    def residue_field(self, place, name=None):
-        """
-        Return the residue field of the place along with the maps from
-        and to it.
-
-        INPUT:
-
-        - ``place`` -- place of the function field
-
-        - ``name`` -- string; name of the generator of the residue field
-
-        EXAMPLES::
-
-            sage: F.<x> = FunctionField(GF(5))
-            sage: p = F.places_finite(2)[0]
-            sage: R, fr_R, to_R = F.residue_field(p)
-            sage: R
-            Finite Field in z2 of size 5^2
-            sage: to_R(x) in R
-            True
-        """
-        return place.residue_field(name=name)
-
-
-class RationalFunctionField_char_zero(RationalFunctionField):
-    """
-    Rational function fields of characteristic zero.
-    """
-    @cached_method
-    def higher_derivation(self):
-        """
-        Return the higher derivation for the function field.
-
-        This is also called the Hasse-Schmidt derivation.
-
-        EXAMPLES::
-
-            sage: F.<x> = FunctionField(QQ)
-            sage: d = F.higher_derivation()
-            sage: [d(x^5,i) for i in range(10)]
-            [x^5, 5*x^4, 10*x^3, 10*x^2, 5*x, 1, 0, 0, 0, 0]
-            sage: [d(x^9,i) for i in range(10)]
-            [x^9, 9*x^8, 36*x^7, 84*x^6, 126*x^5, 126*x^4, 84*x^3, 36*x^2, 9*x, 1]
-        """
-        from .maps import FunctionFieldHigherDerivation_char_zero
-        return FunctionFieldHigherDerivation_char_zero(self)
-
-
-class RationalFunctionField_global(RationalFunctionField):
-    """
-    Rational function field over finite fields.
-    """
-    _differentials_space = DifferentialsSpace_global
-
-    def places(self, degree=1):
-        """
-        Return all places of the degree.
-
-        INPUT:
-
-        - ``degree`` -- (default: 1) a positive integer
-
-        EXAMPLES::
-
-            sage: F.<x> = FunctionField(GF(5))
-            sage: F.places()
-            [Place (1/x),
-             Place (x),
-             Place (x + 1),
-             Place (x + 2),
-             Place (x + 3),
-             Place (x + 4)]
-        """
-        if degree == 1:
-            return [self.place_infinite()] + self.places_finite(degree)
-        else:
-            return self.places_finite(degree)
-
-    def places_finite(self, degree=1):
-        """
-        Return the finite places of the degree.
-
-        INPUT:
-
-        - ``degree`` -- (default: 1) a positive integer
-
-        EXAMPLES::
-
-            sage: F.<x> = FunctionField(GF(5))
-            sage: F.places_finite()
-            [Place (x), Place (x + 1), Place (x + 2), Place (x + 3), Place (x + 4)]
-        """
-        return list(self._places_finite(degree))
-
-    def _places_finite(self, degree=1):
-        """
-        Return a generator for all monic irreducible polynomials of the degree.
-
-        INPUT:
-
-        - ``degree`` -- (default: 1) a positive integer
-
-        EXAMPLES::
-
-            sage: F.<x> = FunctionField(GF(5))
-            sage: F._places_finite()
-            <generator object ...>
-        """
-        O = self.maximal_order()
-        R = O._ring
-        G = R.polynomials(max_degree=degree - 1)
-        lm = R.monomial(degree)
-        for g in G:
-            h = lm + g
-            if h.is_irreducible():
-                yield O.ideal(h).place()
-
-    def place_infinite(self):
-        """
-        Return the unique place at infinity.
-
-        EXAMPLES::
-
-            sage: F.<x> = FunctionField(GF(5))
-            sage: F.place_infinite()
-            Place (1/x)
-        """
-        return self.maximal_order_infinite().prime_ideal().place()
-
-    def get_place(self, degree):
-        """
-        Return a place of ``degree``.
-
-        INPUT:
-
-        - ``degree`` -- a positive integer
-
-        EXAMPLES::
-
-            sage: F.<a> = GF(2)
-            sage: K.<x> = FunctionField(F)
-            sage: K.get_place(1)
-            Place (x)
-            sage: K.get_place(2)
-            Place (x^2 + x + 1)
-            sage: K.get_place(3)
-            Place (x^3 + x + 1)
-            sage: K.get_place(4)
-            Place (x^4 + x + 1)
-            sage: K.get_place(5)
-            Place (x^5 + x^2 + 1)
-
-        """
-        for p in self._places_finite(degree):
-            return p
-
-        assert False, "there is a bug around"
-
-    @cached_method
-    def higher_derivation(self):
-        """
-        Return the higher derivation for the function field.
-
-        This is also called the Hasse-Schmidt derivation.
-
-        EXAMPLES::
-
-            sage: F.<x> = FunctionField(GF(5))
-            sage: d = F.higher_derivation()
-            sage: [d(x^5,i) for i in range(10)]
-            [x^5, 0, 0, 0, 0, 1, 0, 0, 0, 0]
-            sage: [d(x^7,i) for i in range(10)]
-            [x^7, 2*x^6, x^5, 0, 0, x^2, 2*x, 1, 0, 0]
-        """
-        from .maps import RationalFunctionFieldHigherDerivation_global
-        return RationalFunctionFieldHigherDerivation_global(self)
->>>>>>> f449b14e
+        return ConstantFieldExtension(self, k)