--- conflicted
+++ resolved
@@ -144,26 +144,6 @@
         ...
         ValueError: algorithm "pari_primes" cannot compute primes larger than 436273008
 
-<<<<<<< HEAD
-    To avoid a doctest error in functions/prime_pi.pyx, the default algorithm of prime_range
-    must allow real input::
-
-        sage: prime_range(9.5, 14.3)
-        [11, 13]
-
-    Confirm the fix in :trac:`28712`::
-
-        sage: prime_range(9.5, "14", "pari_primes")
-        [11, 13]
-        sage: prime_range(9.5, "14", "pari_isprime")
-        [11, 13]
-        sage: prime_range(sqrt(10), "10.2", "pari_primes")
-        [3, 5, 7]
-        sage: prime_range(sqrt(10), "10.2", "pari_isprime")
-        [3, 5, 7]
-
-=======
->>>>>>> 252a7126
     AUTHORS:
 
     - William Stein (original version)
