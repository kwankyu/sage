"""
Arbitrary Precision Floating Point Complex Numbers

AUTHORS:

- William Stein (2006-01-26): complete rewrite

- Joel B. Mohler (2006-12-16): naive rewrite into pyrex

- William Stein(2007-01): rewrite of Mohler's rewrite

- Vincent Delecroix (2010-01): plot function

- Niles Johnson (2010-08): :trac:`3893`: ``random_element()`` should pass on
  ``*args`` and ``**kwds``.

- Travis Scrimshaw (2012-10-18): Added documentation for full coverage

- Vincent Klein (2017-11-14) : add __mpc__() to class ComplexNumber.
  ComplexNumber constructor support gmpy2.mpc parameter.
"""

# ****************************************************************************
#       Copyright (C) 2006 William Stein <wstein@gmail.com>
#                     2020 Vincent Delecroix <20100.delecroix@gmail.com>
#
#  Distributed under the terms of the GNU General Public License (GPL)
#  as published by the Free Software Foundation; either version 2 of
#  the License, or (at your option) any later version.
#                  https://www.gnu.org/licenses/
# ****************************************************************************

import math
import operator
import weakref

import sage.misc.misc

from sage.libs.mpfr cimport *

from sage.structure.element cimport FieldElement, RingElement, Element, ModuleElement
from sage.structure.richcmp cimport rich_to_bool
from sage.categories.map cimport Map
from sage.structure.parent import Parent
from sage.structure.parent_gens import ParentWithGens

from sage.misc.sage_eval import sage_eval

import sage.rings.abc
from sage.arith.constants cimport LOG_TEN_TWO_PLUS_EPSILON
from . import ring, infinity
from .integer cimport Integer

from .complex_double cimport ComplexDoubleElement
from .real_mpfr cimport RealNumber
from sage.libs.gsl.complex cimport *

from sage.libs.mpmath.utils cimport mpfr_to_mpfval
from sage.rings.integer_ring import ZZ

from sage.misc.superseded import deprecated_function_alias

cimport gmpy2
gmpy2.import_gmpy2()

# Some objects that are note imported at startup in order to break
# circular imports
NumberFieldElement_quadratic = None
AlgebraicNumber_base = None
AlgebraicNumber = None
AlgebraicReal = None
AA = None
QQbar = None
SR = None
CDF = CLF = RLF = None
def late_import():
    """
    Import the objects/modules after build (when needed).

    TESTS::

        sage: sage.rings.complex_mpfr.late_import()
    """
    global NumberFieldElement_quadratic
    global AlgebraicNumber_base
    global AlgebraicNumber
    global AlgebraicReal
    global UniversalCyclotomicField
    global AA, QQbar, SR
    global CLF, RLF, CDF
    if NumberFieldElement_quadratic is None:
        import sage.rings.number_field.number_field
        import sage.rings.number_field.number_field_element_quadratic as nfeq
        NumberFieldElement_quadratic = nfeq.NumberFieldElement_quadratic
        import sage.rings.qqbar
        AlgebraicNumber_base = sage.rings.qqbar.AlgebraicNumber_base
        AlgebraicNumber = sage.rings.qqbar.AlgebraicNumber
        AlgebraicReal = sage.rings.qqbar.AlgebraicReal
        from sage.rings.universal_cyclotomic_field import UniversalCyclotomicField
        AA = sage.rings.qqbar.AA
        QQbar = sage.rings.qqbar.QQbar
        import sage.symbolic.ring
        SR = sage.symbolic.ring.SR
        from .real_lazy import CLF, RLF
        from .complex_double import CDF

cdef object numpy_complex_interface = {'typestr': '=c16'}
cdef object numpy_object_interface = {'typestr': '|O'}

cdef mpfr_rnd_t rnd
rnd = MPFR_RNDN

def set_global_complex_round_mode(n):
    """
    Set the global complex rounding mode.

    .. WARNING::

        Do not call this function explicitly. The default rounding mode is
        ``n = 0``.

    EXAMPLES::

        sage: sage.rings.complex_mpfr.set_global_complex_round_mode(0)
    """
    global rnd
    rnd = n

def is_ComplexNumber(x):
    r"""
    Return ``True`` if ``x`` is a complex number. In particular, if ``x`` is
    of the :class:`ComplexNumber` type.

    EXAMPLES::

        sage: from sage.rings.complex_mpfr import is_ComplexNumber
        sage: a = ComplexNumber(1,2); a
        1.00000000000000 + 2.00000000000000*I
        sage: is_ComplexNumber(a)
        True
        sage: b = ComplexNumber(1); b
        1.00000000000000
        sage: is_ComplexNumber(b)
        True

    Note that the global element ``I`` is of type :class:`SymbolicConstant`.
    However, elements of the class :class:`ComplexField_class` are of type
    :class:`ComplexNumber`::

        sage: c = 1 + 2*I
        sage: is_ComplexNumber(c)
        False
        sage: d = CC(1 + 2*I)
        sage: is_ComplexNumber(d)
        True
    """
    return isinstance(x, ComplexNumber)


def is_ComplexField(x):
    """
    Check if ``x`` is a :class:`complex field <ComplexField_class>`.

    This function is deprecated. Use :func:`isinstance` with
    :class:`~sage.rings.abc.ComplexField` instead.

    EXAMPLES::

        sage: from sage.rings.complex_mpfr import is_ComplexField as is_CF
        sage: is_CF(ComplexField())
        doctest:warning...
        DeprecationWarning: is_ComplexField is deprecated;
        use isinstance(..., sage.rings.abc.ComplexField) instead
        See https://trac.sagemath.org/32610 for details.
        True
        sage: is_CF(ComplexField(12))
        True
        sage: is_CF(CC)
        True
    """
    from sage.misc.superseded import deprecation
    deprecation(32610, 'is_ComplexField is deprecated; use isinstance(..., sage.rings.abc.ComplexField) instead')
    return isinstance(x, ComplexField_class)


cache = {}
def ComplexField(prec=53, names=None):
    """
    Return the complex field with real and imaginary parts having prec
    *bits* of precision.

    EXAMPLES::

        sage: ComplexField()
        Complex Field with 53 bits of precision
        sage: ComplexField(100)
        Complex Field with 100 bits of precision
        sage: ComplexField(100).base_ring()
        Real Field with 100 bits of precision
        sage: i = ComplexField(200).gen()
        sage: i^2
        -1.0000000000000000000000000000000000000000000000000000000000
    """
    global cache
    if prec in cache:
        X = cache[prec]
        C = X()
        if not C is None:
            return C
    C = ComplexField_class(prec)
    cache[prec] = weakref.ref(C)
    return C


class ComplexField_class(sage.rings.abc.ComplexField):
    """
    An approximation to the field of complex numbers using floating
    point numbers with any specified precision. Answers derived from
    calculations in this approximation may differ from what they would
    be if those calculations were performed in the true field of
    complex numbers. This is due to the rounding errors inherent to
    finite precision calculations.

    EXAMPLES::

        sage: C = ComplexField(); C
        Complex Field with 53 bits of precision
        sage: Q = RationalField()
        sage: C(1/3)
        0.333333333333333
        sage: C(1/3, 2)
        0.333333333333333 + 2.00000000000000*I
        sage: C(RR.pi())
        3.14159265358979
        sage: C(RR.log2(), RR.pi())
        0.693147180559945 + 3.14159265358979*I

    We can also coerce rational numbers and integers into C, but
    coercing a polynomial will raise an exception::

        sage: Q = RationalField()
        sage: C(1/3)
        0.333333333333333
        sage: S = PolynomialRing(Q, 'x')
        sage: C(S.gen())
        Traceback (most recent call last):
        ...
        TypeError: cannot convert nonconstant polynomial

    This illustrates precision::

        sage: CC = ComplexField(10); CC(1/3, 2/3)
        0.33 + 0.67*I
        sage: CC
        Complex Field with 10 bits of precision
        sage: CC = ComplexField(100); CC
        Complex Field with 100 bits of precision
        sage: z = CC(1/3, 2/3); z
        0.33333333333333333333333333333 + 0.66666666666666666666666666667*I

    We can load and save complex numbers and the complex field::

        sage: loads(z.dumps()) == z
        True
        sage: loads(CC.dumps()) == CC
        True
        sage: k = ComplexField(100)
        sage: loads(dumps(k)) == k
        True

    This illustrates basic properties of a complex field::

        sage: CC = ComplexField(200)
        sage: CC.is_field()
        True
        sage: CC.characteristic()
        0
        sage: CC.precision()
        200
        sage: CC.variable_name()
        'I'
        sage: CC == ComplexField(200)
        True
        sage: CC == ComplexField(53)
        False
        sage: CC == 1.1
        False
    """
    def __init__(self, prec=53):
        """
        Initialize ``self``.

        TESTS::

            sage: C = ComplexField(200)
            sage: C.category()
            Join of Category of fields and Category of infinite sets and Category of complete metric spaces
            sage: TestSuite(C).run()

            sage: CC.is_field()
            True

            sage: CC.is_finite()
            False
        """
        self._prec = int(prec)
        from sage.categories.fields import Fields
        ParentWithGens.__init__(self, self._real_field(), ('I',), False, category=Fields().Infinite().Metric().Complete())
        self._populate_coercion_lists_(coerce_list=[RRtoCC(self._real_field(), self)],
                convert_method_name='_complex_mpfr_')

    def __reduce__(self):
        """
        For pickling.

        EXAMPLES::

            sage: loads(dumps(ComplexField())) == ComplexField()
            True
        """
        return ComplexField, (self._prec, )

    def is_exact(self):
        """
        Return whether or not this field is exact, which is always ``False``.

        EXAMPLES::

            sage: ComplexField().is_exact()
            False
        """
        return False

    def prec(self):
        """
        Return the precision of this complex field.

        EXAMPLES::

            sage: ComplexField().prec()
            53
            sage: ComplexField(15).prec()
            15
        """
        return self._prec

    def _magma_init_(self, magma):
        r"""
        Return a string representation of ``self`` in the Magma language.

        EXAMPLES::

            sage: ComplexField()._magma_init_(magma) # optional - magma
            'ComplexField(53 : Bits := true)'
            sage: magma(ComplexField(200)) # optional - magma
            Complex field of precision 60
            sage: 10^60 < 2^200 < 10^61
            True
            sage: s = magma(ComplexField(200)).sage(); s # optional - magma
            Complex Field with 200 bits of precision
            sage: 2^199 < 10^60 < 2^200
            True
            sage: s is ComplexField(200) # optional - magma
            True
        """
        return "ComplexField(%s : Bits := true)" % self.prec()

    precision = prec

    def to_prec(self, prec):
        """
        Return the complex field to the specified precision.

        EXAMPLES::

            sage: CC.to_prec(10)
            Complex Field with 10 bits of precision
            sage: CC.to_prec(100)
            Complex Field with 100 bits of precision
        """
        return ComplexField(prec)


    # very useful to cache this.
    def _real_field(self):
        """
        Return the underlying real field with the same precision.

        EXAMPLES::

            sage: RF = ComplexField(10)._real_field(); RF
            Real Field with 10 bits of precision
            sage: ComplexField(10)._real_field() is RF
            True
        """
        try:
            return self.__real_field
        except AttributeError:
            from .real_mpfr import RealField
            self.__real_field = RealField(self._prec)
            return self.__real_field

    def __eq__(self, other):
        """
        Check whether ``self`` is not equal to ``other``.

        If ``other`` is not a :class:`ComplexField_class`, then this
        return ``False``. Otherwise it compares their precision.

        EXAMPLES::

            sage: ComplexField() == ComplexField()
            True
            sage: ComplexField(10) == ComplexField(15)
            False
        """
        if not isinstance(other, ComplexField_class):
            return NotImplemented
        return self._prec == other._prec

    def __hash__(self):
         """
         Return the hash.

         EXAMPLES::

             sage: C = ComplexField(200)
             sage: from sage.rings.complex_mpfr import ComplexField_class
             sage: D = ComplexField_class(200)
             sage: hash(C) == hash(D)
             True
         """
         return hash((self.__class__, self._prec))

    def __ne__(self, other):
        """
        Check whether ``self`` is not equal to ``other``.

        EXAMPLES::

            sage: ComplexField() != ComplexField()
            False
            sage: ComplexField(10) != ComplexField(15)
            True
        """
        return not (self == other)

    def __call__(self, x=None, im=None):
        """
        Create a complex number.

        EXAMPLES::

            sage: CC(2) # indirect doctest
            2.00000000000000
            sage: CC(CC.0)
            1.00000000000000*I
            sage: CC('1+I')
            1.00000000000000 + 1.00000000000000*I
            sage: CC(2,3)
            2.00000000000000 + 3.00000000000000*I
            sage: CC(QQ[I].gen())
            1.00000000000000*I
            sage: CC.gen() + QQ[I].gen()
            2.00000000000000*I
            sage: CC.gen() + QQ.extension(x^2 + 1, 'I', embedding=None).gen()
            Traceback (most recent call last):
            ...
            TypeError: unsupported operand parent(s) for +: 'Complex Field with 53 bits of precision' and 'Number Field in I with defining polynomial x^2 + 1'

        In the absence of arguments we return zero::

            sage: a = CC(); a
            0.000000000000000
            sage: a.parent()
            Complex Field with 53 bits of precision
        """
        if x is None:
            return self.zero()
        # we leave this here to handle the imaginary parameter
        if im is not None:
            x = x, im
        return Parent.__call__(self, x)

    def _element_constructor_(self, x):
        """
        Construct a complex number.

        EXAMPLES::

            sage: CC((1,2)) # indirect doctest
            1.00000000000000 + 2.00000000000000*I

        Check that :trac:`14989` is fixed::

            sage: QQi = NumberField(x^2+1, 'i', embedding=CC(0,1))
            sage: i = QQi.order(QQi.gen()).gen(1)
            sage: CC(i)
            1.00000000000000*I

        TESTS::

            sage: CC('1.2+3.4*j')
            1.20000000000000 + 3.40000000000000*I
            sage: CC('hello')
            Traceback (most recent call last):
            ...
            ValueError: given string 'hello' is not a complex number
        """
        if not isinstance(x, (RealNumber, tuple)):
            if isinstance(x, ComplexDoubleElement):
                return ComplexNumber(self, x.real(), x.imag())
            elif isinstance(x, str):
                x = x.replace(' ', '')
                x = x.replace('i', 'I')
                x = x.replace('j', 'I')
                x = x.replace('E', 'e')
                allowed = '+-.*0123456789Ie'
                if not all(letter in allowed for letter in x):
                    raise ValueError(f'given string {x!r} is not a complex number')
                # This should rather use a proper parser to validate input.
                # TODO: this is probably not the best and most
                # efficient way to do this.  -- Martin Albrecht
                return ComplexNumber(self,
                                     sage_eval(x, locals={"I": self.gen()}))

            late_import()
            if isinstance(x, NumberFieldElement_quadratic):
                if isinstance(x.parent(), sage.rings.abc.NumberField_quadratic) and list(x.parent().polynomial()) == [1, 0, 1]:
                    (re, im) = list(x)
                    return ComplexNumber(self, re, im)

            try:
                return self(x.sage())
            except (AttributeError, TypeError):
                pass
            try:
                return x._complex_mpfr_field_( self )
            except AttributeError:
                pass
        return ComplexNumber(self, x)

    def _coerce_map_from_(self, S):
        """
        The rings that canonically coerce to the MPFR complex field are:

        - This MPFR complex field, or any other of higher precision

        - Anything that canonically coerces to the mpfr real field
          with this prec

        EXAMPLES::

            sage: ComplexField(200)(1) + RealField(90)(1) # indirect doctest
            2.0000000000000000000000000
            sage: parent(ComplexField(200)(1) + RealField(90)(1)) # indirect doctest
            Complex Field with 90 bits of precision
            sage: CC.0 + RLF(1/3) # indirect doctest
            0.333333333333333 + 1.00000000000000*I
            sage: ComplexField(20).has_coerce_map_from(CDF)
            True
            sage: ComplexField(200).has_coerce_map_from(CDF)
            False
            sage: ComplexField(53).has_coerce_map_from(complex)
            True
            sage: ComplexField(200).has_coerce_map_from(complex)
            False
        """
        RR = self._real_field()
        if RR.has_coerce_map_from(S):
            return RRtoCC(RR, self) * RR._internal_coerce_map_from(S)
        if isinstance(S, ComplexField_class):
            if self._prec <= S._prec:
                return self._generic_coerce_map(S)
            else:
                return None
        if S is complex:
            if self._prec <= 53:
                return self._generic_coerce_map(S)
            else:
                return None
        late_import()
        if S is CDF:
            if self._prec <= 53:
                return self._generic_coerce_map(S)
            else:
                return None
        if S in [AA, QQbar, CLF, RLF]:
            return self._generic_coerce_map(S)
        # Needed to discover the correct coerce map. Without this, the maps
        # (direct or via QQbar, with slightly different behavior wrt imaginary
        # parts of real elements) that get picked for conversion from UCF both
        # to CC and to other types of complex fields depend in which order the
        # coercions are discovered.
        if isinstance(S, UniversalCyclotomicField):
            return self._generic_coerce_map(S)
        return self._coerce_map_via([CLF], S)

    def _repr_(self):
        """
        Return a string representation of ``self``.

        EXAMPLES::

            sage: ComplexField() # indirect doctest
            Complex Field with 53 bits of precision
            sage: ComplexField(15) # indirect doctest
            Complex Field with 15 bits of precision
        """
        return "Complex Field with %s bits of precision"%self._prec

    def _latex_(self):
        r"""
        Return a latex representation of ``self``.

        EXAMPLES::

            sage: latex(ComplexField()) # indirect doctest
            \Bold{C}
            sage: latex(ComplexField(15)) # indirect doctest
            \Bold{C}
        """
        return "\\Bold{C}"

    def _sage_input_(self, sib, coerce):
        r"""
        Produce an expression which will reproduce this value when evaluated.

        EXAMPLES::

            sage: sage_input(CC, verify=True)
            # Verified
            CC
            sage: sage_input(ComplexField(25), verify=True)
            # Verified
            ComplexField(25)
            sage: k = (CC, ComplexField(75))
            sage: sage_input(k, verify=True)
            # Verified
            (CC, ComplexField(75))
            sage: sage_input((k, k), verify=True)
            # Verified
            CC75 = ComplexField(75)
            ((CC, CC75), (CC, CC75))
            sage: from sage.misc.sage_input import SageInputBuilder
            sage: ComplexField(99)._sage_input_(SageInputBuilder(), False)
            {call: {atomic:ComplexField}({atomic:99})}
        """
        if self.prec() == 53:
            return sib.name('CC')

        v = sib.name('ComplexField')(sib.int(self.prec()))

        name = 'CC%d' % (self.prec())
        sib.cache(self, v, name)
        return v

    def characteristic(self):
        r"""
        Return the characteristic of `\CC`, which is 0.

        EXAMPLES::

            sage: ComplexField().characteristic()
            0
        """
        return Integer(0)

    def gen(self, n=0):
        """
        Return the generator of the complex field.

        EXAMPLES::

            sage: ComplexField().gen(0)
            1.00000000000000*I
        """
        if n != 0:
            raise IndexError("n must be 0")
        return ComplexNumber(self, 0, 1)

    def construction(self):
        """
        Return the functorial construction of ``self``, namely the algebraic
        closure of the real field with the same precision.

        EXAMPLES::

            sage: c, S = CC.construction(); S
            Real Field with 53 bits of precision
            sage: CC == c(S)
            True
        """
        from sage.categories.pushout import AlgebraicClosureFunctor
        return (AlgebraicClosureFunctor(), self._real_field())


    def random_element(self, component_max=1, *args, **kwds):
        r"""
        Return a uniformly distributed random number inside a square
        centered on the origin (by default, the square `[-1,1] \times [-1,1]`).

        Passes additional arguments and keywords to underlying real field.

        EXAMPLES::

            sage: CC.random_element().parent() is CC
            True
            sage: re, im = CC.random_element()
            sage: -1 <= re <= 1, -1 <= im <= 1
            (True, True)
            sage: CC6 = ComplexField(6)
            sage: CC6.random_element().parent() is CC6
            True
            sage: re, im = CC6.random_element(2^-20)
            sage: -2^-20 <= re <= 2^-20, -2^-20 <= im <= 2^-20
            (True, True)
            sage: re, im = CC6.random_element(pi^20)
            sage: bool(-pi^20 <= re <= pi^20), bool(-pi^20 <= im <= pi^20)
            (True, True)

        Passes extra positional or keyword arguments through::

            sage: CC.random_element(distribution='1/n').parent() is CC
            True
        """
        size = self._real_field()(component_max)
        re = self._real_field().random_element(-size, size, *args, **kwds)
        im = self._real_field().random_element(-size, size, *args, **kwds)
        return self(re, im)

    def pi(self):
        r"""
        Return `\pi` as a complex number.

        EXAMPLES::

            sage: ComplexField().pi()
            3.14159265358979
            sage: ComplexField(100).pi()
            3.1415926535897932384626433833
        """
        return self(self._real_field().pi())

    def ngens(self):
        r"""
        The number of generators of this complex field as an `\RR`-algebra.

        There is one generator, namely ``sqrt(-1)``.

        EXAMPLES::

            sage: ComplexField().ngens()
            1
        """
        return 1

    def zeta(self, n=2):
        """
        Return a primitive `n`-th root of unity.

        INPUT:

        -  ``n`` - an integer (default: 2)

        OUTPUT: a complex `n`-th root of unity.

        EXAMPLES::

            sage: C = ComplexField()
            sage: C.zeta(2)
            -1.00000000000000
            sage: C.zeta(5)
            0.309016994374947 + 0.951056516295154*I
        """
        n = Integer(n)
        if n == 1:
            x = self(1)
        elif n == 2:
            x = self(-1)
        elif n >= 3:
            # Use De Moivre
            # e^(2*pi*i/n) = cos(2pi/n) + i *sin(2pi/n)
            RR = self._real_field()
            pi = RR.pi()
            z = 2*pi/n
            x = ComplexNumber(self, z.cos(), z.sin())
        x._set_multiplicative_order( n )
        return x

    def scientific_notation(self, status=None):
        """
        Set or return the scientific notation printing flag.

        If this flag is ``True`` then complex numbers with this space as parent
        print using scientific notation.

        EXAMPLES::

            sage: C = ComplexField()
            sage: C((0.025, 2))
            0.0250000000000000 + 2.00000000000000*I
            sage: C.scientific_notation(True)
            sage: C((0.025, 2))
            2.50000000000000e-2 + 2.00000000000000e0*I
            sage: C.scientific_notation(False)
            sage: C((0.025, 2))
            0.0250000000000000 + 2.00000000000000*I
        """
        return self._real_field().scientific_notation(status)

    def algebraic_closure(self):
        """
        Return the algebraic closure of ``self`` (which is itself).

        EXAMPLES::

            sage: CC
            Complex Field with 53 bits of precision
            sage: CC.algebraic_closure()
            Complex Field with 53 bits of precision
            sage: CC = ComplexField(1000)
            sage: CC.algebraic_closure() is CC
            True
        """
        return self

    def _factor_univariate_polynomial(self, f):
        """
        Factor the univariate polynomial ``f``.

        INPUT:

        - ``f`` -- a univariate polynomial defined over the complex numbers

        OUTPUT:

        - A factorization of ``f`` over the complex numbers into a unit and
          monic irreducible factors

        .. NOTE::

            This is a helper method for
            :meth:`sage.rings.polynomial.polynomial_element.Polynomial.factor`.

            This method calls PARI to compute the factorization.

        TESTS::

            sage: k = ComplexField(100)
            sage: R.<x> = k[]
            sage: k._factor_univariate_polynomial( x )
            x
            sage: k._factor_univariate_polynomial( 2*x )
            (2.0000000000000000000000000000) * x
            sage: k._factor_univariate_polynomial( x^2 )
            x^2
            sage: k._factor_univariate_polynomial( x^2 + 3 )
            (x - 1.7320508075688772935274463415*I) * (x + 1.7320508075688772935274463415*I)
            sage: k._factor_univariate_polynomial( x^2 + 1 )
            (x - I) * (x + I)
            sage: k._factor_univariate_polynomial( k(I) * (x^2 + 1) )
            (1.0000000000000000000000000000*I) * (x - I) * (x + I)

        """
        R = f.parent()

        # if the polynomial does not have complex coefficients, PARI will
        # factor it over the reals. To make sure it has complex coefficients we
        # multiply with I.
        I = R.base_ring().gen()
        g = f * I if f.leading_coefficient() != I else f

        F = list(g._pari_with_name().factor())

        from sage.structure.factorization import Factorization
        return Factorization([(R(gg).monic(), e) for gg, e in zip(*F)],
                             f.leading_coefficient())

cdef class ComplexNumber(sage.structure.element.FieldElement):
    """
    A floating point approximation to a complex number using any
    specified precision. Answers derived from calculations with such
    approximations may differ from what they would be if those
    calculations were performed with true complex numbers. This is due
    to the rounding errors inherent to finite precision calculations.

    EXAMPLES::

        sage: I = CC.0
        sage: b = 1.5 + 2.5*I
        sage: loads(b.dumps()) == b
        True
    """

    cdef ComplexNumber _new(self):
        """
        Quickly creates a new initialized complex number with the same
        parent as ``self``.
        """
        cdef ComplexNumber x
        x = ComplexNumber.__new__(ComplexNumber)
        x._parent = self._parent
        x._prec = self._prec
        x._multiplicative_order = None
        mpfr_init2(x.__re, self._prec)
        mpfr_init2(x.__im, self._prec)
        return x

    def __cinit__(self, parent=None, real=None, imag=None):
        """
        Cython initialize ``self``.

        EXAMPLES::

            sage: ComplexNumber(2,1) # indirect doctest
            2.00000000000000 + 1.00000000000000*I
        """
        self._prec = -1

    def __init__(self, parent, real, imag=None):
        r"""
        Initialize :class:`ComplexNumber` instance.

        EXAMPLES::

            sage: a = ComplexNumber(2,1)
            sage: a.__init__(CC,2,1)
            sage: a
            2.00000000000000 + 1.00000000000000*I
            sage: parent(a)
            Complex Field with 53 bits of precision
            sage: real(a)
            2.00000000000000
            sage: imag(a)
            1.00000000000000

        Conversion from gmpy2 numbers::

            sage: from gmpy2 import *
            sage: c = mpc('2.0+1.0j')
            sage: CC(c)
            2.00000000000000 + 1.00000000000000*I
        """
        cdef RealNumber rr, ii
        self._parent = parent
        self._prec = self._parent._prec
        self._multiplicative_order = None

        mpfr_init2(self.__re, self._prec)
        mpfr_init2(self.__im, self._prec)

        if imag is None:
            if real is None: return

            if isinstance(real, ComplexNumber):
                real, imag = (<ComplexNumber>real).real(), (<ComplexNumber>real).imag()
            elif isinstance(real, sage.libs.pari.all.pari_gen):
                real, imag = real.real(), real.imag()
            elif isinstance(real, list) or isinstance(real, tuple):
                re, imag = real
                real = re
            elif isinstance(real, complex):
                real, imag = real.real, real.imag
            elif type(real) is gmpy2.mpc:
                real, imag = (<gmpy2.mpc>real).real, (<gmpy2.mpc>real).imag
            else:
                imag = 0
        try:
            R = parent._real_field()
            rr = R(real)
            ii = R(imag)
            mpfr_set(self.__re, rr.value, rnd)
            mpfr_set(self.__im, ii.value, rnd)
        except TypeError:
            raise TypeError("unable to coerce to a ComplexNumber: %s" % type(real))


    def  __dealloc__(self):
        """
        TESTS:

        Check that :trac:`12038` is resolved::

            sage: from sage.rings.complex_mpfr import ComplexNumber as CN
            sage: coerce(CN, 1+I)
            Traceback (most recent call last):
            ...
            TypeError: ...__init__() takes at least 2 positional arguments (1 given)
        """
        if self._prec != -1:
            mpfr_clear(self.__re)
            mpfr_clear(self.__im)

    def _interface_init_(self, I=None):
        """
        Return ``self`` formatted as a string, suitable as input to another
        computer algebra system. (This is the default function used for
        exporting to other computer algebra systems.)

        EXAMPLES::

            sage: s1 = CC(exp(I)); s1
            0.540302305868140 + 0.841470984807897*I
            sage: s1._interface_init_()
            '0.54030230586813977 + 0.84147098480789650*I'
            sage: s1 == CC(gp(s1))
            True
        """
        return self.str()

    def _mathematica_init_(self):
        """
        EXAMPLES::

            sage: mathematica(CC(3.5e-15, 2.3e15))  # indirect doctest, optional - mathematica
            3.5*^-15 + 2.3*^15*I
        """
        return self.str(e='*^')

    def _maxima_init_(self, I=None):
        """
        Return a string representation of this complex number in the syntax of
        Maxima. That is, use ``%i`` to represent the complex unit.

        EXAMPLES::

            sage: CC.0._maxima_init_()
            '1.0000000000000000*%i'
            sage: CC(.5 + I)._maxima_init_()
            '0.50000000000000000 + 1.0000000000000000*%i'
        """
        return self.str(istr='%i')

    @property
    def __array_interface__(self):
        """
        Used for NumPy conversion.

        EXAMPLES::

            sage: import numpy
            sage: numpy.array([1.0, 2.5j]).dtype
            dtype('complex128')
            sage: numpy.array([1.000000000000000000000000000000000000j]).dtype
            dtype('O')
        """
        if self._prec <= 53:
            return numpy_complex_interface
        else:
            return numpy_object_interface

    def _sage_input_(self, sib, coerced):
        r"""
        Produce an expression which will reproduce this value when evaluated.

        EXAMPLES::

            sage: for prec in (2, 53, 200):  # not tested, known bug (see :trac:`32129`)
            ....:     fld = ComplexField(prec)
            ....:     var = polygen(fld)
            ....:     ins = [-20, 0, 1, -2^4000, 2^-4000] + [fld._real_field().random_element() for _ in range(3)]
            ....:     for v1 in ins:
            ....:         for v2 in ins:
            ....:             v = fld(v1, v2)
            ....:             _ = sage_input(fld(v), verify=True)
            ....:             _ = sage_input(fld(v) * var, verify=True)
            sage: x = polygen(CC)
            sage: for v1 in [-2, 0, 2]:
            ....:     for v2 in [-2, -1, 0, 1, 2]:
            ....:         print(str(sage_input(x + CC(v1, v2))).splitlines()[1])
            x + CC(-2 - RR(2)*I)
            x + CC(-2 - RR(1)*I)
            x - 2
            x + CC(-2 + RR(1)*I)
            x + CC(-2 + RR(2)*I)
            x - CC(RR(2)*I)
            x - CC(RR(1)*I)
            x
            x + CC(RR(1)*I)
            x + CC(RR(2)*I)
            x + CC(2 - RR(2)*I)
            x + CC(2 - RR(1)*I)
            x + 2
            x + CC(2 + RR(1)*I)
            x + CC(2 + RR(2)*I)
            sage: from sage.misc.sage_input import SageInputBuilder
            sage: sib = SageInputBuilder()
            sage: sib_np = SageInputBuilder(preparse=False)
            sage: CC(-infinity)._sage_input_(sib, True)
            {unop:- {call: {atomic:RR}({atomic:Infinity})}}
            sage: CC(0, infinity)._sage_input_(sib, True)
            {call: {atomic:CC}({call: {atomic:RR}({atomic:0})}, {call: {atomic:RR}({atomic:Infinity})})}
            sage: CC(NaN, 5)._sage_input_(sib, True)
            {call: {atomic:CC}({call: {atomic:RR}({atomic:NaN})}, {call: {atomic:RR}({atomic:5})})}
            sage: CC(5, NaN)._sage_input_(sib, True)
            {call: {atomic:CC}({call: {atomic:RR}({atomic:5})}, {call: {atomic:RR}({atomic:NaN})})}
            sage: CC(12345)._sage_input_(sib, True)
            {atomic:12345}
            sage: CC(-12345)._sage_input_(sib, False)
            {call: {atomic:CC}({binop:+ {unop:- {atomic:12345}} {binop:* {call: {atomic:RR}({atomic:0})} {atomic:I}}})}
            sage: CC(0, 12345)._sage_input_(sib, True)
            {call: {atomic:CC}({binop:* {call: {atomic:RR}({atomic:12345})} {atomic:I}})}
            sage: CC(0, -12345)._sage_input_(sib, False)
            {unop:- {call: {atomic:CC}({binop:* {call: {atomic:RR}({atomic:12345})} {atomic:I}})}}
            sage: CC(1.579)._sage_input_(sib, True)
            {atomic:1.579}
            sage: CC(1.579)._sage_input_(sib_np, True)
            {atomic:1.579}
            sage: ComplexField(150).zeta(37)._sage_input_(sib, True)
            {call: {call: {atomic:ComplexField}({atomic:150})}({binop:+ {atomic:0.98561591034770846226477029397621845736859851519} {binop:* {call: {call: {atomic:RealField}({atomic:150})}({atomic:0.16900082032184907409303555538443060626072476297})} {atomic:I}}})}
            sage: ComplexField(150).zeta(37)._sage_input_(sib_np, True)
            {call: {call: {atomic:ComplexField}({atomic:150})}({binop:+ {call: {call: {atomic:RealField}({atomic:150})}({atomic:'0.98561591034770846226477029397621845736859851519'})} {binop:* {call: {call: {atomic:RealField}({atomic:150})}({atomic:'0.16900082032184907409303555538443060626072476297'})} {atomic:I}}})}
        """
        if coerced and self.imag() == 0:
            return sib(self.real(), True)

        # The body will be coerced first to symbolics and then to CC.
        # This works fine if we produce integer or float literals, but
        # not for infinity or NaN.
        if not (mpfr_number_p(self.__re) and mpfr_number_p(self.__im)):
            return sib(self.parent())(self.real(), self.imag())

        # The following uses of .sum() and .prod() will simplify
        # 3+0*I to 3, 0+1*I to I, etc.
        real_part = sib(self.real(), 2)
        imag_part = sib.prod([sib(self.imag()), sib.name('I')],
                             simplify=True)
        sum = sib.sum([real_part, imag_part], simplify=True)
        if sum._sie_is_negation():
            return -sib(self.parent())(sum._sie_operand)
        else:
            return sib(self.parent())(sum)

        # The following is an (untested) implementation that produces
        # CC_I = CC.gen()
        # 2 + 3*CC_I
        # instead of CC(2 + 3*I)
#         cdef int prec

#         if self.real().is_zero() and self.imag() == 1:
#             v = sib(self.parent()).gen()
#             prec = self.prec()
#             if prec == 53:
#                 gen_name = 'CC_I'
#             else:
#                 gen_name = 'CC%d_I' % prec
#             sib.cache(self, v, gen_name)

#         real_part = sib(self.real())
#         imag_part = sib.prod([self.imag(), self.parent().gen()], simplify=True)
#         return sib.sum([real_part, imag_part], simplify=True)

    def _repr_(self):
        r"""
        Return ``self`` formatted as a string.

        EXAMPLES::

            sage: a = ComplexNumber(2,1); a
            2.00000000000000 + 1.00000000000000*I
            sage: a._repr_()
            '2.00000000000000 + 1.00000000000000*I'
        """
        return self.str(truncate=True)

    def __hash__(self):
        """
        Return the hash of ``self``, which coincides with the python complex
        and float (and often int) types.

        This has the drawback that two very close high precision numbers
        will have the same hash, but allows them to play nicely with other
        real types.

        EXAMPLES::

            sage: hash(CC(1.2, 33)) == hash(complex(1.2, 33))
            True
        """
        return hash(complex(self))

    def __getitem__(self, i):
        r"""
        Return either the real or imaginary component of self depending on
        the choice of i: real (i=0), imaginary (i=1)

        INPUT:

        - ``i`` - 0 or 1
            - ``0`` -- will return the real component of ``self``
            - ``1`` -- will return the imaginary component of ``self``

        EXAMPLES::

            sage: a = ComplexNumber(2,1)
            sage: a.__getitem__(0)
            2.00000000000000
            sage: a.__getitem__(1)
            1.00000000000000

        ::

            sage: b = CC(42,0)
            sage: b
            42.0000000000000
            sage: b.__getitem__(1)
            0.000000000000000
        """
        if i == 0:
            return self.real()
        elif i == 1:
            return self.imag()
        raise IndexError("i must be between 0 and 1.")

    def __reduce__(self):
        """
        Pickling support

        EXAMPLES::

            sage: a = CC(1 + I)
            sage: loads(dumps(a)) == a
            True
        """
        # TODO: This is potentially slow -- make a 1 version that
        # is native and much faster -- doesn't use .real()/.imag()
        return (make_ComplexNumber0, (self._parent, self._multiplicative_order, self.real(), self.imag()))

    def _set_multiplicative_order(self, n):
        r"""
        Function for setting the attribute :meth:`multiplicative_order` of
        ``self``.

        .. WARNING::

            It is not advisable to explicitly call
            ``_set_multiplicative_order()`` for explicitly declared complex
            numbers.

        INPUT:

        - ``n`` -- an integer which will define the multiplicative order

        EXAMPLES::

            sage: a = ComplexNumber(2,1)
            sage: a.multiplicative_order()
            +Infinity
            sage: a._set_multiplicative_order(5)
            sage: a.multiplicative_order()
            5
            sage: a^5
            -38.0000000000000 + 41.0000000000000*I

        TESTS:

        Check that :trac:`11323` is fixed::

            sage: float(5)^(0.5 + 14.1347251*i)
            -1.62414637645790 - 1.53692828324508*I
        """
        self._multiplicative_order = Integer(n)

    def str(self, base=10, istr='I', **kwds):
        r"""
        Return a string representation of ``self``.

        INPUT:

        - ``base`` -- (default: 10) base for output

        - ``istr`` -- (default: ``I``) String representation of the complex unit

        - ``**kwds`` -- other arguments to pass to the ``str()``
          method of the real numbers in the real and imaginary parts.

        EXAMPLES::

            sage: a = CC(pi + I*e)
            sage: a
            3.14159265358979 + 2.71828182845905*I
            sage: a.str(truncate=True)
            '3.14159265358979 + 2.71828182845905*I'
            sage: a.str()
            '3.1415926535897931 + 2.7182818284590451*I'
            sage: a.str(base=2)
            '11.001001000011111101101010100010001000010110100011000 + 10.101101111110000101010001011000101000101011101101001*I'
            sage: CC(0.5 + 0.625*I).str(base=2)
            '0.10000000000000000000000000000000000000000000000000000 + 0.10100000000000000000000000000000000000000000000000000*I'
            sage: a.str(base=16)
            '3.243f6a8885a30 + 2.b7e151628aed2*I'
            sage: a.str(base=36)
            '3.53i5ab8p5fc + 2.puw5nggjf8f*I'
            sage: CC(0)
            0.000000000000000
            sage: CC.0.str(istr='%i')
            '1.0000000000000000*%i'
        """
        s = ""
        if self.real():
            s = self.real().str(base, **kwds)
        if self.imag():
            y = self.imag()
            if s:
                if y < 0:
                    s += " - "
                    y = -y
                else:
                    s += " + "
            ystr = y.str(base, **kwds)
            s += ystr + "*" + istr
        if not s:
            s = self.real().str(base, **kwds)
        return s

    def __format__(self, format_spec):
        """
        Return a formatted string representation of this complex number.

        INPUT:

        - ``format_spec`` -- string; a floating point format specificier as
          defined by :python:`the format specification mini-language
          <library/string.html#formatspec>` in Python

        EXAMPLES::

            sage: format(CC(32/3, 0), ' .4f')
            ' 10.6667 + 0.0000*I'
            sage: format(CC(-2/3, -2/3), '.4e')
            '-6.6667e-1 - 6.6667e-1*I'

        If the representation type character is absent, the output matches the
        string representation of the complex number. This has the effect that
        real and imaginary part are only shown if they are not zero::

            sage: format(CC(0, 2/3), '.4')
            '0.6667*I'
            sage: format(CC(2, 0), '.4')
            '2.000'
            sage: format(ComplexField(240)(0, 1/7), '.60')
            '0.142857142857142857142857142857142857142857142857142857142857*I'
            sage: format(ComplexField(240)(0, 1/7), '.60f')
            '0.000000000000000000000000000000000000000000000000000000000000
            + 0.142857142857142857142857142857142857142857142857142857142857*I'

        Note that the general format does not exactly match the behaviour of
        ``float``. Some Python versions do not implement the full spec
        (see :trac:`30689`)::

            sage: format(CC(3, 0), '.4g')
            '3.000 + 0e-15*I'
            sage: try:
            ....:     assert format(CC(3, 0), '#.4g') == '3.000 + 0.e-15*I'
            ....:     assert format(CC(0, 0), '+#.4') == '+0.E-15'
            ....: except ValueError:
            ....:     pass
        """
        return _format_complex_number(self.real(), self.imag(), format_spec)

    def _latex_(self):
        r"""
        Method for converting ``self`` to a string with latex formatting.
        Called by the global function ``latex``.

        EXAMPLES::

            sage: a = ComplexNumber(2,1)
            sage: a
            2.00000000000000 + 1.00000000000000*I
            sage: latex(a)
            2.00000000000000 + 1.00000000000000i
            sage: a._latex_()
            '2.00000000000000 + 1.00000000000000i'

        ::

            sage: b = ComplexNumber(7,4,min_prec=16)
            sage: b
            7.000 + 4.000*I
            sage: latex(b)
            7.000 + 4.000i
            sage: b._latex_()
            '7.000 + 4.000i'

        ::

            sage: ComplexNumber(0).log()._latex_()
            '-\\infty'
        """
        import re
        s = repr(self).replace('*I', 'i').replace('infinity','\\infty')
        return re.sub(r"e(-?\d+)", r" \\times 10^{\1}", s)

    def __pari__(self):
        r"""
        Coerces ``self`` into a PARI ``t_COMPLEX`` object,
        or a ``t_REAL`` if ``self`` is real.

        EXAMPLES:

        Coerce the object using the ``pari`` function::

            sage: a = ComplexNumber(2,1)
            sage: pari(a)
            2.00000000000000 + 1.00000000000000*I
            sage: pari(a).type()
            't_COMPLEX'
            sage: type(pari(a))
            <class 'cypari2.gen.Gen'>
            sage: a.__pari__()
            2.00000000000000 + 1.00000000000000*I
            sage: type(a.__pari__())
            <class 'cypari2.gen.Gen'>
            sage: a = CC(pi)
            sage: pari(a)
            3.14159265358979
            sage: pari(a).type()
            't_REAL'
            sage: a = CC(-2).sqrt()
            sage: pari(a)
            1.41421356237310*I
        """
        if self.is_real():
            return self.real().__pari__()
        return sage.libs.pari.all.pari.complex(self.real() or 0, self.imag())

    def __mpc__(self):
        """
        Convert Sage ``ComplexNumber`` to gmpy2 ``mpc``.

        EXAMPLES::

            sage: c = ComplexNumber(2,1)
            sage: c.__mpc__()
            mpc('2.0+1.0j')
            sage: from gmpy2 import mpc
            sage: mpc(c)
            mpc('2.0+1.0j')
            sage: CF = ComplexField(134)
            sage: mpc(CF.pi()).precision
            (134, 134)
            sage: CF = ComplexField(45)
            sage: mpc(CF.zeta(5)).precision
            (45, 45)
            sage: CF = ComplexField(255)
            sage: x = CF(5, 8)
            sage: y = mpc(x)
            sage: y.precision
            (255, 255)
            sage: CF(y) == x
            True
            sage: x = mpc('1.324+4e50j', precision=(70,70))
            sage: CF = ComplexField(70)
            sage: y = CF(x)
            sage: x == mpc(y)
            True
        """
        return gmpy2.GMPy_MPC_From_mpfr(self.__re, self.__im)


    def _mpmath_(self, prec=None, rounding=None):
        """
        Return an mpmath version of ``self``.

        .. NOTE::

           Currently, the rounding mode is ignored.

        EXAMPLES::

            sage: CC(1,2)._mpmath_()
            mpc(real='1.0', imag='2.0')
        """
        if prec is not None:
            return ComplexField(prec)(self)._mpmath_()
        from sage.libs.mpmath.all import make_mpc
        re = mpfr_to_mpfval(self.__re)
        im = mpfr_to_mpfval(self.__im)
        return make_mpc((re, im))

    def _sympy_(self):
        """
        Convert this complex number to Sympy.

        EXAMPLES::

            sage: CC(1, 0)._sympy_()
            1.00000000000000
            sage: CC(1/3, 1)._sympy_()
            0.333333333333333 + 1.0*I
            sage: type(_)
            <class 'sympy.core.add.Add'>
        """
        import sympy
        return self.real()._sympy_() + self.imag()._sympy_() * sympy.I

    cpdef _add_(self, right):
        """
        Add ``self`` to ``right``.

        EXAMPLES::

            sage: CC(2, 1)._add_(CC(1, -2))
            3.00000000000000 - 1.00000000000000*I
        """
        cdef ComplexNumber x
        x = self._new()
        mpfr_add(x.__re, self.__re, (<ComplexNumber>right).__re, rnd)
        mpfr_add(x.__im, self.__im, (<ComplexNumber>right).__im, rnd)
        return x

    cpdef _sub_(self, right):
        """
        Subtract ``right`` from ``self``.

        EXAMPLES::

            sage: CC(2, 1)._sub_(CC(1, -2))
            1.00000000000000 + 3.00000000000000*I
        """
        cdef ComplexNumber x
        x = self._new()
        mpfr_sub(x.__re, self.__re, (<ComplexNumber>right).__re, rnd)
        mpfr_sub(x.__im, self.__im, (<ComplexNumber>right).__im, rnd)
        return x

    cpdef _mul_(self, right):
        """
        Multiply ``self`` by ``right``.

        EXAMPLES::

            sage: CC(2, 1)._mul_(CC(1, -2))
            4.00000000000000 - 3.00000000000000*I
        """
        cdef ComplexNumber x
        x = self._new()
        cdef mpfr_t t0, t1
        mpfr_init2(t0, self._prec)
        mpfr_init2(t1, self._prec)
        mpfr_mul(t0, self.__re, (<ComplexNumber>right).__re, rnd)
        mpfr_mul(t1, self.__im, (<ComplexNumber>right).__im, rnd)
        mpfr_sub(x.__re, t0, t1, rnd)
        mpfr_mul(t0, self.__re, (<ComplexNumber>right).__im, rnd)
        mpfr_mul(t1, self.__im, (<ComplexNumber>right).__re, rnd)
        mpfr_add(x.__im, t0, t1, rnd)
        mpfr_clear(t0)
        mpfr_clear(t1)
        return x

    def norm(self):
        r"""
        Return the norm of this complex number.

        If `c = a + bi` is a complex number, then the norm of `c` is defined as
        the product of `c` and its complex conjugate:

        .. MATH::

            \text{norm}(c)
            =
            \text{norm}(a + bi)
            =
            c \cdot \overline{c}
            =
            a^2 + b^2.

        The norm of a complex number is different from its absolute value.
        The absolute value of a complex number is defined to be the square
        root of its norm. A typical use of the complex norm is in the
        integral domain `\ZZ[i]` of Gaussian integers, where the norm of
        each Gaussian integer `c = a + bi` is defined as its complex norm.

        .. SEEALSO::

            - :func:`sage.misc.functional.norm`

            - :meth:`sage.rings.complex_double.ComplexDoubleElement.norm`

        EXAMPLES:

        This indeed acts as the square function when the
        imaginary component of ``self`` is equal to zero::

            sage: a = ComplexNumber(2,1)
            sage: a.norm()
            5.00000000000000
            sage: b = ComplexNumber(4.2,0)
            sage: b.norm()
            17.6400000000000
            sage: b^2
            17.6400000000000
        """
        return self.norm_c()

    cdef RealNumber norm_c(ComplexNumber self):
        cdef RealNumber x
        x = RealNumber(self._parent._real_field(), None)

        cdef mpfr_t t0, t1
        mpfr_init2(t0, self._prec)
        mpfr_init2(t1, self._prec)

        mpfr_mul(t0, self.__re, self.__re, rnd)
        mpfr_mul(t1, self.__im, self.__im, rnd)

        mpfr_add(x.value, t0, t1, rnd)

        mpfr_clear(t0)
        mpfr_clear(t1)
        return x

    cdef RealNumber abs_c(ComplexNumber self):
        cdef RealNumber x
        x = RealNumber(self._parent._real_field(), None)

        cdef mpfr_t t0, t1
        mpfr_init2(t0, self._prec)
        mpfr_init2(t1, self._prec)

        mpfr_mul(t0, self.__re, self.__re, rnd)
        mpfr_mul(t1, self.__im, self.__im, rnd)

        mpfr_add(x.value, t0, t1, rnd)
        mpfr_sqrt(x.value, x.value, rnd)

        mpfr_clear(t0)
        mpfr_clear(t1)
        return x

    cpdef _div_(self, right):
        """
        Divide ``self`` by ``right``.

        EXAMPLES::

            sage: CC(2, 1)._div_(CC(1, -2))
            1.00000000000000*I
        """
        cdef ComplexNumber x
        x = self._new()
        cdef mpfr_t a, b, t0, t1, right_nm
        mpfr_init2(t0, self._prec)
        mpfr_init2(t1, self._prec)
        mpfr_init2(a, self._prec)
        mpfr_init2(b, self._prec)
        mpfr_init2(right_nm, self._prec)

        mpfr_mul(t0, (<ComplexNumber>right).__re, (<ComplexNumber>right).__re, rnd)
        mpfr_mul(t1, (<ComplexNumber>right).__im, (<ComplexNumber>right).__im, rnd)
        mpfr_add(right_nm, t0, t1, rnd)

        mpfr_div(a, (<ComplexNumber>right).__re, right_nm, rnd)
        mpfr_div(b, (<ComplexNumber>right).__im, right_nm, rnd)

        ## Do this: x.__re =  a * self.__re + b * self.__im
        mpfr_mul(t0, a, self.__re, rnd)
        mpfr_mul(t1, b, self.__im, rnd)
        mpfr_add(x.__re, t0, t1, rnd)

        ## Do this: x.__im =  a * self.__im - b * self.__re
        mpfr_mul(t0, a, self.__im, rnd)
        mpfr_mul(t1, b, self.__re, rnd)
        mpfr_sub(x.__im, t0, t1, rnd)
        mpfr_clear(t0)
        mpfr_clear(t1)
        mpfr_clear(a)
        mpfr_clear(b)
        mpfr_clear(right_nm)
        return x

    def __rtruediv__(self, left):
        r"""
        Return the quotient of left with ``self``, that is:

        ``left/self``

        as a complex number.

        INPUT:

        - ``left`` - a complex number to divide by ``self``

        EXAMPLES::

            sage: a = ComplexNumber(2,0)
            sage: a.__rtruediv__(CC(1))
            0.500000000000000
            sage: CC(1)/a
            0.500000000000000
        """
        return ComplexNumber(self._parent, left)/self

    def __pow__(self, right, modulus):
        r"""
        Raise ``self`` to the ``right`` exponent.

        This takes `a^b` and computes `\exp(b \log(a))`.

        EXAMPLES::

            sage: C.<i> = ComplexField(20)
            sage: a = i^2; a
            -1.0000
            sage: a.parent()
            Complex Field with 20 bits of precision
            sage: a = (1+i)^i; a
            0.42883 + 0.15487*I
            sage: (1+i)^(1+i)
            0.27396 + 0.58370*I
            sage: a.parent()
            Complex Field with 20 bits of precision
            sage: i^i
            0.20788
            sage: (2+i)^(0.5)
            1.4553 + 0.34356*I
        """
        if isinstance(right, (int, long, Integer)):
            return RingElement.__pow__(self, right)

        try:
            return (self.log()*right).exp()
        except (AttributeError, TypeError):
            pass

        try:
            self = right.parent()(self)
            return self**right
        except AttributeError:
            raise TypeError

    def _magma_init_(self, magma):
        r"""
        EXAMPLES::

            sage: magma(CC([1, 2])) # indirect doctest, optional - magma
            1.00000000000000 + 2.00000000000000*$.1
            sage: v = magma(CC([1, 2])).sage(); v # indirect, optional - magma
            1.00000000000000 + 2.00000000000000*I
            sage: v.parent() # optional - magma
            Complex Field with 53 bits of precision

            sage: i = ComplexField(200).gen()
            sage: sqrt(i)
            0.70710678118654752440084436210484903928483593768847403658834 + 0.70710678118654752440084436210484903928483593768847403658834*I
            sage: magma(sqrt(i)) # indirect, optional - magma
            0.707106781186547524400844362104849039284835937688474036588340 + 0.707106781186547524400844362104849039284835937688474036588340*$.1
            sage: magma(i).Sqrt() # indirect, optional - magma
            0.707106781186547524400844362104849039284835937688474036588340 + 0.707106781186547524400844362104849039284835937688474036588340*$.1

            sage: magma(ComplexField(200)(1/3)) # indirect, optional - magma
            0.333333333333333333333333333333333333333333333333333333333333
        """
        real_string = self.real().str()
        imag_string = self.imag().str()
        digit_precision_bound = len(real_string)
        return "%s![%sp%s, %sp%s]" % (self.parent()._magma_init_(magma),
                                      real_string, digit_precision_bound,
                                      imag_string, digit_precision_bound)

    def __nonzero__(self):
        """
        Return ``True`` if ``self`` is not zero. This is an internal function;
        use :meth:`is_zero()` instead.

        EXAMPLES::

            sage: z = 1 + CC(I)
            sage: z.is_zero()
            False
        """
        return not (mpfr_zero_p(self.__re) and mpfr_zero_p(self.__im))

    def prec(self):
        """
        Return precision of this complex number.

        EXAMPLES::

            sage: i = ComplexField(2000).0
            sage: i.prec()
            2000
        """
        return self._parent.prec()

    def real(self):
        """
        Return real part of ``self``.

        EXAMPLES::

            sage: i = ComplexField(100).0
            sage: z = 2 + 3*i
            sage: x = z.real(); x
            2.0000000000000000000000000000
            sage: x.parent()
            Real Field with 100 bits of precision
            sage: z.real_part()
            2.0000000000000000000000000000
        """
        cdef RealNumber x
        x = RealNumber(self._parent._real_field(), None)
        mpfr_set(x.value, self.__re, rnd)
        return x

    real_part = real

    def imag(self):
        """
        Return imaginary part of ``self``.

        EXAMPLES::

            sage: i = ComplexField(100).0
            sage: z = 2 + 3*i
            sage: x = z.imag(); x
            3.0000000000000000000000000000
            sage: x.parent()
            Real Field with 100 bits of precision
            sage: z.imag_part()
            3.0000000000000000000000000000
        """
        cdef RealNumber x
        x = RealNumber(self._parent._real_field(), None)
        mpfr_set(x.value, self.__im, rnd)
        return x

    imag_part = imag

    def __neg__(self):
        r"""
        Method for computing the negative of ``self``.

        .. MATH::

            -(a + bi) = -a - bi

        EXAMPLES::

            sage: a = ComplexNumber(2,1)
            sage: -a
            -2.00000000000000 - 1.00000000000000*I
            sage: a.__neg__()
            -2.00000000000000 - 1.00000000000000*I
        """
        cdef ComplexNumber x
        x = self._new()
        mpfr_neg(x.__re, self.__re, rnd)
        mpfr_neg(x.__im, self.__im, rnd)
        return x

    def __pos__(self):
        r"""
        Method for computing the "positive" of ``self``.

        EXAMPLES::

            sage: a = ComplexNumber(2,1)
            sage: +a
            2.00000000000000 + 1.00000000000000*I
            sage: a.__pos__()
            2.00000000000000 + 1.00000000000000*I
        """
        return self

    def __abs__(self):
        r"""
        Method for computing the absolute value or modulus of ``self``

        .. MATH::

            `|a + bi| = sqrt(a^2 + b^2)`

        EXAMPLES:

        Note that the absolute value of a complex number with imaginary
        component equal to zero is the absolute value of the real component.

        ::

            sage: a = ComplexNumber(2,1)
            sage: abs(a)
            2.23606797749979
            sage: a.__abs__()
            2.23606797749979
            sage: float(sqrt(2^2 + 1^1))
            2.23606797749979

        ::

            sage: b = ComplexNumber(42,0)
            sage: abs(b)
            42.0000000000000
            sage: b.__abs__()
            42.0000000000000
            sage: b
            42.0000000000000
        """
        return self.abs_c()

    def __invert__(self):
        """
        Return the multiplicative inverse.

        EXAMPLES::

            sage: I = CC.0
            sage: a = ~(5+I)
            sage: a * (5+I)
            1.00000000000000
        """
        cdef ComplexNumber x
        x = self._new()

        cdef mpfr_t t0, t1
        mpfr_init2(t0, self._prec)
        mpfr_init2(t1, self._prec)

        mpfr_mul(t0, self.__re, self.__re, rnd)
        mpfr_mul(t1, self.__im, self.__im, rnd)

        mpfr_add(t0, t0, t1, rnd)         # now t0 is the norm
        mpfr_div(x.__re, self.__re, t0, rnd)   #     x.__re = self.__re/norm

        mpfr_neg(t1, self.__im, rnd)
        mpfr_div(x.__im, t1, t0, rnd)  #     x.__im = -self.__im/norm

        mpfr_clear(t0)
        mpfr_clear(t1)

        return x

    def __int__(self):
        r"""
        Method for converting ``self`` to type ``int``.

        Called by the ``int`` function. Note that calling this method returns
        an error since, in general, complex numbers cannot be coerced into
        integers.

        EXAMPLES::

            sage: a = ComplexNumber(2,1)
            sage: int(a)
            Traceback (most recent call last):
            ...
            TypeError: can...t convert complex to int; use int(abs(z))
            sage: a.__int__()
            Traceback (most recent call last):
            ...
            TypeError: can...t convert complex to int; use int(abs(z))
        """
        raise TypeError("can't convert complex to int; use int(abs(z))")

    def __float__(self):
        r"""
        Method for converting ``self`` to type ``float``.

        Called by the ``float`` function.  This conversion will throw an error
        if the number has a nonzero imaginary part.

        EXAMPLES::

            sage: a = ComplexNumber(1, 0)
            sage: float(a)
            1.0
            sage: a = ComplexNumber(2,1)
            sage: float(a)
            Traceback (most recent call last):
            ...
            TypeError: unable to convert 2.00000000000000 + 1.00000000000000*I to float; use abs() or real_part() as desired
            sage: a.__float__()
            Traceback (most recent call last):
            ...
            TypeError: unable to convert 2.00000000000000 + 1.00000000000000*I to float; use abs() or real_part() as desired
            sage: float(abs(ComplexNumber(1,1)))
            1.4142135623730951
        """
        if mpfr_zero_p(self.__im) or mpfr_nan_p(self.__re):
            return mpfr_get_d(self.__re, rnd)
        else:
            raise TypeError("unable to convert {!r} to float; use abs() or real_part() as desired".format(self))

    def __complex__(self):
        r"""
        Method for converting ``self`` to type ``complex``.

        Called by the ``complex`` function.

        EXAMPLES::

            sage: a = ComplexNumber(2,1)
            sage: complex(a)
            (2+1j)
            sage: type(complex(a))
            <... 'complex'>
            sage: a.__complex__()
            (2+1j)
        """
        return complex(mpfr_get_d(self.__re, rnd),
                       mpfr_get_d(self.__im, rnd))

    cpdef _richcmp_(left, right, int op):
        """
        Compare ``left`` and ``right``.

        EXAMPLES::

            sage: CC(2, 1) > CC(-1, 2)
            True
            sage: CC(2, 1) == CC(2, 1)
            True
        """
        cdef int a, b
        a = mpfr_nan_p(left.__re)
        b = mpfr_nan_p((<ComplexNumber>right).__re)
        if a != b:
            return rich_to_bool(op, -1)

        cdef int i
        i = mpfr_cmp(left.__re, (<ComplexNumber>right).__re)
        if i < 0:
            return rich_to_bool(op, -1)
        elif i > 0:
            return rich_to_bool(op, 1)
        i = mpfr_cmp(left.__im, (<ComplexNumber>right).__im)
        if i < 0:
            return rich_to_bool(op, -1)
        elif i > 0:
            return rich_to_bool(op, 1)
        return rich_to_bool(op, 0)

    def multiplicative_order(self):
        """
        Return the multiplicative order of this complex number, if known,
        or raise a ``NotImplementedError``.

        EXAMPLES::

            sage: C.<i> = ComplexField()
            sage: i.multiplicative_order()
            4
            sage: C(1).multiplicative_order()
            1
            sage: C(-1).multiplicative_order()
            2
            sage: C(i^2).multiplicative_order()
            2
            sage: C(-i).multiplicative_order()
            4
            sage: C(2).multiplicative_order()
            +Infinity
            sage: w = (1+sqrt(-3.0))/2; w
            0.500000000000000 + 0.866025403784439*I
            sage: abs(w)
            1.00000000000000
            sage: w.multiplicative_order()
            Traceback (most recent call last):
            ...
            NotImplementedError: order of element not known
        """
        if self == 1:
            return Integer(1)
        elif self == -1:
            return Integer(2)
        elif self == self._parent.gen():
            return Integer(4)
        elif self == -self._parent.gen():
            return Integer(4)
        elif not self._multiplicative_order is None:
            return Integer(self._multiplicative_order)
        elif abs(abs(self) - 1) > 0.1:  # clearly not a root of unity
            return infinity.infinity
        raise NotImplementedError("order of element not known")


    ########################################################################
    # Plotting
    ########################################################################

    def plot(self, **kargs):
        """
        Plots this complex number as a point in the plane

        The accepted options are the ones of :meth:`~sage.plot.point.point2d`.
        Type ``point2d.options`` to see all options.

        .. NOTE::

            Just wraps the sage.plot.point.point2d method

        EXAMPLES:

        You can either use the indirect::

            sage: z = CC(0,1)
            sage: plot(z)
            Graphics object consisting of 1 graphics primitive

        or the more direct::

            sage: z = CC(0,1)
            sage: z.plot()
            Graphics object consisting of 1 graphics primitive
        """
        return sage.plot.point.point2d((self.real(), self.imag()), **kargs)

    ########################################################################
    # Transcendental (and other) functions
    ########################################################################

    # Trig functions
    def arccos(self):
        """
        Return the arccosine of ``self``.

        EXAMPLES::

            sage: (1+CC(I)).arccos()
            0.904556894302381 - 1.06127506190504*I
        """
        return self._parent(self.__pari__().acos())

    def arccosh(self):
        """
        Return the hyperbolic arccosine of ``self``.

        EXAMPLES::

            sage: (1+CC(I)).arccosh()
            1.06127506190504 + 0.904556894302381*I
        """
        return self._parent(self.__pari__().acosh())

    def arcsin(self):
        """
        Return the arcsine of ``self``.

        EXAMPLES::

            sage: (1+CC(I)).arcsin()
            0.666239432492515 + 1.06127506190504*I
        """
        return self._parent(self.__pari__().asin())

    def arcsinh(self):
        """
        Return the hyperbolic arcsine of ``self``.

        EXAMPLES::

            sage: (1+CC(I)).arcsinh()
            1.06127506190504 + 0.666239432492515*I
        """
        return self._parent(self.__pari__().asinh())

    def arctan(self):
        """
        Return the arctangent of ``self``.

        EXAMPLES::

            sage: (1+CC(I)).arctan()
            1.01722196789785 + 0.402359478108525*I
        """
        return self._parent(self.__pari__().atan())

    def arctanh(self):
        """
        Return the hyperbolic arctangent of ``self``.

        EXAMPLES::

            sage: (1+CC(I)).arctanh()
            0.402359478108525 + 1.01722196789785*I
        """
        return self._parent(self.__pari__().atanh())

    def coth(self):
        """
        Return the hyperbolic cotangent of ``self``.

        EXAMPLES::

            sage: ComplexField(100)(1,1).coth()
            0.86801414289592494863584920892 - 0.21762156185440268136513424361*I
        """
        return ~(self.tanh())

    def arccoth(self):
        """
        Return the hyperbolic arccotangent of ``self``.

        EXAMPLES::

            sage: ComplexField(100)(1,1).arccoth()
            0.40235947810852509365018983331 - 0.55357435889704525150853273009*I
        """
        return (~self).arctanh()

    def csc(self):
        """
        Return the cosecant of ``self``.

        EXAMPLES::

            sage: ComplexField(100)(1,1).csc()
            0.62151801717042842123490780586 - 0.30393100162842645033448560451*I
        """
        return ~(self.sin())

    def csch(self):
        """
        Return the hyperbolic cosecant of ``self``.

        EXAMPLES::

            sage: ComplexField(100)(1,1).csch()
            0.30393100162842645033448560451 - 0.62151801717042842123490780586*I
        """
        return ~(self.sinh())

    def arccsch(self):
        """
        Return the hyperbolic arccosecant of ``self``.

        EXAMPLES::

            sage: ComplexField(100)(1,1).arccsch()
            0.53063753095251782601650945811 - 0.45227844715119068206365839783*I
        """
        return (~self).arcsinh()

    def sec(self):
        """
        Return the secant of ``self``.

        EXAMPLES::

            sage: ComplexField(100)(1,1).sec()
            0.49833703055518678521380589177 + 0.59108384172104504805039169297*I
        """
        return ~(self.cos())

    def sech(self):
        """
        Return the hyperbolic secant of ``self``.

        EXAMPLES::

            sage: ComplexField(100)(1,1).sech()
            0.49833703055518678521380589177 - 0.59108384172104504805039169297*I
        """
        return ~(self.cosh())

    def arcsech(self):
        """
        Return the hyperbolic arcsecant of ``self``.

        EXAMPLES::

            sage: ComplexField(100)(1,1).arcsech()
            0.53063753095251782601650945811 - 1.1185178796437059371676632938*I
        """
        return (~self).arccosh()

    def cot(self):
        """
        Return the cotangent of ``self``.

        EXAMPLES::

            sage: (1+CC(I)).cot()
            0.217621561854403 - 0.868014142895925*I
            sage: i = ComplexField(200).0
            sage: (1+i).cot()
            0.21762156185440268136513424360523807352075436916785404091068 - 0.86801414289592494863584920891627388827343874994609327121115*I
            sage: i = ComplexField(220).0
            sage: (1+i).cot()
            0.21762156185440268136513424360523807352075436916785404091068124239 - 0.86801414289592494863584920891627388827343874994609327121115071646*I

        TESTS:

        Verify that :trac:`29409` is fixed::

            sage: cot(1 + I).n()
            0.217621561854403 - 0.868014142895925*I
        """
        return ~(self.tan())

    cotan = deprecated_function_alias(29412, cot)

    def cos(self):
        """
        Return the cosine of ``self``.

        EXAMPLES::

            sage: (1+CC(I)).cos()
            0.833730025131149 - 0.988897705762865*I
        """
        # write self = a + i*b, then
        # cos(self) = cosh(b)*cos(a) - i*sinh(b)*sin(a)
        cdef ComplexNumber z
        z = self._new()
        cdef mpfr_t ch, sh
        mpfr_init2(sh, self._prec)
        mpfr_sinh(sh, self.__im, rnd)
        mpfr_init2(ch, self._prec)
        mpfr_sqr(ch, sh, rnd)
        mpfr_add_ui(ch, ch, 1, rnd)
        mpfr_sqrt(ch, ch, rnd)
        mpfr_neg(sh, sh, rnd)
        mpfr_sin_cos(z.__im, z.__re, self.__re, rnd)
        mpfr_mul(z.__re, z.__re, ch, rnd)
        mpfr_mul(z.__im, z.__im, sh, rnd)
        mpfr_clear(sh)
        mpfr_clear(ch)
        return z

    def cosh(self):
        """
        Return the hyperbolic cosine of ``self``.

        EXAMPLES::

            sage: (1+CC(I)).cosh()
            0.833730025131149 + 0.988897705762865*I
        """
        # write self = a + i*b, then
        # cosh(self) = cosh(a)*cos(b) + i*sinh(a)*sin(b)
        cdef ComplexNumber z
        z = self._new()
        cdef mpfr_t ch, sh
        mpfr_init2(sh, self._prec)
        mpfr_sinh(sh, self.__re, rnd)
        mpfr_init2(ch, self._prec)
        mpfr_sqr(ch, sh, rnd)
        mpfr_add_ui(ch, ch, 1, rnd)
        mpfr_sqrt(ch, ch, rnd)
        mpfr_sin_cos(z.__im, z.__re, self.__im, rnd)
        mpfr_mul(z.__re, z.__re, ch, rnd)
        mpfr_mul(z.__im, z.__im, sh, rnd)
        mpfr_clear(sh)
        mpfr_clear(ch)
        return z



    def eta(self, omit_frac=False):
        r"""
        Return the value of the Dedekind `\eta` function on ``self``,
        intelligently computed using `\mathbb{SL}(2,\ZZ)`
        transformations.

        The `\eta` function is

        .. MATH::

            \eta(z) = e^{\pi i z / 12} \prod_{n=1}^{\infty}(1-e^{2\pi inz})

        INPUT:

        -  ``self`` -- element of the upper half plane (if not,
           raises a ``ValueError``).

        -  ``omit_frac`` -- (bool, default: ``False``), if ``True``,
           omit the `e^{\pi i z / 12}` factor.

        OUTPUT: a complex number

        ALGORITHM: Uses the PARI C library.

        EXAMPLES:

        First we compute `\eta(1+i)`::

            sage: i = CC.0
            sage: z = 1+i; z.eta()
            0.742048775836565 + 0.198831370229911*I

        We compute eta to low precision directly from the definition::

            sage: z = 1 + i; z.eta()
            0.742048775836565 + 0.198831370229911*I
            sage: pi = CC(pi)        # otherwise we will get a symbolic result.
            sage: exp(pi * i * z / 12) * prod([1-exp(2*pi*i*n*z) for n in range(1,10)])
            0.742048775836565 + 0.198831370229911*I

        The optional argument allows us to omit the fractional part::

            sage: z = 1 + i
            sage: z.eta(omit_frac=True)
            0.998129069925959
            sage: prod([1-exp(2*pi*i*n*z) for n in range(1,10)])
            0.998129069925958 + 4.59099857829247e-19*I

        We illustrate what happens when `z` is not in the upper
        half plane::

            sage: z = CC(1)
            sage: z.eta()
            Traceback (most recent call last):
            ...
            ValueError: value must be in the upper half plane

        You can also use functional notation::

            sage: eta(1+CC(I))
            0.742048775836565 + 0.198831370229911*I
        """
        try:
            return self._parent(self.__pari__().eta(not omit_frac))
        except sage.libs.pari.all.PariError:
            raise ValueError("value must be in the upper half plane")


    def sin(self):
        """
        Return the sine of ``self``.

        EXAMPLES::

            sage: (1+CC(I)).sin()
            1.29845758141598 + 0.634963914784736*I
        """
        # write self = a + i*b, then
        # sin(self) = cosh(b)*sin(a) + i*sinh(b)*cos(a)
        cdef ComplexNumber z
        z = self._new()
        cdef mpfr_t ch, sh
        mpfr_init2(sh, self._prec)
        mpfr_sinh(sh, self.__im, rnd)
        mpfr_init2(ch, self._prec)
        mpfr_sqr(ch, sh, rnd)
        mpfr_add_ui(ch, ch, 1, rnd)
        mpfr_sqrt(ch, ch, rnd)
        mpfr_sin_cos(z.__re, z.__im, self.__re, rnd)
        mpfr_mul(z.__re, z.__re, ch, rnd)
        mpfr_mul(z.__im, z.__im, sh, rnd)
        mpfr_clear(sh)
        mpfr_clear(ch)
        return z

    def sinh(self):
        """
        Return the hyperbolic sine of ``self``.

        EXAMPLES::

            sage: (1+CC(I)).sinh()
            0.634963914784736 + 1.29845758141598*I
        """
        # write self = a + i*b, then
        # sinh(self) = sinh(a)*cos(b) + i*cosh(a)*sin(b)
        cdef ComplexNumber z
        z = self._new()
        cdef mpfr_t ch, sh
        mpfr_init2(sh, self._prec)
        mpfr_sinh(sh, self.__re, rnd)
        mpfr_init2(ch, self._prec)
        mpfr_sqr(ch, sh, rnd)
        mpfr_add_ui(ch, ch, 1, rnd)
        mpfr_sqrt(ch, ch, rnd)
        mpfr_sin_cos(z.__im, z.__re, self.__im, rnd)
        mpfr_mul(z.__re, z.__re, sh, rnd)
        mpfr_mul(z.__im, z.__im, ch, rnd)
        mpfr_clear(sh)
        mpfr_clear(ch)
        return z

    def tan(self):
        """
        Return the tangent of ``self``.

        EXAMPLES::

            sage: (1+CC(I)).tan()
            0.271752585319512 + 1.08392332733869*I
        """
        # write self = a + i*b, then
        # tan(self) = [cos(a)*sin(a) + i*cosh(b)*sinh(b)]/[sinh^2(b)+cos^2(a)]
        cdef ComplexNumber z
        z = self._new()
        cdef mpfr_t ch, sh, c, s, a, b
        mpfr_init2(sh, self._prec)
        mpfr_sinh(sh, self.__im, rnd)
        mpfr_init2(ch, self._prec)
        mpfr_init2(a, self._prec)
        mpfr_sqr(a, sh, rnd)
        mpfr_add_ui(ch, a, 1, rnd)
        mpfr_sqrt(ch, ch, rnd)
        mpfr_init2(c, self._prec)
        mpfr_init2(s, self._prec)
        mpfr_sin_cos(s, c, self.__re, rnd)
        mpfr_init2(b, self._prec)
        mpfr_sqr(b, c, rnd)
        mpfr_add(a, a, b, rnd)
        mpfr_mul(z.__re, c, s, rnd)
        mpfr_div(z.__re, z.__re, a, rnd)
        mpfr_mul(z.__im, ch, sh, rnd)
        mpfr_div(z.__im, z.__im, a, rnd)
        mpfr_clear(sh)
        mpfr_clear(ch)
        mpfr_clear(c)
        mpfr_clear(s)
        mpfr_clear(b)
        mpfr_clear(a)
        return z


    def tanh(self):
        """
        Return the hyperbolic tangent of ``self``.

        EXAMPLES::

            sage: (1+CC(I)).tanh()
            1.08392332733869 + 0.271752585319512*I
        """
        # write self = a + i*b, then
        # tanh(self) = [cosh(a)*sinh(a) + i*cos(b)*sin(b)]/[sinh^2(a)+cos^2(b)]
        cdef ComplexNumber z
        z = self._new()
        cdef mpfr_t ch, sh, c, s, a, b
        mpfr_init2(sh, self._prec)
        mpfr_sinh(sh, self.__re, rnd)
        mpfr_init2(ch, self._prec)
        mpfr_init2(a, self._prec)
        mpfr_sqr(a, sh, rnd)
        mpfr_add_ui(ch, a, 1, rnd)
        mpfr_sqrt(ch, ch, rnd)
        mpfr_init2(c, self._prec)
        mpfr_init2(s, self._prec)
        mpfr_sin_cos(s, c, self.__im, rnd)
        mpfr_init2(b, self._prec)
        mpfr_sqr(b, c, rnd)
        mpfr_add(a, a, b, rnd)
        mpfr_mul(z.__im, c, s, rnd)
        mpfr_div(z.__im, z.__im, a, rnd)
        mpfr_mul(z.__re, ch, sh, rnd)
        mpfr_div(z.__re, z.__re, a, rnd)
        mpfr_clear(sh)
        mpfr_clear(ch)
        mpfr_clear(c)
        mpfr_clear(s)
        mpfr_clear(b)
        mpfr_clear(a)
        return z

    # Other special functions
    def agm(self, right, algorithm="optimal"):
        """
        Return the Arithmetic-Geometric Mean (AGM) of ``self`` and ``right``.

        INPUT:

        - ``right`` (complex) -- another complex number

        - ``algorithm`` (string, default "optimal") -- the algorithm to use
          (see below).

        OUTPUT:

        (complex) A value of the AGM of ``self`` and ``right``.  Note that
        this is a multi-valued function, and the algorithm used
        affects the value returned, as follows:

        - "pari": Call the :pari:`agm` function from the pari library.

        - "optimal": Use the AGM sequence such that at each stage
              `(a,b)` is replaced by `(a_1,b_1)=((a+b)/2,\pm\sqrt{ab})`
              where the sign is chosen so that `|a_1-b_1|\le|a_1+b_1|`, or
              equivalently `\Re(b_1/a_1)\ge 0`.  The resulting limit is
              maximal among all possible values.

        - "principal": Use the AGM sequence such that at each stage
              `(a,b)` is replaced by `(a_1,b_1)=((a+b)/2,\pm\sqrt{ab})`
              where the sign is chosen so that `\Re(b_1)\ge 0` (the
              so-called principal branch of the square root).

        The values `AGM(a,0)`, `AGM(0,a)`, and `AGM(a,-a)` are all taken to be 0.

        EXAMPLES::

            sage: a = CC(1,1)
            sage: b = CC(2,-1)
            sage: a.agm(b)
            1.62780548487271 + 0.136827548397369*I
            sage: a.agm(b, algorithm="optimal")
            1.62780548487271 + 0.136827548397369*I
            sage: a.agm(b, algorithm="principal")
            1.62780548487271 + 0.136827548397369*I
            sage: a.agm(b, algorithm="pari")
            1.62780548487271 + 0.136827548397369*I

        An example to show that the returned value depends on the algorithm
        parameter::

            sage: a = CC(-0.95,-0.65)
            sage: b = CC(0.683,0.747)
            sage: a.agm(b, algorithm="optimal")
            -0.371591652351761 + 0.319894660206830*I
            sage: a.agm(b, algorithm="principal")
            0.338175462986180 - 0.0135326969565405*I
            sage: a.agm(b, algorithm="pari")
            -0.371591652351761 + 0.319894660206830*I
            sage: a.agm(b, algorithm="optimal").abs()
            0.490319232466314
            sage: a.agm(b, algorithm="principal").abs()
            0.338446122230459
            sage: a.agm(b, algorithm="pari").abs()
            0.490319232466314

        TESTS:

        An example which came up in testing::

            sage: I = CC(I)
            sage: a =  0.501648970493109 + 1.11877240294744*I
            sage: b =  1.05946309435930 + 1.05946309435930*I
            sage: a.agm(b)
            0.774901870587681 + 1.10254945079875*I

            sage: a = CC(-0.32599972608379413, 0.60395514542928641)
            sage: b = CC( 0.6062314525690593,  0.1425693337776659)
            sage: a.agm(b)
            0.199246281325876 + 0.478401702759654*I
            sage: a.agm(-a)
            0.000000000000000
            sage: a.agm(0)
            0.000000000000000
            sage: CC(0).agm(a)
            0.000000000000000

        Consistency::

            sage: a = 1 + 0.5*I
            sage: b = 2 - 0.25*I
            sage: a.agm(b) - ComplexField(100)(a).agm(b)
            0.000000000000000
            sage: ComplexField(200)(a).agm(b) - ComplexField(500)(a).agm(b)
            0.00000000000000000000000000000000000000000000000000000000000
            sage: ComplexField(500)(a).agm(b) - ComplexField(1000)(a).agm(b)
            0.000000000000000000000000000000000000000000000000000000000000000000000000000000000000000000000000000000000000000000000000000000000000000000000000000000
        """
        if algorithm=="pari":
            t = self._parent(right).__pari__()
            return self._parent(self.__pari__().agm(t))

        cdef ComplexNumber a, b, a1, b1, d, e, res
        cdef mp_exp_t rel_prec
        cdef bint optimal = algorithm == "optimal"

        if optimal or algorithm == "principal":

            if not isinstance(right, ComplexNumber) or (<ComplexNumber>right)._parent is not self._parent:
                right = self._parent(right)

            res = self._new()

            if mpfr_zero_p(self.__re) and mpfr_zero_p(self.__im):
                return self
            elif mpfr_zero_p((<ComplexNumber>right).__re) and mpfr_zero_p((<ComplexNumber>right).__im):
                return right
            elif (mpfr_cmpabs(self.__re, (<ComplexNumber>right).__re) == 0 and
                  mpfr_cmpabs(self.__im, (<ComplexNumber>right).__im) == 0 and
                  mpfr_cmp(self.__re, (<ComplexNumber>right).__re) != 0 and
                  mpfr_cmp(self.__im, (<ComplexNumber>right).__im) != 0):
                # self = -right
                mpfr_set_ui(res.__re, 0, rnd)
                mpfr_set_ui(res.__im, 0, rnd)
                return res

            # Do the computations to a bit higher precision so rounding error
            # won't obscure the termination condition.
            a = ComplexNumber(self._parent.to_prec(self._prec+5), None)
            b = a._new()
            a1 = a._new()
            b1 = a._new()

            d = a._new()
            if optimal:
                e = a._new()

            # Make copies so we don't mutate self or right.
            mpfr_set(a.__re, self.__re, rnd)
            mpfr_set(a.__im, self.__im, rnd)
            mpfr_set(b.__re, (<ComplexNumber>right).__re, rnd)
            mpfr_set(b.__im, (<ComplexNumber>right).__im, rnd)

            if optimal:
                mpfr_add(e.__re, a.__re, b.__re, rnd)
                mpfr_add(e.__im, a.__im, b.__im, rnd)

            while True:

                # a1 = (a+b)/2
                if optimal:
                    mpfr_swap(a1.__re, e.__re)
                    mpfr_swap(a1.__im, e.__im)
                else:
                    mpfr_add(a1.__re, a.__re, b.__re, rnd)
                    mpfr_add(a1.__im, a.__im, b.__im, rnd)
                mpfr_mul_2si(a1.__re, a1.__re, -1, rnd)
                mpfr_mul_2si(a1.__im, a1.__im, -1, rnd)

                # b1 = sqrt(a*b)
                mpfr_mul(d.__re, a.__re, b.__re, rnd)
                mpfr_mul(d.__im, a.__im, b.__im, rnd)
                mpfr_sub(b1.__re, d.__re, d.__im, rnd)
                mpfr_mul(d.__re, a.__re, b.__im, rnd)
                mpfr_mul(d.__im, a.__im, b.__re, rnd)
                mpfr_add(b1.__im, d.__re, d.__im, rnd)
                b1 = b1.sqrt() # this would be a *lot* of code duplication

                # d = a1 - b1
                mpfr_sub(d.__re, a1.__re, b1.__re, rnd)
                mpfr_sub(d.__im, a1.__im, b1.__im, rnd)
                if mpfr_zero_p(d.__re) and mpfr_zero_p(d.__im):
                    mpfr_set(res.__re, a1.__re, rnd)
                    mpfr_set(res.__im, a1.__im, rnd)
                    return res

                if optimal:
                    # e = a1+b1
                    mpfr_add(e.__re, a1.__re, b1.__re, rnd)
                    mpfr_add(e.__im, a1.__im, b1.__im, rnd)
                    if mpfr_zero_p(e.__re) and mpfr_zero_p(e.__im):
                        mpfr_set(res.__re, a1.__re, rnd)
                        mpfr_set(res.__im, a1.__im, rnd)
                        return res

                    # |e| < |d|
                    if cmp_abs(e, d) < 0:
                        mpfr_swap(d.__re, e.__re)
                        mpfr_swap(d.__im, e.__im)
                        mpfr_neg(b1.__re, b1.__re, rnd)
                        mpfr_neg(b1.__im, b1.__im, rnd)

                rel_prec = min_exp_t(max_exp(a1), max_exp(b1)) - max_exp(d)
                if rel_prec > self._prec:
                    mpfr_set(res.__re, a1.__re, rnd)
                    mpfr_set(res.__im, a1.__im, rnd)
                    return res

                # a, b = a1, b1
                mpfr_swap(a.__re, a1.__re)
                mpfr_swap(a.__im, a1.__im)
                mpfr_swap(b.__re, b1.__re)
                mpfr_swap(b.__im, b1.__im)

        raise ValueError("agm algorithm must be one of 'pari', 'optimal', 'principal'")

    def argument(self):
        r"""
        The argument (angle) of the complex number, normalized so that
        `-\pi < \theta \leq \pi`.

        EXAMPLES::

            sage: i = CC.0
            sage: (i^2).argument()
            3.14159265358979
            sage: (1+i).argument()
            0.785398163397448
            sage: i.argument()
            1.57079632679490
            sage: (-i).argument()
            -1.57079632679490
            sage: (RR('-0.001') - i).argument()
            -1.57179632646156
        """
        cdef RealNumber x
        x = RealNumber(self._parent._real_field(), None)
        mpfr_atan2(x.value, self.__im, self.__re, rnd)
        return x


    def arg(self):
        """
        See :meth:`argument()`.

        EXAMPLES::

            sage: i = CC.0
            sage: (i^2).arg()
            3.14159265358979
        """
        return self.argument()

    def conjugate(self):
        """
        Return the complex conjugate of this complex number.

        EXAMPLES::

            sage: i = CC.0
            sage: (1+i).conjugate()
            1.00000000000000 - 1.00000000000000*I
        """
        cdef ComplexNumber x
        x = self._new()

        cdef mpfr_t i
        mpfr_init2(i, self._prec)
        mpfr_neg(i, self.__im, rnd)
        mpfr_set(x.__re, self.__re, rnd)
        mpfr_set(x.__im, i, rnd)
        mpfr_clear(i)
        return x

    def dilog(self):
        r"""
        Return the complex dilogarithm of ``self``.

        The complex dilogarithm, or Spence's function, is defined by

        .. MATH::

            Li_2(z) = - \int_0^z \frac{\log|1-\zeta|}{\zeta} d(\zeta)
            = \sum_{k=1}^\infty \frac{z^k}{k}

        Note that the series definition can only be used for `|z| < 1`.

        EXAMPLES::

            sage: a = ComplexNumber(1,0)
            sage: a.dilog()
            1.64493406684823
            sage: float(pi^2/6)
            1.6449340668482262

        ::

            sage: b = ComplexNumber(0,1)
            sage: b.dilog()
            -0.205616758356028 + 0.915965594177219*I

        ::

            sage: c = ComplexNumber(0,0)
            sage: c.dilog()
            0.000000000000000
        """
        return self._parent(self.__pari__().dilog())

    def exp(ComplexNumber self):
        r"""
        Compute `e^z` or `\exp(z)`.

        EXAMPLES::

            sage: i = ComplexField(300).0
            sage: z = 1 + i
            sage: z.exp()
            1.46869393991588515713896759732660426132695673662900872279767567631093696585951213872272450 + 2.28735528717884239120817190670050180895558625666835568093865811410364716018934540926734485*I
        """
        # write self = a + i*b, then
        # exp(self) = exp(a)*(cos(b) + i*sin(b))
        cdef ComplexNumber z
        z = self._new()
        cdef mpfr_t r
        mpfr_init2(r, self._prec)
        mpfr_exp(r, self.__re, rnd)
        mpfr_sin_cos(z.__im, z.__re, self.__im, rnd)
        mpfr_mul(z.__re, z.__re, r, rnd)
        mpfr_mul(z.__im, z.__im, r, rnd)
        mpfr_clear(r)
        return z

    def gamma(self):
        """
        Return the Gamma function evaluated at this complex number.

        EXAMPLES::

            sage: i = ComplexField(30).0
            sage: (1+i).gamma()
            0.49801567 - 0.15494983*I

        TESTS::

            sage: CC(0).gamma()
            Infinity

        ::

            sage: CC(-1).gamma()
            Infinity
        """
        try:
            return self._parent(self.__pari__().gamma())
        except sage.libs.pari.all.PariError:
            from sage.rings.infinity import UnsignedInfinityRing
            return UnsignedInfinityRing.gen()

    def gamma_inc(self, t):
        """
        Return the incomplete Gamma function evaluated at this complex
        number.

        EXAMPLES::

            sage: C, i = ComplexField(30).objgen()
            sage: (1+i).gamma_inc(2 + 3*i)  # abs tol 2e-10
            0.0020969149 - 0.059981914*I
            sage: (1+i).gamma_inc(5)
            -0.0013781309 + 0.0065198200*I
            sage: C(2).gamma_inc(1 + i)
            0.70709210 - 0.42035364*I
            sage: CC(2).gamma_inc(5)
            0.0404276819945128

        TESTS:

        Check that :trac:`7099` is fixed::

            sage: C = ComplexField(400)
            sage: C(2 + I).gamma_inc(C(3 + I))  # abs tol 1e-120
            0.121515644664508695525971545977439666159749344176962379708992904126499444842886620664991650378432544392118359044438541515 + 0.101533909079826033296475736021224621546966200987295663190553587086145836461236284668967411665020429964946098113930918850*I

        """
        return self._parent(self.__pari__().incgam(t, precision=self.prec()))

    def log(self, base=None):
        r"""
        Complex logarithm of `z` with branch chosen as follows: Write
        `z = \rho e^{i \theta}` with `-\pi < \theta <= pi`. Then
        `\mathrm{log}(z) = \mathrm{log}(\rho) + i \theta`.

        .. WARNING::

           Currently the real log is computed using floats, so there
           is potential precision loss.

        EXAMPLES::

            sage: a = ComplexNumber(2,1)
            sage: a.log()
            0.804718956217050 + 0.463647609000806*I
            sage: log(a.abs())
            0.804718956217050
            sage: a.argument()
            0.463647609000806

        ::

            sage: b = ComplexNumber(float(exp(42)),0)
            sage: b.log()  # abs tol 1e-12
            41.99999999999971

        ::

            sage: c = ComplexNumber(-1,0)
            sage: c.log()
            3.14159265358979*I

        The option of a base is included for compatibility with other logs::

            sage: c = ComplexNumber(-1,0)
            sage: c.log(2)
            4.53236014182719*I

        If either component (real or imaginary) of the complex number
        is NaN (not a number), log will return the complex NaN::

            sage: c = ComplexNumber(NaN,2)
            sage: c.log()
            NaN + NaN*I
        """
        if mpfr_nan_p(self.__re):
            return ComplexNumber(self._parent,self.real(),self.real())
        if mpfr_nan_p(self.__im):
            return ComplexNumber(self._parent,self.imag(),self.imag())
        theta = self.argument()
        rho = abs(self)
        if base is None:
            return ComplexNumber(self._parent, rho.log(), theta)
        else:
            from .real_mpfr import RealField
            return ComplexNumber(self._parent, rho.log()/RealNumber(RealField(self.prec()),base).log(), theta/RealNumber(RealField(self.prec()),base).log())

    def additive_order(self):
        """
        Return the additive order of ``self``.

        EXAMPLES::

            sage: CC(0).additive_order()
            1
            sage: CC.gen().additive_order()
            +Infinity
        """
        if self == 0:
            return 1
        else:
            return infinity.infinity

    def sqrt(self, all=False):
        """
        The square root function, taking the branch cut to be the negative
        real axis.

        INPUT:

        -  ``all`` - bool (default: ``False``); if ``True``, return a
           list of all square roots.

        EXAMPLES::

            sage: C.<i> = ComplexField(30)
            sage: i.sqrt()
            0.70710678 + 0.70710678*I
            sage: (1+i).sqrt()
            1.0986841 + 0.45508986*I
            sage: (C(-1)).sqrt()
            1.0000000*I
            sage: (1 + 1e-100*i).sqrt()^2
            1.0000000 + 1.0000000e-100*I
            sage: i = ComplexField(200).0
            sage: i.sqrt()
            0.70710678118654752440084436210484903928483593768847403658834 + 0.70710678118654752440084436210484903928483593768847403658834*I
        """
        cdef ComplexNumber z = self._new()
        if mpfr_zero_p(self.__im):
            if mpfr_sgn(self.__re) >= 0:
                mpfr_set_ui(z.__im, 0, rnd)
                mpfr_sqrt(z.__re, self.__re, rnd)
            else:
                mpfr_set_ui(z.__re, 0, rnd)
                mpfr_neg(z.__im, self.__re, rnd)
                mpfr_sqrt(z.__im, z.__im, rnd)
            if all:
                return [z, -z] if z else [z]
            else:
                return z
        # self = x + yi = (a+bi)^2
        # expand, substitute, solve
        # a^2 = (x + sqrt(x^2+y^2))/2
        cdef bint avoid_branch = mpfr_sgn(self.__re) < 0 and mpfr_cmpabs(self.__im, self.__re) < 0
        cdef mpfr_t a2
        mpfr_init2(a2, self._prec)
        mpfr_hypot(a2, self.__re, self.__im, rnd)
        if avoid_branch:
            # x + sqrt(x^2+y^2) numerically unstable for x near negative real axis
            # so we compute sqrt of (-z) and shift by i at the end
            mpfr_sub(a2, a2, self.__re, rnd)
        else:
            mpfr_add(a2, a2, self.__re, rnd)
        mpfr_mul_2si(a2, a2, -1, rnd)
        # a = sqrt(a2)
        mpfr_sqrt(z.__re, a2, rnd)
        # b = y/(2a)
        mpfr_div(z.__im, self.__im, z.__re, rnd)
        mpfr_mul_2si(z.__im, z.__im, -1, rnd)
        mpfr_clear(a2)
        if avoid_branch:
            mpfr_swap(z.__re, z.__im)
            # Note that y (hence b) was never negated, so we have z=i*sqrt(self).
            # if we were below the branch cut, we want the other branch
            if mpfr_sgn(self.__im) < 0:
                mpfr_neg(z.__re, z.__re, rnd)
                mpfr_neg(z.__im, z.__im, rnd)
        if all:
            return [z, -z]
        else:
            return z

    def nth_root(self, n, all=False):
        """
        The `n`-th root function.

        INPUT:

        -  ``all`` - bool (default: ``False``); if ``True``, return a
           list of all `n`-th roots.

        EXAMPLES::

            sage: a = CC(27)
            sage: a.nth_root(3)
            3.00000000000000
            sage: a.nth_root(3, all=True)
            [3.00000000000000, -1.50000000000000 + 2.59807621135332*I, -1.50000000000000 - 2.59807621135332*I]
            sage: a = ComplexField(20)(2,1)
            sage: [r^7 for r in a.nth_root(7, all=True)]
            [2.0000 + 1.0000*I, 2.0000 + 1.0000*I, 2.0000 + 1.0000*I, 2.0000 + 1.0000*I, 2.0000 + 1.0000*I, 2.0000 + 1.0001*I, 2.0000 + 1.0001*I]
        """
        if self.is_zero():
            return [self] if all else self

        cdef ComplexNumber z
        z = self._new()

        cdef RealNumber arg, rho
        cdef mpfr_t r
        rho = abs(self)
        arg = self.argument() / n
        mpfr_init2(r, self._prec)
        mpfr_rootn_ui(r, rho.value, n, rnd)

        mpfr_sin_cos(z.__im, z.__re, arg.value, rnd)
        mpfr_mul(z.__re, z.__re, r, rnd)
        mpfr_mul(z.__im, z.__im, r, rnd)

        if not all:
            mpfr_clear(r)
            return z

        R = self._parent._real_field()
        cdef RealNumber theta
        theta = R.pi()*2/n
        zlist = [z]
        for k in range(1, n):
            z = self._new()
            arg += theta
            mpfr_sin_cos(z.__im, z.__re, arg.value, rnd)
            mpfr_mul(z.__re, z.__re, r, rnd)
            mpfr_mul(z.__im, z.__im, r, rnd)
            zlist.append(z)

        mpfr_clear(r)
        return zlist


    def is_square(self):
        r"""
        This function always returns true as `\CC` is algebraically closed.

        EXAMPLES::

            sage: a = ComplexNumber(2,1)
            sage: a.is_square()
            True

        `\CC` is algebraically closed, hence every element
        is a square::

            sage: b = ComplexNumber(5)
            sage: b.is_square()
            True
        """
        return True

    def is_real(self):
        """
        Return ``True`` if ``self`` is real, i.e. has imaginary part zero.

        EXAMPLES::

            sage: CC(1.23).is_real()
            True
            sage: CC(1+i).is_real()
            False
        """
        return (mpfr_zero_p(self.__im) != 0)

    def is_imaginary(self):
        """
        Return ``True`` if ``self`` is imaginary, i.e. has real part zero.

        EXAMPLES::

            sage: CC(1.23*i).is_imaginary()
            True
            sage: CC(1+i).is_imaginary()
            False
        """
        return (mpfr_zero_p(self.__re) != 0)

    def is_integer(self):
        """
        Return ``True`` if ``self`` is a integer

        EXAMPLES::

            sage: CC(3).is_integer()
            True
            sage: CC(1,2).is_integer()
            False
        """
        return self.is_real() and self.real() in ZZ

    def is_positive_infinity(self):
        r"""
        Check if ``self`` is `+\infty`.

        EXAMPLES::

            sage: CC(1, 2).is_positive_infinity()
            False
            sage: CC(oo, 0).is_positive_infinity()
            True
            sage: CC(0, oo).is_positive_infinity()
            False
        """
        return self.real().is_positive_infinity() and self.imag().is_zero()

    def is_negative_infinity(self):
        r"""
        Check if ``self`` is `-\infty`.

        EXAMPLES::

            sage: CC(1, 2).is_negative_infinity()
            False
            sage: CC(-oo, 0).is_negative_infinity()
            True
            sage: CC(0, -oo).is_negative_infinity()
            False
        """
        return self.real().is_negative_infinity() and self.imag().is_zero()

    def is_infinity(self):
        r"""
        Check if ``self`` is `\infty`.

        EXAMPLES::

            sage: CC(1, 2).is_infinity()
            False
            sage: CC(0, oo).is_infinity()
            True
        """
        return self.real().is_infinity() or self.imag().is_infinity()

    def is_NaN(self):
        r"""
        Check if ``self`` is not-a-number.

        EXAMPLES::

            sage: CC(1, 2).is_NaN()
            False
            sage: CC(NaN).is_NaN()
            True
            sage: CC(NaN,2).log().is_NaN()
            True
        """
        return mpfr_nan_p(self.__re) or mpfr_nan_p(self.__im)

    def zeta(self):
        """
        Return the Riemann zeta function evaluated at this complex number.

        EXAMPLES::

            sage: i = ComplexField(30).gen()
            sage: z = 1 + i
            sage: z.zeta()
            0.58215806 - 0.92684856*I
            sage: zeta(z)
            0.58215806 - 0.92684856*I

            sage: CC(1).zeta()
            Infinity
        """
        if mpfr_zero_p(self.__im) and mpfr_cmp_ui(self.__re, 1) == 0:
            return infinity.unsigned_infinity
        return self._parent(self.__pari__().zeta())

    def algebraic_dependency(self, n, **kwds):
        """
        Return an irreducible polynomial of degree at most `n` which is
        approximately satisfied by this complex number.

        ALGORITHM: Uses the PARI C-library :pari:`algdep` command.

        INPUT: Type algdep? at the top level prompt. All additional
        parameters are passed onto the top-level algdep command.

        EXAMPLES::

            sage: C = ComplexField()
            sage: z = (1/2)*(1 + sqrt(3.0) *C.0); z
            0.500000000000000 + 0.866025403784439*I
            sage: p = z.algdep(5); p
            x^2 - x + 1
            sage: p(z)
            1.11022302462516e-16
        """
        from sage.arith.all import algdep
        return algdep(self, n, **kwds)

    # Alias
    algdep = algebraic_dependency


def make_ComplexNumber0(fld, mult_order, re, im):
    """
    Create a complex number for pickling.

    EXAMPLES::

        sage: a = CC(1 + I)
        sage: loads(dumps(a)) == a # indirect doctest
        True
    """
    x = ComplexNumber(fld, re, im)
    x._set_multiplicative_order(mult_order)
    return x


def create_ComplexNumber(s_real, s_imag=None, int pad=0, min_prec=53):
    r"""
    Return the complex number defined by the strings ``s_real`` and
    ``s_imag`` as an element of ``ComplexField(prec=n)``,
    where `n` potentially has slightly more (controlled by pad) bits than
    given by `s`.

    INPUT:

    - ``s_real`` -- a string that defines a real number
      (or something whose string representation defines a number)

    - ``s_imag`` -- a string that defines a real number
      (or something whose string representation defines a number)

    - ``pad`` -- an integer at least 0.

    - ``min_prec`` -- number will have at least this many bits of precision,
      no matter what.

    EXAMPLES::

        sage: ComplexNumber('2.3')
        2.30000000000000
        sage: ComplexNumber('2.3','1.1')
        2.30000000000000 + 1.10000000000000*I
        sage: ComplexNumber(10)
        10.0000000000000
        sage: ComplexNumber(10,10)
        10.0000000000000 + 10.0000000000000*I
        sage: ComplexNumber(1.000000000000000000000000000,2)
        1.00000000000000000000000000 + 2.00000000000000000000000000*I
        sage: ComplexNumber(1,2.000000000000000000000)
        1.00000000000000000000 + 2.00000000000000000000*I

    ::

        sage: sage.rings.complex_mpfr.create_ComplexNumber(s_real=2,s_imag=1)
        2.00000000000000 + 1.00000000000000*I

    TESTS:

    Make sure we've rounded up ``log(10,2)`` enough to guarantee
    sufficient precision (:trac:`10164`)::

        sage: s = "1." + "0"*10**6 + "1"
        sage: sage.rings.complex_mpfr.create_ComplexNumber(s,0).real()-1 == 0
        False
        sage: sage.rings.complex_mpfr.create_ComplexNumber(0,s).imag()-1 == 0
        False

    """
    if s_imag is None:
        s_imag = 0

    if not isinstance(s_real, str):
        s_real = str(s_real).strip()
    if not isinstance(s_imag, str):
        s_imag = str(s_imag).strip()
    #if base == 10:
    bits = max(int(LOG_TEN_TWO_PLUS_EPSILON*len(s_real)),
               int(LOG_TEN_TWO_PLUS_EPSILON*len(s_imag)))
    #else:
    #    bits = max(int(math.log(base,2)*len(s_imag)),int(math.log(base,2)*len(s_imag)))
    C = ComplexField(prec=max(bits+pad, min_prec))

    return ComplexNumber(C, s_real, s_imag)


cdef class RRtoCC(Map):

    cdef ComplexNumber _zero

    def __init__(self, RR, CC):
        """
        EXAMPLES::

            sage: from sage.rings.complex_mpfr import RRtoCC
            sage: RRtoCC(RR, CC)
            Natural map:
              From: Real Field with 53 bits of precision
              To:   Complex Field with 53 bits of precision
        """
        Map.__init__(self, RR, CC)
        self._zero = ComplexNumber(CC, 0)
        self._repr_type_str = "Natural"

    cdef dict _extra_slots(self):
        """
        A helper for pickling and copying.

        INPUT:

        ``_slots`` -- a dictionary

        OUTPUT:

        The given dictionary, with zero added.

        EXAMPLES::

            sage: from sage.rings.complex_mpfr import RRtoCC
            sage: f = RRtoCC(RR, CC)
            sage: g = copy(f) # indirect doctest
            sage: g
            Natural map:
              From: Real Field with 53 bits of precision
              To:   Complex Field with 53 bits of precision
        """
        slots = Map._extra_slots(self)
        slots['_zero'] = self._zero
        return slots

    cdef _update_slots(self, dict _slots):
        """
        A helper for unpickling and copying.

        INPUT:

        ``_slots`` -- a dictionary providing values for the c(p)def slots of self.

        EXAMPLES::

            sage: from sage.rings.complex_mpfr import RRtoCC
            sage: RRtoCC(RR, CC)
            Natural map:
              From: Real Field with 53 bits of precision
              To:   Complex Field with 53 bits of precision
        """
        Map._update_slots(self, _slots)
        self._zero = _slots['_zero']

    cpdef Element _call_(self, x):
        """
        EXAMPLES::

            sage: from sage.rings.complex_mpfr import RRtoCC
            sage: f = RRtoCC(RealField(100), ComplexField(10)) # indirect doctest
            sage: f(1/3)
            0.33
        """
        cdef ComplexNumber z = self._zero._new()
        mpfr_set(z.__re, (<RealNumber>x).value, rnd)
        mpfr_set_ui(z.__im, 0, rnd)
        return z

<<<<<<< HEAD
=======

cdef class CCtoCDF(Map):

    cpdef Element _call_(self, x):
        """
        EXAMPLES::

            sage: from sage.rings.complex_mpfr import CCtoCDF
            sage: f = CCtoCDF(CC, CDF) # indirect doctest
            sage: f(CC.0)
            1.0*I
            sage: f(exp(pi*CC.0/4))
            0.7071067811865476 + 0.7071067811865475*I
        """
        z = <ComplexDoubleElement>ComplexDoubleElement.__new__(ComplexDoubleElement)
        GSL_SET_COMPLEX(&z._complex,
                        mpfr_get_d((<ComplexNumber>x).__re, MPFR_RNDN),
                        mpfr_get_d((<ComplexNumber>x).__im, MPFR_RNDN))
        return z


>>>>>>> cc60cfeb
cdef inline mp_exp_t min_exp_t(mp_exp_t a, mp_exp_t b):
    return a if a < b else b

cdef inline mp_exp_t max_exp_t(mp_exp_t a, mp_exp_t b):
    return a if a > b else b

cdef inline mp_exp_t max_exp(ComplexNumber z):
    """
    Quickly return the maximum exponent of the real and complex parts of z,
    which is useful for estimating its magnitude.
    """
    if mpfr_zero_p(z.__im):
        return mpfr_get_exp(z.__re)
    elif mpfr_zero_p(z.__re):
        return mpfr_get_exp(z.__im)
    return max_exp_t(mpfr_get_exp(z.__re), mpfr_get_exp(z.__im))

cpdef int cmp_abs(ComplexNumber a, ComplexNumber b):
    """
    Return -1, 0, or 1 according to whether `|a|` is less than, equal to, or
    greater than `|b|`.

    Optimized for non-close numbers, where the ordering can be determined by
    examining exponents.

    EXAMPLES::

        sage: from sage.rings.complex_mpfr import cmp_abs
        sage: cmp_abs(CC(5), CC(1))
        1
        sage: cmp_abs(CC(5), CC(4))
        1
        sage: cmp_abs(CC(5), CC(5))
        0
        sage: cmp_abs(CC(5), CC(6))
        -1
        sage: cmp_abs(CC(5), CC(100))
        -1
        sage: cmp_abs(CC(-100), CC(1))
        1
        sage: cmp_abs(CC(-100), CC(100))
        0
        sage: cmp_abs(CC(-100), CC(1000))
        -1
        sage: cmp_abs(CC(1,1), CC(1))
        1
        sage: cmp_abs(CC(1,1), CC(2))
        -1
        sage: cmp_abs(CC(1,1), CC(1,0.99999))
        1
        sage: cmp_abs(CC(1,1), CC(1,-1))
        0
        sage: cmp_abs(CC(0), CC(1))
        -1
        sage: cmp_abs(CC(1), CC(0))
        1
        sage: cmp_abs(CC(0), CC(0))
        0
        sage: cmp_abs(CC(2,1), CC(1,2))
        0
    """
    if mpfr_zero_p(b.__re) and mpfr_zero_p(b.__im):
        return not ((mpfr_zero_p(a.__re) and mpfr_zero_p(a.__im)))
    elif (mpfr_zero_p(a.__re) and mpfr_zero_p(a.__im)):
        return -1
    cdef mp_exp_t exp_diff = max_exp(a) - max_exp(b)
    if exp_diff <= -2:
        return -1
    elif exp_diff >= 2:
        return 1

    cdef int res
    cdef mpfr_t abs_a, abs_b, tmp
    mpfr_init2(abs_a, mpfr_get_prec(a.__re))
    mpfr_init2(abs_b, mpfr_get_prec(b.__re))
    mpfr_init2(tmp, mpfr_get_prec(a.__re))

    mpfr_sqr(abs_a, a.__re, rnd)
    mpfr_sqr(tmp, a.__im, rnd)
    mpfr_add(abs_a, abs_a, tmp, rnd)

    mpfr_sqr(abs_b, b.__re, rnd)
    mpfr_sqr(tmp, b.__im, rnd)
    mpfr_add(abs_b, abs_b, tmp, rnd)

    res = mpfr_cmpabs(abs_a, abs_b)

    mpfr_clear(abs_a)
    mpfr_clear(abs_b)
    mpfr_clear(tmp)

    return res

def _format_complex_number(real, imag, format_spec):
    """
    Construct a formatted string from real and imaginary parts.

    TESTS::

        sage: s = format(CDF(1/80, -1/2), '25'); s
        '           0.0125 - 0.5*I'
        sage: len(s) == 25
        True
        sage: '{:=^ 25}'.format(CDF(1/80, -1/2))
        '===== 0.0125 - 0.5*I====='
        sage: format(float(3), '#.4') == format(CDF(3, 0), '#.4')
        True
        sage: format(CDF(1, 2), '=+20')
        Traceback (most recent call last):
        ...
        ValueError: '=' alignment not allowed in complex format specifier

    ::

        sage: format(CC(1/80, -1/2), '55') == format(str(CC(1/80, -1/2)), '>55')
        True
        sage: '{:=^ 55}'.format(CC(1/80, -1/2))
        '======= 0.0125000000000000 - 0.500000000000000*I======='
        sage: format(CC(1, 2), '=+20')
        Traceback (most recent call last):
        ...
        ValueError: '=' alignment not allowed in complex format specifier
    """
    import re
    match = re.match(r'^(.?[><=^])?'         # 1: fill and align
                     r'([ +-]?)'             # 2: sign
                     r'[^\d\.]*?0?(\d*)'     # 3: width
                     r'.*?([eEfFgGn%])?$',   # 4: type
                     format_spec)
    if not match:
        raise ValueError("invalid format specifier %s" % format_spec)

    # format floats without align and width
    float_format = (format_spec[match.start(2):match.start(3)]
                    + format_spec[match.end(3):])

    use_str_format = not match.group(4)
    if use_str_format and imag == 0:
        result = format(real, float_format)
    elif use_str_format and real == 0:
        result = format(imag, float_format) + '*I'
    else:
        x = format(real, float_format)
        y = format(imag, '+' + format_spec[match.end(2):match.start(3)]
                         + format_spec[match.end(3):])
        result = f"{x} {y[:1]} {y[1:]}*I"

    width = match.group(3)
    if width:
        align = match.group(1) or '>'
        if align.endswith('='):
            raise ValueError("'=' alignment not allowed in "
                             "complex format specifier")
        result = format(result, align + width)
    return result


# Support Python's numbers abstract base class
import numbers
numbers.Complex.register(ComplexNumber)<|MERGE_RESOLUTION|>--- conflicted
+++ resolved
@@ -3450,30 +3450,6 @@
         mpfr_set_ui(z.__im, 0, rnd)
         return z
 
-<<<<<<< HEAD
-=======
-
-cdef class CCtoCDF(Map):
-
-    cpdef Element _call_(self, x):
-        """
-        EXAMPLES::
-
-            sage: from sage.rings.complex_mpfr import CCtoCDF
-            sage: f = CCtoCDF(CC, CDF) # indirect doctest
-            sage: f(CC.0)
-            1.0*I
-            sage: f(exp(pi*CC.0/4))
-            0.7071067811865476 + 0.7071067811865475*I
-        """
-        z = <ComplexDoubleElement>ComplexDoubleElement.__new__(ComplexDoubleElement)
-        GSL_SET_COMPLEX(&z._complex,
-                        mpfr_get_d((<ComplexNumber>x).__re, MPFR_RNDN),
-                        mpfr_get_d((<ComplexNumber>x).__im, MPFR_RNDN))
-        return z
-
-
->>>>>>> cc60cfeb
 cdef inline mp_exp_t min_exp_t(mp_exp_t a, mp_exp_t b):
     return a if a < b else b
 
