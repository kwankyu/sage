# distutils: libraries = gmp NTL_LIBRARIES
# distutils: extra_compile_args = NTL_CFLAGS
# distutils: include_dirs = NTL_INCDIR
# distutils: library_dirs = NTL_LIBDIR
# distutils: extra_link_args = NTL_LIBEXTRA
# distutils: language = c++
r"""
Dense univariate polynomials over `\ZZ/n\ZZ`, implemented using FLINT

This module gives a fast implementation of `(\ZZ/n\ZZ)[x]` whenever `n` is at
most ``sys.maxsize``. We use it by default in preference to NTL when the modulus
is small, falling back to NTL if the modulus is too large, as in the example
below.

EXAMPLES::

    sage: R.<a> = PolynomialRing(Integers(100))
    sage: type(a)
    <class 'sage.rings.polynomial.polynomial_zmod_flint.Polynomial_zmod_flint'>
    sage: R.<a> = PolynomialRing(Integers(5*2^64))
    sage: type(a)
    <class 'sage.rings.polynomial.polynomial_modn_dense_ntl.Polynomial_dense_modn_ntl_ZZ'>
    sage: R.<a> = PolynomialRing(Integers(5*2^64), implementation="FLINT")
    Traceback (most recent call last):
    ...
    ValueError: FLINT does not support modulus 92233720368547758080

AUTHORS:

- Burcin Erocal (2008-11) initial implementation
- Martin Albrecht (2009-01) another initial implementation
"""
# ****************************************************************************
#       Copyright (C) 2009-2010 Burcin Erocal <burcin@erocal.org>
#       Copyright (C) 2009 Martin Albrecht <M.R.Albrecht@rhul.ac.uk>
#
#  Distributed under the terms of the GNU General Public License (GPL),
#  version 2 or any later version.  The full text of the GPL is available at:
#                  https://www.gnu.org/licenses/
# ****************************************************************************

from sage.libs.ntl.ntl_lzz_pX import ntl_zz_pX
from sage.structure.element cimport parent
from sage.structure.element import coerce_binop, canonical_coercion, have_same_parent
from sage.rings.polynomial.polynomial_integer_dense_flint cimport Polynomial_integer_dense_flint

from sage.misc.superseded import deprecated_function_alias

# We need to define this stuff before including the templating stuff
# to make sure the function get_cparent is found since it is used in
# 'polynomial_template.pxi'.

cdef inline cparent get_cparent(parent) except? 0:
    try:
        return <unsigned long>(parent.modulus())
    except AttributeError:
        return 0

# first we include the definitions
include "sage/libs/flint/nmod_poly_linkage.pxi"

# and then the interface
include "polynomial_template.pxi"

from sage.libs.flint.fmpz cimport *
from sage.libs.flint.fmpz_poly cimport *
from sage.libs.flint.nmod_poly cimport *

from sage.misc.cachefunc import cached_method

cdef class Polynomial_zmod_flint(Polynomial_template):
    r"""
    Polynomial on `\ZZ/n\ZZ` implemented via FLINT.

    TESTS::

        sage: f = Integers(4)['x'].random_element()
        sage: from sage.rings.polynomial.polynomial_zmod_flint import Polynomial_zmod_flint
        sage: isinstance(f, Polynomial_zmod_flint)
        True

    .. automethod:: _add_
    .. automethod:: _sub_
    .. automethod:: _lmul_
    .. automethod:: _rmul_
    .. automethod:: _mul_
    .. automethod:: _mul_trunc_
    """
    def __init__(self, parent, x=None, check=True, is_gen=False, construct=False):
        """
        EXAMPLES::

            sage: P.<x> = GF(32003)[]
            sage: f = 24998*x^2 + 29761*x + 2252
        """
        cdef long nlen

        if isinstance(x, (list, tuple)):
            k = parent._base
            if check:
                lst = [k(i) for i in x]
            else:
                lst = x
            # remove trailing zeroes
            nlen = len(lst)
            while nlen and lst[nlen-1] == 0:
                nlen -= 1
            lst = lst[:nlen]
            Polynomial_template.__init__(self, parent, 0, check, is_gen, construct)
            self._set_list(lst)
            return
        elif isinstance(x, Polynomial_integer_dense_flint):
            Polynomial_template.__init__(self, parent, 0, check, is_gen, construct)
            self._set_fmpz_poly((<Polynomial_integer_dense_flint>x)._poly)
            return
        else:
            if isinstance(x, ntl_zz_pX):
                x = x.list()
            try:
                if x.parent() is parent.base_ring() or x.parent() == parent.base_ring():
                    x = int(x) % parent.modulus()
            except AttributeError:
                pass
        Polynomial_template.__init__(self, parent, x, check, is_gen, construct)

    cdef Polynomial_template _new(self):
        """
        EXAMPLES::

            sage: P.<x> = GF(5)[]
            sage: (2*x+1).monic() #indirect doctest
            x + 3
        """
        cdef type t = type(self)
        cdef Polynomial_template e = <Polynomial_template>t.__new__(t)
        nmod_poly_init(&e.x, self._parent.modulus())
        e._parent = self._parent
        e._cparent = self._cparent
        return e

    cpdef Polynomial _new_constant_poly(self, x, Parent P):
        r"""
        Quickly creates a new constant polynomial with value x in parent P.

        ASSUMPTION:

        x must convertible to an int.

        The modulus of P must coincide with the modulus of this element.
        That assumption is not verified!

        EXAMPLES::

            sage: R.<x> = GF(3)[]
            sage: x._new_constant_poly(4,R)
            1
            sage: x._new_constant_poly('4',R)
            1
            sage: x._new_constant_poly('4.1',R)
            Traceback (most recent call last):
            ...
            ValueError: invalid literal for int() with base 10: '4.1'

        """
        cdef type t = type(self)
        cdef Polynomial_template r = <Polynomial_template>t.__new__(t)
        r._parent = P
        r._cparent = get_cparent(P)
        nmod_poly_init(&r.x, nmod_poly_modulus(&self.x))
        celement_set_si(&r.x, int(x), (<Polynomial_template>self)._cparent)
        return r

    cdef int _set_list(self, x) except -1:
        """
        Set the coefficients of ``self`` from a list of coefficients.

        INPUT:

        - ``x`` - a list of coefficients - the coefficients are assumed to be
          reduced already and the list contains no trailing zeroes.


        EXAMPLES::

            sage: P.<a> = GF(7)[]
            sage: P([2^60,0,1])
            a^2 + 1
            sage: P([])
            0
            sage: P(range(15))
            6*a^13 + 5*a^12 + 4*a^11 + 3*a^10 + 2*a^9 + a^8 + 6*a^6 + 5*a^5 + 4*a^4 + 3*a^3 + 2*a^2 + a
        """
        cdef list l_in = x
        cdef unsigned long length = len(l_in)
        cdef unsigned long modulus = nmod_poly_modulus(&self.x)
        cdef int i
        if length == 0:
            nmod_poly_zero(&self.x)
            return 0

        # resize to length of list
        sig_on()
        nmod_poly_realloc(&self.x, length)
        sig_off()

        sig_on()
        # The following depends on the internals of FLINT
        for i from 0 <= i < length:
            self.x.coeffs[i] = l_in[i]
        self.x.length = length
        sig_off()
        return 0

    cdef int _set_fmpz_poly(self, fmpz_poly_t x) except -1:
        """
        Set the coefficients of ``self`` from the coefficients of an ``fmpz_poly_t`` element.

        INPUT:

        - ``x`` - an ``fmpz_poly_t`` element

        EXAMPLES::

            sage: a = ZZ['x'](range(17))
            sage: R = Integers(7)['x']
            sage: R(a)
            2*x^16 + x^15 + 6*x^13 + 5*x^12 + 4*x^11 + 3*x^10 + 2*x^9 + x^8 + 6*x^6 + 5*x^5 + 4*x^4 + 3*x^3 + 2*x^2 + x

        TESTS:

        The following test from :issue:`12173` used to be horribly slow::

            sage: a = ZZ['x'](range(100000))
            sage: R = Integers(3)['x']
            sage: p = R(a)
            sage: d, v = p.degree(), p.valuation()
            sage: d, v
            (99998, 1)
            sage: p[d], p[v]
            (2, 1)

        """
        sig_on()
        fmpz_poly_get_nmod_poly(&self.x, x)
        sig_off()
        return 0

    cdef get_unsafe(self, Py_ssize_t i):
        """
        Return the `i`-th coefficient of ``self``.

        EXAMPLES::

            sage: P.<x> = GF(32003)[]
            sage: f = 24998*x^2 + 29761*x + 2252
            sage: f[100]
            0
            sage: f[1]
            29761
            sage: f[0]
            2252
            sage: f[-1]
            0
            sage: f[:2]
            29761*x + 2252
            sage: f[:50] == f
            True
        """
        cdef unsigned long c = nmod_poly_get_coeff_ui(&self.x, i)
        return self._parent.base_ring()(c)

    def __call__(self, *x, **kwds):
        """
        Evaluate polynomial at x=a.

        INPUT: **either**

        - a -- ring element; need not be in the coefficient ring of the
          polynomial.
        - a dictionary for kwds:value pairs.  If the variable name of the
          polynomial is a keyword it is substituted in; otherwise this
          polynomial is returned unchanged.

        EXAMPLES::

            sage: P.<x> = PolynomialRing(GF(7))
            sage: f = x^2 + 1
            sage: f(0)
            1
            sage: f(2)
            5
            sage: f(3)
            3

            sage: f(x+1)
            x^2 + 2*x + 2

        Test some simple (but important) optimizations::

            sage: f(2) == f(P(2))
            True
            sage: f(x) is f
            True
            sage: f(1/x)
            (x^2 + 1)/x^2
        """
        cdef Polynomial_zmod_flint t, y
        cdef long c
        K = self._parent.base_ring()
        if not kwds and len(x) == 1:
            P = parent(x[0])
            if K.has_coerce_map_from(P):
                x = K(x[0])
                return K(nmod_poly_evaluate_nmod(&self.x, x))
            elif self._parent.has_coerce_map_from(P):
                y = <Polynomial_zmod_flint>self._parent(x[0])
                t = self._new()
                if nmod_poly_degree(&y.x) == 0:
                    c = nmod_poly_evaluate_nmod(&self.x, nmod_poly_get_coeff_ui(&y.x, 0))
                    nmod_poly_set_coeff_ui(&t.x, 0, c)
                elif nmod_poly_degree(&y.x) == 1 and nmod_poly_get_coeff_ui(&y.x, 0) == 0:
                    c = nmod_poly_get_coeff_ui(&y.x, 1)
                    if c == 1:
                        return self
                nmod_poly_compose(&t.x, &self.x, &y.x)
                return t
        return Polynomial.__call__(self, *x, **kwds)

    @coerce_binop
    def resultant(self, Polynomial_zmod_flint other):
        """
        Return the resultant of ``self`` and ``other``, which must lie in the same
        polynomial ring.

        INPUT:

        - ``other`` -- a polynomial

        OUTPUT: an element of the base ring of the polynomial ring

        EXAMPLES::

            sage: R.<x> = GF(19)['x']
            sage: f = x^3 + x + 1;  g = x^3 - x - 1
            sage: r = f.resultant(g); r
            11
            sage: r.parent() is GF(19)
            True

        The following example shows that :issue:`11782` has been fixed::

            sage: R.<x> = ZZ.quo(9)['x']
            sage: f = 2*x^3 + x^2 + x;  g = 6*x^2 + 2*x + 1
            sage: f.resultant(g)
            5
        """
        # As of version 1.6 of FLINT, the base ring must be a field to compute
        # resultants correctly. (see http://www.flintlib.org/flint-1.6.pdf p.58)
        # If it is not a field we fall back to direct computation through the
        # Sylvester matrix.
        if self.base_ring().is_field():
            res = nmod_poly_resultant(&(<Polynomial_template>self).x,
                                      &(<Polynomial_template>other).x)
            return self.parent().base_ring()(res)
        else:
            return self.sylvester_matrix(other).determinant()

    def small_roots(self, *args, **kwds):
        r"""
        See :func:`sage.rings.polynomial.polynomial_modn_dense_ntl.small_roots`
        for the documentation of this function.

        EXAMPLES::

            sage: N = 10001
            sage: K = Zmod(10001)
            sage: P.<x> = PolynomialRing(K)
            sage: f = x^3 + 10*x^2 + 5000*x - 222
            sage: f.small_roots()
            [4]
        """
        from sage.rings.polynomial.polynomial_modn_dense_ntl import small_roots
        return small_roots(self, *args, **kwds)

    def _unsafe_mutate(self, n, value):
        r"""
        Never use this unless you really know what you are doing.

        INPUT:

        - ``n`` -- degree
        - ``value`` -- coefficient

        .. warning::

            This could easily introduce subtle bugs, since Sage assumes
            everywhere that polynomials are immutable.  It's OK to use this if
            you really know what you're doing.

        EXAMPLES::

            sage: R.<x> = GF(7)[]
            sage: f = (1+2*x)^2; f
            4*x^2 + 4*x + 1
            sage: f._unsafe_mutate(1, -5)
            sage: f
            4*x^2 + 2*x + 1
        """
        n = int(n)
        value = self.base_ring()(value)
        if n >= 0:
            nmod_poly_set_coeff_ui(&self.x, n, int(value)%nmod_poly_modulus(&self.x))
        else:
            raise IndexError("Polynomial coefficient index must be nonnegative.")

    cpdef Polynomial _mul_trunc_(self, Polynomial right, long n):
        """
        Return the product of this polynomial and other truncated to the
        given length `n`.

        This function is usually more efficient than simply doing the
        multiplication and then truncating. The function is tuned for length
        `n` about half the length of a full product.


        EXAMPLES::

            sage: P.<a> = GF(7)[]
            sage: a = P(range(10)); b = P(range(5, 15))
            sage: a._mul_trunc_(b, 5)
            4*a^4 + 6*a^3 + 2*a^2 + 5*a

        TESTS::

            sage: a._mul_trunc_(b, 0)
            Traceback (most recent call last):
            ...
            ValueError: length must be > 0
        """
        if n <= 0:
            raise ValueError("length must be > 0")
        cdef Polynomial_zmod_flint op2 = <Polynomial_zmod_flint> right
        cdef Polynomial_zmod_flint res = self._new()
        nmod_poly_mullow(&res.x, &self.x, &op2.x, n)
        return res

    _mul_short = _mul_trunc_

    cpdef Polynomial _mul_trunc_opposite(self, Polynomial_zmod_flint other, n):
        """
        Return the product of this polynomial and other ignoring the least
        significant `n` terms of the result which may be set to anything.

        This function is more efficient than doing the full multiplication if
        the operands are relatively short. It is tuned for `n` about half the
        length of a full product.

        EXAMPLES::

            sage: P.<a> = GF(7)[]
            sage: b = P(range(10)); c = P(range(5, 15))
            sage: b._mul_trunc_opposite(c, 10)
            5*a^17 + 2*a^16 + 6*a^15 + 4*a^14 + 4*a^13 + 5*a^10 + 2*a^9 + 5*a^8 + 4*a^5 + 4*a^4 + 6*a^3 + 2*a^2 + 5*a
            sage: list(b._mul_trunc_opposite(c, 10))[10:18]
            [5, 0, 0, 4, 4, 6, 2, 5]
            sage: list(b*c)[10:18]
            [5, 0, 0, 4, 4, 6, 2, 5]
            sage: list(b._mul_trunc_opposite(c, 18))[18:]
            []

        TESTS::

            sage: a._mul_trunc_opposite(b, -1)
            Traceback (most recent call last):
            ...
            ValueError: length must be >= 0
        """
        cdef Polynomial_zmod_flint res = self._new()
        if n < 0:
            raise ValueError("length must be >= 0")
        nmod_poly_mulhigh(&res.x, &self.x, &other.x, n)
        return res

    _mul_short_opposite = _mul_trunc_opposite

<<<<<<< HEAD
    def __pow__(self, exp, modulus):
        r"""
        Exponentiation of ``self``.

        If ``modulus`` is not ``None``, the exponentiation is performed
        modulo the polynomial ``modulus``.

        EXAMPLES::

            sage: R.<x> = GF(5)[]
            sage: pow(x+1, 5**50, x^5 + 4*x + 3)
            x + 1
            sage: pow(x+1, 5**64, x^5 + 4*x + 3)
            x + 4
            sage: pow(x, 5**64, x^5 + 4*x + 3)
            x + 3

        The modulus can have smaller degree than ``self``::

            sage: R.<x> = PolynomialRing(GF(5), implementation="FLINT")
            sage: pow(x^4, 6, x^2 + x + 1)
            1

        TESTS:

        Canonical coercion applies::

            sage: R.<x> = PolynomialRing(GF(5), implementation="FLINT")
            sage: x_ZZ = ZZ["x"].gen()
            sage: pow(x+1, 25, 2)
            0
            sage: pow(x+1, 4, x_ZZ^2 + x_ZZ + 1)
            4*x + 4
            sage: pow(x+1, int(4), x_ZZ^2 + x_ZZ + 1)
            4*x + 4
            sage: xx = polygen(GF(97))
            sage: pow(x + 1, 3, xx^3 + xx + 1)
            Traceback (most recent call last):
            ...
            TypeError: no common canonical parent for objects with parents: ...
        """
        exp = Integer(exp)
        if modulus is not None:
            # Similar to coerce_binop
            if not have_same_parent(self, modulus):
                a, m = canonical_coercion(self, modulus)
                if a is not self:
                    return pow(a, exp, m)
                modulus = m
            self = self % modulus
            if exp > 0 and exp.bit_length() >= 32:
                return (<Polynomial_zmod_flint>self)._powmod_bigexp(exp, modulus)

        return Polynomial_template.__pow__(self, exp, modulus)

    cdef Polynomial _powmod_bigexp(Polynomial_zmod_flint self, Integer exp, Polynomial_zmod_flint m):
        r"""
        Modular exponentiation with a large integer exponent.

        It is assumed that checks and coercions have been already performed on arguments.

        TESTS::

            sage: R.<x> = PolynomialRing(GF(5), implementation="FLINT")
            sage: f = x+1
            sage: pow(f, 5**50, x^5 + 4*x + 3) # indirect doctest
            x + 1
            sage: pow(x, 5**64, x^5 + 4*x + 3) # indirect doctest
            x + 3
        """
        cdef Polynomial_zmod_flint ans = self._new()
        # Preconditioning is useful for large exponents: the inverse
        # power series helps computing fast quotients.
        cdef Polynomial_zmod_flint minv = self._new()
        cdef fmpz_t exp_fmpz

        fmpz_init(exp_fmpz)
        fmpz_set_mpz(exp_fmpz, (<Integer>exp).value)
        nmod_poly_reverse(&minv.x, &m.x, nmod_poly_length(&m.x))
        nmod_poly_inv_series(&minv.x, &minv.x, nmod_poly_length(&m.x))

        if self == self._parent.gen():
            nmod_poly_powmod_x_fmpz_preinv(&ans.x, exp_fmpz, &m.x, &minv.x)
        else:
            nmod_poly_powmod_fmpz_binexp_preinv(&ans.x, &self.x, exp_fmpz, &m.x, &minv.x)

        fmpz_clear(exp_fmpz)
        return ans

    cpdef Polynomial _power_trunc(self, unsigned long n, long prec) noexcept:
=======
    cpdef Polynomial _power_trunc(self, unsigned long n, long prec):
>>>>>>> 8ea52146
        r"""
        TESTS::

            sage: R.<x> = GF(5)[]
            sage: (x+3).power_trunc(30, 10)
            3*x^5 + 4
            sage: (x^4 - x + 1).power_trunc(88, 20)
            2*x^19 + 3*x^18 + 3*x^17 + 3*x^16 + ... + 3*x^2 + 2*x + 1

        For high powers, the generic method is called::

            sage: (x^2 + 1).power_trunc(2^100, 10)
            x^2 + 1
            sage: (x^2 + 1).power_trunc(2^100+1, 10)
            x^4 + 2*x^2 + 1
            sage: (x^2 + 1).power_trunc(2^100+2, 10)
            x^6 + 3*x^4 + 3*x^2 + 1
            sage: (x^2 + 1).power_trunc(2^100+3, 10)
            x^8 + 4*x^6 + x^4 + 4*x^2 + 1

        Check boundary values::

            sage: x._power_trunc(2, -1)
            0
            sage: parent(_) is R
            True
        """
        if prec <= 0:
            # NOTE: flint crashes if prec < 0
            return self._parent.zero()

        cdef Polynomial_zmod_flint ans
        ans = self._new()
        nmod_poly_pow_trunc(&ans.x, &self.x, n, prec)
        return ans

    cpdef rational_reconstruction(self, m, n_deg=0, d_deg=0):
        """
        Construct a rational function `n/d` such that `p*d` is equivalent to `n`
        modulo `m` where `p` is this polynomial.

        EXAMPLES::

            sage: P.<x> = GF(5)[]
            sage: p = 4*x^5 + 3*x^4 + 2*x^3 + 2*x^2 + 4*x + 2
            sage: n, d = p.rational_reconstruction(x^9, 4, 4); n, d
            (3*x^4 + 2*x^3 + x^2 + 2*x, x^4 + 3*x^3 + x^2 + x)
            sage: (p*d % x^9) == n
            True

        Check that :issue:`37169` is fixed - it does not throw an error::

            sage: R.<x> = Zmod(4)[]
            sage: _.<z> = R.quotient_ring(x^2 - 1)
            sage: c = 2 * z + 1
            sage: c * Zmod(2).zero()
            Traceback (most recent call last):
            ...
            RuntimeError: Aborted
        """
        if n_deg < 0 or d_deg < 0:
            raise ValueError("The degree bounds n_deg and d_deg should be positive.")

        if n_deg == 0:
            n_deg = (m.degree() - 1)//2
        if d_deg == 0:
            d_deg = (m.degree() - 1)//2
        P = self._parent

        cdef Polynomial_zmod_flint s0 = self._new()
        cdef Polynomial_zmod_flint t0 = P.one()
        cdef Polynomial_zmod_flint s1 = m
        cdef Polynomial_zmod_flint t1 = self%m

        cdef Polynomial_zmod_flint q
        cdef Polynomial_zmod_flint r0
        cdef Polynomial_zmod_flint r1

        while nmod_poly_length(&t1.x) != 0 and n_deg < nmod_poly_degree(&t1.x):
            q = self._new()
            r1 = self._new()

            sig_on()
            nmod_poly_divrem(&q.x, &r1.x, &s1.x, &t1.x)
            sig_off()

            r0 = s0 - q*t0
            s0 = t0
            s1 = t1
            t0 = r0
            t1 = r1

        assert(t0 != 0)
        if d_deg < nmod_poly_degree(&t0.x):
            raise ValueError("could not complete rational reconstruction")

        # make the denominator monic
        c = t0.leading_coefficient()
        t0 = t0.monic()
        t1 = t1/c

        return t1, t0

    rational_reconstruct = deprecated_function_alias(12696, rational_reconstruction)

    @cached_method
    def is_irreducible(self):
        """
        Return whether this polynomial is irreducible.

        EXAMPLES::

            sage: R.<x> = GF(5)[]
            sage: (x^2 + 1).is_irreducible()
            False
            sage: (x^3 + x + 1).is_irreducible()
            True

        Not implemented when the base ring is not a field::

            sage: S.<s> = Zmod(10)[]
            sage: (s^2).is_irreducible()
            Traceback (most recent call last):
            ...
            NotImplementedError: checking irreducibility of polynomials
            over rings with composite characteristic is not implemented

        TESTS::

            sage: R(0).is_irreducible()
            False
            sage: R(1).is_irreducible()
            False
            sage: R(2).is_irreducible()
            False

            sage: S(1).is_irreducible()
            False
            sage: S(2).is_irreducible()
            Traceback (most recent call last):
            ...
            NotImplementedError: checking irreducibility of polynomials
            over rings with composite characteristic is not implemented

        Test that caching works::

            sage: S.<s> = Zmod(7)[]
            sage: s.is_irreducible()
            True
            sage: s.is_irreducible.cache
            True

        """
        if not self:
            return False
        if self.is_unit():
            return False

        if not self.base_ring().is_field():
            raise NotImplementedError("checking irreducibility of polynomials over rings with composite characteristic is not implemented")

        sig_on()
        if 1 == nmod_poly_is_irreducible(&self.x):
            sig_off()
            return True
        else:
            sig_off()
            return False

    def squarefree_decomposition(self):
        """
        Return the squarefree decomposition of this polynomial.

        EXAMPLES::

            sage: R.<x> = GF(5)[]
            sage: ((x+1)*(x^2+1)^2*x^3).squarefree_decomposition()
            (x + 1) * (x^2 + 1)^2 * x^3

        TESTS::

            sage: (2*x*(x+1)^2).squarefree_decomposition()
            (2) * x * (x + 1)^2
            sage: P.<x> = Zmod(10)[]
            sage: (x^2).squarefree_decomposition()
            Traceback (most recent call last):
            ...
            NotImplementedError: square free factorization of polynomials over rings with composite characteristic is not implemented

        :issue:`20003`::

            sage: P.<x> = GF(7)[]
            sage: (6*x+3).squarefree_decomposition()
            (6) * (x + 4)
        """
        if not self.base_ring().is_field():
            raise NotImplementedError("square free factorization of polynomials over rings with composite characteristic is not implemented")

        return factor_helper(self, True)

    def factor(self):
        """
        Return the factorization of the polynomial.

        EXAMPLES::

            sage: R.<x> = GF(5)[]
            sage: (x^2 + 1).factor()
            (x + 2) * (x + 3)

        It also works for prime-power moduli::

            sage: R.<x> = Zmod(23^5)[]
            sage: (x^3 + 1).factor()
            (x + 1) * (x^2 + 6436342*x + 1)

        TESTS::

            sage: R.<x> = GF(5)[]
            sage: (2*x^2 + 2).factor()
            (2) * (x + 2) * (x + 3)
            sage: P.<x> = Zmod(10)[]
            sage: (x^2).factor()
            Traceback (most recent call last):
            ...
            NotImplementedError: factorization of polynomials over rings with composite characteristic is not implemented

        Test that factorization can be interrupted::

            sage: R.<x> = PolynomialRing(GF(65537), implementation="FLINT")
            sage: f = R.random_element(9973) * R.random_element(10007)
            sage: alarm(0.5); f.factor()
            Traceback (most recent call last):
            ...
            AlarmInterrupt

        """
        R = self.base_ring()

        if not R.is_field():
            p,e = R.characteristic().is_prime_power(get_data=True)
            if not e:
                raise NotImplementedError("factorization of polynomials over rings with composite characteristic is not implemented")

            # Factoring is well-defined for prime-power moduli.
            # For simplicity we reuse the implementation for p-adics;
            # presumably this can be done faster.
            from sage.rings.padics.factory import Zp
            f = self.change_ring(Zp(p, prec=e))
            return f.factor().base_change(self.parent())

        return factor_helper(self)

    def monic(self):
        """
        Return this polynomial divided by its leading coefficient.

        Raises :class:`ValueError` if the leading coefficient is not invertible in the
        base ring.

        EXAMPLES::

            sage: R.<x> = GF(5)[]
            sage: (2*x^2 + 1).monic()
            x^2 + 3

        TESTS::

            sage: R.<x> = Zmod(10)[]
            sage: (5*x).monic()
            Traceback (most recent call last):
            ...
            ValueError: leading coefficient must be invertible
        """
        cdef unsigned long leadcoeff, modulus
        leadcoeff = nmod_poly_get_coeff_ui(&self.x, nmod_poly_degree(&self.x))
        modulus = nmod_poly_modulus(&self.x)
        if leadcoeff > 1 and n_gcd(modulus, leadcoeff) != 1:
            raise ValueError("leading coefficient must be invertible")

        cdef Polynomial_zmod_flint res = self._new()
        nmod_poly_make_monic(&res.x, &self.x)
        return res

    def reverse(self, degree=None):
        """
        Return a polynomial with the coefficients of this polynomial reversed.

        If the optional argument ``degree`` is given, the coefficient list will be
        truncated or zero padded as necessary before computing the reverse.

        EXAMPLES::

            sage: R.<x> = GF(5)[]
            sage: p = R([1,2,3,4]); p
            4*x^3 + 3*x^2 + 2*x + 1
            sage: p.reverse()
            x^3 + 2*x^2 + 3*x + 4
            sage: p.reverse(degree=6)
            x^6 + 2*x^5 + 3*x^4 + 4*x^3
            sage: p.reverse(degree=2)
            x^2 + 2*x + 3

            sage: R.<x> = GF(101)[]
            sage: f = x^3 - x + 2; f
            x^3 + 100*x + 2
            sage: f.reverse()
            2*x^3 + 100*x^2 + 1
            sage: f.reverse() == f(1/x) * x^f.degree()
            True

        Note that if `f` has zero constant coefficient, its reverse will
        have lower degree.

        ::

            sage: f = x^3 + 2*x
            sage: f.reverse()
            2*x^2 + 1

        In this case, reverse is not an involution unless we explicitly
        specify a degree.

        ::

            sage: f
            x^3 + 2*x
            sage: f.reverse().reverse()
            x^2 + 2
            sage: f.reverse(5).reverse(5)
            x^3 + 2*x

        TESTS::

            sage: p.reverse(degree=1.5r)
            Traceback (most recent call last):
            ...
            ValueError: degree argument must be a non-negative integer, got 1.5

        Check that this implementation is compatible with the generic one::

            sage: p = R([0,1,0,2])
            sage: all(p.reverse(d) == Polynomial.reverse(p, d)
            ....:     for d in [None, 0, 1, 2, 3, 4])
            True
        """
        cdef Polynomial_zmod_flint res = self._new()
        cdef unsigned long d
        if degree is not None:
            if degree < 0:
                raise ValueError("degree argument must be a non-negative integer, got %s" % (degree))
            d = degree
            if d != degree:
                raise ValueError("degree argument must be a non-negative integer, got %s" % (degree))
            nmod_poly_reverse(&res.x, &self.x, d+1) # FLINT expects length
        else:
            nmod_poly_reverse(&res.x, &self.x, nmod_poly_length(&self.x))
        return res

    def revert_series(self, n):
        r"""
        Return a polynomial `f` such that ``f(self(x)) = self(f(x)) = x`` (mod `x^n`).

        EXAMPLES::

            sage: R.<t> =  GF(5)[]
            sage: f = t + 2*t^2 - t^3 - 3*t^4
            sage: f.revert_series(5)
            3*t^4 + 4*t^3 + 3*t^2 + t

            sage: f.revert_series(-1)
            Traceback (most recent call last):
            ...
            ValueError: argument n must be a non-negative integer, got -1

            sage: g = - t^3 + t^5
            sage: g.revert_series(6)
            Traceback (most recent call last):
            ...
            ValueError: self must have constant coefficient 0 and a unit for coefficient t^1

            sage: g = t + 2*t^2 - t^3 -3*t^4 + t^5
            sage: g.revert_series(6)
            Traceback (most recent call last):
            ...
            ValueError: the integers 1 up to n=5 are required to be invertible over the base field
        """
        cdef Polynomial_zmod_flint res = self._new()
        cdef unsigned long m
        if n < 0:
            raise ValueError("argument n must be a non-negative integer, got {}".format(n))
        m = n
        if not self[0].is_zero() or not self[1].is_unit():
            raise ValueError("self must have constant coefficient 0 and a unit for coefficient {}^1".format(self.parent().gen()))
        if not all((self.base_ring())(i) != 0 for i in range(1,n)):
            raise ValueError("the integers 1 up to n={} are required to be invertible over the base field".format(n-1))

        sig_on()
        nmod_poly_revert_series(&res.x, &self.x, m)
        sig_off()

        return res

    @coerce_binop
    def minpoly_mod(self, other):
        r"""
        Thin wrapper for
        :meth:`sage.rings.polynomial.polynomial_modn_dense_ntl.Polynomial_dense_mod_n.minpoly_mod`.

        EXAMPLES::

            sage: R.<x> = GF(127)[]
            sage: type(x)
            <class 'sage.rings.polynomial.polynomial_zmod_flint.Polynomial_zmod_flint'>
            sage: (x^5 - 3).minpoly_mod(x^3 + 5*x - 1)
            x^3 + 34*x^2 + 125*x + 95
        """
        parent = self.parent()
        name, = parent.variable_names()
        from sage.rings.polynomial.polynomial_ring_constructor import _single_variate
        R = _single_variate(parent.base_ring(), name=name, implementation='NTL')
        return parent(R(self % other).minpoly_mod(R(other)))<|MERGE_RESOLUTION|>--- conflicted
+++ resolved
@@ -483,7 +483,6 @@
 
     _mul_short_opposite = _mul_trunc_opposite
 
-<<<<<<< HEAD
     def __pow__(self, exp, modulus):
         r"""
         Exponentiation of ``self``.
@@ -573,10 +572,7 @@
         fmpz_clear(exp_fmpz)
         return ans
 
-    cpdef Polynomial _power_trunc(self, unsigned long n, long prec) noexcept:
-=======
     cpdef Polynomial _power_trunc(self, unsigned long n, long prec):
->>>>>>> 8ea52146
         r"""
         TESTS::
 
