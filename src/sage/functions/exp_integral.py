--- conflicted
+++ resolved
@@ -43,14 +43,10 @@
 # it under the terms of the GNU General Public License as published by
 # the Free Software Foundation, either version 2 of the License, or
 # (at your option) any later version.
-<<<<<<< HEAD
-#                  http://www.gnu.org/licenses/
-#*****************************************************************************
-import math
-=======
 #                  https://www.gnu.org/licenses/
 # ****************************************************************************
->>>>>>> 543f8d62
+
+import math
 
 from sage.misc.lazy_import import lazy_import
 from sage.rings.infinity import Infinity
