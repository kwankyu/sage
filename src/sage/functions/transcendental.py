"""
Transcendental Functions
"""

#*****************************************************************************
#       Copyright (C) 2005 William Stein <wstein@gmail.com>
#
#  Distributed under the terms of the GNU General Public License (GPL)
#
#    This code is distributed in the hope that it will be useful,
#    but WITHOUT ANY WARRANTY; without even the implied warranty of
#    MERCHANTABILITY or FITNESS FOR A PARTICULAR PURPOSE.  See the GNU
#    General Public License for more details.
#
#  The full text of the GPL is available at:
#
#                  http://www.gnu.org/licenses/
#*****************************************************************************

import sys
import sage.libs.pari.all
from sage.libs.pari.all import pari
import sage.rings.complex_field as complex_field
from sage.structure.coerce import parent
from sage.structure.element import get_coercion_model
from sage.symbolic.expression import Expression
from sage.functions.other import factorial, psi

<<<<<<< HEAD
from sage.rings.all import (ComplexField,
                            ZZ, RR, RDF, CDF, prime_range)
=======
from sage.rings.all import (ComplexField, ZZ, RR, RDF)
>>>>>>> 8029bc64
from sage.rings.complex_number import is_ComplexNumber
from sage.rings.real_mpfr import (RealField, is_RealNumber)

from sage.symbolic.function import GinacFunction, BuiltinFunction, is_inexact

import sage.libs.mpmath.utils as mpmath_utils
from sage.misc.superseded import deprecation
from sage.combinat.combinat import bernoulli_polynomial

CC = complex_field.ComplexField()
I = CC.gen(0)


class Function_zeta(GinacFunction):
    def __init__(self):
        r"""
        Riemann zeta function at s with s a real or complex number.

        INPUT:

        -  ``s`` - real or complex number

        If s is a real number the computation is done using the MPFR
        library. When the input is not real, the computation is done using
        the PARI C library.

        EXAMPLES::

            sage: zeta(x)
            zeta(x)
            sage: zeta(2)
            1/6*pi^2
            sage: zeta(2.)
            1.64493406684823
            sage: RR = RealField(200)
            sage: zeta(RR(2))
            1.6449340668482264364724151666460251892189499012067984377356
            sage: zeta(I)
            zeta(I)
            sage: zeta(I).n()
            0.00330022368532410 - 0.418155449141322*I

        It is possible to use the ``hold`` argument to prevent
        automatic evaluation::

            sage: zeta(2,hold=True)
            zeta(2)

        To then evaluate again, we currently must use Maxima via
        :meth:`sage.symbolic.expression.Expression.simplify`::

            sage: a = zeta(2,hold=True); a.simplify()
            1/6*pi^2

        TESTS::

            sage: latex(zeta(x))
            \zeta(x)
            sage: a = loads(dumps(zeta(x)))
            sage: a.operator() == zeta
            True

            sage: zeta(1)
            Infinity
            sage: zeta(x).subs(x=1)
            Infinity
        """
        GinacFunction.__init__(self, "zeta")

zeta = Function_zeta()


class Function_HurwitzZeta(BuiltinFunction):
    def __init__(self):
        r"""
        TESTS::

            sage: latex(hurwitz_zeta(x, 2))
            \zeta\left(x, 2\right)
            sage: hurwitz_zeta(x, 2)._sympy_()
            zeta(x, 2)
        """
        BuiltinFunction.__init__(self, 'hurwitz_zeta', nargs=2,
                                 conversions=dict(mathematica='HurwitzZeta',
                                                  sympy='zeta'),
                                 latex_name='\zeta')

    def _eval_(self, s, x):
        r"""
        TESTS::

            sage: hurwitz_zeta(x, 1)
            zeta(x)
            sage: hurwitz_zeta(4, 3)
            1/90*pi^4 - 17/16
            sage: hurwitz_zeta(-4, x)
            -1/5*x^5 + 1/2*x^4 - 1/3*x^3 + 1/30*x
            sage: hurwitz_zeta(3, 0.5)
            8.41439832211716
        """
        co = get_coercion_model().canonical_coercion(s, x)[0]
        if is_inexact(co) and not isinstance(co, Expression):
            return self._evalf_(s, x, parent=parent(co))
        if x == 1:
            return zeta(s)
        if s in ZZ and s > 1:
            return ((-1) ** s) * psi(s - 1, x) / factorial(s - 1)
        elif s in ZZ and s < 0:
            return -bernoulli_polynomial(x, -s + 1) / (-s + 1)
        else:
            return

    def _evalf_(self, s, x, parent):
        r"""
        TESTS::

            sage: hurwitz_zeta(11/10, 1/2).n()
            12.1038134956837
            sage: hurwitz_zeta(11/10, 1/2).n(100)
            12.103813495683755105709077413
            sage: hurwitz_zeta(11/10, 1 + 1j).n()
            9.85014164287853 - 1.06139499403981*I
        """
        from mpmath import zeta
        return mpmath_utils.call(zeta, s, x, parent=parent)

    def _derivative_(self, s, x, diff_param):
        r"""
        TESTS::

            sage: y = var('y')
            sage: diff(hurwitz_zeta(x, y), y)
            -x*hurwitz_zeta(x + 1, y)
        """
        if diff_param == 1:
            return -s * hurwitz_zeta(s + 1, x)
        else:
            raise NotImplementedError('derivative with respect to first '
                                      'argument')

hurwitz_zeta_func = Function_HurwitzZeta()


def hurwitz_zeta(s, x, prec=None, **kwargs):
    r"""
    The Hurwitz zeta function `\zeta(s, x)`, where `s` and `x` are complex.

    The Hurwitz zeta function is one of the many zeta functions. It
    defined as

    .. math::

             \zeta(s, x) = \sum_{k=0}^{\infty} (k + x)^{-s}.


    When `x = 1`, this coincides with Riemann's zeta function.
    The Dirichlet L-functions may be expressed as a linear combination
    of Hurwitz zeta functions.

    EXAMPLES:

    Symbolic evaluations::

        sage: hurwitz_zeta(x, 1)
        zeta(x)
        sage: hurwitz_zeta(4, 3)
        1/90*pi^4 - 17/16
        sage: hurwitz_zeta(-4, x)
        -1/5*x^5 + 1/2*x^4 - 1/3*x^3 + 1/30*x
        sage: hurwitz_zeta(7, -1/2)
        127*zeta(7) - 128
        sage: hurwitz_zeta(-3, 1)
        1/120

    Numerical evaluations::

        sage: hurwitz_zeta(3, 1/2).n()
        8.41439832211716
        sage: hurwitz_zeta(11/10, 1/2).n()
        12.1038134956837
        sage: hurwitz_zeta(3, x).series(x, 60).subs(x=0.5).n()
        8.41439832211716
        sage: hurwitz_zeta(3, 0.5)
        8.41439832211716

    REFERENCES:

    - :wikipedia:`Hurwitz_zeta_function`
    """
    if prec:
        deprecation(15095, 'the syntax hurwitz_zeta(s, x, prec) has been '
                           'deprecated. Use hurwitz_zeta(s, x).n(digits=prec) '
                           'instead.')
        return hurwitz_zeta_func(s, x).n(digits=prec)
    return hurwitz_zeta_func(s, x, **kwargs)


class Function_zetaderiv(GinacFunction):
    def __init__(self):
        r"""
        Derivatives of the Riemann zeta function.

        EXAMPLES::

            sage: zetaderiv(1, x)
            zetaderiv(1, x)
            sage: zetaderiv(1, x).diff(x)
            zetaderiv(2, x)
            sage: var('n')
            n
            sage: zetaderiv(n,x)
            zetaderiv(n, x)
            sage: zetaderiv(1, 4).n()
            -0.0689112658961254
            sage: import mpmath; mpmath.diff(lambda x: mpmath.zeta(x), 4)
            mpf('-0.068911265896125382')

        TESTS::

            sage: latex(zetaderiv(2,x))
            \zeta^\prime\left(2, x\right)
            sage: a = loads(dumps(zetaderiv(2,x)))
            sage: a.operator() == zetaderiv
            True
        """
        GinacFunction.__init__(self, "zetaderiv", nargs=2)

    def _evalf_(self, n, x, parent):
        from mpmath import zeta
        return mpmath_utils.call(zeta, x, 1, n, parent=parent)

zetaderiv = Function_zetaderiv()

def zeta_symmetric(s):
    r"""
    Completed function `\xi(s)` that satisfies
    `\xi(s) = \xi(1-s)` and has zeros at the same points as the
    Riemann zeta function.

    INPUT:


    -  ``s`` - real or complex number


    If s is a real number the computation is done using the MPFR
    library. When the input is not real, the computation is done using
    the PARI C library.

    More precisely,

    .. math::

                xi(s) = \gamma(s/2 + 1) * (s-1) * \pi^{-s/2} * \zeta(s).



    EXAMPLES::

        sage: zeta_symmetric(0.7)
        0.497580414651127
        sage: zeta_symmetric(1-0.7)
        0.497580414651127
        sage: RR = RealField(200)
        sage: zeta_symmetric(RR(0.7))
        0.49758041465112690357779107525638385212657443284080589766062
        sage: C.<i> = ComplexField()
        sage: zeta_symmetric(0.5 + i*14.0)
        0.000201294444235258 + 1.49077798716757e-19*I
        sage: zeta_symmetric(0.5 + i*14.1)
        0.0000489893483255687 + 4.40457132572236e-20*I
        sage: zeta_symmetric(0.5 + i*14.2)
        -0.0000868931282620101 + 7.11507675693612e-20*I

    REFERENCE:

    - I copied the definition of xi from
      http://web.viu.ca/pughg/RiemannZeta/RiemannZetaLong.html
    """
    if not (is_ComplexNumber(s) or is_RealNumber(s)):
        s = ComplexField()(s)

    R = s.parent()
    if s == 1:  # deal with poles, hopefully
        return R(0.5)

    return (s/2 + 1).gamma()   *    (s-1)   * (R.pi()**(-s/2))  *  s.zeta()

import math
from sage.rings.polynomial.polynomial_real_mpfr_dense import PolynomialRealDense

class DickmanRho(BuiltinFunction):
    r"""
    Dickman's function is the continuous function satisfying the
    differential equation

    .. math::

         x \rho'(x) + \rho(x-1) = 0

    with initial conditions `\rho(x)=1` for
    `0 \le x \le 1`. It is useful in estimating the frequency
    of smooth numbers as asymptotically

    .. math::

         \Psi(a, a^{1/s}) \sim a \rho(s)

    where `\Psi(a,b)` is the number of `b`-smooth
    numbers less than `a`.

    ALGORITHM:

    Dickmans's function is analytic on the interval
    `[n,n+1]` for each integer `n`. To evaluate at
    `n+t, 0 \le t < 1`, a power series is recursively computed
    about `n+1/2` using the differential equation stated above.
    As high precision arithmetic may be needed for intermediate results
    the computed series are cached for later use.

    Simple explicit formulas are used for the intervals [0,1] and
    [1,2].

    EXAMPLES::

        sage: dickman_rho(2)
        0.306852819440055
        sage: dickman_rho(10)
        2.77017183772596e-11
        sage: dickman_rho(10.00000000000000000000000000000000000000)
        2.77017183772595898875812120063434232634e-11
        sage: plot(log(dickman_rho(x)), (x, 0, 15))

    AUTHORS:

    - Robert Bradshaw (2008-09)

    REFERENCES:

    - G. Marsaglia, A. Zaman, J. Marsaglia. "Numerical
      Solutions to some Classical Differential-Difference Equations."
      Mathematics of Computation, Vol. 53, No. 187 (1989).
    """
    def __init__(self):
        """
        Constructs an object to represent Dickman's rho function.

        TESTS::

            sage: dickman_rho(x)
            dickman_rho(x)
            sage: dickman_rho(3)
            0.0486083882911316
            sage: dickman_rho(pi)
            0.0359690758968463
        """
        self._cur_prec = 0
        BuiltinFunction.__init__(self, "dickman_rho", 1)

    def _eval_(self, x):
        """
        EXAMPLES::

            sage: [dickman_rho(n) for n in [1..10]]
            [1.00000000000000, 0.306852819440055, 0.0486083882911316, 0.00491092564776083, 0.000354724700456040, 0.0000196496963539553, 8.74566995329392e-7, 3.23206930422610e-8, 1.01624828273784e-9, 2.77017183772596e-11]
            sage: dickman_rho(0)
            1.00000000000000
        """
        if not is_RealNumber(x):
            try:
                x = RR(x)
            except (TypeError, ValueError):
                return None #PrimitiveFunction.__call__(self, SR(x))
        if x < 0:
            return x.parent()(0)
        elif x <= 1:
            return x.parent()(1)
        elif x <= 2:
            return 1 - x.log()
        n = x.floor()
        if self._cur_prec < x.parent().prec() or n not in self._f:
            self._cur_prec = rel_prec = x.parent().prec()
            # Go a bit beyond so we're not constantly re-computing.
            max = x.parent()(1.1)*x + 10
            abs_prec = (-self.approximate(max).log2() + rel_prec + 2*max.log2()).ceil()
            self._f = {}
            if sys.getrecursionlimit() < max + 10:
                sys.setrecursionlimit(int(max) + 10)
            self._compute_power_series(max.floor(), abs_prec, cache_ring=x.parent())
        return self._f[n](2*(x-n-x.parent()(0.5)))

    def power_series(self, n, abs_prec):
        """
        This function returns the power series about `n+1/2` used
        to evaluate Dickman's function. It is scaled such that the interval
        `[n,n+1]` corresponds to x in `[-1,1]`.

        INPUT:

        -  ``n`` - the lower endpoint of the interval for which
           this power series holds

        -  ``abs_prec`` - the absolute precision of the
           resulting power series

        EXAMPLES::

            sage: f = dickman_rho.power_series(2, 20); f
            -9.9376e-8*x^11 + 3.7722e-7*x^10 - 1.4684e-6*x^9 + 5.8783e-6*x^8 - 0.000024259*x^7 + 0.00010341*x^6 - 0.00045583*x^5 + 0.0020773*x^4 - 0.0097336*x^3 + 0.045224*x^2 - 0.11891*x + 0.13032
            sage: f(-1), f(0), f(1)
            (0.30685, 0.13032, 0.048608)
            sage: dickman_rho(2), dickman_rho(2.5), dickman_rho(3)
            (0.306852819440055, 0.130319561832251, 0.0486083882911316)
        """
        return self._compute_power_series(n, abs_prec, cache_ring=None)

    def _compute_power_series(self, n, abs_prec, cache_ring=None):
        """
        Compute the power series giving Dickman's function on [n, n+1], by
        recursion in n. For internal use; self.power_series() is a wrapper
        around this intended for the user.

        INPUT:

        -  ``n`` - the lower endpoint of the interval for which
           this power series holds

        -  ``abs_prec`` - the absolute precision of the
           resulting power series

        -  ``cache_ring`` - for internal use, caches the power
           series at this precision.

        EXAMPLES::

            sage: f = dickman_rho.power_series(2, 20); f
            -9.9376e-8*x^11 + 3.7722e-7*x^10 - 1.4684e-6*x^9 + 5.8783e-6*x^8 - 0.000024259*x^7 + 0.00010341*x^6 - 0.00045583*x^5 + 0.0020773*x^4 - 0.0097336*x^3 + 0.045224*x^2 - 0.11891*x + 0.13032
        """
        if n <= 1:
            if n <= -1:
                return PolynomialRealDense(RealField(abs_prec)['x'])
            if n == 0:
                return PolynomialRealDense(RealField(abs_prec)['x'], [1])
            elif n == 1:
                nterms = (RDF(abs_prec) * RDF(2).log()/RDF(3).log()).ceil()
                R = RealField(abs_prec)
                neg_three = ZZ(-3)
                coeffs = [1 - R(1.5).log()] + [neg_three**-k/k for k in range(1, nterms)]
                f = PolynomialRealDense(R['x'], coeffs)
                if cache_ring is not None:
                    self._f[n] = f.truncate_abs(f[0] >> (cache_ring.prec()+1)).change_ring(cache_ring)
                return f
        else:
            f = self._compute_power_series(n-1, abs_prec, cache_ring)
            # integrand = f / (2n+1 + x)
            # We calculate this way because the most significant term is the constant term,
            # and so we want to push the error accumulation and remainder out to the least
            # significant terms.
            integrand = f.reverse().quo_rem(PolynomialRealDense(f.parent(), [1, 2*n+1]))[0].reverse()
            integrand = integrand.truncate_abs(RR(2)**-abs_prec)
            iintegrand = integrand.integral()
            ff = PolynomialRealDense(f.parent(), [f(1) + iintegrand(-1)]) - iintegrand
            i = 0
            while abs(f[i]) < abs(f[i+1]):
                i += 1
            rel_prec = int(abs_prec + abs(RR(f[i])).log2())
            if cache_ring is not None:
                self._f[n] = ff.truncate_abs(ff[0] >> (cache_ring.prec()+1)).change_ring(cache_ring)
            return ff.change_ring(RealField(rel_prec))

    def approximate(self, x, parent=None):
        r"""
        Approximate using de Bruijn's formula

        .. math::

             \rho(x) \sim \frac{exp(-x \xi + Ei(\xi))}{\sqrt{2\pi x}\xi}

        which is asymptotically equal to Dickman's function, and is much
        faster to compute.

        REFERENCES:

        - N. De Bruijn, "The Asymptotic behavior of a function
          occurring in the theory of primes." J. Indian Math Soc. v 15.
          (1951)

        EXAMPLES::

            sage: dickman_rho.approximate(10)
            2.41739196365564e-11
            sage: dickman_rho(10)
            2.77017183772596e-11
            sage: dickman_rho.approximate(1000)
            4.32938809066403e-3464
        """
        log, exp, sqrt, pi = math.log, math.exp, math.sqrt, math.pi
        x = float(x)
        xi = log(x)
        y = (exp(xi)-1.0)/xi - x
        while abs(y) > 1e-12:
            dydxi = (exp(xi)*(xi-1.0) + 1.0)/(xi*xi)
            xi -= y/dydxi
            y = (exp(xi)-1.0)/xi - x
        return (-x*xi + RR(xi).eint()).exp() / (sqrt(2*pi*x)*xi)

dickman_rho = DickmanRho()<|MERGE_RESOLUTION|>--- conflicted
+++ resolved
@@ -26,12 +26,7 @@
 from sage.symbolic.expression import Expression
 from sage.functions.other import factorial, psi
 
-<<<<<<< HEAD
-from sage.rings.all import (ComplexField,
-                            ZZ, RR, RDF, CDF, prime_range)
-=======
 from sage.rings.all import (ComplexField, ZZ, RR, RDF)
->>>>>>> 8029bc64
 from sage.rings.complex_number import is_ComplexNumber
 from sage.rings.real_mpfr import (RealField, is_RealNumber)
 
