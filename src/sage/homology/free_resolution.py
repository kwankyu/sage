r"""
Free resolutions

Let `R` be a commutative ring. A finite free resolution of an `R`-module `M`
is a chain complex of free `R`-modules

.. MATH::

    R^{n_1} \xleftarrow{d_1}  R^{n_1} \xleftarrow{d_2}
    \cdots \xleftarrow{d_k} R^{n_k} \xleftarrow{d_{k+1}} 0

terminating with a zero module at the end that is exact (all homology groups
are zero) such that the image of `d_1` is `M`.

EXAMPLES::

    sage: from sage.homology.free_resolution import FreeResolution
    sage: S.<x,y,z,w> = PolynomialRing(QQ)
    sage: m = matrix(S, 1, [z^2 - y*w, y*z - x*w, y^2 - x*z]).transpose()
    sage: r = FreeResolution(m, name='S')
    sage: r
    S^1 <-- S^3 <-- S^2 <-- 0

    sage: I = S.ideal([y*w - z^2, -x*w + y*z, x*z - y^2])
    sage: r = I.free_resolution()
    sage: r
    S^1 <-- S^3 <-- S^2 <-- 0

::

    sage: S.<x,y,z,w> = PolynomialRing(QQ)
    sage: I = S.ideal([y*w - z^2, -x*w + y*z, x*z - y^2])
    sage: r = I.graded_free_resolution()
    sage: r
    S(0) <-- S(-2)⊕S(-2)⊕S(-2) <-- S(-3)⊕S(-3) <-- 0

An example of a minimal free resolution from [CLO2005]_::

    sage: R.<x,y,z,w> = QQ[]
    sage: I = R.ideal([y*z - x*w, y^3 - x^2*z, x*z^2 - y^2*w, z^3 - y*w^2])
    sage: r = I.free_resolution()
    sage: r
    S^1 <-- S^4 <-- S^4 <-- S^1 <-- 0
    sage: len(r)
    3
    sage: r.matrix(2)
    [-z^2 -x*z  y*w -y^2]
    [   y    0   -x    0]
    [  -w    y    z    x]
    [   0    w    0    z]

AUTHORS:

- Kwankyu Lee (2022-05-13): initial version
- Travis Scrimshaw (2022-08-23): refactored for free module inputs
"""

# ****************************************************************************
#       Copyright (C) 2022 Kwankyu Lee <ekwankyu@gmail.com>
#                 (C) 2022 Travis Scrimshaw <tcscrims at gmail.com>
#
# This program is free software: you can redistribute it and/or modify
# it under the terms of the GNU General Public License as published by
# the Free Software Foundation, either version 2 of the License, or
# (at your option) any later version.
#                  https://www.gnu.org/licenses/
# ****************************************************************************

from sage.libs.singular.singular import si2sa_resolution
from sage.libs.singular.function import singular_function
from sage.misc.lazy_attribute import lazy_attribute
from sage.misc.abstract_method import abstract_method
from sage.misc.classcall_metaclass import ClasscallMetaclass
from sage.structure.sage_object import SageObject
from sage.structure.element import Matrix
from sage.categories.principal_ideal_domains import PrincipalIdealDomains
from sage.categories.integral_domains import IntegralDomains
from sage.modules.free_module_element import vector
from sage.modules.free_module import FreeModule
from sage.modules.free_module import Module_free_ambient, FreeModule_generic
from sage.rings.ideal import Ideal_generic

from copy import copy
<<<<<<< HEAD


class FreeResolution(SageObject, metaclass=ClasscallMetaclass):
    """
    Abstract base class for free resolutions.
    """
    @staticmethod
    def __classcall_private__(cls, module, degrees=None, shifts=None, name='S', graded=False, **kwds):
        """
        Dispatch to the correct constructor.

        TESTS::

            sage: from sage.homology.free_resolution import FreeResolution
            sage: S.<x,y,z,w> = PolynomialRing(QQ)
            sage: m = matrix(S, 1, [z^2 - y*w, y*z - x*w, y^2 - x*z]).transpose()
            sage: r = FreeResolution(m, name='S')
            sage: type(r)
            <class 'sage.homology.free_resolution.FiniteFreeResolution_singular'>

            sage: I = S.ideal([y*w - z^2, -x*w + y*z, x*z - y^2])
            sage: r = FreeResolution(I)
            sage: type(r)
            <class 'sage.homology.free_resolution.FiniteFreeResolution_singular'>

            sage: R.<x> = QQ[]
            sage: M = R^3
            sage: v = M([x^2, 2*x^2, 3*x^2])
            sage: w = M([0, x, 2*x])
            sage: S = M.submodule([v, w])
            sage: r = FreeResolution(S)
            sage: type(r)
            <class 'sage.homology.free_resolution.FiniteFreeResolution_free_module'>

            sage: I = R.ideal([x^4 + 3*x^2 + 2])
            sage: r = FreeResolution(I)
            sage: type(r)
            <class 'sage.homology.free_resolution.FiniteFreeResolution_free_module'>

            sage: R.<x,y> = QQ[]
            sage: I = R.ideal([x^2, y^3])
            sage: Q = R.quo(I)
            sage: Q.is_integral_domain()
            False
            sage: xb, yb = Q.gens()
            sage: FreeResolution(Q.ideal([xb]))  # has torsion
            Traceback (most recent call last):
            ...
            NotImplementedError: the module must be a free module or have the base ring be a polynomial ring using Singular
        """
        # The module might still be free even if is_free_module is False.
        # This is just to handle the cases when we trivially know it is.
        is_free_module = False
        if isinstance(module, Ideal_generic):
            S = module.ring()
            if len(module.gens()) == 1 and S in IntegralDomains():
                is_free_module = True
        elif isinstance(module, Module_free_ambient):
            S = module.base_ring()
            if (S in PrincipalIdealDomains()
                or isinstance(module, FreeModule_generic)):
                is_free_module = True
        elif isinstance(module, Matrix):
            S = module.base_ring()
            if S in PrincipalIdealDomains():
                module = module.echelon_form()
                if module.nrows() > module.rank():
                    module = module.submatrix(nrows=module.rank())
                    module.set_immutable()
                is_free_module = True
            if not module.is_immutable():
                # We need to make an immutable copy of the matrix
                module = copy(module)
                module.set_immutable()
        else:
            raise TypeError('no module, matrix, or ideal')

        if not is_free_module:
            from sage.rings.polynomial.multi_polynomial_libsingular import MPolynomialRing_libsingular
            if not isinstance(S, MPolynomialRing_libsingular):
                raise NotImplementedError("the module must be a free module or have the base ring be a polynomial ring using Singular")

            if graded or degrees is not None or shifts is not None:
                # We are computing a graded resolution
                from sage.homology.graded_resolution import GradedFiniteFreeResolution_singular
                return GradedFiniteFreeResolution_singular(module, degrees=degrees, shifts=shifts, name=name, **kwds)

            return FiniteFreeResolution_singular(module, name=name, **kwds)

        # Otherwise we know it is a free module

        if graded or degrees is not None or shifts is not None:
            # We are computing a graded resolution
            from sage.homology.graded_resolution import GradedFiniteFreeResolution_free_module
            return GradedFiniteFreeResolution_free_module(module, degrees=degrees, shifts=shifts, name=name, **kwds)

        return FiniteFreeResolution_free_module(module, name=name, **kwds)

    def __init__(self, module, name='S', **kwds):
        """
        Initialize.

        INPUT:

        - ``base_ring`` -- a ring
        - ``name`` -- (default: ``'S'``) the name of the ring for printing

        TESTS::

            sage: from sage.homology.free_resolution import FreeResolution
            sage: S.<x,y,z,w> = PolynomialRing(QQ)
            sage: m1 = matrix(S, 1, [z^2 - y*w, y*z - x*w, y^2 - x*z])
            sage: r = FreeResolution(m1, name='S')
            sage: TestSuite(r).run(skip=['_test_pickling'])
        """
        if isinstance(module, Ideal_generic):
            S = module.ring()
        else:  # module or matrix
            S = module.base_ring()

        self._base_ring = S
        self._name = name
        self._module = module

    def _repr_(self):
        r"""
        Return a string representation of ``self``.

        TESTS::

            sage: from sage.homology.free_resolution import FreeResolution
            sage: S.<x,y,z,w> = PolynomialRing(QQ)
            sage: m1 = matrix(S, 1, [z^2 - y*w, y*z - x*w, y^2 - x*z])
            sage: r = FreeResolution(m1, name='S')
            sage: print(FreeResolution._repr_(r))
            Free resolution of the row space of the matrix:
            [z^2 - y*w y*z - x*w y^2 - x*z]
        """
        if isinstance(self._module, Matrix):
            return f"Free resolution of the row space of the matrix:\n{self._module}"
        return f"Free resolution of {self._module}"

    def _repr_module(self, i):
        r"""
        Return the string form of the `i`-th free module.

        INPUT:

        - ``i`` -- a positive integer

        EXAMPLES::

            sage: from sage.homology.free_resolution import FreeResolution
            sage: S.<x,y,z,w> = PolynomialRing(QQ)
            sage: m = matrix(S, 1, [y*w - z^2, -x*w + y*z, x*z - y^2])
            sage: r = FreeResolution(m.transpose(), name='S')
            sage: r._repr_module(2)
            'S^2'
            sage: r  # indirect doctest
            S^1 <-- S^3 <-- S^2 <-- 0
        """
        if i == 0:
            r = self._maps[0].nrows()
            s = f'{self._name}^{r}'
            return s
        elif i > self._length:
            s = '0'
        else:
            r = self._maps[i - 1].ncols()
            if r > 0:
                s = f'{self._name}^{r}'
            else:
                s = '0'
        return s

    @abstract_method
    def differential(self, i):
        r"""
        Return the ``i``-th differential map.

        INPUT:

        - ``i`` -- a positive integer

        TESTS::

            sage: from sage.homology.free_resolution import FreeResolution
            sage: S.<x,y,z,w> = PolynomialRing(QQ)
            sage: m1 = matrix(S, 1, [z^2 - y*w, y*z - x*w, y^2 - x*z])
            sage: r = FreeResolution(m1, name='S')
            sage: FreeResolution.differiental(r, 1)
            Traceback (most recent call last):
            ...
            AttributeError: type object 'FreeResolution' has no attribute 'differiental'
        """
=======
>>>>>>> df1024d2

    def target(self):
        r"""
        Return the codomain of the ``0``-th differential map.

<<<<<<< HEAD
        EXAMPLES::

            sage: S.<x,y,z,w> = PolynomialRing(QQ)
            sage: I = S.ideal([y*w - z^2, -x*w + y*z, x*z - y^2])
            sage: r = I.graded_free_resolution()
            sage: r
            S(0) <-- S(-2)⊕S(-2)⊕S(-2) <-- S(-3)⊕S(-3) <-- 0
            sage: r.target()
            Quotient module by Submodule of Ambient free module of rank 1 over the integral domain
            Multivariate Polynomial Ring in x, y, z, w over Rational Field
            Generated by the rows of the matrix:
            [-z^2 + y*w]
            [ y*z - x*w]
            [-y^2 + x*z]
        """
        return self.differential(0).codomain()


class FiniteFreeResolution(FreeResolution):
    r"""
    Finite free resolutions.
=======
class FreeResolution(SageObject, metaclass=ClasscallMetaclass):
    r"""
    A free resolution.
>>>>>>> df1024d2

    Let `R` be a commutative ring. A *free resolution* of an `R`-module `M`
    is a (possibly infinite) chain complex of free `R`-modules

    .. MATH::

        R^{n_1} \xleftarrow{d_1}  R^{n_1} \xleftarrow{d_2}
        \cdots \xleftarrow{d_k} R^{n_k} \xleftarrow{d_{k+1}} \cdots

    that is exact (all homology groups are zero) such that the image
    of `d_1` is `M`.
    """
    @staticmethod
    def __classcall_private__(cls, module, *args, graded=False, degrees=None, shifts=None, **kwds):
        """
        Dispatch to the correct constructor.

        TESTS::

            sage: from sage.homology.free_resolution import FreeResolution
            sage: S.<x,y,z,w> = PolynomialRing(QQ)
            sage: m = matrix(S, 1, [z^2 - y*w, y*z - x*w, y^2 - x*z]).transpose()
            sage: r = FreeResolution(m, name='S')
            sage: type(r)
            <class 'sage.homology.free_resolution.FiniteFreeResolution_singular'>

            sage: I = S.ideal([y*w - z^2, -x*w + y*z, x*z - y^2])
            sage: r = FreeResolution(I)
            sage: type(r)
            <class 'sage.homology.free_resolution.FiniteFreeResolution_singular'>

            sage: R.<x> = QQ[]
            sage: M = R^3
            sage: v = M([x^2, 2*x^2, 3*x^2])
            sage: w = M([0, x, 2*x])
            sage: S = M.submodule([v, w])
            sage: r = FreeResolution(S)
            sage: type(r)
            <class 'sage.homology.free_resolution.FiniteFreeResolution_free_module'>

            sage: I = R.ideal([x^4 + 3*x^2 + 2])
            sage: r = FreeResolution(I)
            sage: type(r)
            <class 'sage.homology.free_resolution.FiniteFreeResolution_free_module'>

            sage: R.<x,y> = QQ[]
            sage: I = R.ideal([x^2, y^3])
            sage: Q = R.quo(I)
            sage: Q.is_integral_domain()
            False
            sage: xb, yb = Q.gens()
            sage: FreeResolution(Q.ideal([xb]))  # has torsion
            Traceback (most recent call last):
            ...
            NotImplementedError: the ring must be a polynomial ring using Singular
        """
        if degrees is not None or shifts is not None:
            graded = True

        if isinstance(module, Matrix):
            is_free_module = False
            S = module.base_ring()
            if S in PrincipalIdealDomains():
                module = module.echelon_form()
                if module.nrows() > module.rank():
                    module = module.submatrix(nrows=module.rank())
                    module.set_immutable()
                is_free_module = True
            if not module.is_immutable():
                # We need to make an immutable copy of the matrix
                module = copy(module)
                module.set_immutable()
            if is_free_module:
                if graded:
                    from sage.homology.graded_resolution import GradedFiniteFreeResolution_free_module
                    return GradedFiniteFreeResolution_free_module(module,
                                                                  *args,
                                                                  degrees=degrees,
                                                                  shifts=shifts,
                                                                  **kwds)
                return FiniteFreeResolution_free_module(module, *args, **kwds)

            from sage.rings.polynomial.multi_polynomial_libsingular import MPolynomialRing_libsingular
            if not isinstance(S, MPolynomialRing_libsingular):
                raise NotImplementedError("the matrix must be over a PID or a "
                                          " polynomial ring that is using Singular")

            if graded:
                # We are computing a graded resolution
                from sage.homology.graded_resolution import GradedFiniteFreeResolution_singular
                return GradedFiniteFreeResolution_singular(module, *args, degrees=degrees,
                                                           shifts=shifts, **kwds)

            return FiniteFreeResolution_singular(module, **kwds)

        if graded:
            return module.graded_free_resolution(*args, **kwds)
        return module.free_resolution(*args, **kwds)

    def __init__(self, module, name='S', **kwds):
        """
        Initialize ``self``.

        INPUT:

        - ``base_ring`` -- a ring
        - ``name`` -- (default: ``'S'``) the name of the ring for printing

        TESTS::

            sage: from sage.homology.free_resolution import FreeResolution
            sage: S.<x,y,z,w> = PolynomialRing(QQ)
            sage: m1 = matrix(S, 1, [z^2 - y*w, y*z - x*w, y^2 - x*z])
            sage: r = FreeResolution(m1, name='S')
            sage: TestSuite(r).run(skip=['_test_pickling'])
        """
        if isinstance(module, Ideal_generic):
            S = module.ring()
        else:  # module or matrix
            S = module.base_ring()

        self._base_ring = S
        self._name = name
        self._module = module

    def _repr_(self):
        r"""
        Return a string representation of ``self``.

        TESTS::

            sage: from sage.homology.free_resolution import FreeResolution
            sage: S.<x,y,z,w> = PolynomialRing(QQ)
            sage: m1 = matrix(S, 1, [z^2 - y*w, y*z - x*w, y^2 - x*z])
            sage: r = FreeResolution(m1, name='S')
            sage: print(FreeResolution._repr_(r))
            Free resolution of the row space of the matrix:
            [z^2 - y*w y*z - x*w y^2 - x*z]
        """
        if isinstance(self._module, Matrix):
            return f"Free resolution of the row space of the matrix:\n{self._module}"
        return f"Free resolution of {self._module}"

    def _repr_module(self, i):
        r"""
        Return the string form of the `i`-th free module.

        INPUT:

        - ``i`` -- a positive integer

        EXAMPLES::

            sage: from sage.homology.free_resolution import FreeResolution
            sage: S.<x,y,z,w> = PolynomialRing(QQ)
            sage: m = matrix(S, 1, [y*w - z^2, -x*w + y*z, x*z - y^2])
            sage: r = FreeResolution(m.transpose(), name='S')
            sage: r._repr_module(2)
            'S^2'
            sage: r  # indirect doctest
            S^1 <-- S^3 <-- S^2 <-- 0
        """
        if i == 0:
            r = self._maps[0].nrows()
            s = f'{self._name}^{r}'
            return s
        elif i > self._length:
            s = '0'
        else:
            r = self._maps[i - 1].ncols()
            if r > 0:
                s = f'{self._name}^{r}'
            else:
                s = '0'
        return s

    @abstract_method
    def differential(self, i):
        r"""
        Return the ``i``-th differential map.

        INPUT:

        - ``i`` -- a positive integer

        TESTS::

            sage: from sage.homology.free_resolution import FreeResolution
            sage: S.<x,y,z,w> = PolynomialRing(QQ)
            sage: m1 = matrix(S, 1, [z^2 - y*w, y*z - x*w, y^2 - x*z])
            sage: r = FreeResolution(m1, name='S')
            sage: FreeResolution.differiental(r, 1)
            Traceback (most recent call last):
            ...
            AttributeError: type object 'FreeResolution' has no attribute 'differiental'
        """

    def target(self):
        r"""
        Return the codomain of the `0`-th differential map.

        The codomain of the `0`-th differential map is the cokernel of
        the first differential map.

        EXAMPLES::

            sage: S.<x,y,z,w> = PolynomialRing(QQ)
            sage: I = S.ideal([y*w - z^2, -x*w + y*z, x*z - y^2])
            sage: r = I.graded_free_resolution()
            sage: r
            S(0) <-- S(-2)⊕S(-2)⊕S(-2) <-- S(-3)⊕S(-3) <-- 0
            sage: r.target()
            Quotient module by Submodule of Ambient free module of rank 1 over the integral domain
            Multivariate Polynomial Ring in x, y, z, w over Rational Field
            Generated by the rows of the matrix:
            [-z^2 + y*w]
            [ y*z - x*w]
            [-y^2 + x*z]
        """
        return self.differential(0).codomain()


class FiniteFreeResolution(FreeResolution):
    r"""
    Finite free resolutions.

    The matrix at index `i` in the list defines the differential map from
    `(i + 1)`-th free module to the `i`-th free module over the base ring by
    multiplication on the left. The number of matrices in the list is the
    length of the resolution. The number of rows and columns of the matrices
    define the ranks of the free modules in the resolution.

    Note that the first matrix in the list defines the differential map at
    homological index `1`.

    A subclass must provide a ``_maps`` attribute that contains a list of the
    maps defining the resolution.

    A subclass can define ``_initial_differential`` attribute that
    contains the `0`-th differential map whose codomain is the target
    of the free resolution.

    EXAMPLES::

        sage: from sage.homology.free_resolution import FreeResolution
        sage: S.<x,y,z,w> = PolynomialRing(QQ)
        sage: I = S.ideal([y*w - z^2, -x*w + y*z, x*z - y^2])
        sage: r = FreeResolution(I)
        sage: r.differential(0)
        Coercion map:
          From: Ambient free module of rank 1 over the integral domain
        Multivariate Polynomial Ring in x, y, z, w over Rational Field
          To:   Quotient module by Submodule of Ambient free module of rank 1
        over the integral domain Multivariate Polynomial Ring in x, y, z, w over Rational Field
        Generated by the rows of the matrix:
        [-z^2 + y*w]
        [ y*z - x*w]
        [-y^2 + x*z]
    """
    @lazy_attribute
    def _length(self):
        """
        The length of ``self``.

        TESTS::

            sage: from sage.homology.free_resolution import FreeResolution
            sage: S.<x,y,z,w> = PolynomialRing(QQ)
            sage: I = S.ideal([y*w - z^2, -x*w + y*z, x*z - y^2])
            sage: r = FreeResolution(I)
            sage: r._length
            2
        """
        return len(self._maps)

    def _repr_(self):
        """
        Return the string form of this resolution.

        INPUT:

        - ``i`` -- a positive integer

        EXAMPLES::

            sage: S.<x,y,z,w> = PolynomialRing(QQ)
            sage: I = S.ideal([y*w - z^2, -x*w + y*z, x*z - y^2])
            sage: r = I.graded_free_resolution()
            sage: r
            S(0) <-- S(-2)⊕S(-2)⊕S(-2) <-- S(-3)⊕S(-3) <-- 0
        """
        s = self._repr_module(0)
        for i in range(1, self._length + 1):
            s += ' <-- ' + self._repr_module(i)
        s += ' <-- 0'
        return s

    def __len__(self):
        r"""
        Return the length of this resolution.

        The length of a free resolution is the index of the last nonzero free module.

        EXAMPLES::

            sage: S.<x,y,z,w> = PolynomialRing(QQ)
            sage: I = S.ideal([y*w - z^2, -x*w + y*z, x*z - y^2])
            sage: r = I.graded_free_resolution()
            sage: r
            S(0) <-- S(-2)⊕S(-2)⊕S(-2) <-- S(-3)⊕S(-3) <-- 0
            sage: len(r)
            2
        """
        return len(self._maps)

    def __getitem__(self, i):
        r"""
        Return the ``i``-th free module of this resolution.

        INPUT:

        - ``i`` -- a positive integer

        EXAMPLES::

            sage: S.<x,y,z,w> = PolynomialRing(QQ)
            sage: I = S.ideal([y*w - z^2, -x*w + y*z, x*z - y^2])
            sage: r = I.graded_free_resolution()
            sage: r
            S(0) <-- S(-2)⊕S(-2)⊕S(-2) <-- S(-3)⊕S(-3) <-- 0
            sage: r.target()
            Quotient module by Submodule of Ambient free module of rank 1 over the integral domain
            Multivariate Polynomial Ring in x, y, z, w over Rational Field
            Generated by the rows of the matrix:
            [-z^2 + y*w]
            [ y*z - x*w]
            [-y^2 + x*z]
        """
        if i < 0:
            raise IndexError('invalid index')
        elif i > self._length:
            F = FreeModule(self._base_ring, 0)
        elif i == self._length:
            F = FreeModule(self._base_ring, self._maps[i - 1].ncols())
        else:
            F = FreeModule(self._base_ring, self._maps[i].nrows())
        return F

    def differential(self, i):
        r"""
        Return the ``i``-th differential map.

        INPUT:

        - ``i`` -- a positive integer

        EXAMPLES::

            sage: S.<x,y,z,w> = PolynomialRing(QQ)
            sage: I = S.ideal([y*w - z^2, -x*w + y*z, x*z - y^2])
            sage: r = I.graded_free_resolution()
            sage: r
            S(0) <-- S(-2)⊕S(-2)⊕S(-2) <-- S(-3)⊕S(-3) <-- 0
            sage: r.differential(3)
            Free module morphism defined by the matrix
            []
            Domain: Ambient free module of rank 0 over the integral domain
            Multivariate Polynomial Ring in x, y, z, w over Rational Field
            Codomain: Ambient free module of rank 2 over the integral domain
            Multivariate Polynomial Ring in x, y, z, w over Rational Field
            sage: r.differential(2)
            Free module morphism defined as left-multiplication by the matrix
            [-y  x]
            [ z -y]
            [-w  z]
            Domain: Ambient free module of rank 2 over the integral domain
            Multivariate Polynomial Ring in x, y, z, w over Rational Field
            Codomain: Ambient free module of rank 3 over the integral domain
            Multivariate Polynomial Ring in x, y, z, w over Rational Field
            sage: r.differential(1)
            Free module morphism defined as left-multiplication by the matrix
            [z^2 - y*w y*z - x*w y^2 - x*z]
            Domain: Ambient free module of rank 3 over the integral domain
            Multivariate Polynomial Ring in x, y, z, w over Rational Field
            Codomain: Ambient free module of rank 1 over the integral domain
            Multivariate Polynomial Ring in x, y, z, w over Rational Field
            sage: r.differential(0)
            Coercion map:
              From: Ambient free module of rank 1 over the integral domain
            Multivariate Polynomial Ring in x, y, z, w over Rational Field
              To:   Quotient module by Submodule of Ambient free module of rank 1 over the integral domain
            Multivariate Polynomial Ring in x, y, z, w over Rational Field
            Generated by the rows of the matrix:
            [-z^2 + y*w]
            [ y*z - x*w]
            [-y^2 + x*z]
        """
        if i < 0:
            raise IndexError('invalid index')
        elif i == 0:
            try:
                return self._initial_differential
            except AttributeError:
                raise ValueError('0th differential map undefined')
        elif i == self._length + 1:
            s = FreeModule(self._base_ring, 0)
            t = FreeModule(self._base_ring, self._maps[i - 2].ncols())
            m = s.hom(0, t)
        elif i > self._length + 1:
            s = FreeModule(self._base_ring, 0)
            t = FreeModule(self._base_ring, 0)
            m = s.hom(0, t)
        else:
            s = FreeModule(self._base_ring, self._maps[i - 1].ncols())
            t = FreeModule(self._base_ring, self._maps[i - 1].nrows())
            m = s.hom(self._maps[i - 1], t, side='right')
        return m

    def matrix(self, i):
        r"""
        Return the matrix representing the ``i``-th differential map.

        INPUT:

        - ``i`` -- a positive integer

        EXAMPLES::

            sage: S.<x,y,z,w> = PolynomialRing(QQ)
            sage: I = S.ideal([y*w - z^2, -x*w + y*z, x*z - y^2])
            sage: r = I.graded_free_resolution()
            sage: r
            S(0) <-- S(-2)⊕S(-2)⊕S(-2) <-- S(-3)⊕S(-3) <-- 0
            sage: r.matrix(3)
            []
            sage: r.matrix(2)
            [-y  x]
            [ z -y]
            [-w  z]
            sage: r.matrix(1)
            [z^2 - y*w y*z - x*w y^2 - x*z]
        """
        if i <= 0:
            raise IndexError('invalid index')
        elif i <= self._length:
            return self._maps[i - 1]
        else:
            return self.differential(i).matrix()

    def chain_complex(self):
        r"""
        Return this resolution as a chain complex.

        A chain complex in Sage has its own useful methods.

        EXAMPLES::

            sage: S.<x,y,z,w> = PolynomialRing(QQ)
            sage: I = S.ideal([y*w - z^2, -x*w + y*z, x*z - y^2])
            sage: r = I.graded_free_resolution()
            sage: unicode_art(r.chain_complex())
                                                           ⎛-y  x⎞
                                                           ⎜ z -y⎟
                       (z^2 - y*w y*z - x*w y^2 - x*z)     ⎝-w  z⎠
             0 <── C_0 <────────────────────────────── C_1 <────── C_2 <── 0
        """
        from sage.homology.chain_complex import ChainComplex
        mats = {}
        for i in range(self._length, 0, -1):
            mats[i] = self.matrix(i)
        return ChainComplex(mats, degree_of_differential=-1)

    @lazy_attribute
    def _initial_differential(self):
        r"""
        Define the `0`-th differential map of this resolution.

        EXAMPLES::

            sage: from sage.homology.free_resolution import FreeResolution
            sage: S.<x,y,z,w> = PolynomialRing(QQ)
            sage: I = S.ideal([y*w - z^2, -x*w + y*z, x*z - y^2])
            sage: r = FreeResolution(I)
            sage: r._initial_differential
            Coercion map:
              From: Ambient free module of rank 1 over the integral domain
            Multivariate Polynomial Ring in x, y, z, w over Rational Field
              To:   Quotient module by Submodule of Ambient free module of rank 1
            over the integral domain Multivariate Polynomial Ring in x, y, z, w over Rational Field
            Generated by the rows of the matrix:
            [-z^2 + y*w]
            [ y*z - x*w]
            [-y^2 + x*z]
        """
        module = self._module
        if isinstance(module, Ideal_generic):
            S = module.ring()
            M = FreeModule(S, 1)
            N = M.submodule([vector([g]) for g in module.gens()])
<<<<<<< HEAD
        elif isinstance(ideal, Module_free_ambient):
=======
        elif isinstance(module, Module_free_ambient):
>>>>>>> df1024d2
            S = module.base_ring()
            M = module.ambient_module()
            N = module
        elif isinstance(module, Matrix):
            S = module.base_ring()
            N = module.row_space()
            M = N.ambient_module()
        Q = M.quotient(N)
        return Q.coerce_map_from(M)

    def _m(self):
        r"""
        Return the matrix whose column space is ``self._module``.

        If ``self._module`` is an ideal, then just the ideal is returned.

        TESTS::

            sage: from sage.homology.free_resolution import FreeResolution
            sage: S.<x,y,z,w> = PolynomialRing(QQ)
            sage: I = S.ideal([y*w - z^2, -x*w + y*z, x*z - y^2])
            sage: r = FreeResolution(I)
            sage: r._m()
<<<<<<< HEAD
            Ideal (-z^2 + y*w, y*z - x*w, -y^2 + x*z) of Multivariate Polynomial Ring in x, y, z, w over Rational Field
=======
            Ideal (-z^2 + y*w, y*z - x*w, -y^2 + x*z) of
             Multivariate Polynomial Ring in x, y, z, w over Rational Field
>>>>>>> df1024d2

            sage: m = matrix(S, 1, [z^2 - y*w, y*z - x*w, y^2 - x*z]).transpose()
            sage: r = FreeResolution(m, name='S')
            sage: r._m()
            [z^2 - y*w y*z - x*w y^2 - x*z]

            sage: M = m.image()
            sage: r = FreeResolution(M, name='S')
            sage: r._m()
            [z^2 - y*w y*z - x*w y^2 - x*z]
        """
        if isinstance(self._module, Ideal_generic):
            return self._module
        if isinstance(self._module, Module_free_ambient):
            return self._module.matrix().transpose()
        if isinstance(self._module, Matrix):
            return self._module.transpose()
        raise ValueError("unable to create a matrix/ideal to build the resolution")


class FiniteFreeResolution_free_module(FiniteFreeResolution):
    r"""
    Free resolutions of a free module.

    INPUT:

    - ``module`` -- a free module or ideal over a PID
    - ``name`` -- the name of the base ring

    EXAMPLES::

        sage: R.<x> = QQ[]
        sage: M = R^3
        sage: v = M([x^2, 2*x^2, 3*x^2])
        sage: w = M([0, x, 2*x])
        sage: S = M.submodule([v, w])
        sage: S
<<<<<<< HEAD
        Free module of degree 3 and rank 2 over Univariate Polynomial Ring in x over Rational Field
=======
        Free module of degree 3 and rank 2 over
         Univariate Polynomial Ring in x over Rational Field
>>>>>>> df1024d2
        Echelon basis matrix:
        [  x^2 2*x^2 3*x^2]
        [    0     x   2*x]
        sage: res = S.free_resolution()
        sage: res
        S^3 <-- S^2 <-- 0
        sage: ascii_art(res.chain_complex())
                    [  x^2     0]
                    [2*x^2     x]
                    [3*x^2   2*x]
         0 <-- C_0 <-------------- C_1 <-- 0

        sage: R.<x> = PolynomialRing(QQ)
        sage: I = R.ideal([x^4 + 3*x^2 + 2])
        sage: res = I.free_resolution()
        sage: res
        S^1 <-- S^1 <-- 0
    """
    @lazy_attribute
    def _maps(self):
        r"""
        Return the maps that define ``self``.

        EXAMPLES::

            sage: R.<x> = QQ[]
            sage: M = R^3
            sage: v = M([x^2, 2*x^2, 3*x^2])
            sage: w = M([0, x, 2*x])
            sage: S = M.submodule([v, w])
            sage: res = S.free_resolution()
            sage: res
            S^3 <-- S^2 <-- 0
            sage: ascii_art(res.chain_complex())
                        [  x^2     0]
                        [2*x^2     x]
                        [3*x^2   2*x]
             0 <-- C_0 <-------------- C_1 <-- 0
            sage: res._maps
            [
            [  x^2     0]
            [2*x^2     x]
            [3*x^2   2*x]
            ]

            sage: R.<x> = PolynomialRing(QQ)
            sage: I = R.ideal([x^4 + 3*x^2 + 2])
            sage: res = I.free_resolution()
            sage: res._maps
            [[x^4 + 3*x^2 + 2]]

            sage: from sage.homology.free_resolution import FreeResolution
            sage: M = matrix([[x^2, 2],
            ....:             [3*x^2, 5],
            ....:             [5*x^2, 4]])
            sage: res = FreeResolution(M.transpose())
            sage: res
            S^3 <-- S^2 <-- 0
            sage: res._m()
            [     1      0]
            [   5/2   -x^2]
            [     2 -6*x^2]
            sage: res._maps
            [
            [     1      0]
            [   5/2   -x^2]
            [     2 -6*x^2]
            ]

        An overdetermined system over a PID::

            sage: res = FreeResolution(M)
            sage: res
            S^2 <-- S^2 <-- 0
            sage: res._m()
            [x^2   0]
            [  2  -1]
            sage: res._maps
            [
            [x^2   0]
            [  2  -1]
            ]
        """
        if isinstance(self._module, Ideal_generic):
            from sage.matrix.constructor import matrix
            return [matrix([[self._module.gen()]])]
        return [self._m()]


class FiniteFreeResolution_singular(FiniteFreeResolution):
    r"""
    Minimal free resolutions of ideals or submodules of free modules
    of multivariate polynomial rings implemented in Singular.

    INPUT:

    - ``module`` -- a submodule of a free module `M` of rank `n` over `S` or
      an ideal of a multi-variate polynomial ring

    - ``name`` -- string (optional); name of the base ring

    - ``algorithm`` -- (default: ``'heuristic'``) Singular algorithm
      to compute a resolution of ``ideal``

    OUTPUT: a minimal free resolution of the ideal

    If ``module`` is an ideal of `S`, it is considered as a submodule of a
    free module of rank `1` over `S`.

    The available algorithms and the corresponding Singular commands
    are shown below:

        ============= ============================
        algorithm     Singular commands
        ============= ============================
        ``minimal``   ``mres(ideal)``
        ``shreyer``   ``minres(sres(std(ideal)))``
        ``standard``  ``minres(nres(std(ideal)))``
        ``heuristic`` ``minres(res(std(ideal)))``
        ============= ============================

    EXAMPLES::

        sage: from sage.homology.free_resolution import FreeResolution
        sage: S.<x,y,z,w> = PolynomialRing(QQ)
        sage: I = S.ideal([y*w - z^2, -x*w + y*z, x*z - y^2])
        sage: r = FreeResolution(I)
        sage: r
        S^1 <-- S^3 <-- S^2 <-- 0
        sage: len(r)
        2

    ::

        sage: FreeResolution(I, algorithm='minimal')
        S^1 <-- S^3 <-- S^2 <-- 0
        sage: FreeResolution(I, algorithm='shreyer')
        S^1 <-- S^3 <-- S^2 <-- 0
        sage: FreeResolution(I, algorithm='standard')
        S^1 <-- S^3 <-- S^2 <-- 0
        sage: FreeResolution(I, algorithm='heuristic')
        S^1 <-- S^3 <-- S^2 <-- 0

    We can also construct a resolution by passing in a matrix defining
    the initial differential::

        sage: m = matrix(S, 1, [z^2 - y*w, y*z - x*w, y^2 - x*z]).transpose()
        sage: r = FreeResolution(m, name='S')
        sage: r
        S^1 <-- S^3 <-- S^2 <-- 0
        sage: r.matrix(1)
        [z^2 - y*w y*z - x*w y^2 - x*z]

    An additional construction is using a submodule of a free module::

        sage: M = m.image()
        sage: r = FreeResolution(M, name='S')
        sage: r
        S^1 <-- S^3 <-- S^2 <-- 0

    A nonhomogeneous ideal::

        sage: I = S.ideal([z^2 - y*w, y*z - x*w, y^2 - x])
        sage: R = FreeResolution(I)
        sage: R
        S^1 <-- S^3 <-- S^3 <-- S^1 <-- 0
        sage: R.matrix(2)
        [ y*z - x*w    y^2 - x          0]
        [-z^2 + y*w          0    y^2 - x]
        [         0 -z^2 + y*w -y*z + x*w]
        sage: R.matrix(3)
        [   y^2 - x]
        [-y*z + x*w]
        [ z^2 - y*w]
    """
    def __init__(self, module, name='S', algorithm='heuristic', **kwds):
        r"""
<<<<<<< HEAD
        Initialize.
=======
        Initialize ``self``.
>>>>>>> df1024d2

        TESTS::

            sage: from sage.homology.free_resolution import FreeResolution
            sage: S.<x,y,z,w> = PolynomialRing(QQ)
            sage: I = S.ideal([y*w - z^2, -x*w + y*z, x*z - y^2])
            sage: r = FreeResolution(I)
            sage: TestSuite(r).run(skip=['_test_pickling'])

            sage: m = matrix(S, 1, [z^2 - y*w, y*z - x*w, y^2 - x*z]).transpose()
            sage: r = FreeResolution(m, name='S')
            sage: TestSuite(r).run(skip=['_test_pickling'])

            sage: M = m.image()
            sage: r = FreeResolution(M, name='S')
            sage: TestSuite(r).run(skip=['_test_pickling'])
        """
        self._algorithm = algorithm
        super().__init__(module, name=name, **kwds)

    @lazy_attribute
    def _maps(self):
        r"""
        Return the maps that define ``self``.

        TESTS::

            sage: from sage.homology.free_resolution import FreeResolution
            sage: S.<x,y,z,w> = PolynomialRing(QQ)
            sage: I = S.ideal([y*w - z^2, -x*w + y*z, x*z - y^2])
            sage: r = FreeResolution(I)
            sage: r._maps
            [
                                             [-y  x]
                                             [ z -y]
            [z^2 - y*w y*z - x*w y^2 - x*z], [-w  z]
            ]
        """
        # This ensures the first component of the Singular resolution to be a
        # module, like the later components. This is important when the
        # components are converted to Sage modules.
        module = singular_function("module")
        mod = module(self._m())

        if self._algorithm == 'minimal':
            mres = singular_function('mres')  # syzygy method
            r = mres(mod, 0)
        elif self._algorithm == 'shreyer':
            std = singular_function('std')
            sres = singular_function('sres')  # Shreyer method
            minres = singular_function('minres')
            r = minres(sres(std(mod), 0))
        elif self._algorithm == 'standard':
            nres = singular_function('nres')  # standard basis method
            minres = singular_function('minres')
            r = minres(nres(mod, 0))
        elif self._algorithm == 'heuristic':
            std = singular_function('std')
            res = singular_function('res')    # heuristic method
            minres = singular_function('minres')
            r = minres(res(std(mod), 0))

<<<<<<< HEAD
        return si2sa_resolution(r)
=======
        return si2sa_resolution(r)
>>>>>>> df1024d2
<|MERGE_RESOLUTION|>--- conflicted
+++ resolved
@@ -81,236 +81,11 @@
 from sage.rings.ideal import Ideal_generic
 
 from copy import copy
-<<<<<<< HEAD
-
-
-class FreeResolution(SageObject, metaclass=ClasscallMetaclass):
-    """
-    Abstract base class for free resolutions.
-    """
-    @staticmethod
-    def __classcall_private__(cls, module, degrees=None, shifts=None, name='S', graded=False, **kwds):
-        """
-        Dispatch to the correct constructor.
-
-        TESTS::
-
-            sage: from sage.homology.free_resolution import FreeResolution
-            sage: S.<x,y,z,w> = PolynomialRing(QQ)
-            sage: m = matrix(S, 1, [z^2 - y*w, y*z - x*w, y^2 - x*z]).transpose()
-            sage: r = FreeResolution(m, name='S')
-            sage: type(r)
-            <class 'sage.homology.free_resolution.FiniteFreeResolution_singular'>
-
-            sage: I = S.ideal([y*w - z^2, -x*w + y*z, x*z - y^2])
-            sage: r = FreeResolution(I)
-            sage: type(r)
-            <class 'sage.homology.free_resolution.FiniteFreeResolution_singular'>
-
-            sage: R.<x> = QQ[]
-            sage: M = R^3
-            sage: v = M([x^2, 2*x^2, 3*x^2])
-            sage: w = M([0, x, 2*x])
-            sage: S = M.submodule([v, w])
-            sage: r = FreeResolution(S)
-            sage: type(r)
-            <class 'sage.homology.free_resolution.FiniteFreeResolution_free_module'>
-
-            sage: I = R.ideal([x^4 + 3*x^2 + 2])
-            sage: r = FreeResolution(I)
-            sage: type(r)
-            <class 'sage.homology.free_resolution.FiniteFreeResolution_free_module'>
-
-            sage: R.<x,y> = QQ[]
-            sage: I = R.ideal([x^2, y^3])
-            sage: Q = R.quo(I)
-            sage: Q.is_integral_domain()
-            False
-            sage: xb, yb = Q.gens()
-            sage: FreeResolution(Q.ideal([xb]))  # has torsion
-            Traceback (most recent call last):
-            ...
-            NotImplementedError: the module must be a free module or have the base ring be a polynomial ring using Singular
-        """
-        # The module might still be free even if is_free_module is False.
-        # This is just to handle the cases when we trivially know it is.
-        is_free_module = False
-        if isinstance(module, Ideal_generic):
-            S = module.ring()
-            if len(module.gens()) == 1 and S in IntegralDomains():
-                is_free_module = True
-        elif isinstance(module, Module_free_ambient):
-            S = module.base_ring()
-            if (S in PrincipalIdealDomains()
-                or isinstance(module, FreeModule_generic)):
-                is_free_module = True
-        elif isinstance(module, Matrix):
-            S = module.base_ring()
-            if S in PrincipalIdealDomains():
-                module = module.echelon_form()
-                if module.nrows() > module.rank():
-                    module = module.submatrix(nrows=module.rank())
-                    module.set_immutable()
-                is_free_module = True
-            if not module.is_immutable():
-                # We need to make an immutable copy of the matrix
-                module = copy(module)
-                module.set_immutable()
-        else:
-            raise TypeError('no module, matrix, or ideal')
-
-        if not is_free_module:
-            from sage.rings.polynomial.multi_polynomial_libsingular import MPolynomialRing_libsingular
-            if not isinstance(S, MPolynomialRing_libsingular):
-                raise NotImplementedError("the module must be a free module or have the base ring be a polynomial ring using Singular")
-
-            if graded or degrees is not None or shifts is not None:
-                # We are computing a graded resolution
-                from sage.homology.graded_resolution import GradedFiniteFreeResolution_singular
-                return GradedFiniteFreeResolution_singular(module, degrees=degrees, shifts=shifts, name=name, **kwds)
-
-            return FiniteFreeResolution_singular(module, name=name, **kwds)
-
-        # Otherwise we know it is a free module
-
-        if graded or degrees is not None or shifts is not None:
-            # We are computing a graded resolution
-            from sage.homology.graded_resolution import GradedFiniteFreeResolution_free_module
-            return GradedFiniteFreeResolution_free_module(module, degrees=degrees, shifts=shifts, name=name, **kwds)
-
-        return FiniteFreeResolution_free_module(module, name=name, **kwds)
-
-    def __init__(self, module, name='S', **kwds):
-        """
-        Initialize.
-
-        INPUT:
-
-        - ``base_ring`` -- a ring
-        - ``name`` -- (default: ``'S'``) the name of the ring for printing
-
-        TESTS::
-
-            sage: from sage.homology.free_resolution import FreeResolution
-            sage: S.<x,y,z,w> = PolynomialRing(QQ)
-            sage: m1 = matrix(S, 1, [z^2 - y*w, y*z - x*w, y^2 - x*z])
-            sage: r = FreeResolution(m1, name='S')
-            sage: TestSuite(r).run(skip=['_test_pickling'])
-        """
-        if isinstance(module, Ideal_generic):
-            S = module.ring()
-        else:  # module or matrix
-            S = module.base_ring()
-
-        self._base_ring = S
-        self._name = name
-        self._module = module
-
-    def _repr_(self):
-        r"""
-        Return a string representation of ``self``.
-
-        TESTS::
-
-            sage: from sage.homology.free_resolution import FreeResolution
-            sage: S.<x,y,z,w> = PolynomialRing(QQ)
-            sage: m1 = matrix(S, 1, [z^2 - y*w, y*z - x*w, y^2 - x*z])
-            sage: r = FreeResolution(m1, name='S')
-            sage: print(FreeResolution._repr_(r))
-            Free resolution of the row space of the matrix:
-            [z^2 - y*w y*z - x*w y^2 - x*z]
-        """
-        if isinstance(self._module, Matrix):
-            return f"Free resolution of the row space of the matrix:\n{self._module}"
-        return f"Free resolution of {self._module}"
-
-    def _repr_module(self, i):
-        r"""
-        Return the string form of the `i`-th free module.
-
-        INPUT:
-
-        - ``i`` -- a positive integer
-
-        EXAMPLES::
-
-            sage: from sage.homology.free_resolution import FreeResolution
-            sage: S.<x,y,z,w> = PolynomialRing(QQ)
-            sage: m = matrix(S, 1, [y*w - z^2, -x*w + y*z, x*z - y^2])
-            sage: r = FreeResolution(m.transpose(), name='S')
-            sage: r._repr_module(2)
-            'S^2'
-            sage: r  # indirect doctest
-            S^1 <-- S^3 <-- S^2 <-- 0
-        """
-        if i == 0:
-            r = self._maps[0].nrows()
-            s = f'{self._name}^{r}'
-            return s
-        elif i > self._length:
-            s = '0'
-        else:
-            r = self._maps[i - 1].ncols()
-            if r > 0:
-                s = f'{self._name}^{r}'
-            else:
-                s = '0'
-        return s
-
-    @abstract_method
-    def differential(self, i):
-        r"""
-        Return the ``i``-th differential map.
-
-        INPUT:
-
-        - ``i`` -- a positive integer
-
-        TESTS::
-
-            sage: from sage.homology.free_resolution import FreeResolution
-            sage: S.<x,y,z,w> = PolynomialRing(QQ)
-            sage: m1 = matrix(S, 1, [z^2 - y*w, y*z - x*w, y^2 - x*z])
-            sage: r = FreeResolution(m1, name='S')
-            sage: FreeResolution.differiental(r, 1)
-            Traceback (most recent call last):
-            ...
-            AttributeError: type object 'FreeResolution' has no attribute 'differiental'
-        """
-=======
->>>>>>> df1024d2
-
-    def target(self):
-        r"""
-        Return the codomain of the ``0``-th differential map.
-
-<<<<<<< HEAD
-        EXAMPLES::
-
-            sage: S.<x,y,z,w> = PolynomialRing(QQ)
-            sage: I = S.ideal([y*w - z^2, -x*w + y*z, x*z - y^2])
-            sage: r = I.graded_free_resolution()
-            sage: r
-            S(0) <-- S(-2)⊕S(-2)⊕S(-2) <-- S(-3)⊕S(-3) <-- 0
-            sage: r.target()
-            Quotient module by Submodule of Ambient free module of rank 1 over the integral domain
-            Multivariate Polynomial Ring in x, y, z, w over Rational Field
-            Generated by the rows of the matrix:
-            [-z^2 + y*w]
-            [ y*z - x*w]
-            [-y^2 + x*z]
-        """
-        return self.differential(0).codomain()
-
-
-class FiniteFreeResolution(FreeResolution):
-    r"""
-    Finite free resolutions.
-=======
+
+
 class FreeResolution(SageObject, metaclass=ClasscallMetaclass):
     r"""
     A free resolution.
->>>>>>> df1024d2
 
     Let `R` be a commutative ring. A *free resolution* of an `R`-module `M`
     is a (possibly infinite) chain complex of free `R`-modules
@@ -810,11 +585,7 @@
             S = module.ring()
             M = FreeModule(S, 1)
             N = M.submodule([vector([g]) for g in module.gens()])
-<<<<<<< HEAD
-        elif isinstance(ideal, Module_free_ambient):
-=======
         elif isinstance(module, Module_free_ambient):
->>>>>>> df1024d2
             S = module.base_ring()
             M = module.ambient_module()
             N = module
@@ -838,12 +609,8 @@
             sage: I = S.ideal([y*w - z^2, -x*w + y*z, x*z - y^2])
             sage: r = FreeResolution(I)
             sage: r._m()
-<<<<<<< HEAD
-            Ideal (-z^2 + y*w, y*z - x*w, -y^2 + x*z) of Multivariate Polynomial Ring in x, y, z, w over Rational Field
-=======
             Ideal (-z^2 + y*w, y*z - x*w, -y^2 + x*z) of
              Multivariate Polynomial Ring in x, y, z, w over Rational Field
->>>>>>> df1024d2
 
             sage: m = matrix(S, 1, [z^2 - y*w, y*z - x*w, y^2 - x*z]).transpose()
             sage: r = FreeResolution(m, name='S')
@@ -881,12 +648,8 @@
         sage: w = M([0, x, 2*x])
         sage: S = M.submodule([v, w])
         sage: S
-<<<<<<< HEAD
-        Free module of degree 3 and rank 2 over Univariate Polynomial Ring in x over Rational Field
-=======
         Free module of degree 3 and rank 2 over
          Univariate Polynomial Ring in x over Rational Field
->>>>>>> df1024d2
         Echelon basis matrix:
         [  x^2 2*x^2 3*x^2]
         [    0     x   2*x]
@@ -1064,11 +827,7 @@
     """
     def __init__(self, module, name='S', algorithm='heuristic', **kwds):
         r"""
-<<<<<<< HEAD
-        Initialize.
-=======
         Initialize ``self``.
->>>>>>> df1024d2
 
         TESTS::
 
@@ -1131,8 +890,4 @@
             minres = singular_function('minres')
             r = minres(res(std(mod), 0))
 
-<<<<<<< HEAD
-        return si2sa_resolution(r)
-=======
-        return si2sa_resolution(r)
->>>>>>> df1024d2
+        return si2sa_resolution(r)