--- conflicted
+++ resolved
@@ -237,21 +237,6 @@
 
 # Options for HTML output
 # -----------------------
-<<<<<<< HEAD
-
-# Add any paths that contain custom themes here, relative to this directory.
-html_theme_path = [os.path.join(SAGE_DOC_SRC, "common", "themes")]
-
-if importlib.util.find_spec("furo") is not None:
-    html_theme = "furo"
-
-    html_theme_options = {
-        # Hide project’s name in the sidebar of the documentation;
-        # the logo is enough.
-        # https://pradyunsg.me/furo/customisation/#sidebar-hide-name
-        "sidebar_hide_name": False,
-        # Change accent (used for stylising links, sidebar’s content etc)
-=======
 
 # Add any paths that contain custom themes here, relative to this directory.
 html_theme_path = [os.path.join(SAGE_DOC_SRC, "common", "themes")]
@@ -265,7 +250,6 @@
     # a theme further.  For a list of options available for each theme,
     # see the documentation.
     html_theme_options = {
->>>>>>> 9215c017
         "light_css_variables": {
             "color-brand-primary": "#0f0fff",
             "color-brand-content": "#0f0fff",
@@ -274,15 +258,9 @@
         "dark_logo": "logo_sagemath.svg",
     }
 
-<<<<<<< HEAD
-    # The name of the Pygments (syntax highlighting) style to use. NOTE: This
-    # overrides a HTML theme's corresponding setting.
-    pygments_style = "sphinx"
-=======
     # The name of the Pygments (syntax highlighting) style to use. This
     # overrides a HTML theme's corresponding setting.
     pygments_style = "tango"
->>>>>>> 9215c017
     pygments_dark_style = "monokai"
 
     # These paths are either relative to html_static_path
@@ -290,13 +268,10 @@
     html_css_files = [
         'custom-furo.css',
     ]
-<<<<<<< HEAD
-=======
     # A list of paths that contain extra templates (or templates that overwrite
     # builtin/theme-specific templates). Relative paths are taken as relative
     # to the configuration directory.
     templates_path = [os.path.join(SAGE_DOC_SRC, 'common', 'templates-furo')] + templates_path
->>>>>>> 9215c017
 else:
     # Sage default Sphinx theme.
     #
@@ -304,19 +279,9 @@
     # the custom theme.
     html_theme = "sage-classic"
 
-<<<<<<< HEAD
-    # Theme options are theme-specific and customize the look and feel of
-    # a theme further.  For a list of options available for each theme,
-    # see the documentation.
     html_theme_options = {}
 
-# HTML style sheet NOTE: This overrides a HTML theme's corresponding
-# setting.
-=======
-    html_theme_options = {}
-
 # HTML style sheet. This overrides a HTML theme's corresponding setting.
->>>>>>> 9215c017
 #html_style = 'default.css'
 
 # The name for this set of Sphinx documents.  If None, it defaults to
