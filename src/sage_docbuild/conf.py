<<<<<<< HEAD
r"""
Sphinx build configuration

This file contains configuration needed to customize Sphinx input and output
behavior.
"""

# ****************************************************************************
#       Copyright (C) 2022 Kwankyu Lee <ekwankyu@gmail.com>
#
# This program is free software: you can redistribute it and/or modify
# it under the terms of the GNU General Public License as published by
# the Free Software Foundation, either version 2 of the License, or
# (at your option) any later version.
#                  https://www.gnu.org/licenses/
# ****************************************************************************

=======
import importlib
>>>>>>> 62a18ab3
import sys
import os
import sphinx
from sage.env import SAGE_DOC_SRC, SAGE_DOC, THEBE_DIR, PPLPY_DOCS, MATHJAX_DIR
from sage.misc.latex_macros import sage_mathjax_macros
import sage.version
from sage.misc.sagedoc import extlinks
import dateutil.parser
from docutils import nodes
from docutils.transforms import Transform
from sphinx.ext.doctest import blankline_re
from sphinx import highlighting
import sphinx.ext.intersphinx as intersphinx
from IPython.lib.lexers import IPythonConsoleLexer, IPyLexer


# General configuration
# ---------------------

# Add any Sphinx extension module names here, as strings. They can be extensions
# coming with Sphinx (named 'sphinx.ext.*') or your custom ones.
extensions = [
    'sage_docbuild.ext.inventory_builder',
    'sage_docbuild.ext.multidocs',
    'sage_docbuild.ext.sage_autodoc',
    'sphinx.ext.todo',
    'sphinx.ext.extlinks',
    'sphinx.ext.mathjax',
    'IPython.sphinxext.ipython_directive',
    'matplotlib.sphinxext.plot_directive',
    'jupyter_sphinx',
]

jupyter_execute_default_kernel = 'sagemath'

jupyter_sphinx_thebelab_config = {
    'requestKernel': True,
    'binderOptions': {
        'repo': "sagemath/sage-binder-env",
    },
    'kernelOptions': {
        'name': "sagemath",
        'kernelName': "sagemath",
        'path': ".",
    },
}

# This code is executed before each ".. PLOT::" directive in the Sphinx
# documentation. It defines a 'sphinx_plot' function that displays a Sage object
# through matplotlib, so that it will be displayed in the HTML doc
plot_html_show_source_link = False
plot_pre_code = r"""
# Set locale to prevent having commas in decimal numbers
# in tachyon input (see https://trac.sagemath.org/ticket/28971)
import locale
locale.setlocale(locale.LC_NUMERIC, 'C')
def sphinx_plot(graphics, **kwds):
    import matplotlib.image as mpimg
    import matplotlib.pyplot as plt
    from sage.misc.temporary_file import tmp_filename
    from sage.plot.graphics import _parse_figsize
    if os.environ.get('SAGE_SKIP_PLOT_DIRECTIVE', 'no') != 'yes':
        ## Option handling is taken from Graphics.save
        options = dict()
        if isinstance(graphics, sage.plot.graphics.Graphics):
            options.update(sage.plot.graphics.Graphics.SHOW_OPTIONS)
            options.update(graphics._extra_kwds)
            options.update(kwds)
        elif isinstance(graphics, sage.plot.multigraphics.MultiGraphics):
            options.update(kwds)
        else:
            graphics = graphics.plot(**kwds)
        dpi = options.pop('dpi', None)
        transparent = options.pop('transparent', None)
        fig_tight = options.pop('fig_tight', None)
        figsize = options.pop('figsize', None)
        if figsize is not None:
            figsize = _parse_figsize(figsize)
        plt.figure(figsize=figsize)
        figure = plt.gcf()
        if isinstance(graphics, (sage.plot.graphics.Graphics,
                                 sage.plot.multigraphics.MultiGraphics)):
            graphics.matplotlib(figure=figure, figsize=figsize, **options)
            if isinstance(graphics, (sage.plot.graphics.Graphics,
                                     sage.plot.multigraphics.GraphicsArray)):
                # for Graphics and GraphicsArray, tight_layout adjusts the
                # *subplot* parameters so ticks aren't cut off, etc.
                figure.tight_layout()
        else:
            # 3d graphics via png
            import matplotlib as mpl
            mpl.rcParams['image.interpolation'] = 'bilinear'
            mpl.rcParams['image.resample'] = False
            mpl.rcParams['figure.figsize'] = [8.0, 6.0]
            mpl.rcParams['figure.dpi'] = 80
            mpl.rcParams['savefig.dpi'] = 100
            fn = tmp_filename(ext=".png")
            graphics.save(fn)
            img = mpimg.imread(fn)
            plt.imshow(img)
            plt.axis("off")
        plt.margins(0)
        if not isinstance(graphics, sage.plot.multigraphics.MultiGraphics):
            plt.tight_layout(pad=0)

from sage.all_cmdline import *
"""

plot_html_show_formats = False
plot_formats = ['svg', 'pdf', 'png']

# We do *not* fully initialize intersphinx since we call it by hand
# in find_sage_dangling_links.
#, 'sphinx.ext.intersphinx']

# Add any paths that contain templates here, relative to this directory.
templates_path = [os.path.join(SAGE_DOC_SRC, 'common', 'templates'), 'templates']

# The suffix of source filenames.
source_suffix = '.rst'

# The master toctree document.
master_doc = 'index'

# General information about the project.
project = ""
copyright = "2005--{}, The Sage Development Team".format(dateutil.parser.parse(sage.version.date).year)

# The version info for the project you're documenting, acts as replacement for
# |version| and |release|, also used in various other places throughout the
# built documents.
version = sage.version.version
release = sage.version.version

# The language for content autogenerated by Sphinx. Refer to documentation
# for a list of supported languages.
#language = None

# There are two options for replacing |today|: either, you set today to some
# non-false value, then it is used:
#today = ''
# Else, today_fmt is used as the format for a strftime call.
#today_fmt = '%B %d, %Y'

# List of glob-style patterns that should be excluded when looking for
# source files. [1] They are matched against the source file names
# relative to the source directory, using slashes as directory
# separators on all platforms.
exclude_patterns = ['.build']

# The reST default role (used for this markup: `text`) to use for all documents.
default_role = 'math'

# If true, '()' will be appended to :func: etc. cross-reference text.
#add_function_parentheses = True

# If true, the current module name will be prepended to all description
# unit titles (such as .. function::).
#add_module_names = True

# If true, sectionauthor and moduleauthor directives will be shown in the
# output. They are ignored by default.
#show_authors = False

# Default lexer to use when highlighting code blocks, using the IPython
# console lexers. 'ipycon' is the IPython console, which is what we want
# for most code blocks: anything with "sage:" prompts. For other IPython,
# like blocks which might appear in a notebook cell, use 'ipython'.
highlighting.lexers['ipycon'] = IPythonConsoleLexer(in1_regex=r'sage: ', in2_regex=r'[.][.][.][.]: ')
highlighting.lexers['ipython'] = IPyLexer()
highlight_language = 'ipycon'

# Extension configuration
# -----------------------

# include the todos
todo_include_todos = True

# Cross-links to other project's online documentation.
python_version = sys.version_info.major

def set_intersphinx_mappings(app, config):
    """
    Add precompiled inventory (the objects.inv)
    """
    refpath = os.path.join(SAGE_DOC, "html", "en", "reference")
    invpath = os.path.join(SAGE_DOC, "inventory", "en", "reference")
    if app.config.multidoc_first_pass == 1 or \
            not (os.path.exists(refpath) and os.path.exists(invpath)):
        app.config.intersphinx_mapping = {}
        return

    app.config.intersphinx_mapping =  {
    'python': ('https://docs.python.org/',
                os.path.join(SAGE_DOC_SRC, "common",
                             "python{}.inv".format(python_version))),
    'pplpy': (PPLPY_DOCS, None)}

    # Add master intersphinx mapping
    dst = os.path.join(invpath, 'objects.inv')
    app.config.intersphinx_mapping['sagemath'] = (refpath, dst)

    # Add intersphinx mapping for subdirectories
    # We intentionally do not name these such that these get higher
    # priority in case of conflicts
    for directory in os.listdir(os.path.join(invpath)):
        if directory == 'jupyter_execute':
            # This directory is created by jupyter-sphinx extension for
            # internal use and should be ignored here. See trac #33507.
            continue
        if os.path.isdir(os.path.join(invpath, directory)):
            src = os.path.join(refpath, directory)
            dst = os.path.join(invpath, directory, 'objects.inv')
            app.config.intersphinx_mapping[src] = dst

    intersphinx.normalize_intersphinx_mapping(app, config)

# By default document are not master.
multidocs_is_master = True

# Options for HTML output
# -----------------------
if importlib.util.find_spec("furo") is not None:
    html_theme = "furo"

    # https://www.sphinx-doc.org/en/master/usage/configuration.html#confval-html_static_path
    html_static_path = [
        os.path.join(SAGE_DOC_SRC, "common", "themes", "sage-classic", "static")
    ]

    html_theme_options = {
        # Hide project’s name in the sidebar of the documentation;
        # the logo is enough.
        # https://pradyunsg.me/furo/customisation/#sidebar-hide-name
        "sidebar_hide_name": True,
        # Change accent (used for stylising links, sidebar’s content etc)
        "light_css_variables": {
            "color-brand-primary": "#0f0fff",
            "color-brand-content": "#0f0fff",
        },
        # Add sage logo to sidebar
        # https://pradyunsg.me/furo/customisation/logo/#different-logos-for-light-and-dark-mode
        "light_logo": "logo_sagemath_black.svg",
        "dark_logo": "logo_sagemath.svg",
    }
else:
    # Sage default HTML theme. We use a custom theme to set a Pygments style,
    # stylesheet, and insert MathJax macros. See the directory
    # doc/common/themes/sage-classic/ for files comprising the custom theme.
    html_theme = "sage-classic"

    # Add any paths that contain custom themes here, relative to this directory.
    html_theme_path = [os.path.join(SAGE_DOC_SRC, "common", "themes")]

    # Theme options are theme-specific and customize the look and feel of
    # a theme further.  For a list of options available for each theme,
    # see the documentation.
    html_theme_options = {}

    # The name of the Pygments (syntax highlighting) style to use.  NOTE:
    # This overrides a HTML theme's corresponding setting (see below).
    pygments_style = "sphinx"

# HTML style sheet NOTE: This overrides a HTML theme's corresponding
# setting.
#html_style = 'default.css'

# The name for this set of Sphinx documents.  If None, it defaults to
# "<project> v<release> documentation".
#html_title = None

# A shorter title for the navigation bar.  Default is the same as html_title.
#html_short_title = None

# The name of an image file (within the static path) to place at the top of
# the sidebar.
#html_logo = 'sagelogo-word.ico'

# The name of an image file (within the static path) to use as favicon of the
# docs.  This file should be a Windows icon file (.ico) being 16x16 or 32x32
# pixels large.
html_favicon = 'favicon.ico'

# html_static_path defined here and imported in the actual configuration file
# conf.py read by Sphinx was the cause of subtle bugs in builders (see #30418 for
# instance). Hence now html_common_static_path contains the common paths to static
# files, and is combined to html_static_path in each conf.py file read by Sphinx.
html_common_static_path = [os.path.join(SAGE_DOC_SRC, 'common', 'static'),
                           THEBE_DIR, 'static']

# Configure MathJax
# https://docs.mathjax.org/en/latest/options/input/tex.html
mathjax3_config = {
    "tex": {
        # Add custom sage macros
        # http://docs.mathjax.org/en/latest/input/tex/macros.html
        "macros": sage_mathjax_macros(),
        # Add $...$ as possible inline math
        # https://docs.mathjax.org/en/latest/input/tex/delimiters.html#tex-and-latex-math-delimiters
        "inlineMath": [["$", "$"], ["\\(", "\\)"]],
        # Increase the limit the size of the string to be processed
        # https://docs.mathjax.org/en/latest/options/input/tex.html#option-descriptions
        "maxBuffer": 50 * 1024,
        # Use colorv2 extension instead of built-in color extension
        # https://docs.mathjax.org/en/latest/input/tex/extensions/autoload.html#tex-autoload-options
        # https://docs.mathjax.org/en/latest/input/tex/extensions/colorv2.html#tex-colorv2
        "autoload": {"color": [], "colorv2": ["color"]},
    },
}

if os.environ.get('SAGE_USE_CDNS', 'no') == 'yes':
    mathjax_path = "https://cdn.jsdelivr.net/npm/mathjax@3/es5/tex-chtml.js"
else:
    mathjax_path = 'mathjax/tex-chtml.js'
    html_common_static_path += [MATHJAX_DIR]

# A list of glob-style patterns that should be excluded when looking for source
# files. They are matched against the source file names relative to the
# source directory, using slashes as directory separators on all platforms.
exclude_patterns = []

# If not '', a 'Last updated on:' timestamp is inserted at every page bottom,
# using the given strftime format.
#html_last_updated_fmt = '%b %d, %Y'

# If true, SmartyPants will be used to convert quotes and dashes to
# typographically correct entities.
#html_use_smartypants = True

# Custom sidebar templates, maps document names to template names.
#html_sidebars = {}

# Additional templates that should be rendered to pages, maps page names to
# template names.
#html_additional_pages = {}

# If false, no module index is generated.
#html_use_modindex = True

# A list of prefixes that are ignored for sorting the Python module index ( if
# this is set to ['foo.'], then foo.bar is shown under B, not F). Works only
# for the HTML builder currently.
modindex_common_prefix = ['sage.']

# If false, no index is generated.
#html_use_index = True

# If true, the index is split into individual pages for each letter.
html_split_index = True

# If true, the reST sources are included in the HTML build as _sources/<name>.
#html_copy_source = True

# If true, an OpenSearch description file will be output, and all pages will
# contain a <link> tag referring to it.  The value of this option must be the
# base URL from which the finished HTML is served.
#html_use_opensearch = ''

# If nonempty, this is the file name suffix for HTML files (e.g. ".xhtml").
#html_file_suffix = ''

# Output file base name for HTML help builder.
#htmlhelp_basename = ''

# Options for LaTeX output
# ------------------------
# See http://sphinx-doc.org/config.html#confval-latex_elements
latex_elements = {}

# The paper size ('letterpaper' or 'a4paper').
#latex_elements['papersize'] = 'letterpaper'

# The font size ('10pt', '11pt' or '12pt').
#latex_elements['pointsize'] = '10pt'

# Grouping the document tree into LaTeX files. List of tuples
# (source start file, target name, title, author, document class [howto/manual]).
latex_documents = []

# The name of an image file (relative to this directory) to place at the top of
# the title page.
#latex_logo = 'sagelogo-word.png'

# For "manual" documents, if this is true, then toplevel headings are parts,
# not chapters.
#latex_use_parts = False

# Additional stuff for the LaTeX preamble.
latex_elements['preamble'] = r"""
\usepackage{amsmath}
\usepackage{amssymb}
\usepackage{textcomp}
\usepackage{mathrsfs}
\usepackage{iftex}

% Only declare unicode characters when compiling with pdftex; E.g. japanese
% tutorial does not use pdftex
\ifPDFTeX
    \DeclareUnicodeCharacter{01CE}{\capitalcaron a}
    \DeclareUnicodeCharacter{0428}{cyrillic Sha}
    \DeclareUnicodeCharacter{250C}{+}
    \DeclareUnicodeCharacter{2510}{+}
    \DeclareUnicodeCharacter{2514}{+}
    \DeclareUnicodeCharacter{2518}{+}
    \DeclareUnicodeCharacter{253C}{+}

    \DeclareUnicodeCharacter{03B1}{\ensuremath{\alpha}}
    \DeclareUnicodeCharacter{03B2}{\ensuremath{\beta}}
    \DeclareUnicodeCharacter{03B3}{\ensuremath{\gamma}}
    \DeclareUnicodeCharacter{0393}{\ensuremath{\Gamma}}
    \DeclareUnicodeCharacter{03B4}{\ensuremath{\delta}}
    \DeclareUnicodeCharacter{0394}{\ensuremath{\Delta}}
    \DeclareUnicodeCharacter{03B5}{\ensuremath{\varepsilon}}
    \DeclareUnicodeCharacter{03B6}{\ensuremath{\zeta}}
    \DeclareUnicodeCharacter{03B7}{\ensuremath{\eta}}
    \DeclareUnicodeCharacter{03B8}{\ensuremath{\vartheta}}
    \DeclareUnicodeCharacter{0398}{\ensuremath{\Theta}}
    \DeclareUnicodeCharacter{03BA}{\ensuremath{\kappa}}
    \DeclareUnicodeCharacter{03BB}{\ensuremath{\lambda}}
    \DeclareUnicodeCharacter{039B}{\ensuremath{\Lambda}}
    \DeclareUnicodeCharacter{00B5}{\ensuremath{\mu}}      % micron sign
    \DeclareUnicodeCharacter{03BC}{\ensuremath{\mu}}
    \DeclareUnicodeCharacter{03BD}{\ensuremath{\nu}}
    \DeclareUnicodeCharacter{03BE}{\ensuremath{\xi}}
    \DeclareUnicodeCharacter{039E}{\ensuremath{\Xi}}
    \DeclareUnicodeCharacter{03B9}{\ensuremath{\iota}}
    \DeclareUnicodeCharacter{03C0}{\ensuremath{\pi}}
    \DeclareUnicodeCharacter{03A0}{\ensuremath{\Pi}}
    \DeclareUnicodeCharacter{03C1}{\ensuremath{\rho}}
    \DeclareUnicodeCharacter{03C3}{\ensuremath{\sigma}}
    \DeclareUnicodeCharacter{03A3}{\ensuremath{\Sigma}}
    \DeclareUnicodeCharacter{03C4}{\ensuremath{\tau}}
    \DeclareUnicodeCharacter{03C6}{\ensuremath{\varphi}}
    \DeclareUnicodeCharacter{03A6}{\ensuremath{\Phi}}
    \DeclareUnicodeCharacter{03C7}{\ensuremath{\chi}}
    \DeclareUnicodeCharacter{03C8}{\ensuremath{\psi}}
    \DeclareUnicodeCharacter{03A8}{\ensuremath{\Psi}}
    \DeclareUnicodeCharacter{03C9}{\ensuremath{\omega}}
    \DeclareUnicodeCharacter{03A9}{\ensuremath{\Omega}}
    \DeclareUnicodeCharacter{03C5}{\ensuremath{\upsilon}}
    \DeclareUnicodeCharacter{03A5}{\ensuremath{\Upsilon}}
    \DeclareUnicodeCharacter{2113}{\ell}

    \DeclareUnicodeCharacter{2148}{\ensuremath{\id}}
    \DeclareUnicodeCharacter{2202}{\ensuremath{\partial}}
    \DeclareUnicodeCharacter{2205}{\ensuremath{\emptyset}}
    \DeclareUnicodeCharacter{2208}{\ensuremath{\in}}
    \DeclareUnicodeCharacter{2209}{\ensuremath{\notin}}
    \DeclareUnicodeCharacter{2211}{\ensuremath{\sum}}
    \DeclareUnicodeCharacter{221A}{\ensuremath{\sqrt{}}}
    \DeclareUnicodeCharacter{221E}{\ensuremath{\infty}}
    \DeclareUnicodeCharacter{2227}{\ensuremath{\wedge}}
    \DeclareUnicodeCharacter{2228}{\ensuremath{\vee}}
    \DeclareUnicodeCharacter{2229}{\ensuremath{\cap}}
    \DeclareUnicodeCharacter{222A}{\ensuremath{\cup}}
    \DeclareUnicodeCharacter{222B}{\ensuremath{\int}}
    \DeclareUnicodeCharacter{2248}{\ensuremath{\approx}}
    \DeclareUnicodeCharacter{2260}{\ensuremath{\neq}}
    \DeclareUnicodeCharacter{2264}{\ensuremath{\leq}}
    \DeclareUnicodeCharacter{2265}{\ensuremath{\geq}}
    \DeclareUnicodeCharacter{2293}{\ensuremath{\sqcap}}
    \DeclareUnicodeCharacter{2294}{\ensuremath{\sqcup}}
    \DeclareUnicodeCharacter{22C0}{\ensuremath{\bigwedge}}
    \DeclareUnicodeCharacter{22C1}{\ensuremath{\bigvee}}
    \DeclareUnicodeCharacter{22C2}{\ensuremath{\bigcap}}
    \DeclareUnicodeCharacter{22C3}{\ensuremath{\bigcup}}
    \DeclareUnicodeCharacter{2323}{\ensuremath{\smile}}  % cup product
    \DeclareUnicodeCharacter{00B1}{\ensuremath{\pm}}
    \DeclareUnicodeCharacter{2A02}{\ensuremath{\bigotimes}}
    \DeclareUnicodeCharacter{2297}{\ensuremath{\otimes}}
    \DeclareUnicodeCharacter{2A01}{\ensuremath{\oplus}}
    \DeclareUnicodeCharacter{00BD}{\ensuremath{\nicefrac{1}{2}}}
    \DeclareUnicodeCharacter{00D7}{\ensuremath{\times}}
    \DeclareUnicodeCharacter{00B7}{\ensuremath{\cdot}}
    \DeclareUnicodeCharacter{230A}{\ensuremath{\lfloor}}
    \DeclareUnicodeCharacter{230B}{\ensuremath{\rfloor}}
    \DeclareUnicodeCharacter{2308}{\ensuremath{\lceil}}
    \DeclareUnicodeCharacter{2309}{\ensuremath{\rceil}}
    \DeclareUnicodeCharacter{22C5}{\ensuremath{\cdot}}
    \DeclareUnicodeCharacter{2227}{\ensuremath{\wedge}}
    \DeclareUnicodeCharacter{22C0}{\ensuremath{\bigwedge}}
    \DeclareUnicodeCharacter{2192}{\ensuremath{\to}}
    \DeclareUnicodeCharacter{21A6}{\ensuremath{\mapsto}}
    \DeclareUnicodeCharacter{2102}{\ensuremath{\mathbb{C}}}
    \DeclareUnicodeCharacter{211A}{\ensuremath{\mathbb{Q}}}
    \DeclareUnicodeCharacter{211D}{\ensuremath{\mathbb{R}}}
    \DeclareUnicodeCharacter{2124}{\ensuremath{\mathbb{Z}}}
    \DeclareUnicodeCharacter{2202}{\ensuremath{\partial}}

    \DeclareUnicodeCharacter{2070}{\ensuremath{{}^0}}
    \DeclareUnicodeCharacter{00B9}{\ensuremath{{}^1}}
    \DeclareUnicodeCharacter{00B2}{\ensuremath{{}^2}}
    \DeclareUnicodeCharacter{00B3}{\ensuremath{{}^3}}
    \DeclareUnicodeCharacter{2074}{\ensuremath{{}^4}}
    \DeclareUnicodeCharacter{2075}{\ensuremath{{}^5}}
    \DeclareUnicodeCharacter{2076}{\ensuremath{{}^6}}
    \DeclareUnicodeCharacter{2077}{\ensuremath{{}^7}}
    \DeclareUnicodeCharacter{2078}{\ensuremath{{}^8}}
    \DeclareUnicodeCharacter{2079}{\ensuremath{{}^9}}
    \DeclareUnicodeCharacter{207A}{\ensuremath{{}^+}}
    \DeclareUnicodeCharacter{207B}{\ensuremath{{}^-}}
    \DeclareUnicodeCharacter{141F}{\ensuremath{{}^/}}
    \DeclareUnicodeCharacter{2080}{\ensuremath{{}_0}}
    \DeclareUnicodeCharacter{2081}{\ensuremath{{}_1}}
    \DeclareUnicodeCharacter{2082}{\ensuremath{{}_2}}
    \DeclareUnicodeCharacter{2083}{\ensuremath{{}_3}}
    \DeclareUnicodeCharacter{2084}{\ensuremath{{}_4}}
    \DeclareUnicodeCharacter{2085}{\ensuremath{{}_5}}
    \DeclareUnicodeCharacter{2086}{\ensuremath{{}_6}}
    \DeclareUnicodeCharacter{2087}{\ensuremath{{}_7}}
    \DeclareUnicodeCharacter{2088}{\ensuremath{{}_8}}
    \DeclareUnicodeCharacter{2089}{\ensuremath{{}_9}}
    \DeclareUnicodeCharacter{208A}{\ensuremath{{}_+}}
    \DeclareUnicodeCharacter{208B}{\ensuremath{{}_-}}
    \DeclareUnicodeCharacter{1D62}{\ensuremath{{}_i}}
    \DeclareUnicodeCharacter{2C7C}{\ensuremath{{}_j}}

    \newcommand{\sageMexSymbol}[1]
    {{\fontencoding{OMX}\fontfamily{cmex}\selectfont\raisebox{0.75em}{\symbol{#1}}}}
    \DeclareUnicodeCharacter{239B}{\sageMexSymbol{"30}} % parenlefttp
    \DeclareUnicodeCharacter{239C}{\sageMexSymbol{"42}} % parenleftex
    \DeclareUnicodeCharacter{239D}{\sageMexSymbol{"40}} % parenleftbt
    \DeclareUnicodeCharacter{239E}{\sageMexSymbol{"31}} % parenrighttp
    \DeclareUnicodeCharacter{239F}{\sageMexSymbol{"43}} % parenrightex
    \DeclareUnicodeCharacter{23A0}{\sageMexSymbol{"41}} % parenrightbt
    \DeclareUnicodeCharacter{23A1}{\sageMexSymbol{"32}} % bracketlefttp
    \DeclareUnicodeCharacter{23A2}{\sageMexSymbol{"36}} % bracketleftex
    \DeclareUnicodeCharacter{23A3}{\sageMexSymbol{"34}} % bracketleftbt
    \DeclareUnicodeCharacter{23A4}{\sageMexSymbol{"33}} % bracketrighttp
    \DeclareUnicodeCharacter{23A5}{\sageMexSymbol{"37}} % bracketrightex
    \DeclareUnicodeCharacter{23A6}{\sageMexSymbol{"35}} % bracketrightbt

    \DeclareUnicodeCharacter{23A7}{\sageMexSymbol{"38}} % curly brace left top
    \DeclareUnicodeCharacter{23A8}{\sageMexSymbol{"3C}} % curly brace left middle
    \DeclareUnicodeCharacter{23A9}{\sageMexSymbol{"3A}} % curly brace left bottom
    \DeclareUnicodeCharacter{23AA}{\sageMexSymbol{"3E}} % curly brace extension
    \DeclareUnicodeCharacter{23AB}{\sageMexSymbol{"39}} % curly brace right top
    \DeclareUnicodeCharacter{23AC}{\sageMexSymbol{"3D}} % curly brace right middle
    \DeclareUnicodeCharacter{23AD}{\sageMexSymbol{"3B}} % curly brace right bottom
    \DeclareUnicodeCharacter{23B0}{\{} % 2-line curly brace left top half  (not in cmex)
    \DeclareUnicodeCharacter{23B1}{\}} % 2-line curly brace right top half (not in cmex)

    \DeclareUnicodeCharacter{2320}{\ensuremath{\int}} % top half integral
    \DeclareUnicodeCharacter{2321}{\ensuremath{\int}} % bottom half integral
    \DeclareUnicodeCharacter{23AE}{\ensuremath{\|}} % integral extenison

    % Box drawings light
    \DeclareUnicodeCharacter{2500}{-}  % h
    \DeclareUnicodeCharacter{2502}{|}  % v
    \DeclareUnicodeCharacter{250C}{+}  % dr
    \DeclareUnicodeCharacter{2510}{+}  % dl
    \DeclareUnicodeCharacter{2514}{+}  % ur
    \DeclareUnicodeCharacter{2518}{+}  % ul
    \DeclareUnicodeCharacter{251C}{+}  % vr
    \DeclareUnicodeCharacter{2524}{+}  % vl
    \DeclareUnicodeCharacter{252C}{+}  % dh
    \DeclareUnicodeCharacter{2534}{+}  % uh
    \DeclareUnicodeCharacter{253C}{+}  % vh
    \DeclareUnicodeCharacter{2571}{/}  % upper right to lower left
    \DeclareUnicodeCharacter{2571}{\setminus} % upper left to lower right

    \DeclareUnicodeCharacter{25CF}{\ensuremath{\bullet}}  % medium black circle
    \DeclareUnicodeCharacter{26AC}{\ensuremath{\circ}}  % medium small white circle
    \DeclareUnicodeCharacter{256D}{+}
    \DeclareUnicodeCharacter{256E}{+}
    \DeclareUnicodeCharacter{256F}{+}
    \DeclareUnicodeCharacter{2570}{+}
\fi

\let\textLaTeX\LaTeX
\AtBeginDocument{\renewcommand*{\LaTeX}{\hbox{\textLaTeX}}}

% Workaround for a LaTeX bug -- see trac #31397 and
% https://tex.stackexchange.com/questions/583391/mactex-2020-error-with-report-hyperref-mathbf-in-chapter.
\makeatletter
\pdfstringdefDisableCommands{%
  \let\mathbf\@firstofone
}
\makeatother
"""

# Documents to append as an appendix to all manuals.
#latex_appendices = []

# If false, no module index is generated.
#latex_use_modindex = True

#####################################################
# add LaTeX macros for Sage

from sage.misc.latex_macros import sage_latex_macros

try:
    pngmath_latex_preamble  # check whether this is already defined
except NameError:
    pngmath_latex_preamble = ""

for macro in sage_latex_macros():
    # used when building latex and pdf versions
    latex_elements['preamble'] += macro + '\n'
    # used when building html version
    pngmath_latex_preamble += macro + '\n'

#####################################################
# add custom context variables for templates

def add_page_context(app, pagename, templatename, context, doctree):
    # # The template function
    # def template_function(arg):
    #     return "Your string is " + arg
    # # Add it to the page's context
    # context['template_function'] = template_function
    path1 = os.path.dirname(app.builder.get_outfilename(pagename))
    path2 = os.path.join(SAGE_DOC, 'html', 'en')
    relpath = os.path.relpath(path2, path1)
    context['release'] = release
    context['documentation_title'] = 'Sage {}'.format(release) + ' Documentation'
    context['documentation_root'] = os.path.join(relpath, 'index.html')
    if 'website' in path1:
        context['title'] = 'Documentation'
        context['website'] = True

    if 'reference' in path1 and not path1.endswith('reference'):
        path2 = os.path.join(SAGE_DOC, 'html', 'en', 'reference')
        relpath = os.path.relpath(path2, path1)
        context['reference_title'] = 'Reference Manual'
        context['reference_root'] = os.path.join(relpath, 'index.html')
        context['refsub'] = True

#####################################################

def process_docstring_aliases(app, what, name, obj, options, docstringlines):
    """
    Change the docstrings for aliases to point to the original object.
    """
    basename = name.rpartition('.')[2]
    if hasattr(obj, '__name__') and obj.__name__ != basename:
        docstringlines[:] = ['See :obj:`%s`.' % name]

def process_directives(app, what, name, obj, options, docstringlines):
    """
    Remove 'nodetex' and other directives from the first line of any
    docstring where they appear.
    """
    if len(docstringlines) == 0:
        return
    first_line = docstringlines[0]
    directives = [ d.lower() for d in first_line.split(',') ]
    if 'nodetex' in directives:
        docstringlines.pop(0)

def process_docstring_cython(app, what, name, obj, options, docstringlines):
    """
    Remove Cython's filename and location embedding.
    """
    if len(docstringlines) <= 1:
        return

    first_line = docstringlines[0]
    if first_line.startswith('File:') and '(starting at' in first_line:
        #Remove the first two lines
        docstringlines.pop(0)
        docstringlines.pop(0)

def process_docstring_module_title(app, what, name, obj, options, docstringlines):
    """
    Removes the first line from the beginning of the module's docstring.  This
    corresponds to the title of the module's documentation page.
    """
    if what != "module":
        return

    #Remove any additional blank lines at the beginning
    title_removed = False
    while len(docstringlines) > 1 and not title_removed:
        if docstringlines[0].strip() != "":
            title_removed = True
        docstringlines.pop(0)

    #Remove any additional blank lines at the beginning
    while len(docstringlines) > 1:
        if docstringlines[0].strip() == "":
            docstringlines.pop(0)
        else:
            break

skip_picklability_check_modules = [
    #'sage.misc.test_nested_class', # for test only
    'sage.misc.latex',
    'sage.misc.explain_pickle',
    '__builtin__',
]

def check_nested_class_picklability(app, what, name, obj, skip, options):
    """
    Print a warning if pickling is broken for nested classes.
    """
    if hasattr(obj, '__dict__') and hasattr(obj, '__module__'):
        # Check picklability of nested classes.  Adapted from
        # sage.misc.nested_class.modify_for_nested_pickle.
        module = sys.modules[obj.__module__]
        for (nm, v) in obj.__dict__.items():
            if (isinstance(v, type) and
                v.__name__ == nm and
                v.__module__ == module.__name__ and
                getattr(module, nm, None) is not v and
                v.__module__ not in skip_picklability_check_modules):
                # OK, probably this is an *unpicklable* nested class.
                app.warn('Pickling of nested class %r is probably broken. '
                         'Please set the metaclass of the parent class to '
                         'sage.misc.nested_class.NestedClassMetaclass.' % (
                        v.__module__ + '.' + name + '.' + nm))


def skip_member(app, what, name, obj, skip, options):
    """
    To suppress Sphinx warnings / errors, we

    - Don't include [aliases of] builtins.

    - Don't include the docstring for any nested class which has been
      inserted into its module by
      :class:`sage.misc.NestedClassMetaclass` only for pickling.  The
      class will be properly documented inside its surrounding class.

    - Optionally, check whether pickling is broken for nested classes.

    - Optionally, include objects whose name begins with an underscore
      ('_'), i.e., "private" or "hidden" attributes, methods, etc.

    Otherwise, we abide by Sphinx's decision.  Note: The object
    ``obj`` is excluded (included) if this handler returns True
    (False).
    """
    if 'SAGE_CHECK_NESTED' in os.environ:
        check_nested_class_picklability(app, what, name, obj, skip, options)

    if getattr(obj, '__module__', None) == '__builtin__':
        return True

    objname = getattr(obj, "__name__", None)
    if objname is not None:
        # check if name was inserted to the module by NestedClassMetaclass
        if name.find('.') != -1 and objname.find('.') != -1:
            if objname.split('.')[-1] == name.split('.')[-1]:
                return True

    if 'SAGE_DOC_UNDERSCORE' in os.environ:
        if name.split('.')[-1].startswith('_'):
            return False

    return skip


def process_dollars(app, what, name, obj, options, docstringlines):
    r"""
    Replace dollar signs with backticks.

    See sage.misc.sagedoc.process_dollars for more information.
    """
    if len(docstringlines) and name.find("process_dollars") == -1:
        from sage.misc.sagedoc import process_dollars as sagedoc_dollars
        s = sagedoc_dollars("\n".join(docstringlines))
        lines = s.split("\n")
        for i in range(len(lines)):
            docstringlines[i] = lines[i]

def process_inherited(app, what, name, obj, options, docstringlines):
    """
    If we're including inherited members, omit their docstrings.
    """
    if not options.get('inherited-members'):
        return

    if what in ['class', 'data', 'exception', 'function', 'module']:
        return

    name = name.split('.')[-1]

    if what == 'method' and hasattr(obj, 'im_class'):
        if name in obj.im_class.__dict__.keys():
            return

    if what == 'attribute' and hasattr(obj, '__objclass__'):
        if name in obj.__objclass__.__dict__.keys():
            return

    for i in range(len(docstringlines)):
        docstringlines.pop()

dangling_debug = False

def debug_inf(app, message):
    if dangling_debug:
        app.info(message)

def call_intersphinx(app, env, node, contnode):
    r"""
    Call intersphinx and make links between Sage manuals relative.

    TESTS:

    Check that the link from the thematic tutorials to the reference
    manual is relative, see :trac:`20118`::

        sage: from sage.env import SAGE_DOC
        sage: thematic_index = os.path.join(SAGE_DOC, "html", "en", "thematic_tutorials", "index.html")
        sage: for line in open(thematic_index).readlines():  # optional - sagemath_doc_html
        ....:     if "padics" in line:
        ....:         _ = sys.stdout.write(line)
        <li><p><a class="reference external" href="../reference/padics/sage/rings/padics/tutorial.html#sage-rings-padics-tutorial" title="(in $p$-adics v...)"><span>Introduction to the p-adics</span></a></p></li>
    """
    debug_inf(app, "???? Trying intersphinx for %s" % node['reftarget'])
    builder = app.builder
    res =  intersphinx.missing_reference(
        app, env, node, contnode)
    if res:
        # Replace absolute links to $SAGE_DOC by relative links: this
        # allows to copy the whole documentation tree somewhere else
        # without breaking links, see Trac #20118.
        if res['refuri'].startswith(SAGE_DOC):
            here = os.path.dirname(os.path.join(builder.outdir,
                                                node['refdoc']))
            res['refuri'] = os.path.relpath(res['refuri'], here)
            debug_inf(app, "++++ Found at %s" % res['refuri'])
    else:
        debug_inf(app, "---- Intersphinx: %s not Found" % node['reftarget'])
    return res

def find_sage_dangling_links(app, env, node, contnode):
    r"""
    Try to find dangling link in local module imports or all.py.
    """
    debug_inf(app, "==================== find_sage_dangling_links ")

    reftype = node['reftype']
    reftarget  = node['reftarget']
    try:
        doc = node['refdoc']
    except KeyError:
        debug_inf(app, "-- no refdoc in node %s" % node)
        return None

    debug_inf(app, "Searching %s from %s"%(reftarget, doc))

    # Workaround: in Python's doc 'object', 'list', ... are documented as a
    # function rather than a class
    if reftarget in base_class_as_func and reftype == 'class':
        node['reftype'] = 'func'

    res = call_intersphinx(app, env, node, contnode)
    if res:
        debug_inf(app, "++ DONE %s"%(res['refuri']))
        return res

    if node.get('refdomain') != 'py': # not a python file
        return None

    try:
        module = node['py:module']
        cls    = node['py:class']
    except KeyError:
        debug_inf(app, "-- no module or class for :%s:%s"%(reftype, reftarget))
        return None

    basename = reftarget.split(".")[0]
    try:
        target_module = getattr(sys.modules['sage.all'], basename).__module__
        debug_inf(app, "++ found %s using sage.all in %s" % (basename, target_module))
    except AttributeError:
        try:
            target_module = getattr(sys.modules[node['py:module']], basename).__module__
            debug_inf(app, "++ found %s in this module" % (basename,))
        except AttributeError:
            debug_inf(app, "-- %s not found in sage.all or this module" % (basename))
            return None
        except KeyError:
            target_module = None
    if target_module is None:
        target_module = ""
        debug_inf(app, "?? found in None !!!")

    newtarget = target_module+'.'+reftarget
    node['reftarget'] = newtarget

    # adapted  from sphinx/domains/python.py
    builder = app.builder
    searchmode = node.hasattr('refspecific') and 1 or 0
    matches =  builder.env.domains['py'].find_obj(
        builder.env, module, cls, newtarget, reftype, searchmode)
    if not matches:
        debug_inf(app, "?? no matching doc for %s"%newtarget)
        return call_intersphinx(app, env, node, contnode)
    elif len(matches) > 1:
        env.warn(target_module,
                 'more than one target found for cross-reference '
                 '%r: %s' % (newtarget,
                             ', '.join(match[0] for match in matches)),
                 node.line)
    name, obj = matches[0]
    debug_inf(app, "++ match = %s %s"%(name, obj))

    from docutils import nodes
    newnode = nodes.reference('', '', internal=True)
    if name == target_module:
        newnode['refid'] = name
    else:
        newnode['refuri'] = builder.get_relative_uri(node['refdoc'], obj[0])
        newnode['refuri'] += '#' + name
        debug_inf(app, "++ DONE at URI %s"%(newnode['refuri']))
    newnode['reftitle'] = name
    newnode.append(contnode)
    return newnode

# lists of basic Python class which are documented as functions
base_class_as_func = [
    'bool', 'complex', 'dict', 'file', 'float',
    'frozenset', 'int', 'list', 'long', 'object',
    'set', 'slice', 'str', 'tuple', 'type', 'unicode', 'xrange']

# Nit picky option configuration: Put here broken links we want to ignore. For
# link to the Python documentation several links where broken because there
# where class listed as functions. Expand the list 'base_class_as_func' above
# instead of marking the link as broken.
nitpick_ignore = [
    ('py:class', 'twisted.web2.resource.Resource'),
    ('py:class', 'twisted.web2.resource.PostableResource')]

def nitpick_patch_config(app):
    """
    Patch the default config for nitpicky

    Calling path_config ensure that nitpicky is not considered as a Sphinx
    environment variable but rather as a Sage environment variable. As a
    consequence, changing it doesn't force the recompilation of the entire
    documentation.
    """
    app.config.values['nitpicky'] = (False, 'sage')
    app.config.values['nitpick_ignore'] = ([], 'sage')

def skip_TESTS_block(app, what, name, obj, options, docstringlines):
    """
    Skip blocks labeled "TESTS:".

    See sage.misc.sagedoc.skip_TESTS_block for more information.
    """
    from sage.misc.sagedoc import skip_TESTS_block as sagedoc_skip_TESTS
    if not docstringlines:
        # No docstring, so don't do anything. See Trac #19932.
        return
    s = sagedoc_skip_TESTS("\n".join(docstringlines))
    lines = s.split("\n")
    for i in range(len(lines)):
        docstringlines[i] = lines[i]
    while len(docstringlines) > len(lines):
        del docstringlines[len(lines)]

class SagemathTransform(Transform):
    """
    Transform for code-blocks.

    This allows Sphinx to treat code-blocks with prompt "sage:" as
    associated with the pycon lexer, and in particular, to change
    "<BLANKLINE>" to a blank line.
    """
    default_priority = 500

    def apply(self):
        for node in self.document.traverse(nodes.literal_block):
            if node.get('language') is None and node.astext().startswith('sage:'):
                node['language'] = 'ipycon'
                source = node.rawsource
                source = blankline_re.sub('', source)
                node.rawsource = source
                node[:] = [nodes.Text(source)]

from sage.misc.sageinspect import sage_getargspec
autodoc_builtin_argspec = sage_getargspec

def setup(app):
    app.connect('autodoc-process-docstring', process_docstring_cython)
    app.connect('autodoc-process-docstring', process_directives)
    app.connect('autodoc-process-docstring', process_docstring_module_title)
    app.connect('autodoc-process-docstring', process_dollars)
    app.connect('autodoc-process-docstring', process_inherited)
    if os.environ.get('SAGE_SKIP_TESTS_BLOCKS', False):
        app.connect('autodoc-process-docstring', skip_TESTS_block)
    app.connect('autodoc-skip-member', skip_member)
    app.add_transform(SagemathTransform)

    # When building the standard docs, app.srcdir is set to SAGE_DOC_SRC +
    # 'LANGUAGE/DOCNAME', but when doing introspection, app.srcdir is
    # set to a temporary directory.  We don't want to use intersphinx,
    # etc., when doing introspection.
    if app.srcdir.startswith(SAGE_DOC_SRC):
        app.add_config_value('intersphinx_mapping', {}, False)
        app.add_config_value('intersphinx_cache_limit', 5, False)
        app.add_config_value('intersphinx_disabled_reftypes', [], False)
        app.connect('config-inited', set_intersphinx_mappings)
        app.connect('builder-inited', intersphinx.load_mappings)
        # We do *not* fully initialize intersphinx since we call it by hand
        # in find_sage_dangling_links.
        #   app.connect('missing-reference', missing_reference)
        app.connect('missing-reference', find_sage_dangling_links)
        app.connect('builder-inited', nitpick_patch_config)
        app.connect('html-page-context', add_page_context)
<|MERGE_RESOLUTION|>--- conflicted
+++ resolved
@@ -1,4 +1,3 @@
-<<<<<<< HEAD
 r"""
 Sphinx build configuration
 
@@ -16,9 +15,7 @@
 #                  https://www.gnu.org/licenses/
 # ****************************************************************************
 
-=======
 import importlib
->>>>>>> 62a18ab3
 import sys
 import os
 import sphinx
