--- conflicted
+++ resolved
@@ -66,12 +66,8 @@
 
 async function fetchVersions() {
     try {
-<<<<<<< HEAD
-        let versions_file = "https://raw.githubusercontent.com/kwankyu/sage/develop/src/doc/versions.txt"
-=======
         // For the origin of this site, see .github/workflows/doc-publish.yml
         let versions_file = "https://doc-release--sagemath.netlify.app/versions.txt"
->>>>>>> 13b707a8
         let response = await fetch(versions_file);
         if (!response.ok) {
             throw new Error('Network response was not ok');
