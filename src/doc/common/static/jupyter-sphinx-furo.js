--- conflicted
+++ resolved
@@ -67,11 +67,7 @@
 async function fetchVersions() {
     try {
         // For the origin of this site, see .github/workflows/doc-publish.yml
-<<<<<<< HEAD
         let versions_file = "https://doc-pr-47--sagemath-test.netlify.app/versions.txt"
-=======
-        let versions_file = "https://doc-release--sagemath.netlify.app/html/en/versions.txt"
->>>>>>> 68981382
         let response = await fetch(versions_file);
         if (!response.ok) {
             throw new Error('Network response was not ok');
