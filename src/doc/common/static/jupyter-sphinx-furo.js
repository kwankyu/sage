// Change the editor theme according to the furo light/dark/auto mode
function changeTheme(editor, theme) {
  if (theme === 'dark') {
    editor.setOption('theme', 'monokai'); // the same with pygments dark style in conf.py
  } else if (theme === 'auto' && window.matchMedia('(prefers-color-scheme: dark)').matches) {
    editor.setOption('theme', 'monokai');
  } else {
    editor.setOption('theme', 'default');
  }
}

// Change the editor theme of all CodeMirror cells
function changeThemeAll(theme) {
  const querySet = document.querySelectorAll('.CodeMirror');
  for (var i = 0; i < querySet.length; i++) {
    changeTheme(querySet[i].CodeMirror, theme);
  }
}

// Use the theme data of the body element set by setTheme function
// defined in https://github.com/pradyunsg/furo/blob/main/src/furo/assets/scripts/furo.js
const body = document.body;
const observer1 = new MutationObserver((mutationsList) => {
  for (let mutation of mutationsList) {
    if (mutation.type === 'attributes' && mutation.attributeName === 'data-theme') {
      const theme = body.dataset.theme;
      changeThemeAll(theme);
    }
  }
});
observer1.observe(body, { attributes: true });


// In the furo auto mode, we watch prefers-color-scheme and use the theme data
// of the body element to change the CodeMirror editor theme
const prefersDarkMode = window.matchMedia('(prefers-color-scheme: dark)');

function handlePrefersColorSchemeChange(e) {
  const theme = body.dataset.theme;
  if (theme === 'auto') {
    changeThemeAll(theme);
  }
}

prefersDarkMode.addEventListener('change', handlePrefersColorSchemeChange);


// Change the editor theme of a new CodeMirror cell
const callback = function(mutationsList, observer) {
  for(const mutation of mutationsList) {
    if (mutation.type === 'childList') {
      const theme = body.dataset.theme;
      for (const addedNode of mutation.addedNodes) {
        if (addedNode.classList && addedNode.classList.contains('CodeMirror')) {
          changeTheme(addedNode.CodeMirror, theme);
        }}}}};
const observer2 = new MutationObserver(callback);
observer2.observe(document.getElementsByClassName("content")[0], { childList: true, subtree: true });


//
// Version selector
//

var versionMap = {};

async function fetchVersions() {
    try {
        let versions_file = "https://raw.githubusercontent.com/kwankyu/sage/develop/src/doc/versions.txt"
        let response = await fetch(versions_file);
        if (!response.ok) {
            throw new Error('Network response was not ok');
        }
        let text = await response.text();
        let lines = text.split('\n');

        const url = window.location.origin;
        const start_index = url.indexOf('doc-') + 4;
        const end_index = url.indexOf('--');
        const version_string = url.substring(start_index, end_index);
<<<<<<< HEAD

        // Consult the comment in .github/workflows/doc-publish.yml
        if (/^pr-\d+$/.test(version_string)) {
            const current_version = version_string.replace(/-/g, ' ');
        } else if (version_string === 'release') {
            const current_version = 'latest';
        } else if (version_string === 'develop') {
            const current_version = 'develop';
        } else {
            const current_version = version_string.replace(/-/g, '.');
=======
        const current_version

        // Consult the comment in .github/workflows/doc-publish.yml
        if (/^pr-\d+$/.test(version_string)) {
            current_version = version_string.replace(/-/g, ' ');
        } else if (version_string === 'release') {
            current_version = 'latest';
        } else if (version_string === 'develop') {
            current_version = 'develop';
        } else {
            current_version = version_string.replace(/-/g, '.');
>>>>>>> 939b2879
        }
        versionMap[current_version] = url

        // Parse the versions.txt file
        lines.forEach(line => {
            if (!line.startsWith('#')) { // Ignore the comment line
                let [ver, url] = line.split(' ');
                if (ver && url) {
                    if (!url.startsWith("https://")) {
                        url = "https://" + url;
                    }
                    versionMap[ver] = url;
                }
            }
        });
    } catch (error) {
        console.error("Failed to fetch versions.txt file:", error);
    }

    if (Object.keys(versionMap).length > 0) {
        // Populate the versions menu
        let dropdown = document.getElementById("versions-menu");
        Object.keys(versionMap).forEach(ver => {
            let option = document.createElement("option");
            option.value = ver;
            option.text = ver;
            dropdown.add(option);
        });
    } else {
        document.getElementById('versions-menu').style.display = 'none';
    }

    let urlParams = new URLSearchParams(window.location.search);
    let version = urlParams.get("ver");
    // Check if the version exists in the map and redirect
    if (version in versionMap) {
        let targetUrl = versionMap[version];
        window.location.href = targetUrl + window.location.pathname;
    } else {
        console.error("Version not found in versions.txt.");
    }
}

fetchVersions()

// Function to change the version based on versions menu selection
function changeVersion() {
    let selectedVersion = document.getElementById("versions-menu").value;
    if (selectedVersion) {
       // Check if the version exists in the map and redirect
        if (selectedVersion in versionMap) {
            let targetUrl = versionMap[selectedVersion];
            window.location.href = targetUrl + window.location.pathname;
        } else {
            console.error("Version not found in versions.txt.");
        }
    }
}


// Listen to the kernel status changes
// https://thebe.readthedocs.io/en/stable/events.html
thebelab.on("status", function (evt, data) {
  if (data.status === 'building') {
    const elements = document.querySelectorAll('.thebelab-cell');
    elements.forEach(element => {
      element.style.filter = 'opacity(50%)';
    });
    const element = document.getElementById("thebelab-activate-button");
    element.innerHTML = "Building";
    element.style.right = '.4rem';
  }
  else if (data.status === 'built') {
    const elements = document.querySelectorAll('.thebelab-cell');
    elements.forEach(element => {
      element.style.filter = 'opacity(60%)';
    });
    const element = document.getElementById("thebelab-activate-button");
    element.innerHTML = "Built";
    element.style.right = '.4rem';
  }
  else if (data.status === 'launching') {
    const elements = document.querySelectorAll('.thebelab-cell');
    elements.forEach(element => {
      element.style.filter = 'opacity(70%)';
    });
    const element = document.getElementById("thebelab-activate-button");
    element.innerHTML = "Launching";
    element.style.right = '.4rem';
  }
  else if (data.status === 'failed') {
    const elements = document.querySelectorAll('.thebelab-cell');
    elements.forEach(element => {
      element.style.filter = 'opacity(50%)';
    });
    const element = document.getElementById("thebelab-activate-button");
    element.innerHTML = 'Failed: ' + data.message;
    element.style.right = '.4rem';
    element.style.width = 'auto';
    element.style.color = 'red';
  }
  else if (data.status === 'ready') {
    const elements = document.querySelectorAll('.thebelab-cell');
    elements.forEach(element => {
      element.style.filter = 'opacity(100%)';
    });
    const element = document.getElementById("thebelab-activate-button");
    element.innerHTML = "Ready";
    element.style.right = null;
    // Run custom code when the kernel is ready
    const kernel = data.kernel;
    kernel.requestExecute({code: "%display latex"});
  }
});


// Activate Thebe when "Sage Live" tab is clicked
document.querySelectorAll('input[class="tab-input"]').forEach((elem) => {
    elem.addEventListener("click", function(event) {
        if (elem.nextElementSibling) {
            if (elem.nextElementSibling.nextElementSibling) {
                if (elem.nextElementSibling.nextElementSibling.querySelector('div[class="thebelab-code"]')) {
                    initThebelab();
                }
            }
        }
    });
});<|MERGE_RESOLUTION|>--- conflicted
+++ resolved
@@ -74,23 +74,11 @@
         let text = await response.text();
         let lines = text.split('\n');
 
-        const url = window.location.origin;
-        const start_index = url.indexOf('doc-') + 4;
-        const end_index = url.indexOf('--');
-        const version_string = url.substring(start_index, end_index);
-<<<<<<< HEAD
-
-        // Consult the comment in .github/workflows/doc-publish.yml
-        if (/^pr-\d+$/.test(version_string)) {
-            const current_version = version_string.replace(/-/g, ' ');
-        } else if (version_string === 'release') {
-            const current_version = 'latest';
-        } else if (version_string === 'develop') {
-            const current_version = 'develop';
-        } else {
-            const current_version = version_string.replace(/-/g, '.');
-=======
-        const current_version
+        let url = window.location.origin;
+        let start_index = url.indexOf('doc-') + 4;
+        let end_index = url.indexOf('--');
+        let version_string = url.substring(start_index, end_index);
+        let current_version
 
         // Consult the comment in .github/workflows/doc-publish.yml
         if (/^pr-\d+$/.test(version_string)) {
@@ -101,7 +89,6 @@
             current_version = 'develop';
         } else {
             current_version = version_string.replace(/-/g, '.');
->>>>>>> 939b2879
         }
         versionMap[current_version] = url
 
