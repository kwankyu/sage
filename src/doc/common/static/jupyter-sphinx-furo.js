// Change the editor theme according to the furo light/dark/auto mode
function changeTheme(editor, theme) {
  if (theme === 'dark') {
    editor.setOption('theme', 'monokai'); // the same with pygments dark style in conf.py
  } else if (theme === 'auto' && window.matchMedia('(prefers-color-scheme: dark)').matches) {
    editor.setOption('theme', 'monokai');
  } else {
    editor.setOption('theme', 'default');
  }
}

// Change the editor theme of all CodeMirror cells
function changeThemeAll(theme) {
  const querySet = document.querySelectorAll('.CodeMirror');
  for (var i = 0; i < querySet.length; i++) {
    changeTheme(querySet[i].CodeMirror, theme);
  }
}

// Use the theme data of the body element set by setTheme function
// defined in https://github.com/pradyunsg/furo/blob/main/src/furo/assets/scripts/furo.js
const body = document.body;
const observer1 = new MutationObserver((mutationsList) => {
  for (let mutation of mutationsList) {
    if (mutation.type === 'attributes' && mutation.attributeName === 'data-theme') {
      const theme = body.dataset.theme;
      changeThemeAll(theme);
    }
  }
});
observer1.observe(body, { attributes: true });


// In the furo auto mode, we watch prefers-color-scheme and use the theme data
// of the body element to change the CodeMirror editor theme
const prefersDarkMode = window.matchMedia('(prefers-color-scheme: dark)');

function handlePrefersColorSchemeChange(e) {
  const theme = body.dataset.theme;
  if (theme === 'auto') {
    changeThemeAll(theme);
  }
}

prefersDarkMode.addEventListener('change', handlePrefersColorSchemeChange);


// Change the editor theme of a new CodeMirror cell
const callback = function(mutationsList, observer) {
  for(const mutation of mutationsList) {
    if (mutation.type === 'childList') {
      const theme = body.dataset.theme;
      for (const addedNode of mutation.addedNodes) {
        if (addedNode.classList && addedNode.classList.contains('CodeMirror')) {
          changeTheme(addedNode.CodeMirror, theme);
        }}}}};
const observer2 = new MutationObserver(callback);
observer2.observe(document.getElementsByClassName("content")[0], { childList: true, subtree: true });


//
// Version selector
//

function fetchVersions() {
    try {
<<<<<<< HEAD
        // For the origin of this site, see .github/workflows/doc-publish.yml
        let versions_file = "https://doc-release--sagemath-test.netlify.app/html/en/versions.txt";
        let response = await fetch(versions_file);
        if (!response.ok) {
            throw new Error('Network response was not ok');
        }
        let text = await response.text();
        let lines = text.split('\n');

        let url = window.location.origin;
        let current_version

        if (window.location.protocol == 'file:') {
            current_version = 'local';
            url = window.location.href;
        } else {
            let start_index = url.indexOf('doc-') + 4;
            let end_index = url.indexOf('--');
            let version_string = url.substring(start_index, end_index);

            // Consult the comment in .github/workflows/doc-publish.yml
            if (/^pr-\d+$/.test(version_string)) {
                current_version = version_string.replace(/-/g, ' ');
            } else if (version_string === 'release') {
                current_version = 'latest';
            } else if (version_string === 'develop') {
                current_version = 'develop';
            } else {
                current_version = version_string.replace(/-/g, '.');
            }
        }
        versionMap[current_version] = url

        if (current_version != 'develop') {
            versionMap['develop'] = "https://doc-develop--sagemath.netlify.app";
        }

        // Parse the versions.txt file
        lines.forEach(line => {
            if (!line.startsWith('#')) { // Ignore the comment line
                let [ver, url] = line.split(' ');
                if (ver && url) {
                    if (!url.startsWith("https://")) {
                        url = "https://" + url;
                    }
                    versionMap[ver] = url;
=======
        let menu = document.getElementById('versions-menu');

        // For the origin of the this site, see .github/workflows/doc-publish.yml
        fetch('https://doc-release--sagemath-test.netlify.app/html/en/versions.txt')
            .then(response => {
                if (!response.ok) {
                    throw new Error('Network response was not ok ' + response.statusText);
>>>>>>> 67729bef
                }
                return response.text();
            })
            .then(text => {
                const lines = text.split('\n');
                lines.forEach(line => {
                    if (!line.startsWith('#')) { // Ignore the comment line
                        let [ver, url] = line.split(' ');
                        if (ver && url) {
                            if (!url.startsWith('https://')) {
                                url = 'https://' + url;
                            }
                            let option = document.createElement('option');
                            option.value = url;
                            option.text = ver;
                            menu.add(option);
                        }
                    }
                });
            });
    } catch (error) {
        console.error("Failed to fetch versions.txt file:", error);
    }
}

fetchVersions()

// Function to change the version based on versions menu selection
function changeVersion() {
    let select_element = document.getElementById("versions-menu");
    let selected_ver = select_element.options[select_element.selectedIndex].text;
    let selected_url = select_element.value;
    if (selected_url) {
        if (window.location.protocol == 'file:') {
             window.location.href = selected_url + 'html/en/index.html';
        } else {
            window.location.href = selected_url + window.location.pathname;
        }
    }
}


// Listen to the kernel status changes
// https://thebe.readthedocs.io/en/stable/events.html
thebelab.on("status", function (evt, data) {
  if (data.status === 'building') {
    const elements = document.querySelectorAll('.thebelab-cell');
    elements.forEach(element => {
      element.style.filter = 'opacity(50%)';
    });
    const element = document.getElementById("thebelab-activate-button");
    element.innerHTML = "Building";
    element.style.right = '.4rem';
  }
  else if (data.status === 'built') {
    const elements = document.querySelectorAll('.thebelab-cell');
    elements.forEach(element => {
      element.style.filter = 'opacity(60%)';
    });
    const element = document.getElementById("thebelab-activate-button");
    element.innerHTML = "Built";
    element.style.right = '.4rem';
  }
  else if (data.status === 'launching') {
    const elements = document.querySelectorAll('.thebelab-cell');
    elements.forEach(element => {
      element.style.filter = 'opacity(70%)';
    });
    const element = document.getElementById("thebelab-activate-button");
    element.innerHTML = "Launching";
    element.style.right = '.4rem';
  }
  else if (data.status === 'failed') {
    const elements = document.querySelectorAll('.thebelab-cell');
    elements.forEach(element => {
      element.style.filter = 'opacity(50%)';
    });
    const element = document.getElementById("thebelab-activate-button");
    element.innerHTML = 'Failed: ' + data.message;
    element.style.right = '.4rem';
    element.style.width = 'auto';
    element.style.color = 'red';
  }
  else if (data.status === 'ready') {
    const elements = document.querySelectorAll('.thebelab-cell');
    elements.forEach(element => {
      element.style.filter = 'opacity(100%)';
    });
    const element = document.getElementById("thebelab-activate-button");
    element.innerHTML = "Ready";
    element.style.right = null;
    // Run custom code when the kernel is ready
    const kernel = data.kernel;
    kernel.requestExecute({code: "%display latex"});
  }
});


// Activate Thebe when "Sage Live" tab is clicked
document.querySelectorAll('input[class="tab-input"]').forEach((elem) => {
    elem.addEventListener("click", function(event) {
        if (elem.nextElementSibling) {
            if (elem.nextElementSibling.nextElementSibling) {
                if (elem.nextElementSibling.nextElementSibling.querySelector('div[class="thebelab-code"]')) {
                    initThebelab();
                }
            }
        }
    });
});<|MERGE_RESOLUTION|>--- conflicted
+++ resolved
@@ -64,54 +64,7 @@
 
 function fetchVersions() {
     try {
-<<<<<<< HEAD
-        // For the origin of this site, see .github/workflows/doc-publish.yml
-        let versions_file = "https://doc-release--sagemath-test.netlify.app/html/en/versions.txt";
-        let response = await fetch(versions_file);
-        if (!response.ok) {
-            throw new Error('Network response was not ok');
-        }
-        let text = await response.text();
-        let lines = text.split('\n');
 
-        let url = window.location.origin;
-        let current_version
-
-        if (window.location.protocol == 'file:') {
-            current_version = 'local';
-            url = window.location.href;
-        } else {
-            let start_index = url.indexOf('doc-') + 4;
-            let end_index = url.indexOf('--');
-            let version_string = url.substring(start_index, end_index);
-
-            // Consult the comment in .github/workflows/doc-publish.yml
-            if (/^pr-\d+$/.test(version_string)) {
-                current_version = version_string.replace(/-/g, ' ');
-            } else if (version_string === 'release') {
-                current_version = 'latest';
-            } else if (version_string === 'develop') {
-                current_version = 'develop';
-            } else {
-                current_version = version_string.replace(/-/g, '.');
-            }
-        }
-        versionMap[current_version] = url
-
-        if (current_version != 'develop') {
-            versionMap['develop'] = "https://doc-develop--sagemath.netlify.app";
-        }
-
-        // Parse the versions.txt file
-        lines.forEach(line => {
-            if (!line.startsWith('#')) { // Ignore the comment line
-                let [ver, url] = line.split(' ');
-                if (ver && url) {
-                    if (!url.startsWith("https://")) {
-                        url = "https://" + url;
-                    }
-                    versionMap[ver] = url;
-=======
         let menu = document.getElementById('versions-menu');
 
         // For the origin of the this site, see .github/workflows/doc-publish.yml
@@ -119,7 +72,6 @@
             .then(response => {
                 if (!response.ok) {
                     throw new Error('Network response was not ok ' + response.statusText);
->>>>>>> 67729bef
                 }
                 return response.text();
             })
