// Change the editor theme according to the furo light/dark/auto mode
function changeTheme(editor, theme) {
  if (theme === 'dark') {
    editor.setOption('theme', 'monokai'); // the same with pygments dark style in conf.py
  } else if (theme === 'auto' && window.matchMedia('(prefers-color-scheme: dark)').matches) {
    editor.setOption('theme', 'monokai');
  } else {
    editor.setOption('theme', 'default');
  }
}

// Change the editor theme of all CodeMirror cells
function changeThemeAll(theme) {
  const querySet = document.querySelectorAll('.CodeMirror');
  for (var i = 0; i < querySet.length; i++) {
    changeTheme(querySet[i].CodeMirror, theme);
  }
}

// Use the theme data of the body element set by setTheme function
// defined in https://github.com/pradyunsg/furo/blob/main/src/furo/assets/scripts/furo.js
const body = document.body;
const observer1 = new MutationObserver((mutationsList) => {
  for (let mutation of mutationsList) {
    if (mutation.type === 'attributes' && mutation.attributeName === 'data-theme') {
      const theme = body.dataset.theme;
      changeThemeAll(theme);
    }
  }
});
observer1.observe(body, { attributes: true });


// In the furo auto mode, we watch prefers-color-scheme and use the theme data
// of the body element to change the CodeMirror editor theme
const prefersDarkMode = window.matchMedia('(prefers-color-scheme: dark)');

function handlePrefersColorSchemeChange(e) {
  const theme = body.dataset.theme;
  if (theme === 'auto') {
    changeThemeAll(theme);
  }
}

prefersDarkMode.addEventListener('change', handlePrefersColorSchemeChange);


// Change the editor theme of a new CodeMirror cell
const callback = function(mutationsList, observer) {
  for(const mutation of mutationsList) {
    if (mutation.type === 'childList') {
      const theme = body.dataset.theme;
      for (const addedNode of mutation.addedNodes) {
        if (addedNode.classList && addedNode.classList.contains('CodeMirror')) {
          changeTheme(addedNode.CodeMirror, theme);
        }}}}};
const observer2 = new MutationObserver(callback);
observer2.observe(document.getElementsByClassName("content")[0], { childList: true, subtree: true });


//
// Version selector
//

var versionMap = {};

async function fetchVersions() {
    try {
        let versions_file = "https://raw.githubusercontent.com/kwankyu/sage/develop/src/doc/versions.txt"
        let response = await fetch(versions_file);
        if (!response.ok) {
            throw new Error('Network response was not ok');
        }
        let text = await response.text();
        let lines = text.split('\n');

<<<<<<< HEAD
        // Add the current version by default
=======
>>>>>>> e06401af
        let url = window.location.origin;
        let start_index = url.indexOf('doc-') + 4;
        let end_index = url.indexOf('--');
        let version_string = url.substring(start_index, end_index);
        let current_version

        // Consult the comment in .github/workflows/doc-publish.yml
        if (/^pr-\d+$/.test(version_string)) {
            current_version = version_string.replace(/-/g, ' ');
        } else if (version_string === 'release') {
            current_version = 'latest';
        } else if (version_string === 'develop') {
            current_version = 'develop';
        } else {
            current_version = version_string.replace(/-/g, '.');
        }
        versionMap[current_version] = url

        // Parse the versions.txt file
        lines.forEach(line => {
            if (!line.startsWith('#')) { // Ignore the comment line
                let [ver, url] = line.split(' ');
                if (ver && url) {
                    if (!url.startsWith("https://")) {
                        url = "https://" + url;
                    }
                    versionMap[ver] = url;
                }
            }
        });
    } catch (error) {
        console.error("Failed to fetch versions.txt file:", error);
    }

    if (Object.keys(versionMap).length > 0) {
        // Populate the versions menu
        let dropdown = document.getElementById("versions-menu");
        Object.keys(versionMap).forEach(ver => {
            let option = document.createElement("option");
            option.value = ver;
            option.text = ver;
            dropdown.add(option);
        });
    } else {
        document.getElementById('versions-menu').style.display = 'none';
    }

    let urlParams = new URLSearchParams(window.location.search);
    let version = urlParams.get("ver");
    // Check if the version exists in the map and redirect
    if (version in versionMap) {
        let targetUrl = versionMap[version];
        window.location.href = targetUrl + window.location.pathname;
    } else {
        console.error("Version not found in versions.txt.");
    }
}

fetchVersions()

// Function to change the version based on versions menu selection
function changeVersion() {
    let selectedVersion = document.getElementById("versions-menu").value;
    if (selectedVersion) {
       // Check if the version exists in the map and redirect
        if (selectedVersion in versionMap) {
            let targetUrl = versionMap[selectedVersion];
            window.location.href = targetUrl + window.location.pathname;
        } else {
            console.error("Version not found in versions.txt.");
        }
    }
}


// Listen to the kernel status changes
// https://thebe.readthedocs.io/en/stable/events.html
thebelab.on("status", function (evt, data) {
  if (data.status === 'building') {
    const elements = document.querySelectorAll('.thebelab-cell');
    elements.forEach(element => {
      element.style.filter = 'opacity(50%)';
    });
    const element = document.getElementById("thebelab-activate-button");
    element.innerHTML = "Building";
    element.style.right = '.4rem';
  }
  else if (data.status === 'built') {
    const elements = document.querySelectorAll('.thebelab-cell');
    elements.forEach(element => {
      element.style.filter = 'opacity(60%)';
    });
    const element = document.getElementById("thebelab-activate-button");
    element.innerHTML = "Built";
    element.style.right = '.4rem';
  }
  else if (data.status === 'launching') {
    const elements = document.querySelectorAll('.thebelab-cell');
    elements.forEach(element => {
      element.style.filter = 'opacity(70%)';
    });
    const element = document.getElementById("thebelab-activate-button");
    element.innerHTML = "Launching";
    element.style.right = '.4rem';
  }
  else if (data.status === 'failed') {
    const elements = document.querySelectorAll('.thebelab-cell');
    elements.forEach(element => {
      element.style.filter = 'opacity(50%)';
    });
    const element = document.getElementById("thebelab-activate-button");
    element.innerHTML = 'Failed: ' + data.message;
    element.style.right = '.4rem';
    element.style.width = 'auto';
    element.style.color = 'red';
  }
  else if (data.status === 'ready') {
    const elements = document.querySelectorAll('.thebelab-cell');
    elements.forEach(element => {
      element.style.filter = 'opacity(100%)';
    });
    const element = document.getElementById("thebelab-activate-button");
    element.innerHTML = "Ready";
    element.style.right = null;
    // Run custom code when the kernel is ready
    const kernel = data.kernel;
    kernel.requestExecute({code: "%display latex"});
  }
});


// Activate Thebe when "Sage Live" tab is clicked
document.querySelectorAll('input[class="tab-input"]').forEach((elem) => {
    elem.addEventListener("click", function(event) {
        if (elem.nextElementSibling) {
            if (elem.nextElementSibling.nextElementSibling) {
                if (elem.nextElementSibling.nextElementSibling.querySelector('div[class="thebelab-code"]')) {
                    initThebelab();
                }
            }
        }
    });
});<|MERGE_RESOLUTION|>--- conflicted
+++ resolved
@@ -66,7 +66,7 @@
 
 async function fetchVersions() {
     try {
-        let versions_file = "https://raw.githubusercontent.com/kwankyu/sage/develop/src/doc/versions.txt"
+        let versions_file = "https://raw.githubusercontent.com/sagemath/sage/develop/src/doc/versions.txt"
         let response = await fetch(versions_file);
         if (!response.ok) {
             throw new Error('Network response was not ok');
@@ -74,10 +74,7 @@
         let text = await response.text();
         let lines = text.split('\n');
 
-<<<<<<< HEAD
         // Add the current version by default
-=======
->>>>>>> e06401af
         let url = window.location.origin;
         let start_index = url.indexOf('doc-') + 4;
         let end_index = url.indexOf('--');
