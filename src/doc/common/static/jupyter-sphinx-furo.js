--- conflicted
+++ resolved
@@ -66,11 +66,7 @@
 
 async function fetchVersions() {
     try {
-<<<<<<< HEAD
-        let versions_file = "https://github.com/kwankyu/sage/blob/develop/src/doc/versions.txt"
-=======
-        let versions_file = "https://raw.githubusercontent.com/sagemath/sage/develop/src/doc/versions.txt"
->>>>>>> 2ee77886
+        let versions_file = "https://raw.githubusercontent.com/kwankyu/sage/develop/src/doc/versions.txt"
         let response = await fetch(versions_file);
         if (!response.ok) {
             throw new Error('Network response was not ok');
