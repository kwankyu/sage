--- conflicted
+++ resolved
@@ -17,11 +17,7 @@
   </div>
   {%- endif %}
   {% if not theme_sidebar_hide_name %}
-<<<<<<< HEAD
-      <span class="sidebar-brand-text">{% if refsub %}{{ reference_root }}{% else %}{{ documentation_title }}{% endif %}</span>
-=======
       <span class="sidebar-brand-text">{% if refsub %}{{ reference_title }}{% else %}{{ documentation_title }}{% endif %}</span>
->>>>>>> 9f9f8d46
   {%- endif %}
   {% endblock brand_content %}
 </a>