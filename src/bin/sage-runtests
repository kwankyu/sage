#!/usr/bin/env sage-python

import argparse
import os
import sys

# Note: the DOT_SAGE and SAGE_STARTUP_FILE environment variables have already been set by sage-env
DOT_SAGE = os.environ.get('DOT_SAGE', os.path.join(os.environ.get('HOME'),
                                                   '.sage'))
SAGE_ROOT = os.environ.get('SAGE_ROOT')

# Override to not pick up user configuration, see Trac #20270
os.environ['SAGE_STARTUP_FILE'] = os.path.join(DOT_SAGE, 'init-doctests.sage')


def _get_optional_defaults():
    """Return the default value for the --optional flag."""
    optional = ['sage', 'dochtml', 'optional']

    # This should be good-enough to determine if we are in a sage source
    # repository working tree
    if (SAGE_ROOT and os.path.isdir(SAGE_ROOT) and
            os.path.exists(os.path.join(SAGE_ROOT, '.git')) and
            os.path.isfile(os.path.join(SAGE_ROOT, 'sage'))):
        optional.append('build')

    return ','.join(optional)


if __name__ == "__main__":
    parser = argparse.ArgumentParser(usage="sage -t [options] filenames")
    parser.add_argument("-p", "--nthreads", dest="nthreads",
                        type=int, nargs='?', const=0, default=1, metavar="N",
                        help="tests in parallel using N threads with 0 interpreted as max(2, min(8, cpu_count()))")
    parser.add_argument("-T", "--timeout", type=int, default=-1, help="timeout (in seconds) for doctesting one file, 0 for no timeout")
    what = parser.add_mutually_exclusive_group()
    what.add_argument("-a", "--all", action="store_true", default=False, help="test all files in the Sage library")
    parser.add_argument("--logfile", type=argparse.FileType('a'), metavar="FILE", help="log all output to FILE")

    parser.add_argument("-l", "--long", action="store_true", default=False, help="include lines with the phrase 'long time'")
    parser.add_argument("-s", "--short", dest="target_walltime", nargs='?',
                        type=int, default=-1, const=300, metavar="SECONDS",
                        help="run as many doctests as possible in about 300 seconds (or the number of seconds given as an optional argument)")
    parser.add_argument("--warn-long", dest="warn_long", nargs='?',
                        type=float, default=-1.0, const=1.0, metavar="SECONDS",
                        help="warn if tests take more time than SECONDS")
    # By default, include all tests marked 'dochtml' -- see
    # https://trac.sagemath.org/ticket/25345 and
    # https://trac.sagemath.org/ticket/26110:
    parser.add_argument("--optional", metavar="PKGS", default=_get_optional_defaults(),
        help='only run tests including one of the "# optional" tags listed in PKGS; '
             'if "sage" is listed, will also run the standard doctests; '
             'if "dochtml" is listed, will also run the tests relying on the HTML documentation; '
             'if "optional" is listed, will also run tests for installed optional (new-style) packages; '
             'if "external" is listed, will also run tests for available external software; '
             'if "build" is listed, will also run tests specific to Sage\'s build/packaging system; '
             'if set to "all", then all tests will be run')
    parser.add_argument("--randorder", type=int, metavar="SEED", help="randomize order of tests")
<<<<<<< HEAD
    parser.add_argument("--random-seed", dest="random_seed", type=int, metavar="SEED", help="random seed for fuzzing doctests")
=======
    parser.add_argument("--random-seed", dest="random_seed", type=int, metavar="SEED", help="random seed (integer) for fuzzing doctests")
>>>>>>> 047379c5
    parser.add_argument("--global-iterations", "--global_iterations", type=int, default=0, help="repeat the whole testing process this many times")
    parser.add_argument("--file-iterations", "--file_iterations", type=int, default=0, help="repeat each file this many times, stopping on the first failure")
    parser.add_argument("--environment", type=str, default="sage.repl.ipython_kernel.all_jupyter", help="name of a module that provides the global environment for tests")

    parser.add_argument("-i", "--initial", action="store_true", default=False, help="only show the first failure in each file")
    parser.add_argument("--exitfirst", action="store_true", default=False, help="end the test run immediately after the first failure or unexpected exception")
    parser.add_argument("--force_lib", "--force-lib", action="store_true", default=False, help="do not import anything from the tested file(s)")
    parser.add_argument("--abspath", action="store_true", default=False, help="print absolute paths rather than relative paths")
    parser.add_argument("--verbose", action="store_true", default=False, help="print debugging output during the test")
    parser.add_argument("-d", "--debug", action="store_true", default=False, help="drop into a python debugger when an unexpected error is raised")
    parser.add_argument("--only-errors", action="store_true", default=False, help="only output failures, not test successes")

    parser.add_argument("--gdb", action="store_true", default=False, help="run doctests under the control of gdb")
    parser.add_argument("--valgrind", "--memcheck", action="store_true", default=False,
                        help="run doctests using Valgrind's memcheck tool.  The log "
                        "files are named sage-memcheck.PID and can be found in " +
                        os.path.join(DOT_SAGE, "valgrind"))
    parser.add_argument("--massif", action="store_true", default=False,
                        help="run doctests using Valgrind's massif tool.  The log "
                        "files are named sage-massif.PID and can be found in " +
                        os.path.join(DOT_SAGE, "valgrind"))
    parser.add_argument("--cachegrind", action="store_true", default=False,
                        help="run doctests using Valgrind's cachegrind tool.  The log "
                        "files are named sage-cachegrind.PID and can be found in " +
                        os.path.join(DOT_SAGE, "valgrind"))
    parser.add_argument("--omega", action="store_true", default=False,
                        help="run doctests using Valgrind's omega tool.  The log "
                        "files are named sage-omega.PID and can be found in " +
                        os.path.join(DOT_SAGE, "valgrind"))

    parser.add_argument("-f", "--failed", action="store_true", default=False,
        help="doctest only those files that failed in the previous run")
    what.add_argument("-n", "--new", action="store_true", default=False,
        help="doctest only those files that have been changed in the repository and not yet been committed")
    parser.add_argument("--show-skipped", "--show_skipped", action="store_true", default=False,
        help="print a summary at the end of each file of optional tests that were skipped")

    parser.add_argument("--stats_path", "--stats-path", default=os.path.join(DOT_SAGE, "timings2.json"),
                        help="path to a json dictionary for the latest run storing a timing for each file")

    class GCAction(argparse.Action):
        def __call__(self, parser, namespace, values, option_string=None):
            gcopts = dict(DEFAULT=0, ALWAYS=1, NEVER=-1)
            new_value = gcopts[values]
            setattr(namespace, self.dest, new_value)

    parser.add_argument("--gc",
                        choices=["DEFAULT", "ALWAYS", "NEVER"],
                        default=0,
                        action=GCAction,
                        help="control garbarge collection "
                        "(ALWAYS: collect garbage before every test; NEVER: disable gc; DEFAULT: Python default)")

    # The --serial option is only really for internal use, better not
    # document it.
    parser.add_argument("--serial", action="store_true", default=False, help=argparse.SUPPRESS)

    parser.add_argument("filenames", help="file names", nargs='*')

    # custom treatment to separate properly
    # one or several file names at the end
    new_arguments = []
    need_filenames = True
    in_filenames = False
    afterlog = False
    for arg in sys.argv[1:]:
        if arg in ('-n', '--new', '-a', '--all'):
            need_filenames = False
        elif need_filenames and not (afterlog or in_filenames) and os.path.exists(arg):
            in_filenames = True
            new_arguments.append('--')
        new_arguments.append(arg)
        afterlog = bool(arg == '--logfile')

    args = parser.parse_args(new_arguments)

    if not args.filenames and not (args.all or args.new):
        print('either use --new or --all or some filenames')
        sys.exit(2)

    # Limit the number of threads to 2 to save system resources.
    # See Trac #23713, #23892, #30351
    if sys.platform == 'darwin':
        os.environ["OMP_NUM_THREADS"] = "1"
    else:
        os.environ["OMP_NUM_THREADS"] = "2"

    os.environ["SAGE_NUM_THREADS"] = "2"

    from sage.doctest.control import DocTestController
    DC = DocTestController(args, args.filenames)
    err = DC.run()

    try:
        exit_code_pytest = 0
        import pytest
        pytest_options = ["--import-mode", "importlib"]
        if args.verbose:
            pytest_options.append("-v")
        exit_code_pytest = pytest.main(pytest_options + args)
    except ModuleNotFoundError:
        print("Pytest is not installed, skip checking tests that rely on it.")

    if err == 0:
        sys.exit(exit_code_pytest)
    else:
        sys.exit(err)<|MERGE_RESOLUTION|>--- conflicted
+++ resolved
@@ -56,11 +56,7 @@
              'if "build" is listed, will also run tests specific to Sage\'s build/packaging system; '
              'if set to "all", then all tests will be run')
     parser.add_argument("--randorder", type=int, metavar="SEED", help="randomize order of tests")
-<<<<<<< HEAD
-    parser.add_argument("--random-seed", dest="random_seed", type=int, metavar="SEED", help="random seed for fuzzing doctests")
-=======
     parser.add_argument("--random-seed", dest="random_seed", type=int, metavar="SEED", help="random seed (integer) for fuzzing doctests")
->>>>>>> 047379c5
     parser.add_argument("--global-iterations", "--global_iterations", type=int, default=0, help="repeat the whole testing process this many times")
     parser.add_argument("--file-iterations", "--file_iterations", type=int, default=0, help="repeat each file this many times, stopping on the first failure")
     parser.add_argument("--environment", type=str, default="sage.repl.ipython_kernel.all_jupyter", help="name of a module that provides the global environment for tests")
