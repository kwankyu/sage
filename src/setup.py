#!/usr/bin/env python
from __future__ import print_function

import os, sys, time, errno, platform, subprocess
import json
from distutils import log
from distutils.core import setup
from distutils.cmd import Command
from distutils.command.build import build
from distutils.command.build_ext import build_ext
from distutils.command.install import install
from distutils.dep_util import newer_group
from distutils.errors import (DistutilsSetupError, DistutilsModuleError,
                              DistutilsOptionError)


def excepthook(*exc):
    """
    When an error occurs, display an error message similar to the error
    messages from ``sage-spkg``.

    In particular, ``build/make/install`` will recognize "sage" as a failed
    package, see :trac:`16774`.
    """
    stars = '*' * 72

    print(stars, file=sys.stderr)
    import traceback
    traceback.print_exception(*exc, file=sys.stderr)
    print(stars, file=sys.stderr)
    print("Error building the Sage library", file=sys.stderr)
    print(stars, file=sys.stderr)

    try:
        logfile = os.path.join(os.environ['SAGE_LOGS'],
                "sagelib-%s.log" % os.environ['SAGE_VERSION'])
    except Exception:
        pass
    else:
        print("Please email sage-devel (http://groups.google.com/group/sage-devel)", file=sys.stderr)
        print("explaining the problem and including the relevant part of the log file", file=sys.stderr)
        print("  " + logfile, file=sys.stderr)
        print("Describe your computer, operating system, etc.", file=sys.stderr)
        print(stars, file=sys.stderr)

sys.excepthook = excepthook


#########################################################
### Check build-base
#########################################################

build_base = 'build' # the distutils default. Changing it is not supported by this setup.sh.

#########################################################
### Set source directory
#########################################################

import sage.env
sage.env.SAGE_SRC = os.getcwd()

#########################################################
### List of Extensions
###
### The list of extensions resides in module_list.py in
### the same directory as this file
#########################################################

from module_list import ext_modules, library_order, aliases
from sage.env import *
from sage_setup.find import find_extra_files

#########################################################
### Configuration
#########################################################

if len(sys.argv) > 1 and sys.argv[1] == "sdist":
    sdist = True
else:
    sdist = False

try:
    compile_result_dir = os.environ['XML_RESULTS']
    keep_going = True
except KeyError:
    compile_result_dir = None
    keep_going = False

# search for dependencies and add to gcc -I<path>
# this depends on SAGE_CYTHONIZED
include_dirs = sage_include_directories(use_sources=True)

# Look for libraries in $SAGE_LOCAL/lib
library_dirs = [os.path.join(SAGE_LOCAL, "lib")]

# Manually add -fno-strict-aliasing, which is needed to compile Cython
# and disappears from the default flags if the user has set CFLAGS.
extra_compile_args = [ "-fno-strict-aliasing" ]
extra_link_args = [ ]

DEVEL = False
if DEVEL:
    extra_compile_args.append('-ggdb')

# Work around GCC-4.8 bug which miscompiles some sig_on() statements:
# * http://trac.sagemath.org/sage_trac/ticket/14460
# * http://trac.sagemath.org/sage_trac/ticket/20226
# * http://gcc.gnu.org/bugzilla/show_bug.cgi?id=56982
if subprocess.call("""$CC --version | grep -i 'gcc.* 4[.]8' >/dev/null """, shell=True) == 0:
    extra_compile_args.append('-fno-tree-copyrename')


#########################################################
### Testing related stuff
#########################################################

class CompileRecorder(object):

    def __init__(self, f):
        self._f = f
        self._obj = None

    def __get__(self, obj, type=None):
        # Act like a method...
        self._obj = obj
        return self

    def __call__(self, *args):
        t = time.time()
        try:
            if self._obj:
                res = self._f(self._obj, *args)
            else:
                res = self._f(*args)
        except Exception as ex:
            print(ex)
            res = ex
        t = time.time() - t

        errors = failures = 0
        if self._f is compile_command0:
            name = "cythonize." + args[0][1].name
            failures = int(bool(res))
        else:
            name = "gcc." + args[0][1].name
            errors = int(bool(res))
        if errors or failures:
            type = "failure" if failures else "error"
            failure_item = """<%(type)s/>""" % locals()
        else:
            failure_item = ""
        output = open("%s/%s.xml" % (compile_result_dir, name), "w")
        output.write("""
            <?xml version="1.0" ?>
            <testsuite name="%(name)s" errors="%(errors)s" failures="%(failures)s" tests="1" time="%(t)s">
            <testcase classname="%(name)s" name="compile">
            %(failure_item)s
            </testcase>
            </testsuite>
        """.strip() % locals())
        output.close()
        return res

if compile_result_dir:
    record_compile = CompileRecorder
else:
    record_compile = lambda x: x

# Remove (potentially invalid) star import caches
import sage.misc.lazy_import_cache
if os.path.exists(sage.misc.lazy_import_cache.get_cache_file()):
    os.unlink(sage.misc.lazy_import_cache.get_cache_file())


########################################################################
##
## Customize the Extensions processed by Cython
##
########################################################################

from Cython.Build.Dependencies import default_create_extension
from sage_setup.util import stable_uniq

# Do not put all, but only the most common libraries and their headers
# (that are likely to change on an upgrade) here:
# [At least at the moment. Make sure the headers aren't copied with "-p",
# or explicitly touch them in the respective spkg's spkg-install.]
lib_headers = { "gmp":     [ os.path.join(SAGE_INC, 'gmp.h') ],   # cf. #8664, #9896
                "gmpxx":   [ os.path.join(SAGE_INC, 'gmpxx.h') ],
                "ntl":     [ os.path.join(SAGE_INC, 'NTL', 'config.h') ]
              }


def sage_create_extension(template, kwds):
    """
    Create a distutils Extension given data from Cython

    This adjust the ``kwds`` in the following ways:

    - Make everything depend on *this* setup.py file

    - Add dependencies on header files for certain libraries

    - Ensure that C++ extensions link with -lstdc++

    - Sort the libraries according to the library order

    - Add some default compile/link args and directories

    - Drop -std=c99 and similar from C++ extensions

    - Ensure that each flag, library, ... is listed at most once
    """
    lang = kwds.get('language', 'c')

    # Libraries: add stdc++ if needed and sort them
    libs = kwds.get('libraries', [])
    if lang == 'c++':
        libs = libs + ['stdc++']
    kwds['libraries'] = sorted(set(libs),
            key=lambda lib: library_order.get(lib, 0))

    # Dependencies: add setup.py and lib_headers
    depends = kwds.get('depends', []) + [__file__]
    for lib, headers in lib_headers.items():
        if lib in libs:
            depends += headers
    kwds['depends'] = depends  # These are sorted and uniq'ed by Cython

    # Process extra_compile_args
    cflags = []
    for flag in kwds.get('extra_compile_args', []):
        if lang == "c++":
            if flag.startswith("-std=") and "++" not in flag:
                continue  # Skip -std=c99 and similar for C++
        cflags.append(flag)
    cflags = extra_compile_args + cflags
    kwds['extra_compile_args'] = stable_uniq(cflags)

    # Process extra_link_args
    ldflags = kwds.get('extra_link_args', []) + extra_link_args
    kwds['extra_link_args'] = stable_uniq(ldflags)

    # Process library_dirs
    lib_dirs = kwds.get('library_dirs', []) + library_dirs
    kwds['library_dirs'] = stable_uniq(lib_dirs)

    # Process include_dirs
    inc_dirs = kwds.get('include_dirs', []) + include_dirs
    kwds['include_dirs'] = stable_uniq(inc_dirs)

    return default_create_extension(template, kwds)


class sage_build_cython(Command):
    name = 'build_cython'
    description = "compile Cython extensions into C/C++ extensions"

    user_options = [
        # TODO: Temporarily disabled since the value for this option is
        # hard-coded; change as part of work on #21525
        #('build-dir=', 'd',
        # "directory for compiled C/C++ sources and header files"),
        ('profile', 'p',
         "enable Cython profiling support"),
        ('parallel=', 'j',
         "run cythonize in parallel with N processes"),
        ('force=', 'f',
         "force files to be cythonized even if the are not changed")
    ]

    boolean_options = ['debug', 'profile', 'force']

    def initialize_options(self):
        self.extensions = None
        self.build_dir = None

        # Always have Cython produce debugging info by default, unless
        # SAGE_DEBUG=no explicitly
        self.debug = True
        self.profile = None
        self.parallel = None
        self.force = None

<<<<<<< HEAD
=======
        self.cython_directives = None

>>>>>>> 7177ef5d
        self.build_lib = None
        self.cythonized_files = None

    def finalize_options(self):
        self.extensions = self.distribution.ext_modules

        # TODO: Could get source path for Cythonized files from the build
        # command, rather than relying solely on SAGE_CYTHONIZED
        self.build_dir = SAGE_CYTHONIZED

        # Inherit some options from the 'build_ext' command if possible
        # (this in turn implies inheritance from the 'build' command)
        inherit_opts = [('build_lib', 'build_lib'),
                        ('debug', 'debug'),
                        ('force', 'force')]

        # Python 3.5 now has a parallel option as well
        if sys.version_info[:2] >= (3, 5):
            inherit_opts.append(('parallel', 'parallel'))

        self.set_undefined_options('build_ext', *inherit_opts)

        # Always produce debugging output unless SAGE_DEBUG=no is given
        # explicitly
        self.debug = os.environ.get('SAGE_DEBUG', None) != 'no'

        if self.debug:
            log.info('Enabling Cython debugging support')

        if self.profile is None:
            self.profile = os.environ.get('SAGE_PROFILE') == 'yes'

        if self.profile:
            log.info('Enabling Cython profiling support')

        if self.parallel is None:
            self.parallel = os.environ.get('SAGE_NUM_THREADS', '0')

        try:
            self.parallel = int(self.parallel)
        except ValueError:
            raise DistutilsOptionError("parallel should be an integer")

        try:
            import Cython
        except ImportError:
            raise DistutilsModuleError(
                "Cython must be installed and importable in order to run "
                "the cythonize command")

<<<<<<< HEAD
=======
        # Cython compiler directives
        self.cython_directives = dict(
            autotestdict=False,
            cdivision=True,
            embedsignature=True,
            fast_getattr=True,
            profile=self.profile,
        )

>>>>>>> 7177ef5d
        # We check the Cython version and some relevant configuration
        # options from the earlier build to see if we need to force a
        # recythonization. If the version or options have changed, we
        # must recythonize all files.
        self._version_file = os.path.join(self.build_dir, '.cython_version')
<<<<<<< HEAD
        self._version_stamp = '\n'.join('{0}: {1}'.format(key, value)
                for key, value in [
                    ('cython version', Cython.__version__),
                    ('debug', self.debug),
                    ('profile', self.profile)])
=======
        self._version_stamp = json.dumps({
            'version': Cython.__version__,
            'debug': self.debug,
            'directives': self.cython_directives,
        }, sort_keys=True)
>>>>>>> 7177ef5d

        # Read an already written version file if it exists and compare to the
        # current version stamp
        try:
            if open(self._version_file).read() == self._version_stamp:
                force = False
            else:
                # version_file exists but its contents are not what we
                # want => recythonize all Cython code.
                force = True
                # In case this cythonization is interrupted, we end up
                # in an inconsistent state with C code generated by
                # different Cython versions or with different options.
                # To ensure that this inconsistent state will be fixed,
                # we remove the version_file now to force a
                # recythonization the next time we build Sage.
                os.unlink(self._version_file)
        except IOError:
            # Most likely, the version_file does not exist
            # => (re)cythonize all Cython code.
            force = True

        # If the --force flag was given at the command line, always force;
        # otherwise use what we determined from reading the version file
        if self.force is None:
            self.force = force

    def get_cythonized_package_files(self):
        """
        Return a list of files found in the Sage sources and/or Cythonize
        output directory that should be installed with Python packages (a la
        ``package_files``).
        """

        if self.cythonized_files is not None:
            return self.cythonized_files

        dist = self.distribution
        self.cythonized_files = find_extra_files(dist.packages,
            ".", SAGE_CYTHONIZED, ["ntlwrap.cpp"])

        return self.cythonized_files

    def run(self):
        """
        Call ``cythonize()`` to replace the ``ext_modules`` with the
        extensions containing Cython-generated C code.
        """
        from Cython.Build import cythonize
        import Cython.Compiler.Options

        Cython.Compiler.Options.embed_pos_in_docstring = True

        log.info("Updating Cython code....")
        t = time.time()
        # We use [:] to change the list in-place because the same list
        # object is pointed to from different places.
        self.extensions[:] = cythonize(
            self.extensions,
            nthreads=self.parallel,
            build_dir=self.build_dir,
            force=self.force,
            aliases=aliases,
<<<<<<< HEAD
            compiler_directives={
                'autotestdict': False,
                'cdivision': True,
                'embedsignature': True,
                'fast_getattr': True,
                'profile': self.profile,
            },
=======
            compiler_directives=self.cython_directives,
>>>>>>> 7177ef5d
            create_extension=sage_create_extension,
            # Debugging
            gdb_debug=self.debug,
            output_dir=self.build_dir,
            # Disable Cython caching, which is currently too broken to
            # use reliably: http://trac.sagemath.org/ticket/17851
            cache=False,
            )

        log.info("Finished Cythonizing, time: %.2f seconds." % (time.time() - t))

        with open(self._version_file, 'w') as f:
            f.write(self._version_stamp)

        # Finally, copy relevant cythonized files from the SAGE_CYTHONIZED
        # tree into the build-lib tree
        for (dst_dir, src_files) in self.get_cythonized_package_files():
            dst = os.path.join(self.build_lib, dst_dir)
            self.mkpath(dst)
            for src in src_files:
                self.copy_file(src, dst, preserve_mode=False)


########################################################################
##
## Parallel gcc execution
##
## This code is responsible for making distutils dispatch the calls to
## build_ext in parallel. Since distutils doesn't seem to do this by
## default, we create our own extension builder and override the
## appropriate methods.  Unfortunately, in distutils, the logic of
## deciding whether an extension needs to be recompiled and actually
## making the call to gcc to recompile the extension are in the same
## function. As a result, we can't just override one function and have
## everything magically work. Instead, we split this work between two
## functions. This works fine for our application, but it means that
## we can't use this modification to make the other parts of Sage that
## build with distutils call gcc in parallel.
##
########################################################################

def run_command(cmd):
    """
    INPUT:

    - ``cmd`` -- a string; a command to run

    OUTPUT: prints ``cmd`` to the console and then runs
    ``os.system(cmd)``.
    """
    print(cmd)
    sys.stdout.flush()
    return os.system(cmd)

def apply_func_progress(p):
    """
    Given a triple p consisting of a function, value and a string,
    output the string and apply the function to the value.

    The string could for example be some progress indicator.

    This exists solely because we can't pickle an anonymous function
    in execute_list_of_commands_in_parallel below.
    """
    sys.stdout.write(p[2])
    sys.stdout.flush()
    return p[0](p[1])

def execute_list_of_commands_in_parallel(command_list, nthreads):
    """
    Execute the given list of commands, possibly in parallel, using
    ``nthreads`` threads.  Terminates ``setup.py`` with an exit code
    of 1 if an error occurs in any subcommand.

    INPUT:

    - ``command_list`` -- a list of commands, each given as a pair of
       the form ``[function, argument]`` of a function to call and its
       argument

    - ``nthreads`` -- integer; number of threads to use

    WARNING: commands are run roughly in order, but of course successive
    commands may be run at the same time.
    """
    # Add progress indicator strings to the command_list
    N = len(command_list)
    progress_fmt = "[{:%i}/{}] " % len(str(N))
    for i in range(N):
        progress = progress_fmt.format(i+1, N)
        command_list[i] = command_list[i] + (progress,)

    from multiprocessing import Pool
    import fpickle_setup #doing this import will allow instancemethods to be pickable
    # map_async handles KeyboardInterrupt correctly if an argument is
    # given to get().  Plain map() and apply_async() do not work
    # correctly, see Trac #16113.
    pool = Pool(nthreads)
    result = pool.map_async(apply_func_progress, command_list, 1).get(99999)
    pool.close()
    pool.join()
    process_command_results(result)

def process_command_results(result_values):
    error = None
    for r in result_values:
        if r:
            print("Error running command, failed with status %s."%r)
            if not keep_going:
                sys.exit(1)
            error = r
    if error:
        sys.exit(1)

def execute_list_of_commands(command_list):
    """
    INPUT:

    - ``command_list`` -- a list of strings or pairs

    OUTPUT:

    For each entry in command_list, we attempt to run the command.
    If it is a string, we call ``os.system()``. If it is a pair [f, v],
    we call f(v).

    If the environment variable :envvar:`SAGE_NUM_THREADS` is set, use
    that many threads.
    """
    t = time.time()
    # Determine the number of threads from the environment variable
    # SAGE_NUM_THREADS, which is set automatically by sage-env
    try:
        nthreads = int(os.environ['SAGE_NUM_THREADS'])
    except KeyError:
        nthreads = 1

    # normalize the command_list to handle strings correctly
    command_list = [ [run_command, x] if isinstance(x, str) else x for x in command_list ]

    # No need for more threads than there are commands, but at least one
    nthreads = min(len(command_list), nthreads)
    nthreads = max(1, nthreads)

    def plural(n,noun):
        if n == 1:
            return "1 %s"%noun
        return "%i %ss"%(n,noun)

    print("Executing %s (using %s)"%(plural(len(command_list),"command"), plural(nthreads,"thread")))
    execute_list_of_commands_in_parallel(command_list, nthreads)
    print("Time to execute %s: %.2f seconds."%(plural(len(command_list),"command"), time.time() - t))


class sage_build_ext(build_ext):
    def finalize_options(self):
        build_ext.finalize_options(self)
        self.check_flags()

    def run(self):
        # Always run the Cythonize command before building extensions
        self.run_command('build_cython')
        build_ext.run(self)

    def check_flags(self):
        """
        Sanity check the compiler flags used to build the extensions
        """
        forbidden = None
        if os.environ.get("SAGE_FAT_BINARY") == "yes":
            # When building with SAGE_FAT_BINARY=yes, we should not
            # enable CPU features which do not exist on every CPU.
            # Such flags usually come from other libraries adding the
            # flags to the pkgconfig configuration.  So if you hit these
            # errors, the problem is most likely with some external
            # library and not with Sage.
            import re
            forbidden = re.compile(r"-march=|-mpcu=|-msse3|-msse4|-mpopcnt|-mavx")

        if forbidden is not None:
            errors = 0
            for ext in self.extensions:
                flags = ext.extra_compile_args
                for flag in flags:
                    if forbidden.match(flag):
                        log.error("%s uses forbidden flag '%s'", ext.name, flag)
                        errors += 1
            if errors:
                raise RuntimeError("forbidden flags used")

    def build_extensions(self):

        from distutils.debug import DEBUG

        if DEBUG:
            print("self.compiler.compiler:")
            print(self.compiler.compiler)
            print("self.compiler.compiler_cxx:")
            print(self.compiler.compiler_cxx) # currently not used
            print("self.compiler.compiler_so:")
            print(self.compiler.compiler_so)
            print("self.compiler.linker_so:")
            print(self.compiler.linker_so)
            # There are further interesting variables...


        # At least on MacOS X, the library dir of the *original* Sage
        # installation is "hard-coded" into the linker *command*, s.t.
        # that directory is always searched *first*, which causes trouble
        # after the Sage installation has been moved (or its directory simply
        # been renamed), especially in conjunction with upgrades (cf. #9896).
        # (In principle, the Python configuration should be modified on
        # Sage relocations as well, but until that's done, we simply fix
        # the most important.)
        # Since the following is performed only once per call to "setup",
        # and doesn't hurt on other systems, we unconditionally replace *any*
        # library directory specified in the (dynamic) linker command by the
        # current Sage library directory (if it doesn't already match that),
        # and issue a warning message:

        if True or sys.platform[:6]=="darwin":

            sage_libdir = os.path.realpath(SAGE_LOCAL+"/lib")
            ldso_cmd = self.compiler.linker_so # a list of strings, like argv

            for i in range(1, len(ldso_cmd)):

                if ldso_cmd[i][:2] == "-L":
                    libdir = os.path.realpath(ldso_cmd[i][2:])
                    self.debug_print(
                      "Library dir found in dynamic linker command: " +
                      "\"%s\"" % libdir)
                    if libdir != sage_libdir:
                        self.compiler.warn(
                          "Replacing library search directory in linker " +
                          "command:\n  \"%s\" -> \"%s\"\n" % (libdir,
                                                              sage_libdir))
                        ldso_cmd[i] = "-L"+sage_libdir

        if DEBUG:
            print("self.compiler.linker_so (after fixing library dirs):")
            print(self.compiler.linker_so)


        # First, sanity-check the 'extensions' list
        self.check_extensions_list(self.extensions)

        import time
        t = time.time()

        compile_commands = []
        for ext in self.extensions:
            need_to_compile, p = self.prepare_extension(ext)
            if need_to_compile:
                compile_commands.append((record_compile(self.build_extension), p))

        execute_list_of_commands(compile_commands)

        print("Total time spent compiling C/C++ extensions: %.2f seconds." % (time.time() - t))

    def prepare_extension(self, ext):
        sources = ext.sources
        if sources is None or not isinstance(sources, (list, tuple)):
            raise DistutilsSetupError(("in 'ext_modules' option (extension '%s'), " +
                   "'sources' must be present and must be " +
                   "a list of source filenames") % ext.name)
        sources = list(sources)

        fullname = self.get_ext_fullname(ext.name)
        if self.inplace:
            # ignore build-lib -- put the compiled extension into
            # the source tree along with pure Python modules

            modpath = fullname.split('.')
            package = '.'.join(modpath[0:-1])
            base = modpath[-1]

            build_py = self.get_finalized_command('build_py')
            package_dir = build_py.get_package_dir(package)
            ext_filename = os.path.join(package_dir,
                                        self.get_ext_filename(base))
            relative_ext_filename = self.get_ext_filename(base)
        else:
            ext_filename = os.path.join(self.build_lib,
                                        self.get_ext_filename(fullname))
            relative_ext_filename = self.get_ext_filename(fullname)

        # while dispatching the calls to gcc in parallel, we sometimes
        # hit a race condition where two separate build_ext objects
        # try to create a given directory at the same time; whoever
        # loses the race then seems to throw an error, saying that
        # the directory already exists. so, instead of fighting to
        # fix the race condition, we simply make sure the entire
        # directory tree exists now, while we're processing the
        # extensions in serial.
        relative_ext_dir = os.path.split(relative_ext_filename)[0]
        prefixes = ['', self.build_lib, self.build_temp]
        for prefix in prefixes:
            path = os.path.join(prefix, relative_ext_dir)
            try:
                os.makedirs(path)
            except OSError as e:
                assert e.errno==errno.EEXIST, 'Cannot create %s.' % path
        depends = sources + ext.depends
        if not (self.force or newer_group(depends, ext_filename, 'newer')):
            log.debug("skipping '%s' extension (up-to-date)", ext.name)
            need_to_compile = False
        elif getattr(ext, "skip_build", False):
            log.debug("skipping '%s' extension (optional)", ext.name)
            need_to_compile = False
        else:
            log.info("building '%s' extension", ext.name)
            need_to_compile = True

        return need_to_compile, (sources, ext, ext_filename)

    def build_extension(self, p):

        sources, ext, ext_filename = p

        # First, scan the sources for SWIG definition files (.i), run
        # SWIG on 'em to create .c files, and modify the sources list
        # accordingly.
        sources = self.swig_sources(sources, ext)

        # Next, compile the source code to object files.

        # XXX not honouring 'define_macros' or 'undef_macros' -- the
        # CCompiler API needs to change to accommodate this, and I
        # want to do one thing at a time!

        # Two possible sources for extra compiler arguments:
        #   - 'extra_compile_args' in Extension object
        #   - CFLAGS environment variable (not particularly
        #     elegant, but people seem to expect it and I
        #     guess it's useful)
        # The environment variable should take precedence, and
        # any sensible compiler will give precedence to later
        # command line args.  Hence we combine them in order:
        extra_args = ext.extra_compile_args or []

        macros = ext.define_macros[:]
        for undef in ext.undef_macros:
            macros.append((undef,))

        objects = self.compiler.compile(sources,
                                        output_dir=self.build_temp,
                                        macros=macros,
                                        include_dirs=ext.include_dirs,
                                        debug=self.debug,
                                        extra_postargs=extra_args,
                                        depends=ext.depends)

        # XXX -- this is a Vile HACK!
        #
        # The setup.py script for Python on Unix needs to be able to
        # get this list so it can perform all the clean up needed to
        # avoid keeping object files around when cleaning out a failed
        # build of an extension module.  Since Distutils does not
        # track dependencies, we have to get rid of intermediates to
        # ensure all the intermediates will be properly re-built.
        #
        self._built_objects = objects[:]

        # Now link the object files together into a "shared object" --
        # of course, first we have to figure out all the other things
        # that go into the mix.
        if ext.extra_objects:
            objects.extend(ext.extra_objects)
        extra_args = ext.extra_link_args or []

        # Detect target language, if not provided
        language = ext.language or self.compiler.detect_language(sources)

        self.compiler.link_shared_object(
            objects, ext_filename,
            libraries=self.get_libraries(ext),
            library_dirs=ext.library_dirs,
            runtime_library_dirs=ext.runtime_library_dirs,
            extra_postargs=extra_args,
            export_symbols=self.get_export_symbols(ext),
            debug=self.debug,
            build_temp=self.build_temp,
            target_lang=language)


class sage_build(build):
    sub_commands = [('build_cython', lambda *args: True)] + build.sub_commands

    def run_autogen(self):
        """
        Generate auto-generated sources.

        This must be done before building the python modules,
        see :trac:`22106`.
        """
        from sage_setup.autogen import autogen_all
        log.info("Generating auto-generated sources")
        for pkg in autogen_all():
            if pkg not in self.distribution.packages:
                    self.distribution.packages.append(pkg)

    def run(self):
        self.run_autogen()
        build.run(self)


#########################################################
### Discovering Sources
#########################################################

# TODO: This should be quiet by default
print("Discovering Python/Cython source code....")
t = time.time()
from sage_setup.find import find_python_sources
python_packages, python_modules = find_python_sources(
    SAGE_SRC, ['sage', 'sage_setup'])

log.debug('python_packages = {0}'.format(python_packages))

print("Discovered Python/Cython sources, time: %.2f seconds." % (time.time() - t))


#########################################################
### Install Jupyter kernel spec and clean stale files
#########################################################

class sage_install(install):
    def run(self):
        install.run(self)
        self.install_kernel_spec()
        log.info('Cleaning up stale installed files....')
        t = time.time()
        self.clean_stale_files()
        log.info('Finished cleaning, time: %.2f seconds.' % (time.time() - t))

    def install_kernel_spec(self):
        """
        Install the Jupyter kernel spec.

        .. NOTE::

            The files are generated, not copied. Therefore, we cannot
            use ``data_files`` for this.
        """
        from sage.repl.ipython_kernel.install import SageKernelSpec
        SageKernelSpec.update()

    def clean_stale_files(self):
        """
        Remove stale installed files.

        This removes files which are built/installed but which do not
        exist in the Sage sources (typically because some source file
        has been deleted). Files are removed from the build directory
        ``build/lib-*`` and from the install directory ``site-packages``.
        """
        dist = self.distribution
        cmd_build_py = self.get_finalized_command("build_py")
        cmd_build_cython = self.get_finalized_command("build_cython")

        # Determine all Python modules inside all packages
        py_modules = []
        for package in dist.packages:
            package_dir = cmd_build_py.get_package_dir(package)
            py_modules += cmd_build_py.find_package_modules(package, package_dir)
        # modules is a list of triples (package, module, module_file).
        # Construct the complete module name from this.
        py_modules = ["{0}.{1}".format(*m) for m in py_modules]

        # Clean install directory (usually, purelib and platlib are the same)
        # and build directory.
        output_dirs = [self.install_purelib, self.install_platlib, self.build_lib]
        from sage_setup.clean import clean_install_dir
        for output_dir in set(output_dirs):
            log.info('- cleaning {0}'.format(output_dir))
            clean_install_dir(output_dir,
                    dist.packages,
                    py_modules,
                    dist.ext_modules,
                    cmd_build_cython.get_cythonized_package_files())


#########################################################
### Distutils
#########################################################

code = setup(name = 'sage',
      version     =  SAGE_VERSION,
      description = 'Sage: Open Source Mathematics Software',
      license     = 'GNU Public License (GPL)',
      author      = 'William Stein et al.',
      author_email= 'http://groups.google.com/group/sage-support',
      url         = 'http://www.sagemath.org',
      packages    = python_packages,
      cmdclass = dict(build=sage_build,
                      build_cython=sage_build_cython,
                      build_ext=sage_build_ext,
                      install=sage_install),
      ext_modules = ext_modules)<|MERGE_RESOLUTION|>--- conflicted
+++ resolved
@@ -282,11 +282,8 @@
         self.parallel = None
         self.force = None
 
-<<<<<<< HEAD
-=======
         self.cython_directives = None
 
->>>>>>> 7177ef5d
         self.build_lib = None
         self.cythonized_files = None
 
@@ -337,8 +334,6 @@
                 "Cython must be installed and importable in order to run "
                 "the cythonize command")
 
-<<<<<<< HEAD
-=======
         # Cython compiler directives
         self.cython_directives = dict(
             autotestdict=False,
@@ -348,25 +343,16 @@
             profile=self.profile,
         )
 
->>>>>>> 7177ef5d
         # We check the Cython version and some relevant configuration
         # options from the earlier build to see if we need to force a
         # recythonization. If the version or options have changed, we
         # must recythonize all files.
         self._version_file = os.path.join(self.build_dir, '.cython_version')
-<<<<<<< HEAD
-        self._version_stamp = '\n'.join('{0}: {1}'.format(key, value)
-                for key, value in [
-                    ('cython version', Cython.__version__),
-                    ('debug', self.debug),
-                    ('profile', self.profile)])
-=======
         self._version_stamp = json.dumps({
             'version': Cython.__version__,
             'debug': self.debug,
             'directives': self.cython_directives,
         }, sort_keys=True)
->>>>>>> 7177ef5d
 
         # Read an already written version file if it exists and compare to the
         # current version stamp
@@ -430,17 +416,7 @@
             build_dir=self.build_dir,
             force=self.force,
             aliases=aliases,
-<<<<<<< HEAD
-            compiler_directives={
-                'autotestdict': False,
-                'cdivision': True,
-                'embedsignature': True,
-                'fast_getattr': True,
-                'profile': self.profile,
-            },
-=======
             compiler_directives=self.cython_directives,
->>>>>>> 7177ef5d
             create_extension=sage_create_extension,
             # Debugging
             gdb_debug=self.debug,
